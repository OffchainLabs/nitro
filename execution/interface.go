--- conflicted
+++ resolved
@@ -28,13 +28,6 @@
 	UserWasms state.UserWasms
 }
 
-<<<<<<< HEAD
-=======
-type InboxBatch struct {
-	BatchNum uint64
-	Found    bool
-}
-
 // ConsensusSyncData contains sync status information pushed from consensus to execution
 type ConsensusSyncData struct {
 	Synced          bool
@@ -43,7 +36,6 @@
 	UpdatedAt       time.Time
 }
 
->>>>>>> c05a0c6f
 var ErrRetrySequencer = errors.New("please retry transaction")
 var ErrSequencerInsertLockTaken = errors.New("insert lock taken")
 
@@ -96,31 +88,8 @@
 	ArbOSVersionForMessageIndex(msgIdx arbutil.MessageIndex) (uint64, error)
 }
 
-<<<<<<< HEAD
 type FullExecutionClient interface {
 	ExecutionSequencer
 	ExecutionRecorder
 	ExecutionBatchPoster
-=======
-// not implemented in execution, used as input
-// BatchFetcher is required for any execution node
-type BatchFetcher interface {
-	FindInboxBatchContainingMessage(message arbutil.MessageIndex) containers.PromiseInterface[InboxBatch]
-	GetBatchParentChainBlock(seqNum uint64) containers.PromiseInterface[uint64]
-}
-
-type ConsensusInfo interface {
-	BlockMetadataAtMessageIndex(msgIdx arbutil.MessageIndex) containers.PromiseInterface[common.BlockMetadata]
-}
-
-type ConsensusSequencer interface {
-	WriteMessageFromSequencer(msgIdx arbutil.MessageIndex, msgWithMeta arbostypes.MessageWithMetadata, msgResult MessageResult, blockMetadata common.BlockMetadata) containers.PromiseInterface[struct{}]
-	ExpectChosenSequencer() containers.PromiseInterface[struct{}]
-}
-
-type FullConsensusClient interface {
-	BatchFetcher
-	ConsensusInfo
-	ConsensusSequencer
->>>>>>> c05a0c6f
 }