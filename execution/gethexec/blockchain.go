package gethexec

import (
	"errors"
	"fmt"
	"time"

	flag "github.com/spf13/pflag"

	"github.com/ethereum/go-ethereum/common"
	"github.com/ethereum/go-ethereum/core"
	"github.com/ethereum/go-ethereum/core/rawdb"
	"github.com/ethereum/go-ethereum/core/tracing"
	"github.com/ethereum/go-ethereum/core/vm"
	"github.com/ethereum/go-ethereum/eth/ethconfig"
	"github.com/ethereum/go-ethereum/ethdb"
	"github.com/ethereum/go-ethereum/log"
	"github.com/ethereum/go-ethereum/node"
	"github.com/ethereum/go-ethereum/params"

	"github.com/offchainlabs/nitro/arbos"
	"github.com/offchainlabs/nitro/arbos/arbosState"
	"github.com/offchainlabs/nitro/arbos/arbostypes"
	"github.com/offchainlabs/nitro/gethhook"
	"github.com/offchainlabs/nitro/statetransfer"
)

type CachingConfig struct {
	Archive                             bool          `koanf:"archive"`
	BlockCount                          uint64        `koanf:"block-count"`
	BlockAge                            time.Duration `koanf:"block-age"`
	TrieTimeLimitBeforeFlushMaintenance time.Duration `koanf:"trie-time-limit-before-flush-maintenance"`
	TrieTimeLimit                       time.Duration `koanf:"trie-time-limit"`
	TrieTimeLimitRandomOffset           time.Duration `koanf:"trie-time-limit-random-offset"`
	TrieDirtyCache                      int           `koanf:"trie-dirty-cache"`
	TrieCleanCache                      int           `koanf:"trie-clean-cache"`
	TrieCapLimit                        uint32        `koanf:"trie-cap-limit"`
	TrieCapBatchSize                    uint32        `koanf:"trie-cap-batch-size"`
	TrieCommitBatchSize                 uint32        `koanf:"trie-commit-batch-size"`
	SnapshotCache                       int           `koanf:"snapshot-cache"`
	DatabaseCache                       int           `koanf:"database-cache"`
	SnapshotRestoreGasLimit             uint64        `koanf:"snapshot-restore-gas-limit"`
	HeadRewindBlocksLimit               uint64        `koanf:"head-rewind-blocks-limit"`
	MaxNumberOfBlocksToSkipStateSaving  uint32        `koanf:"max-number-of-blocks-to-skip-state-saving"`
	MaxAmountOfGasToSkipStateSaving     uint64        `koanf:"max-amount-of-gas-to-skip-state-saving"`
	StylusLRUCacheCapacity              uint32        `koanf:"stylus-lru-cache-capacity"`
	DisableStylusCacheMetricsCollection bool          `koanf:"disable-stylus-cache-metrics-collection"`
	StateScheme                         string        `koanf:"state-scheme"`
	StateHistory                        uint64        `koanf:"state-history"`
	EnablePreimages                     bool          `koanf:"enable-preimages"`
}

func CachingConfigAddOptions(prefix string, f *flag.FlagSet) {
	f.Bool(prefix+".archive", DefaultCachingConfig.Archive, "retain past block state")
	f.Uint64(prefix+".block-count", DefaultCachingConfig.BlockCount, "minimum number of recent blocks to keep in memory")
	f.Duration(prefix+".block-age", DefaultCachingConfig.BlockAge, "minimum age of recent blocks to keep in memory")
	f.Duration(prefix+".trie-time-limit-before-flush-maintenance", DefaultCachingConfig.TrieTimeLimitBeforeFlushMaintenance, "Execution will suggest that maintenance is run if the block processing time required to reach trie-time-limit is smaller or equal than trie-time-limit-before-flush-maintenance")
	f.Duration(prefix+".trie-time-limit", DefaultCachingConfig.TrieTimeLimit, "maximum block processing time before trie is written to hard-disk")
	f.Duration(prefix+".trie-time-limit-random-offset", DefaultCachingConfig.TrieTimeLimitRandomOffset, "if greater then 0, the block processing time period of each trie write to hard-disk is shortened by a random value from range [0, trie-time-limit-random-offset)")
	f.Int(prefix+".trie-dirty-cache", DefaultCachingConfig.TrieDirtyCache, "amount of memory in megabytes to cache state diffs against disk with (larger cache lowers database growth)")
	f.Int(prefix+".trie-clean-cache", DefaultCachingConfig.TrieCleanCache, "amount of memory in megabytes to cache unchanged state trie nodes with")
	f.Int(prefix+".snapshot-cache", DefaultCachingConfig.SnapshotCache, "amount of memory in megabytes to cache state snapshots with")
	f.Int(prefix+".database-cache", DefaultCachingConfig.DatabaseCache, "amount of memory in megabytes to cache database contents with")
	f.Uint32(prefix+".trie-cap-limit", DefaultCachingConfig.TrieCapLimit, "amount of memory in megabytes to be used in the TrieDB Cap operation during maintenance")
	f.Uint32(prefix+".trie-cap-batch-size", DefaultCachingConfig.TrieCapBatchSize, "batch size in bytes used in the TrieDB Cap operation (0 = use geth default)")
	f.Uint32(prefix+".trie-commit-batch-size", DefaultCachingConfig.TrieCommitBatchSize, "batch size in bytes used in the TrieDB Commit operation (0 = use geth default)")
	f.Uint64(prefix+".snapshot-restore-gas-limit", DefaultCachingConfig.SnapshotRestoreGasLimit, "maximum gas rolled back to recover snapshot")
	f.Uint64(prefix+".head-rewind-blocks-limit", DefaultCachingConfig.HeadRewindBlocksLimit, "maximum number of blocks rolled back to recover chain head (0 = use geth default limit)")
	f.Uint32(prefix+".max-number-of-blocks-to-skip-state-saving", DefaultCachingConfig.MaxNumberOfBlocksToSkipStateSaving, "maximum number of blocks to skip state saving to persistent storage (archive node only) -- warning: this option seems to cause issues")
	f.Uint64(prefix+".max-amount-of-gas-to-skip-state-saving", DefaultCachingConfig.MaxAmountOfGasToSkipStateSaving, "maximum amount of gas in blocks to skip saving state to Persistent storage (archive node only) -- warning: this option seems to cause issues")
	f.Uint32(prefix+".stylus-lru-cache-capacity", DefaultCachingConfig.StylusLRUCacheCapacity, "capacity, in megabytes, of the LRU cache that keeps initialized stylus programs")
	f.Bool(prefix+".disable-stylus-cache-metrics-collection", DefaultCachingConfig.DisableStylusCacheMetricsCollection, "disable metrics collection for the stylus cache")
	f.String(prefix+".state-scheme", DefaultCachingConfig.StateScheme, "scheme to use for state trie storage (hash, path)")
	f.Uint64(prefix+".state-history", DefaultCachingConfig.StateHistory, "number of recent blocks to retain state history for (path state-scheme only)")
	f.Bool(prefix+".enable-preimages", DefaultCachingConfig.EnablePreimages, "enable recording of preimages")
}

func getStateHistory(maxBlockSpeed time.Duration) uint64 {
	// #nosec G115
	return uint64(24 * time.Hour / maxBlockSpeed)
}

var DefaultCachingConfig = CachingConfig{
<<<<<<< HEAD
	Archive:                            false,
	BlockCount:                         128,
	BlockAge:                           30 * time.Minute,
	TrieTimeLimit:                      time.Hour,
	TrieTimeLimitRandomOffset:          0,
	TrieDirtyCache:                     1024,
	TrieCleanCache:                     600,
	TrieCapLimit:                       100,
	TrieCapBatchSize:                   0, // 0 = use geth default
	TrieCommitBatchSize:                0, // 0 = use geth default
	SnapshotCache:                      400,
	DatabaseCache:                      2048,
	SnapshotRestoreGasLimit:            300_000_000_000,
	HeadRewindBlocksLimit:              4 * 7 * 24 * 3600, // 4 blocks per second over 7 days (an arbitrary value, should be greater than the number of blocks between state commits in full node; the state commit period depends both on chain activity and TrieTimeLimit)
	MaxNumberOfBlocksToSkipStateSaving: 0,
	MaxAmountOfGasToSkipStateSaving:    0,
	StylusLRUCacheCapacity:             256,
	StateScheme:                        rawdb.HashScheme,
	StateHistory:                       getStateHistory(DefaultSequencerConfig.MaxBlockSpeed),
=======
	Archive:                             false,
	BlockCount:                          128,
	BlockAge:                            30 * time.Minute,
	TrieTimeLimitBeforeFlushMaintenance: 0,
	TrieTimeLimit:                       time.Hour,
	TrieTimeLimitRandomOffset:           0,
	TrieDirtyCache:                      1024,
	TrieCleanCache:                      600,
	TrieCapLimit:                        100,
	SnapshotCache:                       400,
	DatabaseCache:                       2048,
	SnapshotRestoreGasLimit:             300_000_000_000,
	HeadRewindBlocksLimit:               4 * 7 * 24 * 3600, // 4 blocks per second over 7 days (an arbitrary value, should be greater than the number of blocks between state commits in full node; the state commit period depends both on chain activity and TrieTimeLimit)
	MaxNumberOfBlocksToSkipStateSaving:  0,
	MaxAmountOfGasToSkipStateSaving:     0,
	StylusLRUCacheCapacity:              256,
	StateScheme:                         rawdb.HashScheme,
	StateHistory:                        getStateHistory(DefaultSequencerConfig.MaxBlockSpeed),
>>>>>>> 21117c6c
}

// TODO remove stack from parameters as it is no longer needed here
func DefaultCacheConfigFor(stack *node.Node, cachingConfig *CachingConfig) *core.CacheConfig {
	baseConf := ethconfig.Defaults
	if cachingConfig.Archive {
		baseConf = ethconfig.ArchiveDefaults
	}

	return &core.CacheConfig{
		TrieCleanLimit:                     cachingConfig.TrieCleanCache,
		TrieCleanNoPrefetch:                baseConf.NoPrefetch,
		TrieDirtyLimit:                     cachingConfig.TrieDirtyCache,
		TrieDirtyDisabled:                  cachingConfig.Archive,
		TrieTimeLimit:                      cachingConfig.TrieTimeLimit,
		TrieTimeLimitRandomOffset:          cachingConfig.TrieTimeLimitRandomOffset,
		TriesInMemory:                      cachingConfig.BlockCount,
		TrieRetention:                      cachingConfig.BlockAge,
		TrieCapBatchSize:                   cachingConfig.TrieCapBatchSize,
		TrieCommitBatchSize:                cachingConfig.TrieCommitBatchSize,
		SnapshotLimit:                      cachingConfig.SnapshotCache,
		Preimages:                          baseConf.Preimages || cachingConfig.EnablePreimages,
		SnapshotRestoreMaxGas:              cachingConfig.SnapshotRestoreGasLimit,
		HeadRewindBlocksLimit:              cachingConfig.HeadRewindBlocksLimit,
		MaxNumberOfBlocksToSkipStateSaving: cachingConfig.MaxNumberOfBlocksToSkipStateSaving,
		MaxAmountOfGasToSkipStateSaving:    cachingConfig.MaxAmountOfGasToSkipStateSaving,
		StateScheme:                        cachingConfig.StateScheme,
		StateHistory:                       cachingConfig.StateHistory,
	}
}

func (c *CachingConfig) validateStateScheme() error {
	switch c.StateScheme {
	case rawdb.HashScheme:
	case rawdb.PathScheme:
		if c.Archive {
			return errors.New("archive cannot be set when using path as the state-scheme")
		}
	default:
		return errors.New("Invalid StateScheme")
	}
	return nil
}

func (c *CachingConfig) Validate() error {
	return c.validateStateScheme()
}

func WriteOrTestGenblock(chainDb ethdb.Database, cacheConfig *core.CacheConfig, initData statetransfer.InitDataReader, chainConfig *params.ChainConfig, genesisArbOSInit *params.ArbOSInit, initMessage *arbostypes.ParsedInitMessage, accountsPerSync uint) error {
	EmptyHash := common.Hash{}
	prevHash := EmptyHash
	blockNumber, err := initData.GetNextBlockNumber()
	if err != nil {
		return err
	}
	storedGenHash := rawdb.ReadCanonicalHash(chainDb, blockNumber)
	// #nosec G115
	timestamp := uint64(0)
	if blockNumber > 0 {
		prevHash = rawdb.ReadCanonicalHash(chainDb, blockNumber-1)
		if prevHash == EmptyHash {
			return fmt.Errorf("block number %d not found in database", chainDb)
		}
		prevHeader := rawdb.ReadHeader(chainDb, prevHash, blockNumber-1)
		if prevHeader == nil {
			return fmt.Errorf("block header for block %d not found in database", chainDb)
		}
		timestamp = prevHeader.Time
	}
	stateRoot, err := arbosState.InitializeArbosInDatabase(chainDb, cacheConfig, initData, chainConfig, genesisArbOSInit, initMessage, timestamp, accountsPerSync)
	if err != nil {
		return err
	}

	genBlock := arbosState.MakeGenesisBlock(prevHash, blockNumber, timestamp, stateRoot, chainConfig)
	blockHash := genBlock.Hash()

	if storedGenHash == EmptyHash {
		// chainDb did not have genesis block. Initialize it.
		batch := chainDb.NewBatch()
		core.WriteHeadBlock(batch, genBlock)
		err = batch.Write()
		if err != nil {
			return err
		}
		log.Info("wrote genesis block", "number", blockNumber, "hash", blockHash)
	} else if storedGenHash != blockHash {
		return fmt.Errorf("database contains data inconsistent with initialization: database has genesis hash %v but we built genesis hash %v", storedGenHash, blockHash)
	} else {
		log.Info("recreated existing genesis block", "number", blockNumber, "hash", blockHash)
	}

	return nil
}

func TryReadStoredChainConfig(chainDb ethdb.Database) *params.ChainConfig {
	EmptyHash := common.Hash{}

	block0Hash := rawdb.ReadCanonicalHash(chainDb, 0)
	if block0Hash == EmptyHash {
		return nil
	}
	return rawdb.ReadChainConfig(chainDb, block0Hash)
}

func WriteOrTestChainConfig(chainDb ethdb.Database, config *params.ChainConfig) error {
	EmptyHash := common.Hash{}

	block0Hash := rawdb.ReadCanonicalHash(chainDb, 0)
	if block0Hash == EmptyHash {
		return errors.New("block 0 not found")
	}
	storedConfig := rawdb.ReadChainConfig(chainDb, block0Hash)
	if storedConfig == nil {
		rawdb.WriteChainConfig(chainDb, block0Hash, config)
		return nil
	}
	height := rawdb.ReadHeaderNumber(chainDb, rawdb.ReadHeadHeaderHash(chainDb))
	if height == nil {
		return errors.New("non empty chain config but empty chain")
	}
	err := storedConfig.CheckCompatible(config, *height, 0)
	if err != nil {
		return err
	}
	rawdb.WriteChainConfig(chainDb, block0Hash, config)
	return nil
}

func GetBlockChain(
	chainDb ethdb.Database,
	cacheConfig *core.CacheConfig,
	chainConfig *params.ChainConfig,
	tracer *tracing.Hooks,
	txIndexerConfig *TxIndexerConfig,
) (*core.BlockChain, error) {
	engine := arbos.Engine{
		IsSequencer: true,
	}

	vmConfig := vm.Config{
		EnablePreimageRecording: false,
		Tracer:                  tracer,
	}

	var coreTxIndexerConfig *core.TxIndexerConfig // nil if disabled
	if txIndexerConfig.Enable {
		coreTxIndexerConfig = &core.TxIndexerConfig{
			Limit:         txIndexerConfig.TxLookupLimit,
			Threads:       txIndexerConfig.Threads,
			MinBatchDelay: txIndexerConfig.MinBatchDelay,
		}
	}
	return core.NewBlockChainExtended(chainDb, cacheConfig, chainConfig, nil, nil, engine, vmConfig, coreTxIndexerConfig)
}

func WriteOrTestBlockChain(
	chainDb ethdb.Database,
	cacheConfig *core.CacheConfig,
	initData statetransfer.InitDataReader,
	chainConfig *params.ChainConfig,
	genesisArbOSInit *params.ArbOSInit,
	tracer *tracing.Hooks,
	initMessage *arbostypes.ParsedInitMessage,
	txIndexerConfig *TxIndexerConfig,
	accountsPerSync uint,
) (*core.BlockChain, error) {
	emptyBlockChain := rawdb.ReadHeadHeader(chainDb) == nil
	if !emptyBlockChain && (cacheConfig.StateScheme == rawdb.PathScheme) {
		// When using path scheme, and the stored state trie is not empty,
		// WriteOrTestGenBlock is not able to recover EmptyRootHash state trie node.
		// In that case Nitro doesn't test genblock, but just returns the BlockChain.
		return GetBlockChain(chainDb, cacheConfig, chainConfig, tracer, txIndexerConfig)
	}

	err := WriteOrTestGenblock(chainDb, cacheConfig, initData, chainConfig, genesisArbOSInit, initMessage, accountsPerSync)
	if err != nil {
		return nil, err
	}
	err = WriteOrTestChainConfig(chainDb, chainConfig)
	if err != nil {
		return nil, err
	}
	return GetBlockChain(chainDb, cacheConfig, chainConfig, tracer, txIndexerConfig)
}

func init() {
	gethhook.RequireHookedGeth()
}<|MERGE_RESOLUTION|>--- conflicted
+++ resolved
@@ -81,27 +81,6 @@
 }
 
 var DefaultCachingConfig = CachingConfig{
-<<<<<<< HEAD
-	Archive:                            false,
-	BlockCount:                         128,
-	BlockAge:                           30 * time.Minute,
-	TrieTimeLimit:                      time.Hour,
-	TrieTimeLimitRandomOffset:          0,
-	TrieDirtyCache:                     1024,
-	TrieCleanCache:                     600,
-	TrieCapLimit:                       100,
-	TrieCapBatchSize:                   0, // 0 = use geth default
-	TrieCommitBatchSize:                0, // 0 = use geth default
-	SnapshotCache:                      400,
-	DatabaseCache:                      2048,
-	SnapshotRestoreGasLimit:            300_000_000_000,
-	HeadRewindBlocksLimit:              4 * 7 * 24 * 3600, // 4 blocks per second over 7 days (an arbitrary value, should be greater than the number of blocks between state commits in full node; the state commit period depends both on chain activity and TrieTimeLimit)
-	MaxNumberOfBlocksToSkipStateSaving: 0,
-	MaxAmountOfGasToSkipStateSaving:    0,
-	StylusLRUCacheCapacity:             256,
-	StateScheme:                        rawdb.HashScheme,
-	StateHistory:                       getStateHistory(DefaultSequencerConfig.MaxBlockSpeed),
-=======
 	Archive:                             false,
 	BlockCount:                          128,
 	BlockAge:                            30 * time.Minute,
@@ -111,6 +90,8 @@
 	TrieDirtyCache:                      1024,
 	TrieCleanCache:                      600,
 	TrieCapLimit:                        100,
+	TrieCapBatchSize:                    0, // 0 = use geth default
+	TrieCommitBatchSize:                 0, // 0 = use geth default
 	SnapshotCache:                       400,
 	DatabaseCache:                       2048,
 	SnapshotRestoreGasLimit:             300_000_000_000,
@@ -120,7 +101,6 @@
 	StylusLRUCacheCapacity:              256,
 	StateScheme:                         rawdb.HashScheme,
 	StateHistory:                        getStateHistory(DefaultSequencerConfig.MaxBlockSpeed),
->>>>>>> 21117c6c
 }
 
 // TODO remove stack from parameters as it is no longer needed here
