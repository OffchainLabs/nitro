package gethexec

import (
	"context"
	"errors"
	"fmt"
	"math/big"
	"reflect"
	"sort"
	"sync/atomic"
	"testing"

	flag "github.com/spf13/pflag"

	"github.com/ethereum/go-ethereum/arbitrum"
	"github.com/ethereum/go-ethereum/common"
	"github.com/ethereum/go-ethereum/core"
	"github.com/ethereum/go-ethereum/core/rawdb"
	"github.com/ethereum/go-ethereum/core/types"
	"github.com/ethereum/go-ethereum/eth"
	"github.com/ethereum/go-ethereum/eth/filters"
	"github.com/ethereum/go-ethereum/ethclient"
	"github.com/ethereum/go-ethereum/ethdb"
	"github.com/ethereum/go-ethereum/log"
	"github.com/ethereum/go-ethereum/node"
	"github.com/ethereum/go-ethereum/params"
	"github.com/ethereum/go-ethereum/rpc"

	"github.com/offchainlabs/nitro/arbos/arbostypes"
	"github.com/offchainlabs/nitro/arbos/programs"
	"github.com/offchainlabs/nitro/arbutil"
	"github.com/offchainlabs/nitro/execution"
	"github.com/offchainlabs/nitro/solgen/go/precompilesgen"
	"github.com/offchainlabs/nitro/util/arbmath"
	"github.com/offchainlabs/nitro/util/dbutil"
	"github.com/offchainlabs/nitro/util/headerreader"
)

type StylusTargetConfig struct {
	Arm64      string   `koanf:"arm64"`
	Amd64      string   `koanf:"amd64"`
	Host       string   `koanf:"host"`
	ExtraArchs []string `koanf:"extra-archs"`

	wasmTargets []ethdb.WasmTarget
}

func (c *StylusTargetConfig) WasmTargets() []ethdb.WasmTarget {
	return c.wasmTargets
}

func (c *StylusTargetConfig) Validate() error {
	targetsSet := make(map[ethdb.WasmTarget]bool, len(c.ExtraArchs))
	for _, arch := range c.ExtraArchs {
		target := ethdb.WasmTarget(arch)
		if !rawdb.IsSupportedWasmTarget(target) {
			return fmt.Errorf("unsupported architecture: %v, possible values: %s, %s, %s, %s", arch, rawdb.TargetWavm, rawdb.TargetArm64, rawdb.TargetAmd64, rawdb.TargetHost)
		}
		targetsSet[target] = true
	}
	targetsSet[rawdb.LocalTarget()] = true
	targets := make([]ethdb.WasmTarget, 0, len(c.ExtraArchs)+1)
	for target := range targetsSet {
		targets = append(targets, target)
	}
	sort.Slice(
		targets,
		func(i, j int) bool {
			return targets[i] < targets[j]
		})
	c.wasmTargets = targets
	return nil
}

var DefaultStylusTargetConfig = StylusTargetConfig{
	Arm64:      programs.DefaultTargetDescriptionArm,
	Amd64:      programs.DefaultTargetDescriptionX86,
	Host:       "",
	ExtraArchs: []string{string(rawdb.TargetWavm)},
}

func StylusTargetConfigAddOptions(prefix string, f *flag.FlagSet) {
	f.String(prefix+".arm64", DefaultStylusTargetConfig.Arm64, "stylus programs compilation target for arm64 linux")
	f.String(prefix+".amd64", DefaultStylusTargetConfig.Amd64, "stylus programs compilation target for amd64 linux")
	f.String(prefix+".host", DefaultStylusTargetConfig.Host, "stylus programs compilation target for system other than 64-bit ARM or 64-bit x86")
	f.StringSlice(prefix+".extra-archs", DefaultStylusTargetConfig.ExtraArchs, fmt.Sprintf("Comma separated list of extra architectures to cross-compile stylus program to and cache in wasm store (additionally to local target). Currently must include at least %s. (supported targets: %s, %s, %s, %s)", rawdb.TargetWavm, rawdb.TargetWavm, rawdb.TargetArm64, rawdb.TargetAmd64, rawdb.TargetHost))
}

type Config struct {
<<<<<<< HEAD
	ParentChainReader         headerreader.Config `koanf:"parent-chain-reader" reload:"hot"`
	Sequencer                 SequencerConfig     `koanf:"sequencer" reload:"hot"`
	RecordingDatabase         BlockRecorderConfig `koanf:"recording-database"`
	TxPreChecker              TxPreCheckerConfig  `koanf:"tx-pre-checker" reload:"hot"`
	Forwarder                 ForwarderConfig     `koanf:"forwarder"`
	ForwardingTarget          string              `koanf:"forwarding-target"`
	SecondaryForwardingTarget []string            `koanf:"secondary-forwarding-target"`
	Caching                   CachingConfig       `koanf:"caching"`
	RPC                       arbitrum.Config     `koanf:"rpc"`
	TxLookupLimit             uint64              `koanf:"tx-lookup-limit"`
	Evil                      bool                `koanf:"evil"`
	EvilInterceptDepositGwei  uint64              `koanf:"evil-intercept-deposit-gwei"`
	EnablePrefetchBlock       bool                `koanf:"enable-prefetch-block"`
	SyncMonitor               SyncMonitorConfig   `koanf:"sync-monitor"`
	StylusTarget              StylusTargetConfig  `koanf:"stylus-target"`
=======
	ParentChainReader           headerreader.Config `koanf:"parent-chain-reader" reload:"hot"`
	Sequencer                   SequencerConfig     `koanf:"sequencer" reload:"hot"`
	RecordingDatabase           BlockRecorderConfig `koanf:"recording-database"`
	TxPreChecker                TxPreCheckerConfig  `koanf:"tx-pre-checker" reload:"hot"`
	Forwarder                   ForwarderConfig     `koanf:"forwarder"`
	ForwardingTarget            string              `koanf:"forwarding-target"`
	SecondaryForwardingTarget   []string            `koanf:"secondary-forwarding-target"`
	Caching                     CachingConfig       `koanf:"caching"`
	RPC                         arbitrum.Config     `koanf:"rpc"`
	TxLookupLimit               uint64              `koanf:"tx-lookup-limit"`
	EnablePrefetchBlock         bool                `koanf:"enable-prefetch-block"`
	SyncMonitor                 SyncMonitorConfig   `koanf:"sync-monitor"`
	StylusTarget                StylusTargetConfig  `koanf:"stylus-target"`
	BlockMetadataApiCacheSize   uint64              `koanf:"block-metadata-api-cache-size"`
	BlockMetadataApiBlocksLimit uint64              `koanf:"block-metadata-api-blocks-limit"`
>>>>>>> a22f40b5

	forwardingTarget string
}

func (c *Config) Validate() error {
	if err := c.Caching.Validate(); err != nil {
		return err
	}
	if err := c.Sequencer.Validate(); err != nil {
		return err
	}
	if !c.Sequencer.Enable && c.ForwardingTarget == "" {
		return errors.New("ForwardingTarget not set and not sequencer (can use \"null\")")
	}
	if c.ForwardingTarget == "null" {
		c.forwardingTarget = ""
	} else {
		c.forwardingTarget = c.ForwardingTarget
	}
	if c.forwardingTarget != "" && c.Sequencer.Enable {
		return errors.New("ForwardingTarget set and sequencer enabled")
	}
	if err := c.StylusTarget.Validate(); err != nil {
		return err
	}
	return nil
}

func ConfigAddOptions(prefix string, f *flag.FlagSet) {
	arbitrum.ConfigAddOptions(prefix+".rpc", f)
	SequencerConfigAddOptions(prefix+".sequencer", f)
	headerreader.AddOptions(prefix+".parent-chain-reader", f)
	BlockRecorderConfigAddOptions(prefix+".recording-database", f)
	f.String(prefix+".forwarding-target", ConfigDefault.ForwardingTarget, "transaction forwarding target URL, or \"null\" to disable forwarding (iff not sequencer)")
	f.StringSlice(prefix+".secondary-forwarding-target", ConfigDefault.SecondaryForwardingTarget, "secondary transaction forwarding target URL")
	AddOptionsForNodeForwarderConfig(prefix+".forwarder", f)
	TxPreCheckerConfigAddOptions(prefix+".tx-pre-checker", f)
	CachingConfigAddOptions(prefix+".caching", f)
	SyncMonitorConfigAddOptions(prefix+".sync-monitor", f)
	f.Uint64(prefix+".tx-lookup-limit", ConfigDefault.TxLookupLimit, "retain the ability to lookup transactions by hash for the past N blocks (0 = all blocks)")
	f.Bool(prefix+".evil", ConfigDefault.Evil, "enable evil bold validation")
	f.Uint64(prefix+".evil-intercept-deposit-gwei", ConfigDefault.EvilInterceptDepositGwei, "bold evil intercept deposit gwei")
	f.Bool(prefix+".enable-prefetch-block", ConfigDefault.EnablePrefetchBlock, "enable prefetching of blocks")
	StylusTargetConfigAddOptions(prefix+".stylus-target", f)
	f.Uint64(prefix+".block-metadata-api-cache-size", ConfigDefault.BlockMetadataApiCacheSize, "size (in bytes) of lru cache storing the blockMetadata to service arb_getRawBlockMetadata")
	f.Uint64(prefix+".block-metadata-api-blocks-limit", ConfigDefault.BlockMetadataApiBlocksLimit, "maximum number of blocks allowed to be queried for blockMetadata per arb_getRawBlockMetadata query. Enabled by default, set 0 to disable the limit")
}

var ConfigDefault = Config{
<<<<<<< HEAD
	RPC:                       arbitrum.DefaultConfig,
	Sequencer:                 DefaultSequencerConfig,
	ParentChainReader:         headerreader.DefaultConfig,
	RecordingDatabase:         DefaultBlockRecorderConfig,
	ForwardingTarget:          "",
	SecondaryForwardingTarget: []string{},
	TxPreChecker:              DefaultTxPreCheckerConfig,
	TxLookupLimit:             126_230_400, // 1 year at 4 blocks per second
	Caching:                   DefaultCachingConfig,
	Forwarder:                 DefaultNodeForwarderConfig,
	EvilInterceptDepositGwei:  1_000_000, // 1M gwei or 0.001 ETH.
	EnablePrefetchBlock:       true,
	StylusTarget:              DefaultStylusTargetConfig,
=======
	RPC:                         arbitrum.DefaultConfig,
	Sequencer:                   DefaultSequencerConfig,
	ParentChainReader:           headerreader.DefaultConfig,
	RecordingDatabase:           DefaultBlockRecorderConfig,
	ForwardingTarget:            "",
	SecondaryForwardingTarget:   []string{},
	TxPreChecker:                DefaultTxPreCheckerConfig,
	TxLookupLimit:               126_230_400, // 1 year at 4 blocks per second
	Caching:                     DefaultCachingConfig,
	Forwarder:                   DefaultNodeForwarderConfig,
	EnablePrefetchBlock:         true,
	StylusTarget:                DefaultStylusTargetConfig,
	BlockMetadataApiCacheSize:   100 * 1024 * 1024,
	BlockMetadataApiBlocksLimit: 100,
>>>>>>> a22f40b5
}

type ConfigFetcher func() *Config

type ExecutionNode struct {
	ChainDB                  ethdb.Database
	Backend                  *arbitrum.Backend
	FilterSystem             *filters.FilterSystem
	ArbInterface             *ArbInterface
	ExecEngine               *ExecutionEngine
	Recorder                 *BlockRecorder
	Sequencer                *Sequencer // either nil or same as TxPublisher
	TxPublisher              TransactionPublisher
	ConfigFetcher            ConfigFetcher
	SyncMonitor              *SyncMonitor
	ParentChainReader        *headerreader.HeaderReader
	ClassicOutbox            *ClassicOutboxRetriever
	started                  atomic.Bool
	bulkBlockMetadataFetcher *BulkBlockMetadataFetcher
}

func CreateExecutionNode(
	ctx context.Context,
	stack *node.Node,
	chainDB ethdb.Database,
	l2BlockChain *core.BlockChain,
	l1client *ethclient.Client,
	configFetcher ConfigFetcher,
) (*ExecutionNode, error) {
	config := configFetcher()
	opts := make([]Opt, 0)
	if config.Evil {
		opts = append(opts, WithEvilExecution())
		opts = append(opts, WithInterceptDepositSize(new(big.Int).SetUint64(config.EvilInterceptDepositGwei*params.GWei)))
	}
	execEngine, err := NewExecutionEngine(l2BlockChain, opts...)
	if config.EnablePrefetchBlock {
		execEngine.EnablePrefetchBlock()
	}
	if config.Caching.DisableStylusCacheMetricsCollection {
		execEngine.DisableStylusCacheMetricsCollection()
	}
	if err != nil {
		return nil, err
	}
	recorder := NewBlockRecorder(&config.RecordingDatabase, execEngine, chainDB)
	var txPublisher TransactionPublisher
	var sequencer *Sequencer

	var parentChainReader *headerreader.HeaderReader
	if l1client != nil && !reflect.ValueOf(l1client).IsNil() {
		arbSys, _ := precompilesgen.NewArbSys(types.ArbSysAddress, l1client)
		parentChainReader, err = headerreader.New(ctx, l1client, func() *headerreader.Config { return &configFetcher().ParentChainReader }, arbSys)
		if err != nil {
			return nil, err
		}
	} else if config.Sequencer.Enable {
		log.Warn("sequencer enabled without l1 client")
	}

	if config.Sequencer.Enable {
		seqConfigFetcher := func() *SequencerConfig { return &configFetcher().Sequencer }
		sequencer, err = NewSequencer(execEngine, parentChainReader, seqConfigFetcher)
		if err != nil {
			return nil, err
		}
		txPublisher = sequencer
	} else {
		if config.Forwarder.RedisUrl != "" {
			txPublisher = NewRedisTxForwarder(config.forwardingTarget, &config.Forwarder)
		} else if config.forwardingTarget == "" {
			txPublisher = NewTxDropper()
		} else {
			targets := append([]string{config.forwardingTarget}, config.SecondaryForwardingTarget...)
			txPublisher = NewForwarder(targets, &config.Forwarder)
		}
	}

	txprecheckConfigFetcher := func() *TxPreCheckerConfig { return &configFetcher().TxPreChecker }

	txPublisher = NewTxPreChecker(txPublisher, l2BlockChain, txprecheckConfigFetcher)
	arbInterface, err := NewArbInterface(l2BlockChain, txPublisher)
	if err != nil {
		return nil, err
	}
	filterConfig := filters.Config{
		LogCacheSize: config.RPC.FilterLogCacheSize,
		Timeout:      config.RPC.FilterTimeout,
	}
	backend, filterSystem, err := arbitrum.NewBackend(stack, &config.RPC, chainDB, arbInterface, filterConfig)
	if err != nil {
		return nil, err
	}

	syncMon := NewSyncMonitor(&config.SyncMonitor, execEngine)

	var classicOutbox *ClassicOutboxRetriever

	if l2BlockChain.Config().ArbitrumChainParams.GenesisBlockNum > 0 {
		classicMsgDb, err := stack.OpenDatabase("classic-msg", 0, 0, "classicmsg/", true)
		if dbutil.IsNotExistError(err) {
			log.Warn("Classic Msg Database not found", "err", err)
			classicOutbox = nil
		} else if err != nil {
			return nil, fmt.Errorf("Failed to open classic-msg database: %w", err)
		} else {
			if err := dbutil.UnfinishedConversionCheck(classicMsgDb); err != nil {
				return nil, fmt.Errorf("classic-msg unfinished database conversion check error: %w", err)
			}
			classicOutbox = NewClassicOutboxRetriever(classicMsgDb)
		}
	}

	bulkBlockMetadataFetcher := NewBulkBlockMetadataFetcher(l2BlockChain, execEngine, config.BlockMetadataApiCacheSize, config.BlockMetadataApiBlocksLimit)

	apis := []rpc.API{{
		Namespace: "arb",
		Version:   "1.0",
		Service:   NewArbAPI(txPublisher, bulkBlockMetadataFetcher),
		Public:    false,
	}}
	apis = append(apis, rpc.API{
		Namespace:     "auctioneer",
		Version:       "1.0",
		Service:       NewArbTimeboostAuctioneerAPI(txPublisher),
		Public:        false,
		Authenticated: false,
	})
	apis = append(apis, rpc.API{
		Namespace: "timeboost",
		Version:   "1.0",
		Service:   NewArbTimeboostAPI(txPublisher),
		Public:    false,
	})
	apis = append(apis, rpc.API{
		Namespace: "arbdebug",
		Version:   "1.0",
		Service: NewArbDebugAPI(
			l2BlockChain,
			config.RPC.ArbDebug.BlockRangeBound,
			config.RPC.ArbDebug.TimeoutQueueBound,
		),
		Public: false,
	})
	apis = append(apis, rpc.API{
		Namespace: "arbtrace",
		Version:   "1.0",
		Service: NewArbTraceForwarderAPI(
			l2BlockChain.Config(),
			config.RPC.ClassicRedirect,
			config.RPC.ClassicRedirectTimeout,
		),
		Public: false,
	})
	apis = append(apis, rpc.API{
		Namespace: "debug",
		Service:   eth.NewDebugAPI(eth.NewArbEthereum(l2BlockChain, chainDB)),
		Public:    false,
	})

	stack.RegisterAPIs(apis)

	return &ExecutionNode{
		ChainDB:                  chainDB,
		Backend:                  backend,
		FilterSystem:             filterSystem,
		ArbInterface:             arbInterface,
		ExecEngine:               execEngine,
		Recorder:                 recorder,
		Sequencer:                sequencer,
		TxPublisher:              txPublisher,
		ConfigFetcher:            configFetcher,
		SyncMonitor:              syncMon,
		ParentChainReader:        parentChainReader,
		ClassicOutbox:            classicOutbox,
		bulkBlockMetadataFetcher: bulkBlockMetadataFetcher,
	}, nil

}

func (n *ExecutionNode) MarkFeedStart(to arbutil.MessageIndex) {
	n.ExecEngine.MarkFeedStart(to)
}

func (n *ExecutionNode) Initialize(ctx context.Context) error {
	config := n.ConfigFetcher()
	err := n.ExecEngine.Initialize(config.Caching.StylusLRUCacheCapacity, &config.StylusTarget)
	if err != nil {
		return fmt.Errorf("error initializing execution engine: %w", err)
	}
	n.ArbInterface.Initialize(n)
	err = n.Backend.Start()
	if err != nil {
		return fmt.Errorf("error starting geth backend: %w", err)
	}
	err = n.TxPublisher.Initialize(ctx)
	if err != nil {
		return fmt.Errorf("error initializing transaction publisher: %w", err)
	}
	err = n.Backend.APIBackend().SetSyncBackend(n.SyncMonitor)
	if err != nil {
		return fmt.Errorf("error setting sync backend: %w", err)
	}

	return nil
}

// not thread safe
func (n *ExecutionNode) Start(ctx context.Context) error {
	if n.started.Swap(true) {
		return errors.New("already started")
	}
	// TODO after separation
	// err := n.Stack.Start()
	// if err != nil {
	// 	return fmt.Errorf("error starting geth stack: %w", err)
	// }
	n.ExecEngine.Start(ctx)
	err := n.TxPublisher.Start(ctx)
	if err != nil {
		return fmt.Errorf("error starting transaction puiblisher: %w", err)
	}
	if n.ParentChainReader != nil {
		n.ParentChainReader.Start(ctx)
	}
	n.bulkBlockMetadataFetcher.Start(ctx)
	return nil
}

func (n *ExecutionNode) StopAndWait() {
	if !n.started.Load() {
		return
	}
	n.bulkBlockMetadataFetcher.StopAndWait()
	// TODO after separation
	// n.Stack.StopRPC() // does nothing if not running
	if n.TxPublisher.Started() {
		n.TxPublisher.StopAndWait()
	}
	n.Recorder.OrderlyShutdown()
	if n.ParentChainReader != nil && n.ParentChainReader.Started() {
		n.ParentChainReader.StopAndWait()
	}
	if n.ExecEngine.Started() {
		n.ExecEngine.StopAndWait()
	}
	n.ArbInterface.BlockChain().Stop() // does nothing if not running
	if err := n.Backend.Stop(); err != nil {
		log.Error("backend stop", "err", err)
	}
	// TODO after separation
	// if err := n.Stack.Close(); err != nil {
	// 	log.Error("error on stak close", "err", err)
	// }
}

func (n *ExecutionNode) DigestMessage(num arbutil.MessageIndex, msg *arbostypes.MessageWithMetadata, msgForPrefetch *arbostypes.MessageWithMetadata) (*execution.MessageResult, error) {
	return n.ExecEngine.DigestMessage(num, msg, msgForPrefetch)
}
func (n *ExecutionNode) Reorg(count arbutil.MessageIndex, newMessages []arbostypes.MessageWithMetadataAndBlockInfo, oldMessages []*arbostypes.MessageWithMetadata) ([]*execution.MessageResult, error) {
	return n.ExecEngine.Reorg(count, newMessages, oldMessages)
}
func (n *ExecutionNode) HeadMessageNumber() (arbutil.MessageIndex, error) {
	return n.ExecEngine.HeadMessageNumber()
}
func (n *ExecutionNode) HeadMessageNumberSync(t *testing.T) (arbutil.MessageIndex, error) {
	return n.ExecEngine.HeadMessageNumberSync(t)
}
func (n *ExecutionNode) NextDelayedMessageNumber() (uint64, error) {
	return n.ExecEngine.NextDelayedMessageNumber()
}
func (n *ExecutionNode) SequenceDelayedMessage(message *arbostypes.L1IncomingMessage, delayedSeqNum uint64) error {
	return n.ExecEngine.SequenceDelayedMessage(message, delayedSeqNum)
}
func (n *ExecutionNode) ResultAtPos(pos arbutil.MessageIndex) (*execution.MessageResult, error) {
	return n.ExecEngine.ResultAtPos(pos)
}
func (n *ExecutionNode) ArbOSVersionForMessageNumber(messageNum arbutil.MessageIndex) (uint64, error) {
	return n.ExecEngine.ArbOSVersionForMessageNumber(messageNum)
}

func (n *ExecutionNode) RecordBlockCreation(
	ctx context.Context,
	pos arbutil.MessageIndex,
	msg *arbostypes.MessageWithMetadata,
) (*execution.RecordResult, error) {
	return n.Recorder.RecordBlockCreation(ctx, pos, msg)
}
func (n *ExecutionNode) MarkValid(pos arbutil.MessageIndex, resultHash common.Hash) {
	n.Recorder.MarkValid(pos, resultHash)
}
func (n *ExecutionNode) PrepareForRecord(ctx context.Context, start, end arbutil.MessageIndex) error {
	return n.Recorder.PrepareForRecord(ctx, start, end)
}

func (n *ExecutionNode) Pause() {
	if n.Sequencer != nil {
		n.Sequencer.Pause()
	}
}

func (n *ExecutionNode) Activate() {
	if n.Sequencer != nil {
		n.Sequencer.Activate()
	}
}

func (n *ExecutionNode) ForwardTo(url string) error {
	if n.Sequencer != nil {
		return n.Sequencer.ForwardTo(url)
	} else {
		return errors.New("forwardTo not supported - sequencer not active")
	}
}

func (n *ExecutionNode) SetConsensusClient(consensus execution.FullConsensusClient) {
	n.ExecEngine.SetConsensus(consensus)
	n.SyncMonitor.SetConsensusInfo(consensus)
}

func (n *ExecutionNode) MessageIndexToBlockNumber(messageNum arbutil.MessageIndex) uint64 {
	return n.ExecEngine.MessageIndexToBlockNumber(messageNum)
}
func (n *ExecutionNode) BlockNumberToMessageIndex(blockNum uint64) (arbutil.MessageIndex, error) {
	return n.ExecEngine.BlockNumberToMessageIndex(blockNum)
}

func (n *ExecutionNode) Maintenance() error {
	trieCapLimitBytes := arbmath.SaturatingUMul(uint64(n.ConfigFetcher().Caching.TrieCapLimit), 1024*1024)
	err := n.ExecEngine.Maintenance(trieCapLimitBytes)
	if err != nil {
		return err
	}
	return n.ChainDB.Compact(nil, nil)
}

func (n *ExecutionNode) Synced() bool {
	return n.SyncMonitor.Synced()
}

func (n *ExecutionNode) FullSyncProgressMap() map[string]interface{} {
	return n.SyncMonitor.FullSyncProgressMap()
}<|MERGE_RESOLUTION|>--- conflicted
+++ resolved
@@ -87,23 +87,6 @@
 }
 
 type Config struct {
-<<<<<<< HEAD
-	ParentChainReader         headerreader.Config `koanf:"parent-chain-reader" reload:"hot"`
-	Sequencer                 SequencerConfig     `koanf:"sequencer" reload:"hot"`
-	RecordingDatabase         BlockRecorderConfig `koanf:"recording-database"`
-	TxPreChecker              TxPreCheckerConfig  `koanf:"tx-pre-checker" reload:"hot"`
-	Forwarder                 ForwarderConfig     `koanf:"forwarder"`
-	ForwardingTarget          string              `koanf:"forwarding-target"`
-	SecondaryForwardingTarget []string            `koanf:"secondary-forwarding-target"`
-	Caching                   CachingConfig       `koanf:"caching"`
-	RPC                       arbitrum.Config     `koanf:"rpc"`
-	TxLookupLimit             uint64              `koanf:"tx-lookup-limit"`
-	Evil                      bool                `koanf:"evil"`
-	EvilInterceptDepositGwei  uint64              `koanf:"evil-intercept-deposit-gwei"`
-	EnablePrefetchBlock       bool                `koanf:"enable-prefetch-block"`
-	SyncMonitor               SyncMonitorConfig   `koanf:"sync-monitor"`
-	StylusTarget              StylusTargetConfig  `koanf:"stylus-target"`
-=======
 	ParentChainReader           headerreader.Config `koanf:"parent-chain-reader" reload:"hot"`
 	Sequencer                   SequencerConfig     `koanf:"sequencer" reload:"hot"`
 	RecordingDatabase           BlockRecorderConfig `koanf:"recording-database"`
@@ -119,7 +102,8 @@
 	StylusTarget                StylusTargetConfig  `koanf:"stylus-target"`
 	BlockMetadataApiCacheSize   uint64              `koanf:"block-metadata-api-cache-size"`
 	BlockMetadataApiBlocksLimit uint64              `koanf:"block-metadata-api-blocks-limit"`
->>>>>>> a22f40b5
+	Evil                      bool                `koanf:"evil"`
+	EvilInterceptDepositGwei  uint64              `koanf:"evil-intercept-deposit-gwei"`
 
 	forwardingTarget string
 }
@@ -169,21 +153,6 @@
 }
 
 var ConfigDefault = Config{
-<<<<<<< HEAD
-	RPC:                       arbitrum.DefaultConfig,
-	Sequencer:                 DefaultSequencerConfig,
-	ParentChainReader:         headerreader.DefaultConfig,
-	RecordingDatabase:         DefaultBlockRecorderConfig,
-	ForwardingTarget:          "",
-	SecondaryForwardingTarget: []string{},
-	TxPreChecker:              DefaultTxPreCheckerConfig,
-	TxLookupLimit:             126_230_400, // 1 year at 4 blocks per second
-	Caching:                   DefaultCachingConfig,
-	Forwarder:                 DefaultNodeForwarderConfig,
-	EvilInterceptDepositGwei:  1_000_000, // 1M gwei or 0.001 ETH.
-	EnablePrefetchBlock:       true,
-	StylusTarget:              DefaultStylusTargetConfig,
-=======
 	RPC:                         arbitrum.DefaultConfig,
 	Sequencer:                   DefaultSequencerConfig,
 	ParentChainReader:           headerreader.DefaultConfig,
@@ -191,6 +160,7 @@
 	ForwardingTarget:            "",
 	SecondaryForwardingTarget:   []string{},
 	TxPreChecker:                DefaultTxPreCheckerConfig,
+	EvilInterceptDepositGwei:  1_000_000, // 1M gwei or 0.001 ETH.
 	TxLookupLimit:               126_230_400, // 1 year at 4 blocks per second
 	Caching:                     DefaultCachingConfig,
 	Forwarder:                   DefaultNodeForwarderConfig,
@@ -198,7 +168,6 @@
 	StylusTarget:                DefaultStylusTargetConfig,
 	BlockMetadataApiCacheSize:   100 * 1024 * 1024,
 	BlockMetadataApiBlocksLimit: 100,
->>>>>>> a22f40b5
 }
 
 type ConfigFetcher func() *Config
