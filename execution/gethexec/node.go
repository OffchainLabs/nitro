--- conflicted
+++ resolved
@@ -89,23 +89,6 @@
 }
 
 type Config struct {
-<<<<<<< HEAD
-	ParentChainReader         headerreader.Config              `koanf:"parent-chain-reader" reload:"hot"`
-	Sequencer                 SequencerConfig                  `koanf:"sequencer" reload:"hot"`
-	RecordingDatabase         arbitrum.RecordingDatabaseConfig `koanf:"recording-database"`
-	TxPreChecker              TxPreCheckerConfig               `koanf:"tx-pre-checker" reload:"hot"`
-	Forwarder                 ForwarderConfig                  `koanf:"forwarder"`
-	ForwardingTarget          string                           `koanf:"forwarding-target"`
-	SecondaryForwardingTarget []string                         `koanf:"secondary-forwarding-target"`
-	Caching                   CachingConfig                    `koanf:"caching"`
-	RPC                       arbitrum.Config                  `koanf:"rpc"`
-	TxLookupLimit             uint64                           `koanf:"tx-lookup-limit"`
-	Evil                      bool                             `koanf:"evil"`
-	EvilInterceptDepositGwei  uint64                           `koanf:"evil-intercept-deposit-gwei"`
-	EnablePrefetchBlock       bool                             `koanf:"enable-prefetch-block"`
-	SyncMonitor               SyncMonitorConfig                `koanf:"sync-monitor"`
-	StylusTarget              StylusTargetConfig               `koanf:"stylus-target"`
-=======
 	ParentChainReader         headerreader.Config `koanf:"parent-chain-reader" reload:"hot"`
 	Sequencer                 SequencerConfig     `koanf:"sequencer" reload:"hot"`
 	RecordingDatabase         BlockRecorderConfig `koanf:"recording-database"`
@@ -116,10 +99,11 @@
 	Caching                   CachingConfig       `koanf:"caching"`
 	RPC                       arbitrum.Config     `koanf:"rpc"`
 	TxLookupLimit             uint64              `koanf:"tx-lookup-limit"`
+	Evil                      bool                `koanf:"evil"`
+	EvilInterceptDepositGwei  uint64              `koanf:"evil-intercept-deposit-gwei"`
 	EnablePrefetchBlock       bool                `koanf:"enable-prefetch-block"`
 	SyncMonitor               SyncMonitorConfig   `koanf:"sync-monitor"`
 	StylusTarget              StylusTargetConfig  `koanf:"stylus-target"`
->>>>>>> eed7b127
 
 	forwardingTarget string
 }
