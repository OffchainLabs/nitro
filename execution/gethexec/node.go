package gethexec

import (
	"context"
	"errors"
	"fmt"
	"math/big"
	"reflect"
	"sync/atomic"
	"testing"

	"github.com/ethereum/go-ethereum/arbitrum"
	"github.com/ethereum/go-ethereum/common"
	"github.com/ethereum/go-ethereum/core"
	"github.com/ethereum/go-ethereum/core/types"
	"github.com/ethereum/go-ethereum/eth"
	"github.com/ethereum/go-ethereum/eth/filters"
	"github.com/ethereum/go-ethereum/ethdb"
	"github.com/ethereum/go-ethereum/log"
	"github.com/ethereum/go-ethereum/node"
	"github.com/ethereum/go-ethereum/params"
	"github.com/ethereum/go-ethereum/rpc"
	"github.com/offchainlabs/nitro/arbos/arbostypes"
	"github.com/offchainlabs/nitro/arbos/programs"
	"github.com/offchainlabs/nitro/arbutil"
	"github.com/offchainlabs/nitro/execution"
	"github.com/offchainlabs/nitro/solgen/go/precompilesgen"
	"github.com/offchainlabs/nitro/util/dbutil"
	"github.com/offchainlabs/nitro/util/headerreader"
	flag "github.com/spf13/pflag"
)

type StylusTargetConfig struct {
	Arm64 string `koanf:"arm64"`
	Amd64 string `koanf:"amd64"`
	Host  string `koanf:"host"`
}

var DefaultStylusTargetConfig = StylusTargetConfig{
	Arm64: programs.DefaultTargetDescriptionArm,
	Amd64: programs.DefaultTargetDescriptionX86,
	Host:  "",
}

func StylusTargetConfigAddOptions(prefix string, f *flag.FlagSet) {
	f.String(prefix+".arm64", DefaultStylusTargetConfig.Arm64, "stylus programs compilation target for arm64 linux")
	f.String(prefix+".amd64", DefaultStylusTargetConfig.Amd64, "stylus programs compilation target for amd64 linux")
	f.String(prefix+".host", DefaultStylusTargetConfig.Host, "stylus programs compilation target for system other than 64-bit ARM or 64-bit x86")
}

type Config struct {
	ParentChainReader         headerreader.Config              `koanf:"parent-chain-reader" reload:"hot"`
	Sequencer                 SequencerConfig                  `koanf:"sequencer" reload:"hot"`
	RecordingDatabase         arbitrum.RecordingDatabaseConfig `koanf:"recording-database"`
	TxPreChecker              TxPreCheckerConfig               `koanf:"tx-pre-checker" reload:"hot"`
	Forwarder                 ForwarderConfig                  `koanf:"forwarder"`
	ForwardingTarget          string                           `koanf:"forwarding-target"`
	SecondaryForwardingTarget []string                         `koanf:"secondary-forwarding-target"`
	Caching                   CachingConfig                    `koanf:"caching"`
	RPC                       arbitrum.Config                  `koanf:"rpc"`
	TxLookupLimit             uint64                           `koanf:"tx-lookup-limit"`
<<<<<<< HEAD
	Dangerous                 DangerousConfig                  `koanf:"dangerous"`
	Evil                      bool                             `koanf:"evil"`
	EvilInterceptDepositGwei  uint64                           `koanf:"evil-intercept-deposit-gwei"`
=======
>>>>>>> 88d143ba
	EnablePrefetchBlock       bool                             `koanf:"enable-prefetch-block"`
	SyncMonitor               SyncMonitorConfig                `koanf:"sync-monitor"`
	StylusTarget              StylusTargetConfig               `koanf:"stylus-target"`

	forwardingTarget string
}

func (c *Config) Validate() error {
	if err := c.Caching.Validate(); err != nil {
		return err
	}
	if err := c.Sequencer.Validate(); err != nil {
		return err
	}
	if !c.Sequencer.Enable && c.ForwardingTarget == "" {
		return errors.New("ForwardingTarget not set and not sequencer (can use \"null\")")
	}
	if c.ForwardingTarget == "null" {
		c.forwardingTarget = ""
	} else {
		c.forwardingTarget = c.ForwardingTarget
	}
	if c.forwardingTarget != "" && c.Sequencer.Enable {
		return errors.New("ForwardingTarget set and sequencer enabled")
	}
	return nil
}

func ConfigAddOptions(prefix string, f *flag.FlagSet) {
	arbitrum.ConfigAddOptions(prefix+".rpc", f)
	SequencerConfigAddOptions(prefix+".sequencer", f)
	headerreader.AddOptions(prefix+".parent-chain-reader", f)
	arbitrum.RecordingDatabaseConfigAddOptions(prefix+".recording-database", f)
	f.String(prefix+".forwarding-target", ConfigDefault.ForwardingTarget, "transaction forwarding target URL, or \"null\" to disable forwarding (iff not sequencer)")
	f.StringSlice(prefix+".secondary-forwarding-target", ConfigDefault.SecondaryForwardingTarget, "secondary transaction forwarding target URL")
	AddOptionsForNodeForwarderConfig(prefix+".forwarder", f)
	TxPreCheckerConfigAddOptions(prefix+".tx-pre-checker", f)
	CachingConfigAddOptions(prefix+".caching", f)
	SyncMonitorConfigAddOptions(prefix+".sync-monitor", f)
	f.Uint64(prefix+".tx-lookup-limit", ConfigDefault.TxLookupLimit, "retain the ability to lookup transactions by hash for the past N blocks (0 = all blocks)")
<<<<<<< HEAD
	DangerousConfigAddOptions(prefix+".dangerous", f)
	f.Bool(prefix+".evil", ConfigDefault.Evil, "enable evil bold validation")
	f.Uint64(prefix+".evil-intercept-deposit-gwei", ConfigDefault.EvilInterceptDepositGwei, "bold evil intercept deposit gwei")
=======
>>>>>>> 88d143ba
	f.Bool(prefix+".enable-prefetch-block", ConfigDefault.EnablePrefetchBlock, "enable prefetching of blocks")
	StylusTargetConfigAddOptions(prefix+".stylus-target", f)
}

var ConfigDefault = Config{
	RPC:                       arbitrum.DefaultConfig,
	Sequencer:                 DefaultSequencerConfig,
	ParentChainReader:         headerreader.DefaultConfig,
	RecordingDatabase:         arbitrum.DefaultRecordingDatabaseConfig,
	ForwardingTarget:          "",
	SecondaryForwardingTarget: []string{},
	TxPreChecker:              DefaultTxPreCheckerConfig,
	TxLookupLimit:             126_230_400, // 1 year at 4 blocks per second
	Caching:                   DefaultCachingConfig,
	Forwarder:                 DefaultNodeForwarderConfig,
	EvilInterceptDepositGwei:  1_000_000, // 1M gwei or 0.001 ETH.
	EnablePrefetchBlock:       true,
	StylusTarget:              DefaultStylusTargetConfig,
}

type ConfigFetcher func() *Config

type ExecutionNode struct {
	ChainDB           ethdb.Database
	Backend           *arbitrum.Backend
	FilterSystem      *filters.FilterSystem
	ArbInterface      *ArbInterface
	ExecEngine        *ExecutionEngine
	Recorder          *BlockRecorder
	Sequencer         *Sequencer // either nil or same as TxPublisher
	TxPublisher       TransactionPublisher
	ConfigFetcher     ConfigFetcher
	SyncMonitor       *SyncMonitor
	ParentChainReader *headerreader.HeaderReader
	ClassicOutbox     *ClassicOutboxRetriever
	started           atomic.Bool
}

func CreateExecutionNode(
	ctx context.Context,
	stack *node.Node,
	chainDB ethdb.Database,
	l2BlockChain *core.BlockChain,
	l1client arbutil.L1Interface,
	configFetcher ConfigFetcher,
) (*ExecutionNode, error) {
	config := configFetcher()
	opts := make([]Opt, 0)
	if config.Evil {
		opts = append(opts, WithEvilExecution())
		opts = append(opts, WithInterceptDepositSize(new(big.Int).SetUint64(config.EvilInterceptDepositGwei*params.GWei)))
	}
	execEngine, err := NewExecutionEngine(l2BlockChain, opts...)
	if config.EnablePrefetchBlock {
		execEngine.EnablePrefetchBlock()
	}
	if err != nil {
		return nil, err
	}
	recorder := NewBlockRecorder(&config.RecordingDatabase, execEngine, chainDB)
	var txPublisher TransactionPublisher
	var sequencer *Sequencer

	var parentChainReader *headerreader.HeaderReader
	if l1client != nil && !reflect.ValueOf(l1client).IsNil() {
		arbSys, _ := precompilesgen.NewArbSys(types.ArbSysAddress, l1client)
		parentChainReader, err = headerreader.New(ctx, l1client, func() *headerreader.Config { return &configFetcher().ParentChainReader }, arbSys)
		if err != nil {
			return nil, err
		}
	} else if config.Sequencer.Enable {
		log.Warn("sequencer enabled without l1 client")
	}

	if config.Sequencer.Enable {
		seqConfigFetcher := func() *SequencerConfig { return &configFetcher().Sequencer }
		sequencer, err = NewSequencer(execEngine, parentChainReader, seqConfigFetcher)
		if err != nil {
			return nil, err
		}
		txPublisher = sequencer
	} else {
		if config.Forwarder.RedisUrl != "" {
			txPublisher = NewRedisTxForwarder(config.forwardingTarget, &config.Forwarder)
		} else if config.forwardingTarget == "" {
			txPublisher = NewTxDropper()
		} else {
			targets := append([]string{config.forwardingTarget}, config.SecondaryForwardingTarget...)
			txPublisher = NewForwarder(targets, &config.Forwarder)
		}
	}

	txprecheckConfigFetcher := func() *TxPreCheckerConfig { return &configFetcher().TxPreChecker }

	txPublisher = NewTxPreChecker(txPublisher, l2BlockChain, txprecheckConfigFetcher)
	arbInterface, err := NewArbInterface(l2BlockChain, txPublisher)
	if err != nil {
		return nil, err
	}
	filterConfig := filters.Config{
		LogCacheSize: config.RPC.FilterLogCacheSize,
		Timeout:      config.RPC.FilterTimeout,
	}
	backend, filterSystem, err := arbitrum.NewBackend(stack, &config.RPC, chainDB, arbInterface, filterConfig)
	if err != nil {
		return nil, err
	}

	syncMon := NewSyncMonitor(&config.SyncMonitor, execEngine)

	var classicOutbox *ClassicOutboxRetriever

	if l2BlockChain.Config().ArbitrumChainParams.GenesisBlockNum > 0 {
		classicMsgDb, err := stack.OpenDatabase("classic-msg", 0, 0, "classicmsg/", true)
		if dbutil.IsNotExistError(err) {
			log.Warn("Classic Msg Database not found", "err", err)
			classicOutbox = nil
		} else if err != nil {
			return nil, fmt.Errorf("Failed to open classic-msg database: %w", err)
		} else {
			if err := dbutil.UnfinishedConversionCheck(classicMsgDb); err != nil {
				return nil, fmt.Errorf("classic-msg unfinished database conversion check error: %w", err)
			}
			classicOutbox = NewClassicOutboxRetriever(classicMsgDb)
		}
	}

	apis := []rpc.API{{
		Namespace: "arb",
		Version:   "1.0",
		Service:   NewArbAPI(txPublisher),
		Public:    false,
	}}
	apis = append(apis, rpc.API{
		Namespace: "arbdebug",
		Version:   "1.0",
		Service: NewArbDebugAPI(
			l2BlockChain,
			config.RPC.ArbDebug.BlockRangeBound,
			config.RPC.ArbDebug.TimeoutQueueBound,
		),
		Public: false,
	})
	apis = append(apis, rpc.API{
		Namespace: "arbtrace",
		Version:   "1.0",
		Service: NewArbTraceForwarderAPI(
			config.RPC.ClassicRedirect,
			config.RPC.ClassicRedirectTimeout,
		),
		Public: false,
	})
	apis = append(apis, rpc.API{
		Namespace: "debug",
		Service:   eth.NewDebugAPI(eth.NewArbEthereum(l2BlockChain, chainDB)),
		Public:    false,
	})

	stack.RegisterAPIs(apis)

	return &ExecutionNode{
		ChainDB:           chainDB,
		Backend:           backend,
		FilterSystem:      filterSystem,
		ArbInterface:      arbInterface,
		ExecEngine:        execEngine,
		Recorder:          recorder,
		Sequencer:         sequencer,
		TxPublisher:       txPublisher,
		ConfigFetcher:     configFetcher,
		SyncMonitor:       syncMon,
		ParentChainReader: parentChainReader,
		ClassicOutbox:     classicOutbox,
	}, nil

}

func (n *ExecutionNode) MarkFeedStart(to arbutil.MessageIndex) {
	n.ExecEngine.MarkFeedStart(to)
}

func (n *ExecutionNode) Initialize(ctx context.Context) error {
	config := n.ConfigFetcher()
	err := n.ExecEngine.Initialize(config.Caching.StylusLRUCache, &config.StylusTarget)
	if err != nil {
		return fmt.Errorf("error initializing execution engine: %w", err)
	}
	n.ArbInterface.Initialize(n)
	err = n.Backend.Start()
	if err != nil {
		return fmt.Errorf("error starting geth backend: %w", err)
	}
	err = n.TxPublisher.Initialize(ctx)
	if err != nil {
		return fmt.Errorf("error initializing transaction publisher: %w", err)
	}
	err = n.Backend.APIBackend().SetSyncBackend(n.SyncMonitor)
	if err != nil {
		return fmt.Errorf("error setting sync backend: %w", err)
	}
	return nil
}

// not thread safe
func (n *ExecutionNode) Start(ctx context.Context) error {
	if n.started.Swap(true) {
		return errors.New("already started")
	}
	// TODO after separation
	// err := n.Stack.Start()
	// if err != nil {
	// 	return fmt.Errorf("error starting geth stack: %w", err)
	// }
	n.ExecEngine.Start(ctx)
	err := n.TxPublisher.Start(ctx)
	if err != nil {
		return fmt.Errorf("error starting transaction puiblisher: %w", err)
	}
	if n.ParentChainReader != nil {
		n.ParentChainReader.Start(ctx)
	}
	return nil
}

func (n *ExecutionNode) StopAndWait() {
	if !n.started.Load() {
		return
	}
	// TODO after separation
	// n.Stack.StopRPC() // does nothing if not running
	if n.TxPublisher.Started() {
		n.TxPublisher.StopAndWait()
	}
	n.Recorder.OrderlyShutdown()
	if n.ParentChainReader != nil && n.ParentChainReader.Started() {
		n.ParentChainReader.StopAndWait()
	}
	if n.ExecEngine.Started() {
		n.ExecEngine.StopAndWait()
	}
	n.ArbInterface.BlockChain().Stop() // does nothing if not running
	if err := n.Backend.Stop(); err != nil {
		log.Error("backend stop", "err", err)
	}
	// TODO after separation
	// if err := n.Stack.Close(); err != nil {
	// 	log.Error("error on stak close", "err", err)
	// }
}

func (n *ExecutionNode) DigestMessage(num arbutil.MessageIndex, msg *arbostypes.MessageWithMetadata, msgForPrefetch *arbostypes.MessageWithMetadata) (*execution.MessageResult, error) {
	return n.ExecEngine.DigestMessage(num, msg, msgForPrefetch)
}
func (n *ExecutionNode) Reorg(count arbutil.MessageIndex, newMessages []arbostypes.MessageWithMetadataAndBlockHash, oldMessages []*arbostypes.MessageWithMetadata) ([]*execution.MessageResult, error) {
	return n.ExecEngine.Reorg(count, newMessages, oldMessages)
}
func (n *ExecutionNode) HeadMessageNumber() (arbutil.MessageIndex, error) {
	return n.ExecEngine.HeadMessageNumber()
}
func (n *ExecutionNode) HeadMessageNumberSync(t *testing.T) (arbutil.MessageIndex, error) {
	return n.ExecEngine.HeadMessageNumberSync(t)
}
func (n *ExecutionNode) NextDelayedMessageNumber() (uint64, error) {
	return n.ExecEngine.NextDelayedMessageNumber()
}
func (n *ExecutionNode) SequenceDelayedMessage(message *arbostypes.L1IncomingMessage, delayedSeqNum uint64) error {
	return n.ExecEngine.SequenceDelayedMessage(message, delayedSeqNum)
}
func (n *ExecutionNode) ResultAtPos(pos arbutil.MessageIndex) (*execution.MessageResult, error) {
	return n.ExecEngine.ResultAtPos(pos)
}
func (n *ExecutionNode) ArbOSVersionForMessageNumber(messageNum arbutil.MessageIndex) (uint64, error) {
	return n.ExecEngine.ArbOSVersionForMessageNumber(messageNum)
}

func (n *ExecutionNode) RecordBlockCreation(
	ctx context.Context,
	pos arbutil.MessageIndex,
	msg *arbostypes.MessageWithMetadata,
) (*execution.RecordResult, error) {
	return n.Recorder.RecordBlockCreation(ctx, pos, msg)
}
func (n *ExecutionNode) MarkValid(pos arbutil.MessageIndex, resultHash common.Hash) {
	n.Recorder.MarkValid(pos, resultHash)
}
func (n *ExecutionNode) PrepareForRecord(ctx context.Context, start, end arbutil.MessageIndex) error {
	return n.Recorder.PrepareForRecord(ctx, start, end)
}

func (n *ExecutionNode) Pause() {
	if n.Sequencer != nil {
		n.Sequencer.Pause()
	}
}

func (n *ExecutionNode) Activate() {
	if n.Sequencer != nil {
		n.Sequencer.Activate()
	}
}

func (n *ExecutionNode) ForwardTo(url string) error {
	if n.Sequencer != nil {
		return n.Sequencer.ForwardTo(url)
	} else {
		return errors.New("forwardTo not supported - sequencer not active")
	}
}

func (n *ExecutionNode) SetConsensusClient(consensus execution.FullConsensusClient) {
	n.ExecEngine.SetConsensus(consensus)
	n.SyncMonitor.SetConsensusInfo(consensus)
}

func (n *ExecutionNode) MessageIndexToBlockNumber(messageNum arbutil.MessageIndex) uint64 {
	return n.ExecEngine.MessageIndexToBlockNumber(messageNum)
}

func (n *ExecutionNode) Maintenance() error {
	return n.ChainDB.Compact(nil, nil)
}

func (n *ExecutionNode) Synced() bool {
	return n.SyncMonitor.Synced()
}

func (n *ExecutionNode) FullSyncProgressMap() map[string]interface{} {
	return n.SyncMonitor.FullSyncProgressMap()
}<|MERGE_RESOLUTION|>--- conflicted
+++ resolved
@@ -59,12 +59,8 @@
 	Caching                   CachingConfig                    `koanf:"caching"`
 	RPC                       arbitrum.Config                  `koanf:"rpc"`
 	TxLookupLimit             uint64                           `koanf:"tx-lookup-limit"`
-<<<<<<< HEAD
-	Dangerous                 DangerousConfig                  `koanf:"dangerous"`
 	Evil                      bool                             `koanf:"evil"`
 	EvilInterceptDepositGwei  uint64                           `koanf:"evil-intercept-deposit-gwei"`
-=======
->>>>>>> 88d143ba
 	EnablePrefetchBlock       bool                             `koanf:"enable-prefetch-block"`
 	SyncMonitor               SyncMonitorConfig                `koanf:"sync-monitor"`
 	StylusTarget              StylusTargetConfig               `koanf:"stylus-target"`
@@ -105,12 +101,8 @@
 	CachingConfigAddOptions(prefix+".caching", f)
 	SyncMonitorConfigAddOptions(prefix+".sync-monitor", f)
 	f.Uint64(prefix+".tx-lookup-limit", ConfigDefault.TxLookupLimit, "retain the ability to lookup transactions by hash for the past N blocks (0 = all blocks)")
-<<<<<<< HEAD
-	DangerousConfigAddOptions(prefix+".dangerous", f)
 	f.Bool(prefix+".evil", ConfigDefault.Evil, "enable evil bold validation")
 	f.Uint64(prefix+".evil-intercept-deposit-gwei", ConfigDefault.EvilInterceptDepositGwei, "bold evil intercept deposit gwei")
-=======
->>>>>>> 88d143ba
 	f.Bool(prefix+".enable-prefetch-block", ConfigDefault.EnablePrefetchBlock, "enable prefetching of blocks")
 	StylusTargetConfigAddOptions(prefix+".stylus-target", f)
 }
