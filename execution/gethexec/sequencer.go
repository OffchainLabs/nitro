--- conflicted
+++ resolved
@@ -11,11 +11,6 @@
 	"math"
 	"math/big"
 	"runtime/debug"
-<<<<<<< HEAD
-	"strings"
-=======
-	"strconv"
->>>>>>> d81324da
 	"sync"
 	"sync/atomic"
 	"time"
@@ -139,30 +134,6 @@
 	EnableEspressoSovereign:    false,
 }
 
-<<<<<<< HEAD
-var TestSequencerConfig = SequencerConfig{
-	Enable:                       true,
-	MaxBlockSpeed:                time.Millisecond * 10,
-	MaxRevertGasReject:           params.TxGas + 10000,
-	MaxAcceptableTimestampDelta:  time.Hour,
-	SenderWhitelist:              "",
-	Forwarder:                    DefaultTestForwarderConfig,
-	QueueSize:                    128,
-	QueueTimeout:                 time.Second * 5,
-	NonceCacheSize:               4,
-	MaxTxDataSize:                95000,
-	NonceFailureCacheSize:        1024,
-	NonceFailureCacheExpiry:      time.Second,
-	ExpectedSurplusSoftThreshold: "default",
-	ExpectedSurplusHardThreshold: "default",
-	EnableProfiling:              false,
-
-	EnableEspressoFinalityNode: false,
-	EnableEspressoSovereign:    false,
-}
-
-=======
->>>>>>> d81324da
 func SequencerConfigAddOptions(prefix string, f *flag.FlagSet) {
 	f.Bool(prefix+".enable", DefaultSequencerConfig.Enable, "act and post to l1 as sequencer")
 	f.Duration(prefix+".max-block-speed", DefaultSequencerConfig.MaxBlockSpeed, "minimum delay between blocks (sets a maximum speed of block production)")
@@ -389,29 +360,16 @@
 	}
 
 	s := &Sequencer{
-<<<<<<< HEAD
 		execEngine:        execEngine,
 		txQueue:           make(chan txQueueItem, config.QueueSize),
 		l1Reader:          l1Reader,
 		config:            configFetcher,
 		senderWhitelist:   senderWhitelist,
 		nonceCache:        newNonceCache(config.NonceCacheSize),
-		l1BlockNumber:     0,
 		l1Timestamp:       0,
 		pauseChan:         nil,
 		onForwarderSet:    make(chan struct{}, 1),
 		lightClientReader: lightClientReader,
-=======
-		execEngine:      execEngine,
-		txQueue:         make(chan txQueueItem, config.QueueSize),
-		l1Reader:        l1Reader,
-		config:          configFetcher,
-		senderWhitelist: senderWhitelist,
-		nonceCache:      newNonceCache(config.NonceCacheSize),
-		l1Timestamp:     0,
-		pauseChan:       nil,
-		onForwarderSet:  make(chan struct{}, 1),
->>>>>>> d81324da
 	}
 	s.nonceFailures = &nonceFailureCache{
 		containers.NewLruCacheWithOnEvict(config.NonceCacheSize, s.onNonceFailureEvict),
