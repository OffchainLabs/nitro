// Copyright 2022-2024, Offchain Labs, Inc.
// For license information, see https://github.com/OffchainLabs/nitro/blob/master/LICENSE

//go:build !wasm
// +build !wasm

package gethexec

/*
#cgo CFLAGS: -g -I../../target/include/
#cgo LDFLAGS: ${SRCDIR}/../../target/lib/libstylus.a -ldl -lm
#include "arbitrator.h"
*/
import "C"

import (
	"bytes"
	"context"
	"encoding/binary"
	"errors"
	"fmt"
	"os"
	"path"
	"runtime/pprof"
	"runtime/trace"
	"sync"
	"testing"
	"time"

	"github.com/google/uuid"

	"github.com/ethereum/go-ethereum/common"
	"github.com/ethereum/go-ethereum/core"
	"github.com/ethereum/go-ethereum/core/rawdb"
	"github.com/ethereum/go-ethereum/core/state"
	"github.com/ethereum/go-ethereum/core/stateless"
	"github.com/ethereum/go-ethereum/core/types"
	"github.com/ethereum/go-ethereum/log"
	"github.com/ethereum/go-ethereum/metrics"

	"github.com/offchainlabs/nitro/arbos"
	"github.com/offchainlabs/nitro/arbos/arbosState"
	"github.com/offchainlabs/nitro/arbos/arbostypes"
	"github.com/offchainlabs/nitro/arbos/l1pricing"
	"github.com/offchainlabs/nitro/arbos/programs"
	"github.com/offchainlabs/nitro/arbutil"
	"github.com/offchainlabs/nitro/cmd/chaininfo"
	"github.com/offchainlabs/nitro/execution"
	"github.com/offchainlabs/nitro/util/arbmath"
	"github.com/offchainlabs/nitro/util/sharedmetrics"
	"github.com/offchainlabs/nitro/util/stopwaiter"
)

var (
	l1GasPriceEstimateGauge    = metrics.NewRegisteredGauge("arb/l1gasprice/estimate", nil)
	baseFeeGauge               = metrics.NewRegisteredGauge("arb/block/basefee", nil)
	blockGasUsedHistogram      = metrics.NewRegisteredHistogram("arb/block/gasused", nil, metrics.NewBoundedHistogramSample())
	txCountHistogram           = metrics.NewRegisteredHistogram("arb/block/transactions/count", nil, metrics.NewBoundedHistogramSample())
	txGasUsedHistogram         = metrics.NewRegisteredHistogram("arb/block/transactions/gasused", nil, metrics.NewBoundedHistogramSample())
	gasUsedSinceStartupCounter = metrics.NewRegisteredCounter("arb/gas_used", nil)
	blockExecutionTimer        = metrics.NewRegisteredTimer("arb/block/execution", nil)
	blockWriteToDbTimer        = metrics.NewRegisteredTimer("arb/block/writetodb", nil)
)

var ExecutionEngineBlockCreationStopped = errors.New("block creation stopped in execution engine")

type L1PriceDataOfMsg struct {
	callDataUnits            uint64
	cummulativeCallDataUnits uint64
	l1GasCharged             uint64
	cummulativeL1GasCharged  uint64
}

type L1PriceData struct {
	mutex                   sync.RWMutex
	startOfL1PriceDataCache arbutil.MessageIndex
	endOfL1PriceDataCache   arbutil.MessageIndex
	msgToL1PriceData        []L1PriceDataOfMsg
}

type ExecutionEngine struct {
	stopwaiter.StopWaiter

	bc        *core.BlockChain
	consensus execution.FullConsensusClient
	recorder  *BlockRecorder

	resequenceChan    chan []*arbostypes.MessageWithMetadata
	createBlocksMutex sync.Mutex

	newBlockNotifier    chan struct{}
	reorgEventsNotifier chan struct{}
	latestBlockMutex    sync.Mutex
	latestBlock         *types.Block

	nextScheduledVersionCheck time.Time // protected by the createBlocksMutex

	reorgSequencing bool

	disableStylusCacheMetricsCollection bool

	prefetchBlock bool

	cachedL1PriceData *L1PriceData
<<<<<<< HEAD

	wasmTargets []rawdb.WasmTarget
=======
	syncTillBlock     uint64
>>>>>>> 7c2bf2ac
}

func NewL1PriceData() *L1PriceData {
	return &L1PriceData{
		msgToL1PriceData: []L1PriceDataOfMsg{},
	}
}

func NewExecutionEngine(bc *core.BlockChain, syncTillBlock uint64) (*ExecutionEngine, error) {
	return &ExecutionEngine{
		bc:                bc,
		resequenceChan:    make(chan []*arbostypes.MessageWithMetadata),
		newBlockNotifier:  make(chan struct{}, 1),
		cachedL1PriceData: NewL1PriceData(),
		syncTillBlock:     syncTillBlock,
	}, nil
}

func (s *ExecutionEngine) backlogCallDataUnits() uint64 {
	s.cachedL1PriceData.mutex.RLock()
	defer s.cachedL1PriceData.mutex.RUnlock()

	size := len(s.cachedL1PriceData.msgToL1PriceData)
	if size == 0 {
		return 0
	}
	return (s.cachedL1PriceData.msgToL1PriceData[size-1].cummulativeCallDataUnits -
		s.cachedL1PriceData.msgToL1PriceData[0].cummulativeCallDataUnits +
		s.cachedL1PriceData.msgToL1PriceData[0].callDataUnits)
}

func (s *ExecutionEngine) backlogL1GasCharged() uint64 {
	s.cachedL1PriceData.mutex.RLock()
	defer s.cachedL1PriceData.mutex.RUnlock()

	size := len(s.cachedL1PriceData.msgToL1PriceData)
	if size == 0 {
		return 0
	}
	return (s.cachedL1PriceData.msgToL1PriceData[size-1].cummulativeL1GasCharged -
		s.cachedL1PriceData.msgToL1PriceData[0].cummulativeL1GasCharged +
		s.cachedL1PriceData.msgToL1PriceData[0].l1GasCharged)
}

func (s *ExecutionEngine) MarkFeedStart(to arbutil.MessageIndex) {
	s.cachedL1PriceData.mutex.Lock()
	defer s.cachedL1PriceData.mutex.Unlock()

	if to < s.cachedL1PriceData.startOfL1PriceDataCache {
		log.Debug("trying to trim older L1 price data cache which doesnt exist anymore")
	} else if to >= s.cachedL1PriceData.endOfL1PriceDataCache {
		s.cachedL1PriceData.startOfL1PriceDataCache = 0
		s.cachedL1PriceData.endOfL1PriceDataCache = 0
		s.cachedL1PriceData.msgToL1PriceData = []L1PriceDataOfMsg{}
	} else {
		newStart := to - s.cachedL1PriceData.startOfL1PriceDataCache + 1
		s.cachedL1PriceData.msgToL1PriceData = s.cachedL1PriceData.msgToL1PriceData[newStart:]
		s.cachedL1PriceData.startOfL1PriceDataCache = to + 1
	}
}

func PopulateStylusTargetCache(targetConfig *StylusTargetConfig) error {
	localTarget := rawdb.LocalTarget()
	targets := targetConfig.WasmTargets()
	var nativeSet bool
	for _, target := range targets {
		var effectiveStylusTarget string
		switch target {
		case rawdb.TargetWavm:
			// skip wavm target
			continue
		case rawdb.TargetArm64:
			effectiveStylusTarget = targetConfig.Arm64
		case rawdb.TargetAmd64:
			effectiveStylusTarget = targetConfig.Amd64
		case rawdb.TargetHost:
			effectiveStylusTarget = targetConfig.Host
		default:
			return fmt.Errorf("unsupported stylus target: %v", target)
		}
		isNative := target == localTarget
		err := programs.SetTarget(target, effectiveStylusTarget, isNative)
		if err != nil {
			return fmt.Errorf("failed to set stylus target: %w", err)
		}
		nativeSet = nativeSet || isNative
	}
	if !nativeSet {
		return fmt.Errorf("local target %v missing in list of archs %v", localTarget, targets)
	}
	return nil
}

func (s *ExecutionEngine) Initialize(rustCacheCapacityMB uint32, targetConfig *StylusTargetConfig) error {
	if rustCacheCapacityMB != 0 {
		programs.SetWasmLruCacheCapacity(arbmath.SaturatingUMul(uint64(rustCacheCapacityMB), 1024*1024))
	}
	if err := PopulateStylusTargetCache(targetConfig); err != nil {
		return fmt.Errorf("error populating stylus target cache: %w", err)
	}
	s.wasmTargets = targetConfig.WasmTargets()
	return nil
}

func (s *ExecutionEngine) SetRecorder(recorder *BlockRecorder) {
	if s.Started() {
		panic("trying to set recorder after start")
	}
	if s.recorder != nil {
		panic("trying to set recorder policy when already set")
	}
	s.recorder = recorder
}

func (s *ExecutionEngine) SetReorgEventsNotifier(reorgEventsNotifier chan struct{}) {
	if s.Started() {
		panic("trying to set reorg events notifier after start")
	}
	if s.reorgEventsNotifier != nil {
		panic("trying to set reorg events notifier when already set")
	}
	s.reorgEventsNotifier = reorgEventsNotifier
}

func (s *ExecutionEngine) EnableReorgSequencing() {
	if s.Started() {
		panic("trying to enable reorg sequencing after start")
	}
	if s.reorgSequencing {
		panic("trying to enable reorg sequencing when already set")
	}
	s.reorgSequencing = true
}

func (s *ExecutionEngine) DisableStylusCacheMetricsCollection() {
	if s.Started() {
		panic("trying to disable stylus cache metrics collection after start")
	}
	if s.disableStylusCacheMetricsCollection {
		panic("trying to disable stylus cache metrics collection when already set")
	}
	s.disableStylusCacheMetricsCollection = true
}

func (s *ExecutionEngine) EnablePrefetchBlock() {
	if s.Started() {
		panic("trying to enable prefetch block after start")
	}
	if s.prefetchBlock {
		panic("trying to enable prefetch block when already set")
	}
	s.prefetchBlock = true
}

func (s *ExecutionEngine) SetConsensus(consensus execution.FullConsensusClient) {
	if s.Started() {
		panic("trying to set transaction consensus after start")
	}
	if s.consensus != nil {
		panic("trying to set transaction consensus when already set")
	}
	s.consensus = consensus
}

func (s *ExecutionEngine) BlockMetadataAtMessageIndex(ctx context.Context, msgIdx arbutil.MessageIndex) (common.BlockMetadata, error) {
	if s.consensus != nil {
		return s.consensus.BlockMetadataAtMessageIndex(msgIdx).Await(ctx)
	}
	return nil, errors.New("FullConsensusClient is not accessible to execution")
}

func (s *ExecutionEngine) GetBatchFetcher() execution.BatchFetcher {
	return s.consensus
}

func (s *ExecutionEngine) Reorg(msgIdxOfFirstMsgToAdd arbutil.MessageIndex, newMessages []arbostypes.MessageWithMetadataAndBlockInfo, oldMessages []*arbostypes.MessageWithMetadata) ([]*execution.MessageResult, error) {
	if msgIdxOfFirstMsgToAdd == 0 {
		return nil, errors.New("cannot reorg out genesis")
	}

	s.createBlocksMutex.Lock()
	resequencing := false
	defer func() {
		// if we are resequencing old messages - don't release the lock
		// lock will be released by thread listening to resequenceChan
		if !resequencing {
			s.createBlocksMutex.Unlock()
		}
	}()
	lastBlockNumToKeep := s.MessageIndexToBlockNumber(msgIdxOfFirstMsgToAdd - 1)
	// We can safely cast lastBlockNumToKeep to a uint64 as it comes from MessageIndexToBlockNumber
	lastBlockToKeep := s.bc.GetBlockByNumber(uint64(lastBlockNumToKeep))
	if lastBlockToKeep == nil {
		log.Warn("reorg target block not found", "block", lastBlockNumToKeep)
		return nil, nil
	}

	tag := core.NewMessageCommitContext(nil).WasmCacheTag() // we don't pass any targets, we just want the tag
	// reorg Rust-side VM state
	C.stylus_reorg_vm(C.uint64_t(lastBlockNumToKeep), C.uint32_t(tag))

	err := s.bc.ReorgToOldBlock(lastBlockToKeep)
	if err != nil {
		return nil, err
	}

	if s.reorgEventsNotifier != nil {
		select {
		case s.reorgEventsNotifier <- struct{}{}:
		default:
		}
	}

	newMessagesResults := make([]*execution.MessageResult, 0, len(newMessages))
	for i := range newMessages {
		var msgForPrefetch *arbostypes.MessageWithMetadata
		if i < len(newMessages)-1 {
			msgForPrefetch = &newMessages[i].MessageWithMeta
		}
		nextMsgIdx := msgIdxOfFirstMsgToAdd + arbutil.MessageIndex(i)
		msgResult, err := s.digestMessageWithBlockMutex(nextMsgIdx, &newMessages[i].MessageWithMeta, msgForPrefetch)
		if err != nil {
			return nil, err
		}
		newMessagesResults = append(newMessagesResults, msgResult)
	}
	if s.recorder != nil {
		s.recorder.ReorgTo(lastBlockToKeep.Header())
	}
	if len(oldMessages) > 0 {
		s.resequenceChan <- oldMessages
		resequencing = true
	}
	return newMessagesResults, nil
}

func (s *ExecutionEngine) getCurrentHeader() (*types.Header, error) {
	currentBlock := s.bc.CurrentBlock()
	if currentBlock == nil {
		return nil, errors.New("failed to get current block")
	}
	return currentBlock, nil
}

func (s *ExecutionEngine) HeadMessageIndex() (arbutil.MessageIndex, error) {
	currentHeader, err := s.getCurrentHeader()
	if err != nil {
		return 0, err
	}
	return s.BlockNumberToMessageIndex(currentHeader.Number.Uint64())
}

func (s *ExecutionEngine) HeadMessageIndexSync(t *testing.T) (arbutil.MessageIndex, error) {
	s.createBlocksMutex.Lock()
	defer s.createBlocksMutex.Unlock()
	return s.HeadMessageIndex()
}

func (s *ExecutionEngine) NextDelayedMessageNumber() (uint64, error) {
	currentHeader, err := s.getCurrentHeader()
	if err != nil {
		return 0, err
	}
	return currentHeader.Nonce.Uint64(), nil
}

func MessageFromTxes(header *arbostypes.L1IncomingMessageHeader, txes types.Transactions, txErrors []error) (*arbostypes.L1IncomingMessage, error) {
	var l2Message []byte
	if len(txes) == 1 && txErrors[0] == nil {
		txBytes, err := txes[0].MarshalBinary()
		if err != nil {
			return nil, err
		}
		l2Message = append(l2Message, arbos.L2MessageKind_SignedTx)
		l2Message = append(l2Message, txBytes...)
	} else {
		l2Message = append(l2Message, arbos.L2MessageKind_Batch)
		sizeBuf := make([]byte, 8)
		for i, tx := range txes {
			if txErrors[i] != nil {
				continue
			}
			txBytes, err := tx.MarshalBinary()
			if err != nil {
				return nil, err
			}
			binary.BigEndian.PutUint64(sizeBuf, uint64(len(txBytes)+1))
			l2Message = append(l2Message, sizeBuf...)
			l2Message = append(l2Message, arbos.L2MessageKind_SignedTx)
			l2Message = append(l2Message, txBytes...)
		}
	}
	if len(l2Message) > arbostypes.MaxL2MessageSize {
		return nil, errors.New("l2message too long")
	}
	return &arbostypes.L1IncomingMessage{
		Header: header,
		L2msg:  l2Message,
	}, nil
}

// The caller must hold the createBlocksMutex
func (s *ExecutionEngine) resequenceReorgedMessages(messages []*arbostypes.MessageWithMetadata) {
	if !s.reorgSequencing {
		return
	}

	log.Info("Trying to resequence messages", "number", len(messages))
	lastBlockHeader, err := s.getCurrentHeader()
	if err != nil {
		log.Error("block header not found during resequence", "err", err)
		return
	}

	nextDelayedMsgIdx := lastBlockHeader.Nonce.Uint64()

	for _, msg := range messages {
		// Check if the message is non-nil just to be safe
		if msg == nil || msg.Message == nil || msg.Message.Header == nil {
			continue
		}
		header := msg.Message.Header
		if header.RequestId != nil {
			delayedMsgIdx := header.RequestId.Big().Uint64()
			if delayedMsgIdx != nextDelayedMsgIdx {
				log.Info("not resequencing delayed message due to unexpected index", "expected", nextDelayedMsgIdx, "found", delayedMsgIdx)
				continue
			}
			_, err := s.sequenceDelayedMessageWithBlockMutex(msg.Message, delayedMsgIdx)
			if err != nil {
				log.Error("failed to re-sequence old delayed message removed by reorg", "err", err)
			}
			nextDelayedMsgIdx += 1
			continue
		}
		if header.Kind != arbostypes.L1MessageType_L2Message || header.Poster != l1pricing.BatchPosterAddress {
			// This shouldn't exist?
			log.Warn("skipping non-standard sequencer message found from reorg", "header", header)
			continue
		}
		txes, err := arbos.ParseL2Transactions(msg.Message, s.bc.Config().ChainID)
		if err != nil {
			log.Warn("failed to parse sequencer message found from reorg", "err", err)
			continue
		}
		hooks := arbos.NoopSequencingHooks()
		hooks.DiscardInvalidTxsEarly = true
		_, err = s.sequenceTransactionsWithBlockMutex(msg.Message.Header, txes, hooks, nil)
		if err != nil {
			log.Error("failed to re-sequence old user message removed by reorg", "err", err)
			return
		}
	}
}

func (s *ExecutionEngine) sequencerWrapper(sequencerFunc func() (*types.Block, error)) (*types.Block, error) {
	attempts := 0
	for {
		s.createBlocksMutex.Lock()
		block, err := sequencerFunc()
		s.createBlocksMutex.Unlock()
		if !errors.Is(err, execution.ErrSequencerInsertLockTaken) {
			return block, err
		}
		// We got SequencerInsertLockTaken
		// option 1: there was a race, we are no longer main sequencer
		_, chosenErr := s.consensus.ExpectChosenSequencer().Await(s.GetContext())
		if chosenErr != nil {
			return nil, chosenErr
		}
		// option 2: we are in a test without very orderly sequencer coordination
		if !s.bc.Config().ArbitrumChainParams.AllowDebugPrecompiles {
			// option 3: something weird. send warning
			log.Warn("sequence transactions: insert lock takent", "attempts", attempts)
		}
		// options 2/3 fail after too many attempts
		attempts++
		if attempts > 20 {
			return nil, err
		}
		<-time.After(time.Millisecond * 100)
	}
}

func (s *ExecutionEngine) SequenceTransactions(header *arbostypes.L1IncomingMessageHeader, txes types.Transactions, hooks *arbos.SequencingHooks, timeboostedTxs map[common.Hash]struct{}) (*types.Block, error) {
	return s.sequencerWrapper(func() (*types.Block, error) {
		hooks.TxErrors = nil
		return s.sequenceTransactionsWithBlockMutex(header, txes, hooks, timeboostedTxs)
	})
}

// SequenceTransactionsWithProfiling runs SequenceTransactions with tracing and
// CPU profiling enabled. If the block creation takes longer than 2 seconds, it
// keeps both and prints out filenames in an error log line.
func (s *ExecutionEngine) SequenceTransactionsWithProfiling(header *arbostypes.L1IncomingMessageHeader, txes types.Transactions, hooks *arbos.SequencingHooks, timeboostedTxs map[common.Hash]struct{}) (*types.Block, error) {
	pprofBuf, traceBuf := bytes.NewBuffer(nil), bytes.NewBuffer(nil)
	if err := pprof.StartCPUProfile(pprofBuf); err != nil {
		log.Error("Starting CPU profiling", "error", err)
	}
	if err := trace.Start(traceBuf); err != nil {
		log.Error("Starting tracing", "error", err)
	}
	start := time.Now()
	res, err := s.SequenceTransactions(header, txes, hooks, timeboostedTxs)
	elapsed := time.Since(start)
	pprof.StopCPUProfile()
	trace.Stop()
	if elapsed > 2*time.Second {
		writeAndLog(pprofBuf, traceBuf)
		return res, err
	}
	return res, err
}

func writeAndLog(pprof, trace *bytes.Buffer) {
	id := uuid.NewString()
	pprofFile := path.Join(os.TempDir(), id+".pprof")
	if err := os.WriteFile(pprofFile, pprof.Bytes(), 0o600); err != nil {
		log.Error("Creating temporary file for pprof", "fileName", pprofFile, "error", err)
		return
	}
	traceFile := path.Join(os.TempDir(), id+".trace")
	if err := os.WriteFile(traceFile, trace.Bytes(), 0o600); err != nil {
		log.Error("Creating temporary file for trace", "fileName", traceFile, "error", err)
		return
	}
	log.Info("Transactions sequencing took longer than 2 seconds, created pprof and trace files", "pprof", pprofFile, "traceFile", traceFile)
}

func (s *ExecutionEngine) sequenceTransactionsWithBlockMutex(header *arbostypes.L1IncomingMessageHeader, txes types.Transactions, hooks *arbos.SequencingHooks, timeboostedTxs map[common.Hash]struct{}) (*types.Block, error) {
	lastBlockHeader, err := s.getCurrentHeader()
	if err != nil {
		return nil, err
	}

	statedb, err := s.bc.StateAt(lastBlockHeader.Root)
	if err != nil {
		return nil, err
	}
	lastBlock := s.bc.GetBlock(lastBlockHeader.Hash(), lastBlockHeader.Number.Uint64())
	if lastBlock == nil {
		return nil, errors.New("can't find block for current header")
	}
	var witness *stateless.Witness
	if s.bc.GetVMConfig().StatelessSelfValidation {
		witness, err = stateless.NewWitness(lastBlock.Header(), s.bc)
		if err != nil {
			return nil, err
		}
	}
	statedb.StartPrefetcher("Sequencer", witness)
	defer statedb.StopPrefetcher()

	delayedMessagesRead := lastBlockHeader.Nonce.Uint64()

	startTime := time.Now()
	block, receipts, err := arbos.ProduceBlockAdvanced(
		header,
		txes,
		delayedMessagesRead,
		lastBlockHeader,
		statedb,
		s.bc,
		hooks,
		false,
		core.NewMessageCommitContext(s.wasmTargets),
	)
	if err != nil {
		return nil, err
	}
	blockCalcTime := time.Since(startTime)
	blockExecutionTimer.Update(blockCalcTime)
	if len(hooks.TxErrors) != len(txes) {
		return nil, fmt.Errorf("unexpected number of error results: %v vs number of txes %v", len(hooks.TxErrors), len(txes))
	}

	if len(receipts) == 0 {
		return nil, nil
	}

	allTxsErrored := true
	for _, err := range hooks.TxErrors {
		if err == nil {
			allTxsErrored = false
			break
		}
	}
	if allTxsErrored {
		return nil, nil
	}

	msg, err := MessageFromTxes(header, txes, hooks.TxErrors)
	if err != nil {
		return nil, err
	}

	msgIdx, err := s.BlockNumberToMessageIndex(lastBlockHeader.Number.Uint64() + 1)
	if err != nil {
		return nil, err
	}

	msgWithMeta := arbostypes.MessageWithMetadata{
		Message:             msg,
		DelayedMessagesRead: delayedMessagesRead,
	}
	msgResult, err := s.resultFromHeader(block.Header())
	if err != nil {
		return nil, err
	}

	blockMetadata := s.blockMetadataFromBlock(block, timeboostedTxs)
	_, err = s.consensus.WriteMessageFromSequencer(msgIdx, msgWithMeta, *msgResult, blockMetadata).Await(s.GetContext())
	if err != nil {
		return nil, err
	}

	// Only write the block after we've written the messages, so if the node dies in the middle of this,
	// it will naturally recover on startup by regenerating the missing block.
	err = s.appendBlock(block, statedb, receipts, blockCalcTime)
	if err != nil {
		return nil, err
	}
	s.cacheL1PriceDataOfMsg(msgIdx, receipts, block, false)

	return block, nil
}

// blockMetadataFromBlock returns timeboosted byte array which says whether a transaction in the block was timeboosted
// or not. The first byte of blockMetadata byte array is reserved to indicate the version,
// starting from the second byte, (N)th bit would represent if (N)th tx is timeboosted or not, 1 means yes and 0 means no
// blockMetadata[index / 8 + 1] & (1 << (index % 8)) != 0; where index = (N - 1), implies whether (N)th tx in a block is timeboosted
// note that number of txs in a block will always lag behind (len(blockMetadata) - 1) * 8 but it wont lag more than a value of 7
func (s *ExecutionEngine) blockMetadataFromBlock(block *types.Block, timeboostedTxs map[common.Hash]struct{}) common.BlockMetadata {
	bits := make(common.BlockMetadata, 1+arbmath.DivCeil(uint64(len(block.Transactions())), 8))
	if len(timeboostedTxs) == 0 {
		return bits
	}
	for i, tx := range block.Transactions() {
		if _, ok := timeboostedTxs[tx.Hash()]; ok {
			bits[1+i/8] |= 1 << (i % 8)
		}
	}
	return bits
}

func (s *ExecutionEngine) SequenceDelayedMessage(message *arbostypes.L1IncomingMessage, delayedMsgIdx uint64) error {
	_, err := s.sequencerWrapper(func() (*types.Block, error) {
		return s.sequenceDelayedMessageWithBlockMutex(message, delayedMsgIdx)
	})
	return err
}

func (s *ExecutionEngine) sequenceDelayedMessageWithBlockMutex(message *arbostypes.L1IncomingMessage, delayedMsgIdx uint64) (*types.Block, error) {
	if s.syncTillBlock > 0 && s.latestBlock.NumberU64() >= s.syncTillBlock {
		return nil, ExecutionEngineBlockCreationStopped
	}
	currentHeader, err := s.getCurrentHeader()
	if err != nil {
		return nil, err
	}

	expectedDelayedMsgIdx := currentHeader.Nonce.Uint64()

	msgIdx, err := s.BlockNumberToMessageIndex(currentHeader.Number.Uint64() + 1)
	if err != nil {
		return nil, err
	}

	if expectedDelayedMsgIdx != delayedMsgIdx {
		return nil, fmt.Errorf("wrong delayed message sequenced got %d expected %d", delayedMsgIdx, expectedDelayedMsgIdx)
	}

	messageWithMeta := arbostypes.MessageWithMetadata{
		Message:             message,
		DelayedMessagesRead: delayedMsgIdx + 1,
	}

	startTime := time.Now()
	block, statedb, receipts, err := s.createBlockFromNextMessage(&messageWithMeta, false)
	if err != nil {
		return nil, err
	}
	blockCalcTime := time.Since(startTime)
	blockExecutionTimer.Update(blockCalcTime)

	msgResult, err := s.resultFromHeader(block.Header())
	if err != nil {
		return nil, err
	}

	_, err = s.consensus.WriteMessageFromSequencer(msgIdx, messageWithMeta, *msgResult, s.blockMetadataFromBlock(block, nil)).Await(s.GetContext())
	if err != nil {
		return nil, err
	}

	err = s.appendBlock(block, statedb, receipts, blockCalcTime)
	if err != nil {
		return nil, err
	}
	s.cacheL1PriceDataOfMsg(msgIdx, receipts, block, true)

	log.Info("ExecutionEngine: Added DelayedMessages", "msgIdx", msgIdx, "delayedMsgIdx", delayedMsgIdx, "block-header", block.Header())

	return block, nil
}

func (s *ExecutionEngine) GetGenesisBlockNumber() uint64 {
	return s.bc.Config().ArbitrumChainParams.GenesisBlockNum
}

func (s *ExecutionEngine) BlockNumberToMessageIndex(blockNum uint64) (arbutil.MessageIndex, error) {
	genesis := s.GetGenesisBlockNumber()
	if blockNum < genesis {
		return 0, fmt.Errorf("blockNum %d < genesis %d", blockNum, genesis)
	}
	return arbutil.MessageIndex(blockNum - genesis), nil
}

func (s *ExecutionEngine) MessageIndexToBlockNumber(msgIdx arbutil.MessageIndex) uint64 {
	return uint64(msgIdx) + s.GetGenesisBlockNumber()
}

// must hold createBlockMutex
func (s *ExecutionEngine) createBlockFromNextMessage(msg *arbostypes.MessageWithMetadata, isMsgForPrefetch bool) (*types.Block, *state.StateDB, types.Receipts, error) {
	currentHeader := s.bc.CurrentBlock()
	if currentHeader == nil {
		return nil, nil, nil, errors.New("failed to get current block header")
	}

	currentBlock := s.bc.GetBlock(currentHeader.Hash(), currentHeader.Number.Uint64())
	if currentBlock == nil {
		return nil, nil, nil, errors.New("can't find block for current header")
	}

	err := s.bc.RecoverState(currentBlock)
	if err != nil {
		return nil, nil, nil, fmt.Errorf("failed to recover block %v state: %w", currentBlock.Number(), err)
	}

	statedb, err := s.bc.StateAt(currentHeader.Root)
	if err != nil {
		return nil, nil, nil, err
	}
	var witness *stateless.Witness
	if s.bc.GetVMConfig().StatelessSelfValidation {
		witness, err = stateless.NewWitness(currentBlock.Header(), s.bc)
		if err != nil {
			return nil, nil, nil, err
		}
	}
	statedb.StartPrefetcher("TransactionStreamer", witness)
	defer statedb.StopPrefetcher()

	var runCtx *core.MessageRunContext
	if isMsgForPrefetch {
		runCtx = core.NewMessagePrefetchContext(s.wasmTargets)
	} else {
		runCtx = core.NewMessageCommitContext(s.wasmTargets)
	}
	block, receipts, err := arbos.ProduceBlock(
		msg.Message,
		msg.DelayedMessagesRead,
		currentHeader,
		statedb,
		s.bc,
		isMsgForPrefetch,
		runCtx,
	)

	return block, statedb, receipts, err
}

// must hold createBlockMutex
func (s *ExecutionEngine) appendBlock(block *types.Block, statedb *state.StateDB, receipts types.Receipts, duration time.Duration) error {
	var logs []*types.Log
	for _, receipt := range receipts {
		logs = append(logs, receipt.Logs...)
	}
	startTime := time.Now()
	status, err := s.bc.WriteBlockAndSetHeadWithTime(block, receipts, logs, statedb, true, duration)
	if err != nil {
		return err
	}
	if status == core.SideStatTy {
		return errors.New("geth rejected block as non-canonical")
	}
	blockWriteToDbTimer.Update(time.Since(startTime))
	baseFeeGauge.Update(block.BaseFee().Int64())
	txCountHistogram.Update(int64(len(block.Transactions()) - 1))
	var blockGasused uint64
	for i := 1; i < len(receipts); i++ {
		val := arbmath.SaturatingUSub(receipts[i].GasUsed, receipts[i].GasUsedForL1)
		txGasUsedHistogram.Update(int64(val))
		blockGasused += val
	}
	blockGasUsedHistogram.Update(int64(blockGasused))
	gasUsedSinceStartupCounter.Inc(int64(blockGasused))
	s.updateL1GasPriceEstimateMetric()
	return nil
}

func (s *ExecutionEngine) resultFromHeader(header *types.Header) (*execution.MessageResult, error) {
	if header == nil {
		return nil, fmt.Errorf("result not found")
	}
	info := types.DeserializeHeaderExtraInformation(header)
	return &execution.MessageResult{
		BlockHash: header.Hash(),
		SendRoot:  info.SendRoot,
	}, nil
}

func (s *ExecutionEngine) ResultAtMessageIndex(msgIdx arbutil.MessageIndex) (*execution.MessageResult, error) {
	return s.resultFromHeader(s.bc.GetHeaderByNumber(s.MessageIndexToBlockNumber(msgIdx)))
}

func (s *ExecutionEngine) updateL1GasPriceEstimateMetric() {
	bc := s.bc
	latestHeader := bc.CurrentBlock()
	latestState, err := bc.StateAt(latestHeader.Root)
	if err != nil {
		log.Error("error getting latest statedb while fetching l2 Estimate of L1 GasPrice")
		return
	}
	arbState, err := arbosState.OpenSystemArbosState(latestState, nil, true)
	if err != nil {
		log.Error("error opening system arbos state while fetching l2 Estimate of L1 GasPrice")
		return
	}
	l2EstimateL1GasPrice, err := arbState.L1PricingState().PricePerUnit()
	if err != nil {
		log.Error("error fetching l2 Estimate of L1 GasPrice")
		return
	}
	l1GasPriceEstimateGauge.Update(l2EstimateL1GasPrice.Int64())
}

func (s *ExecutionEngine) getL1PricingSurplus() (int64, error) {
	bc := s.bc
	latestHeader := bc.CurrentBlock()
	latestState, err := bc.StateAt(latestHeader.Root)
	if err != nil {
		return 0, errors.New("error getting latest statedb while fetching current L1 pricing surplus")
	}
	arbState, err := arbosState.OpenSystemArbosState(latestState, nil, true)
	if err != nil {
		return 0, errors.New("error opening system arbos state while fetching current L1 pricing surplus")
	}
	surplus, err := arbState.L1PricingState().GetL1PricingSurplus()
	if err != nil {
		return 0, errors.New("error fetching current L1 pricing surplus")
	}
	return surplus.Int64(), nil
}

func (s *ExecutionEngine) cacheL1PriceDataOfMsg(msgIdx arbutil.MessageIndex, receipts types.Receipts, block *types.Block, blockBuiltUsingDelayedMessage bool) {
	var gasUsedForL1 uint64
	var callDataUnits uint64
	if !blockBuiltUsingDelayedMessage {
		// s.cachedL1PriceData tracks L1 price data for messages posted by Nitro,
		// so delayed messages should not update cummulative values kept on it.

		// First transaction in every block is an Arbitrum internal transaction,
		// so we skip it here.
		for i := 1; i < len(receipts); i++ {
			gasUsedForL1 += receipts[i].GasUsedForL1
		}
		for _, tx := range block.Transactions() {
			_, cachedUnits := tx.GetRawCachedCalldataUnits()
			callDataUnits += cachedUnits
		}
	}
	l1GasCharged := gasUsedForL1 * block.BaseFee().Uint64()

	s.cachedL1PriceData.mutex.Lock()
	defer s.cachedL1PriceData.mutex.Unlock()

	resetCache := func() {
		s.cachedL1PriceData.startOfL1PriceDataCache = msgIdx
		s.cachedL1PriceData.endOfL1PriceDataCache = msgIdx
		s.cachedL1PriceData.msgToL1PriceData = []L1PriceDataOfMsg{{
			callDataUnits:            callDataUnits,
			cummulativeCallDataUnits: callDataUnits,
			l1GasCharged:             l1GasCharged,
			cummulativeL1GasCharged:  l1GasCharged,
		}}
	}
	size := len(s.cachedL1PriceData.msgToL1PriceData)
	if size == 0 ||
		s.cachedL1PriceData.startOfL1PriceDataCache == 0 ||
		s.cachedL1PriceData.endOfL1PriceDataCache == 0 ||
		arbutil.MessageIndex(size) != s.cachedL1PriceData.endOfL1PriceDataCache-s.cachedL1PriceData.startOfL1PriceDataCache+1 {
		resetCache()
		return
	}
	if msgIdx != s.cachedL1PriceData.endOfL1PriceDataCache+1 {
		if msgIdx > s.cachedL1PriceData.endOfL1PriceDataCache+1 {
			log.Info("message position higher then current end of l1 price data cache, resetting cache to this message")
			resetCache()
		} else if msgIdx < s.cachedL1PriceData.startOfL1PriceDataCache {
			log.Info("message position lower than start of l1 price data cache, ignoring")
		} else {
			log.Info("message position already seen in l1 price data cache, ignoring")
		}
	} else {
		cummulativeCallDataUnits := s.cachedL1PriceData.msgToL1PriceData[size-1].cummulativeCallDataUnits
		cummulativeL1GasCharged := s.cachedL1PriceData.msgToL1PriceData[size-1].cummulativeL1GasCharged
		s.cachedL1PriceData.msgToL1PriceData = append(s.cachedL1PriceData.msgToL1PriceData, L1PriceDataOfMsg{
			callDataUnits:            callDataUnits,
			cummulativeCallDataUnits: cummulativeCallDataUnits + callDataUnits,
			l1GasCharged:             l1GasCharged,
			cummulativeL1GasCharged:  cummulativeL1GasCharged + l1GasCharged,
		})
		s.cachedL1PriceData.endOfL1PriceDataCache = msgIdx
	}
}

// DigestMessage is used to create a block by executing msg against the latest state and storing it.
// Also, while creating a block by executing msg against the latest state,
// in parallel, creates a block by executing msgForPrefetch (msg+1) against the latest state
// but does not store the block.
// This helps in filling the cache, so that the next block creation is faster.
func (s *ExecutionEngine) DigestMessage(msgIdx arbutil.MessageIndex, msg *arbostypes.MessageWithMetadata, msgForPrefetch *arbostypes.MessageWithMetadata) (*execution.MessageResult, error) {
	if !s.createBlocksMutex.TryLock() {
		return nil, errors.New("createBlock mutex held")
	}
	defer s.createBlocksMutex.Unlock()
	return s.digestMessageWithBlockMutex(msgIdx, msg, msgForPrefetch)
}

func (s *ExecutionEngine) digestMessageWithBlockMutex(msgIdxToDigest arbutil.MessageIndex, msg *arbostypes.MessageWithMetadata, msgForPrefetch *arbostypes.MessageWithMetadata) (*execution.MessageResult, error) {
	currentHeader, err := s.getCurrentHeader()
	if err != nil {
		return nil, err
	}
	curMsgIdx, err := s.BlockNumberToMessageIndex(currentHeader.Number.Uint64())
	if err != nil {
		return nil, err
	}
	if curMsgIdx+1 != msgIdxToDigest {
		return nil, fmt.Errorf("wrong message number in digest got %d expected %d", msgIdxToDigest, curMsgIdx+1)
	}

	startTime := time.Now()
	if s.prefetchBlock && msgForPrefetch != nil {
		go func() {
			_, _, _, err := s.createBlockFromNextMessage(msgForPrefetch, true)
			if err != nil {
				return
			}
		}()
	}

	block, statedb, receipts, err := s.createBlockFromNextMessage(msg, false)
	if err != nil {
		return nil, err
	}
	blockCalcTime := time.Since(startTime)
	blockExecutionTimer.Update(blockCalcTime)

	err = s.appendBlock(block, statedb, receipts, blockCalcTime)
	if err != nil {
		return nil, err
	}
	s.cacheL1PriceDataOfMsg(msgIdxToDigest, receipts, block, false)

	if time.Now().After(s.nextScheduledVersionCheck) {
		s.nextScheduledVersionCheck = time.Now().Add(time.Minute)
		arbState, err := arbosState.OpenSystemArbosState(statedb, nil, true)
		if err != nil {
			return nil, err
		}
		version, timestampInt, err := arbState.GetScheduledUpgrade()
		if err != nil {
			return nil, err
		}
		var timeUntilUpgrade time.Duration
		var timestamp time.Time
		if timestampInt == 0 {
			// This upgrade will take effect in the next block
			timestamp = time.Now()
		} else {
			// This upgrade is scheduled for the future
			timestamp = time.Unix(int64(timestampInt), 0)
			timeUntilUpgrade = time.Until(timestamp)
		}
		maxSupportedVersion := chaininfo.ArbitrumDevTestChainConfig().ArbitrumChainParams.InitialArbOSVersion
		logLevel := log.Warn
		if timeUntilUpgrade < time.Hour*24 {
			logLevel = log.Error
		}
		if version > maxSupportedVersion {
			logLevel(
				"you need to update your node to the latest version before this scheduled ArbOS upgrade",
				"timeUntilUpgrade", timeUntilUpgrade,
				"upgradeScheduledFor", timestamp,
				"maxSupportedArbosVersion", maxSupportedVersion,
				"pendingArbosUpgradeVersion", version,
			)
		}
	}

	sharedmetrics.UpdateSequenceNumberInBlockGauge(msgIdxToDigest)
	s.latestBlockMutex.Lock()
	s.latestBlock = block
	s.latestBlockMutex.Unlock()
	select {
	case s.newBlockNotifier <- struct{}{}:
	default:
	}

	msgResult, err := s.resultFromHeader(block.Header())
	if err != nil {
		return nil, err
	}
	return msgResult, nil
}

func (s *ExecutionEngine) ArbOSVersionForMessageIndex(msgIdx arbutil.MessageIndex) (uint64, error) {
	block := s.bc.GetBlockByNumber(s.MessageIndexToBlockNumber(msgIdx))
	if block == nil {
		return 0, fmt.Errorf("couldn't find block for message index %d", msgIdx)
	}
	extra := types.DeserializeHeaderExtraInformation(block.Header())
	return extra.ArbOSFormatVersion, nil
}

func (s *ExecutionEngine) Start(ctx_in context.Context) {
	s.StopWaiter.Start(ctx_in, s)
	s.LaunchThread(func(ctx context.Context) {
		for {
			if s.syncTillBlock > 0 && s.latestBlock.NumberU64() >= s.syncTillBlock {
				log.Info("stopping block creation in execution engine", "syncTillBlock", s.syncTillBlock)
				return
			}
			select {
			case <-ctx.Done():
				return
			case resequence := <-s.resequenceChan:
				s.resequenceReorgedMessages(resequence)
				s.createBlocksMutex.Unlock()
			}
		}
	})
	s.LaunchThread(func(ctx context.Context) {
		var lastBlock *types.Block
		for {
			select {
			case <-s.newBlockNotifier:
			case <-ctx.Done():
				return
			}
			s.latestBlockMutex.Lock()
			block := s.latestBlock
			s.latestBlockMutex.Unlock()
			if block != nil && (lastBlock == nil || block.Hash() != lastBlock.Hash()) {
				log.Info(
					"created block",
					"l2Block", block.Number(),
					"l2BlockHash", block.Hash(),
				)
				lastBlock = block
				select {
				case <-time.After(time.Second):
				case <-ctx.Done():
					return
				}
			}
		}
	})
	if !s.disableStylusCacheMetricsCollection {
		// periodically update stylus cache metrics
		s.LaunchThread(func(ctx context.Context) {
			for {
				select {
				case <-ctx.Done():
					return
				case <-time.After(time.Minute):
					programs.UpdateWasmCacheMetrics()
				}
			}
		})
	}
}

func (s *ExecutionEngine) Maintenance(capLimit uint64) error {
	s.createBlocksMutex.Lock()
	defer s.createBlocksMutex.Unlock()
	return s.bc.FlushTrieDB(common.StorageSize(capLimit))
}

func (s *ExecutionEngine) SetFinalized(finalizedBlockNumber uint64) error {
	block := s.bc.GetBlockByNumber(finalizedBlockNumber)
	if block == nil {
		return errors.New("unable to get block by number")
	}

	s.bc.SetFinalized(block.Header())
	return nil
}

func (s *ExecutionEngine) SetSafe(safeBlockNumber uint64) error {
	block := s.bc.GetBlockByNumber(safeBlockNumber)
	if block == nil {
		return errors.New("unable to get block by number")
	}

	s.bc.SetSafe(block.Header())
	return nil
}<|MERGE_RESOLUTION|>--- conflicted
+++ resolved
@@ -102,12 +102,10 @@
 	prefetchBlock bool
 
 	cachedL1PriceData *L1PriceData
-<<<<<<< HEAD
 
 	wasmTargets []rawdb.WasmTarget
-=======
-	syncTillBlock     uint64
->>>>>>> 7c2bf2ac
+
+	syncTillBlock uint64
 }
 
 func NewL1PriceData() *L1PriceData {
