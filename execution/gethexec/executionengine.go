--- conflicted
+++ resolved
@@ -409,7 +409,6 @@
 	})
 }
 
-<<<<<<< HEAD
 func (s *ExecutionEngine) SequenceTransactionsEspresso(
 	header *arbostypes.L1IncomingMessageHeader,
 	rawTxes []espressoTypes.Bytes,
@@ -505,7 +504,8 @@
 		return block, nil
 
 	})
-=======
+}
+
 // SequenceTransactionsWithProfiling runs SequenceTransactions with tracing and
 // CPU profiling enabled. If the block creation takes longer than 2 seconds, it
 // keeps both and prints out filenames in an error log line.
@@ -542,7 +542,6 @@
 		return
 	}
 	log.Info("Transactions sequencing took longer than 2 seconds, created pprof and trace files", "pprof", pprofFile, "traceFile", traceFile)
->>>>>>> 81aa1b88
 }
 
 func (s *ExecutionEngine) sequenceTransactionsWithBlockMutex(header *arbostypes.L1IncomingMessageHeader, txes types.Transactions, hooks *arbos.SequencingHooks) (*types.Block, error) {
