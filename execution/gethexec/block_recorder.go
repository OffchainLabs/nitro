--- conflicted
+++ resolved
@@ -167,11 +167,8 @@
 			chaincontext,
 			chainConfig,
 			false,
-<<<<<<< HEAD
+			core.MessageReplayMode,
 			opts...,
-=======
-			core.MessageReplayMode,
->>>>>>> eed7b127
 		)
 		if err != nil {
 			return nil, err
