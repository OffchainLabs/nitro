--- conflicted
+++ resolved
@@ -95,13 +95,8 @@
 			}()
 			core.ReadyEVMForL2(evm, msg)
 
-<<<<<<< HEAD
-			output, gasLeft, err := precompile.Call(
+			output, _, gasUsed, err := precompile.Call(
 				msg.Data, address, msg.From, msg.Value, false, msg.GasLimit, evm,
-=======
-			output, _, gasUsed, err := precompile.Call(
-				msg.Data, address, address, msg.From, msg.Value, false, msg.GasLimit, evm,
->>>>>>> 9d4ce596
 			)
 			if err != nil {
 				return msg, nil, err
