--- conflicted
+++ resolved
@@ -178,11 +178,7 @@
             PreimageType::Keccak256 => Keccak256::digest(preimage).into(),
             PreimageType::Sha2_256 => Sha256::digest(preimage).into(),
             PreimageType::EthVersionedHash => *hash,
-<<<<<<< HEAD
-            PreimageType::CustomDA => *hash, // Can't verify CustomDA hash, just accept it
-=======
             PreimageType::DACertificate => *hash, // Can't verify DACertificate hash, just accept it
->>>>>>> 90f6e440
         };
         if calculated_hash != *hash {
             error!(
@@ -208,22 +204,14 @@
     mut env: WasmEnvMut,
     preimage_type: u8,
     hash_ptr: GuestPtr,
-<<<<<<< HEAD
-) -> Result<u32, Escape> {
-=======
 ) -> Result<u8, Escape> {
->>>>>>> 90f6e440
     let (mut mem, exec) = env.jit_env();
     let hash = mem.read_bytes32(hash_ptr);
 
     let Ok(preimage_type) = preimage_type.try_into() else {
-<<<<<<< HEAD
-        // Invalid preimage type
-=======
         eprintln!(
             "Go trying to validate certificate for preimage with unknown type {preimage_type}"
         );
->>>>>>> 90f6e440
         return Ok(0);
     };
 
