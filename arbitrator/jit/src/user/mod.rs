// Copyright 2022-2023, Offchain Labs, Inc.
// For license information, see https://github.com/OffchainLabs/nitro/blob/master/LICENSE

use crate::{
    gostack::GoStack,
    machine::{Escape, MaybeEscape, WasmEnvMut},
    user::evm_api::exec_wasm,
};
use arbutil::{
    evm::{user::UserOutcome, EvmData},
    format::DebugBytes,
    heapify,
};
<<<<<<< HEAD
use prover::programs::{config::PricingParams, prelude::*};
=======
use prover::{
    programs::{config::PricingParams, prelude::*},
    Machine,
};
>>>>>>> 87f3673c
use std::mem;
use stylus::native;

mod evm_api;

<<<<<<< HEAD
/// Compiles and instruments user wasm.
/// go side: λ(wasm []byte, version, debug u32, pageLimit u16, machineHash []byte) (module *Module, footprint u16, err *Vec<u8>)

pub fn compile_user_wasm(env: WasmEnvMut, sp: u32) {
    let mut sp = GoStack::simple(sp, &env);
    let wasm = sp.read_go_slice_owned();
    let version = sp.read_u32();
    let debug = sp.read_u32() != 0;
    let page_limit = sp.read_u16();
    sp.skip_space();
    let (out_hash_ptr, out_hash_len) = sp.read_go_slice();
=======
/// Compiles and instruments a user wasm.
///
/// # Go side
///
/// The Go compiler expects the call to take the form
///     λ(wasm []byte, pageLimit, version u16, debug u32) (module *Vec<u8>, info WasmInfo, err *Vec<u8>)
///
/// These values are placed on the stack as follows
///     stack:  || wasm... || pageLimit | version | debug || mod ptr || info... || err ptr ||
///     info:   || footprint | 2 pad | size ||
///
pub fn compile_user_wasm(env: WasmEnvMut, sp: u32) {
    let mut sp = GoStack::simple(sp, &env);
    let wasm = sp.read_go_slice_owned();
    let page_limit = sp.read_u16();
    let version = sp.read_u16();
    let debug = sp.read_bool32();
    let compile = CompileConfig::version(version, debug);
>>>>>>> 87f3673c

    macro_rules! error {
        ($error:expr) => {{
            let error = $error.wrap_err("failed to compile").debug_bytes();
            sp.write_nullptr();
            sp.skip_space(); // skip info
            sp.write_ptr(heapify(error));
            return;
        }};
    }

<<<<<<< HEAD
    if out_hash_len != 32 {
        error!(eyre::eyre!(
            "Go attempting to read compiled machine hash into bad buffer length: {out_hash_len}"
        ));
    }

    // ensure the wasm compiles during proving
    let (module, canonical_hash, footprint) =
        match native::compile_user_wasm(&wasm, version, page_limit, debug) {
            Ok(result) => result,
            Err(error) => error!(error),
        };

    sp.write_slice(out_hash_ptr, canonical_hash.as_slice());
=======
    let (footprint, size) = match Machine::new_user_stub(&wasm, page_limit, version, debug) {
        Ok((_, info)) => (info.footprint, info.size),
        Err(error) => error!(error),
    };
    let module = match native::module(&wasm, compile) {
        Ok(module) => module,
        Err(error) => error!(error),
    };
>>>>>>> 87f3673c
    sp.write_ptr(heapify(module));
    sp.write_u16(footprint).skip_u16().write_u32(size); // wasm info
    sp.write_nullptr();
}

/// Links and executes a user wasm.
///
/// # Go side
///
/// The Go compiler expects the call to take the form
///     λ(
///           mach *Machine, calldata []byte, params *Configs, evmApi []byte, evmData: *EvmData,
///           gas *u64, root *[32]byte
///     ) -> (status byte, out *Vec<u8>)
///
/// These values are placed on the stack as follows
///     || mach || calldata... || params || evmApi... || evmData || gas || root || status | 3 pad | out ptr ||
///
pub fn call_user_wasm(env: WasmEnvMut, sp: u32) -> MaybeEscape {
    let sp = &mut GoStack::simple(sp, &env);
    use UserOutcome::*;

    // move inputs
    let compiled_hash = sp.read_bytes32();
    let calldata = sp.read_go_slice_owned();
    let (compile, config): (CompileConfig, StylusConfig) = sp.unbox();
    let evm_api = sp.read_go_slice_owned();
    let evm_data: EvmData = sp.unbox();
    let gas = sp.read_go_ptr();

    // buy ink
    let pricing = config.pricing;
    let ink = pricing.gas_to_ink(sp.read_u64_raw(gas));

    let module = match &env.data().compiled_modules.get(&compiled_hash) {
        None => {
            return Err(Escape::Failure(format!(
                "compiled hash requested {:?} not found in {:?}",
                compiled_hash,
                env.data().compiled_modules.keys()
            )))
        }
        Some(module) => (*module).clone(),
    };

    let result = exec_wasm(
        sp, env, module, calldata, compile, config, evm_api, evm_data, ink,
    );
    let (outcome, ink_left) = result.map_err(Escape::Child)?;

    let outcome = match outcome {
        Err(e) | Ok(Failure(e)) => Failure(e.wrap_err("call failed")),
        Ok(outcome) => outcome,
    };
    let (kind, outs) = outcome.into_data();
    sp.write_u8(kind.into()).skip_space();
    sp.write_ptr(heapify(outs));
    sp.write_u64_raw(gas, pricing.ink_to_gas(ink_left));
    Ok(())
}

/// Reads the length of a rust `Vec`
///
/// # Go side
///
/// The Go compiler expects the call to take the form
///     λ(vec *Vec<u8>) (len u32)
///
/// These values are placed on the stack as follows
///     || vec ptr || len u32 | pad 4 ||
///
pub fn read_rust_vec_len(env: WasmEnvMut, sp: u32) {
    let mut sp = GoStack::simple(sp, &env);
    let vec: &Vec<u8> = unsafe { &*sp.read_ptr() };
    sp.write_u32(vec.len() as u32);
}

/// Copies the contents of a rust `Vec` into a go slice, dropping it in the process
///
/// # Go Side
///
/// The Go compiler expects the call to take the form
///     λ(vec *Vec<u8>, dest []byte)
///
/// These values are placed on the stack as follows
///     || vec ptr || dest... ||
///
pub fn rust_vec_into_slice(env: WasmEnvMut, sp: u32) {
    let mut sp = GoStack::simple(sp, &env);
    let vec: Vec<u8> = sp.unbox();
    let ptr: *mut u8 = sp.read_ptr_mut();
    sp.write_slice(ptr as u64, &vec);
    mem::drop(vec)
}

/// Drops module bytes. Note that in user-host this would be a `Machine`.
///
/// # Go side
///
/// The Go compiler expects the call to take the form
///     λ(module *Vec<u8>)
///
pub fn drop_machine(env: WasmEnvMut, sp: u32) {
    let mut sp = GoStack::simple(sp, &env);
    if let Some(module) = sp.unbox_option::<Vec<u8>>() {
        mem::drop(module);
    }
}

/// Creates a `StylusConfig` from its component parts.
///
/// # Go side
///
/// The Go compiler expects the call to take the form
///     λ(version u16, maxDepth, inkPrice u32, debugMode: u32) *(CompileConfig, StylusConfig)
///
/// The values are placed on the stack as follows
///     || version | 2 garbage bytes | max_depth || ink_price | debugMode || result ptr ||
///
pub fn rust_config_impl(env: WasmEnvMut, sp: u32) {
    let mut sp = GoStack::simple(sp, &env);

    let config = StylusConfig {
        version: sp.read_u16(),
        max_depth: sp.skip_u16().read_u32(),
        pricing: PricingParams {
            ink_price: sp.read_u32(),
        },
    };
    let compile = CompileConfig::version(config.version, sp.read_u32() != 0);
    sp.write_ptr(heapify((compile, config)));
}

/// Creates an `EvmData` from its component parts.
///
/// # Go side
///
/// The Go compiler expects the call to take the form
///     λ(
///         blockBasefee *[32]byte, chainid u64, blockCoinbase *[20]byte, blockGasLimit,
///         blockNumber, blockTimestamp u64, contractAddress, msgSender *[20]byte,
///         msgValue, txGasPrice *[32]byte, txOrigin *[20]byte, reentrant u32,
///     ) -> *EvmData
///
/// These values are placed on the stack as follows
///     || baseFee || chainid || coinbase || gas limit || block number || timestamp || address ||
///     || sender || value || gas price || origin || reentrant | 4 pad || data ptr ||
///
pub fn evm_data_impl(env: WasmEnvMut, sp: u32) {
    let mut sp = GoStack::simple(sp, &env);
    let evm_data = EvmData {
        block_basefee: sp.read_bytes32().into(),
        chainid: sp.read_u64(),
        block_coinbase: sp.read_bytes20().into(),
        block_gas_limit: sp.read_u64(),
        block_number: sp.read_u64(),
        block_timestamp: sp.read_u64(),
        contract_address: sp.read_bytes20().into(),
        msg_sender: sp.read_bytes20().into(),
        msg_value: sp.read_bytes32().into(),
        tx_gas_price: sp.read_bytes32().into(),
        tx_origin: sp.read_bytes20().into(),
        reentrant: sp.read_u32(),
        return_data_len: 0,
    };
    sp.skip_space();
    sp.write_ptr(heapify(evm_data));
}<|MERGE_RESOLUTION|>--- conflicted
+++ resolved
@@ -11,51 +11,33 @@
     format::DebugBytes,
     heapify,
 };
-<<<<<<< HEAD
-use prover::programs::{config::PricingParams, prelude::*};
-=======
 use prover::{
     programs::{config::PricingParams, prelude::*},
     Machine,
 };
->>>>>>> 87f3673c
+use prover::programs::{config::PricingParams, prelude::*};
 use std::mem;
 use stylus::native;
 
 mod evm_api;
 
-<<<<<<< HEAD
-/// Compiles and instruments user wasm.
-/// go side: λ(wasm []byte, version, debug u32, pageLimit u16, machineHash []byte) (module *Module, footprint u16, err *Vec<u8>)
-
+/// Compiles and instruments a user wasm.
+///
+/// # Go side
+///
+/// The Go compiler expects the call to take the form
+///     λ(wasm []byte, pageLimit, version u16, debug u32) (module *Vec<u8>, info WasmInfo, err *Vec<u8>)
+///
+/// These values are placed on the stack as follows
+///     stack:  || wasm... || pageLimit | version | debug || mod ptr || info... || err ptr ||
+///     info:   || footprint | 2 pad | size ||
+///
 pub fn compile_user_wasm(env: WasmEnvMut, sp: u32) {
     let mut sp = GoStack::simple(sp, &env);
     let wasm = sp.read_go_slice_owned();
-    let version = sp.read_u32();
-    let debug = sp.read_u32() != 0;
+    let compile = CompileConfig::version(sp.read_u32(), sp.read_u32() != 0);
     let page_limit = sp.read_u16();
     sp.skip_space();
-    let (out_hash_ptr, out_hash_len) = sp.read_go_slice();
-=======
-/// Compiles and instruments a user wasm.
-///
-/// # Go side
-///
-/// The Go compiler expects the call to take the form
-///     λ(wasm []byte, pageLimit, version u16, debug u32) (module *Vec<u8>, info WasmInfo, err *Vec<u8>)
-///
-/// These values are placed on the stack as follows
-///     stack:  || wasm... || pageLimit | version | debug || mod ptr || info... || err ptr ||
-///     info:   || footprint | 2 pad | size ||
-///
-pub fn compile_user_wasm(env: WasmEnvMut, sp: u32) {
-    let mut sp = GoStack::simple(sp, &env);
-    let wasm = sp.read_go_slice_owned();
-    let page_limit = sp.read_u16();
-    let version = sp.read_u16();
-    let debug = sp.read_bool32();
-    let compile = CompileConfig::version(version, debug);
->>>>>>> 87f3673c
 
     macro_rules! error {
         ($error:expr) => {{
@@ -67,7 +49,6 @@
         }};
     }
 
-<<<<<<< HEAD
     if out_hash_len != 32 {
         error!(eyre::eyre!(
             "Go attempting to read compiled machine hash into bad buffer length: {out_hash_len}"
@@ -75,23 +56,14 @@
     }
 
     // ensure the wasm compiles during proving
-    let (module, canonical_hash, footprint) =
-        match native::compile_user_wasm(&wasm, version, page_limit, debug) {
-            Ok(result) => result,
-            Err(error) => error!(error),
-        };
-
-    sp.write_slice(out_hash_ptr, canonical_hash.as_slice());
-=======
-    let (footprint, size) = match Machine::new_user_stub(&wasm, page_limit, version, debug) {
-        Ok((_, info)) => (info.footprint, info.size),
+    let footprint = match WasmBinary::parse_user(&wasm, page_limit, &compile) {
+        Ok((.., pages)) => pages,
         Err(error) => error!(error),
     };
     let module = match native::module(&wasm, compile) {
         Ok(module) => module,
         Err(error) => error!(error),
     };
->>>>>>> 87f3673c
     sp.write_ptr(heapify(module));
     sp.write_u16(footprint).skip_u16().write_u32(size); // wasm info
     sp.write_nullptr();
