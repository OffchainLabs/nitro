--- conflicted
+++ resolved
@@ -26,11 +26,8 @@
 wasmparser = "0.84.0"
 serde_with = "1.12.1"
 smallvec = { version = "1.10.0", features = ["serde"] }
-<<<<<<< HEAD
 lazy_static = "1.4.0"
-=======
 arbutil = { path = "../arbutil/" }
->>>>>>> 9e5d5fb5
 
 [lib]
 name = "prover"
