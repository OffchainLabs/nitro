--- conflicted
+++ resolved
@@ -5,33 +5,6 @@
     (import "hostio" "wavm_link_module" (func $link (param i32) (result i32)))
     (import "hostio" "wavm_unlink_module" (func $unlink (param) (result)))
     (data (i32.const 0x000)
-<<<<<<< HEAD
-         "\6b\56\5a\a3\ec\ca\cf\6f\83\96\c2\bb\c9\c3\c8\07\71\69\2b\0c\2a\a3\c6\d1\6d\24\d6\10\7f\4a\74\92")
-    (data (i32.const 0x020)
-         "\62\42\d1\93\7c\ee\c9\78\15\c1\bf\75\9a\2e\8e\c3\b5\16\23\26\3f\00\3f\bf\88\a0\c8\83\43\7f\9d\6a")
-    (data (i32.const 0x040)
-         "\cb\17\0a\20\c9\c8\12\3f\fd\e0\e1\77\c4\a7\c6\ac\aa\ad\c0\51\18\04\b3\66\4e\80\b0\1c\e6\30\39\0f")
-    (data (i32.const 0x060)
-         "\8f\7c\08\6b\39\9f\cf\a6\ed\e7\2a\0e\fc\7d\bc\90\58\17\28\6a\d1\7e\0a\02\e3\d8\ba\fc\59\d5\78\87")
-    (data (i32.const 0x080)
-         "\d8\71\08\f8\cb\ab\11\3b\6a\99\1e\0c\82\da\1c\ba\2a\f7\71\47\ac\b9\a0\ab\3c\c6\8b\8c\b7\95\b8\73")
-    (data (i32.const 0x0a0)
-         "\c5\27\90\19\f2\b6\5e\7b\5e\c7\2d\11\8f\71\37\a5\a2\47\61\4e\c3\bb\8d\49\88\0a\d9\52\c9\f5\aa\4c")
-    (data (i32.const 0x0c0)
-         "\c7\2c\02\ce\c5\f3\17\02\85\70\31\30\8d\53\d3\2c\82\1c\2d\4f\e1\1e\68\32\08\61\73\af\90\3f\c1\f8")
-    (data (i32.const 0x0e0)
-         "\20\db\c1\9a\5a\aa\63\da\47\26\f8\9c\a0\64\7b\f2\aa\93\39\d3\3c\f9\8a\0c\3e\38\8d\f2\6c\f2\d4\a9")
-    (data (i32.const 0x100)
-         "\d2\41\eb\7b\a0\df\33\59\aa\80\7e\0d\7f\9e\6d\91\74\34\71\4d\74\f1\5d\70\f9\10\f9\ce\c0\81\a9\a0")
-    (data (i32.const 0x120)
-         "\34\24\4c\84\9b\ad\81\38\9e\ae\1b\95\c0\f1\07\1f\4e\53\28\4c\13\2f\c0\34\7b\33\0f\3d\f3\f4\53\a3")
-    (data (i32.const 0x140)
-         "\95\d3\c7\9d\44\69\91\f1\a4\f2\fe\c9\99\b8\52\28\70\7b\f4\88\a4\9a\df\36\91\c0\17\7d\7b\76\ec\09")
-    (data (i32.const 0x160)
-         "\a8\14\b0\a9\a0\23\cc\ed\26\2a\cd\f0\98\b8\bb\d8\67\31\83\39\73\f7\31\ad\14\a4\3a\f9\7a\c6\b9\af")
-    (data (i32.const 0x180)
-         "\a7\ff\9f\75\57\98\78\14\f4\1f\de\4e\a9\48\ac\64\de\51\66\ce\28\6d\bc\22\17\80\83\00\0c\e2\99\5a")
-=======
         "\ae\dc\38\6b\36\2c\42\23\73\d0\10\e1\e6\72\a8\6b\58\9f\10\79\8f\3a\84\89\f1\c1\55\d8\3a\7c\74\08") ;; block
     (data (i32.const 0x020)
         "\a5\3a\c1\b1\a1\2e\87\f1\a9\68\67\13\25\1e\f9\75\85\30\5f\51\47\3c\87\3f\f4\4b\02\74\00\53\b7\44") ;; call
@@ -43,7 +16,7 @@
         "\27\6e\5d\0d\79\e8\b8\c5\e4\77\45\e4\8e\fb\93\eb\b9\83\1e\38\e1\a5\34\e5\15\a3\87\af\75\fc\b0\75") ;; div
     (data (i32.const 0x0a0)
         "\3f\b4\8c\32\cd\4e\12\1b\a6\af\18\d4\36\b2\2c\87\ba\f3\08\e9\d6\6d\91\61\69\dd\cc\91\6b\ae\77\6d") ;; globals
-    (data (i32.const 0x0c0)
+        "\31\81\c9\76\80\55\57\40\6d\93\0d\46\3b\60\31\de\4b\0f\93\14\8e\78\58\63\8c\66\88\55\c3\d3\47\b2") ;; if-else
         "\8f\b0\a8\9e\16\fa\76\ac\3e\16\86\94\4b\ce\17\e1\87\c6\ed\de\da\4d\49\9b\b4\70\47\7d\0b\0f\cf\c5") ;; if-else
     (data (i32.const 0x0e0)
         "\ec\2c\89\ff\20\c7\a8\af\4b\76\e0\0d\18\d7\24\27\aa\86\81\50\2a\f6\41\31\01\9f\24\fc\cf\06\92\b8") ;; locals
@@ -57,7 +30,6 @@
         "\a6\d9\ac\fb\b4\01\cd\f8\4d\eb\6c\4c\07\cd\89\97\f7\c6\76\07\a7\6a\e9\a6\6f\60\04\c4\34\e7\2b\eb") ;; user
     (data (i32.const 0x180)
         "\1f\e6\67\ce\e9\86\70\06\b5\11\5d\fd\08\c1\6b\76\c3\8d\6c\a2\de\42\e5\ab\45\89\cc\6d\c0\88\d7\c4") ;; return
->>>>>>> 87f3673c
     (func $start (local $counter i32)
 
          ;; add modules
