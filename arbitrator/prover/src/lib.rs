--- conflicted
+++ resolved
@@ -1,9 +1,8 @@
-<<<<<<< HEAD
 // Copyright 2021-2022, Offchain Labs, Inc.
 // For license information, see https://github.com/nitro/blob/master/LICENSE
-=======
+
 #![allow(clippy::missing_safety_doc)] // We have a lot of unsafe ABI
->>>>>>> a084cf2f
+
 
 pub mod binary;
 mod host;
