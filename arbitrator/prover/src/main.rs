--- conflicted
+++ resolved
@@ -87,15 +87,10 @@
     skip_until_host_io: bool,
     #[structopt(long)]
     max_steps: Option<u64>,
-<<<<<<< HEAD
-    #[structopt(short, long)]
-    with_forwarder: bool,
     // JSON inputs supercede any of the command-line inputs which could
     // be specified in the JSON file.
     #[structopt(long)]
     json_inputs: Option<PathBuf>,
-=======
->>>>>>> 019b70be
 }
 
 fn file_with_stub_header(path: &Path, headerlength: usize) -> Result<Vec<u8>> {
@@ -146,58 +141,7 @@
         }
     }
 
-<<<<<<< HEAD
     let mut mach = initialize_machine(&opts)?;
-=======
-    let mut preimages: HashMap<PreimageType, HashMap<Bytes32, CBytes>> = HashMap::default();
-    if let Some(path) = opts.preimages {
-        let mut file = BufReader::new(File::open(path)?);
-        loop {
-            let mut ty_buf = [0u8; 1];
-            match file.read_exact(&mut ty_buf) {
-                Ok(()) => {}
-                Err(e) if e.kind() == ErrorKind::UnexpectedEof => break,
-                Err(e) => return Err(e.into()),
-            }
-            let preimage_ty: PreimageType = ty_buf[0].try_into()?;
-
-            let mut size_buf = [0u8; 8];
-            file.read_exact(&mut size_buf)?;
-            let size = u64::from_le_bytes(size_buf) as usize;
-            let mut buf = vec![0u8; size];
-            file.read_exact(&mut buf)?;
-
-            let hash = hash_preimage(&buf, preimage_ty)?;
-            preimages
-                .entry(preimage_ty)
-                .or_default()
-                .insert(hash.into(), buf.as_slice().into());
-        }
-    }
-    let preimage_resolver =
-        Arc::new(move |_, ty, hash| preimages.get(&ty).and_then(|m| m.get(&hash)).cloned())
-            as PreimageResolver;
-
-    let last_block_hash = decode_hex_arg(&opts.last_block_hash, "--last-block-hash")?;
-    let last_send_root = decode_hex_arg(&opts.last_send_root, "--last-send-root")?;
-
-    let global_state = GlobalState {
-        u64_vals: [opts.inbox_position, opts.position_within_message],
-        bytes32_vals: [last_block_hash, last_send_root],
-    };
-
-    let mut mach = Machine::from_paths(
-        &opts.libraries,
-        &opts.binary,
-        true,
-        opts.allow_hostapi,
-        opts.debug_funcs,
-        true,
-        global_state,
-        inbox_contents,
-        preimage_resolver,
-    )?;
->>>>>>> 019b70be
 
     for path in &opts.stylus_modules {
         let err = || eyre!("failed to read module at {}", path.to_string_lossy().red());
@@ -616,7 +560,6 @@
             global_state,
             inbox_contents,
             preimage_resolver,
-            opts.with_forwarder,
         )
     }
 }