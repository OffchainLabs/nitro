--- conflicted
+++ resolved
@@ -102,14 +102,6 @@
     }
 }
 
-<<<<<<< HEAD
-pub fn file_bytes(path: &Path) -> eyre::Result<Vec<u8>> {
-    let mut f = File::open(path)?;
-    let mut buf = Vec::new();
-    f.read_to_end(&mut buf)?;
-    Ok(buf)
-}
-
 impl From<DeprecatedTableType> for TableType {
     fn from(table: DeprecatedTableType) -> Self {
         Self {
@@ -119,6 +111,35 @@
             },
             initial: table.limits.minimum_size,
             maximum: table.limits.maximum_size,
+        }
+    }
+}
+
+/// A Vec<u8> allocated with libc::malloc
+pub struct CBytes {
+    ptr: *mut u8,
+    len: usize,
+}
+
+impl CBytes {
+    pub fn new() -> Self {
+        Self::default()
+    }
+
+    pub fn as_slice(&self) -> &[u8] {
+        unsafe { std::slice::from_raw_parts(self.ptr, self.len) }
+    }
+
+    pub unsafe fn from_raw_parts(ptr: *mut u8, len: usize) -> Self {
+        Self { ptr, len }
+    }
+}
+
+impl Default for CBytes {
+    fn default() -> Self {
+        Self {
+            ptr: std::ptr::null_mut(),
+            len: 0,
         }
     }
 }
@@ -160,33 +181,6 @@
                 maximum_size: table.maximum,
             },
         }
-=======
-/// A Vec<u8> allocated with libc::malloc
-pub struct CBytes {
-    ptr: *mut u8,
-    len: usize,
-}
-
-impl CBytes {
-    pub fn new() -> Self {
-        Self::default()
-    }
-
-    pub fn as_slice(&self) -> &[u8] {
-        unsafe { std::slice::from_raw_parts(self.ptr, self.len) }
-    }
-
-    pub unsafe fn from_raw_parts(ptr: *mut u8, len: usize) -> Self {
-        Self { ptr, len }
-    }
-}
-
-impl Default for CBytes {
-    fn default() -> Self {
-        Self {
-            ptr: std::ptr::null_mut(),
-            len: 0,
-        }
     }
 }
 
@@ -268,6 +262,12 @@
 
     fn into_iter(self) -> CBytesIntoIter {
         CBytesIntoIter(self, 0)
->>>>>>> 33812105
-    }
+    }
+}
+
+pub fn file_bytes(path: &Path) -> eyre::Result<Vec<u8>> {
+    let mut f = File::open(path)?;
+    let mut buf = Vec::new();
+    f.read_to_end(&mut buf)?;
+    Ok(buf)
 }