--- conflicted
+++ resolved
@@ -204,20 +204,12 @@
             commitment_hash[0] = 1;
             Ok(commitment_hash)
         }
-<<<<<<< HEAD
-        PreimageType::CustomDA => {
-            // There is no way for us to compute the hash of the preimage for CustomDA.
-            // For CustomDA, this is only ever called on the flat file initialization path.
-            // TODO We need to include the hash in the flat file too and not compute it here.
-            // For the JSON (production) path the hash from the JSON is used, not this.
-=======
         PreimageType::DACertificate => {
             // There is no way for us to compute the hash of the preimage for DACertificate.
             // For DACertificate, this is only ever called on the flat file initialization path.
             // For now it's okay to return nothing here but if we want to use the flat file
             // initialization path with DACertificate for testing, then we could include
             // the hash in the file too.
->>>>>>> 90f6e440
             let b = Default::default();
             Ok(b)
         }
