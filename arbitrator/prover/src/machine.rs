--- conflicted
+++ resolved
@@ -2884,7 +2884,6 @@
             .expect("Failed to prove against function merkle"));
 
         // End next instruction proof, begin instruction specific serialization
-<<<<<<< HEAD
 
         let Some(next_inst) = func.code.get(self.pc.inst()) else {
             return data;
@@ -2899,17 +2898,6 @@
         match op {
             GetGlobalStateU64 | SetGlobalStateU64 => {
                 out!(self.global_state.serialize());
-=======
-        if let Some(next_inst) = func.code.get(self.pc.inst()) {
-            if matches!(
-                next_inst.opcode,
-                Opcode::GetGlobalStateBytes32
-                    | Opcode::SetGlobalStateBytes32
-                    | Opcode::GetGlobalStateU64
-                    | Opcode::SetGlobalStateU64
-            ) {
-                data.extend(self.global_state.serialize());
->>>>>>> c9ab8b27
             }
             LocalGet | LocalSet => {
                 let locals = &frame_stack.last().unwrap().locals;
@@ -3054,18 +3042,16 @@
                             self.inbox_contents.get(&(inbox_identifier, msg_idx))
                         {
                             data.push(0); // inbox proof type
-<<<<<<< HEAD
                             out!(msg_data);
-=======
-                            data.extend(msg_data);
-                            match inbox_identifier {
-                                InboxIdentifier::Sequencer => {
-                                    data.extend(msg_idx.to_be_bytes());
-                                    data.push(0x0);
-                                }
-                                InboxIdentifier::Delayed => data.push(0x1),
-                            }
->>>>>>> c9ab8b27
+                            // TODO: Add the extensions below for CelestiaDA proofs
+                            // data.extend(msg_data);
+                            // match inbox_identifier {
+                            //     InboxIdentifier::Sequencer => {
+                            //         data.extend(msg_idx.to_be_bytes());
+                            //         data.push(0x0);
+                            //     }
+                            //     InboxIdentifier::Delayed => data.push(0x1),
+                            // }
                         }
                     } else {
                         unreachable!()
