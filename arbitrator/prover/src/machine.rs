--- conflicted
+++ resolved
@@ -1,12 +1,7 @@
 // Copyright 2021-2022, Offchain Labs, Inc.
 // For license information, see https://github.com/nitro/blob/master/LICENSE
 use crate::{
-<<<<<<< HEAD
     binary::{self, parse, FloatInstruction, Local, NameCustomSection, WasmBinary},
-    console::Color,
-=======
-    binary::{parse, FloatInstruction, Local, NameCustomSection, WasmBinary},
->>>>>>> 9e5d5fb5
     host::get_host_impl,
     memory::Memory,
     merkle::{Merkle, MerkleType},
