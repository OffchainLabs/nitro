// Copyright 2021-2023, Offchain Labs, Inc.
// For license information, see https://github.com/OffchainLabs/nitro/blob/master/LICENSE.md

#![allow(clippy::vec_init_then_push, clippy::redundant_closure)]

use crate::{
    binary, host,
    machine::{Function, InboxIdentifier},
    programs::StylusData,
    utils,
    value::{ArbValueType, FunctionType},
    wavm::{wasm_to_wavm, Instruction, Opcode},
};
use arbutil::{evm::user::UserOutcomeKind, Color, PreimageType};
use eyre::{bail, ErrReport, Result};
use lazy_static::lazy_static;
use num_derive::FromPrimitive;
use std::{collections::HashMap, path::Path, str::FromStr};

/// Represents the internal hostio functions a module may have.
#[derive(Clone, Copy, Debug, FromPrimitive)]
#[repr(u64)]
pub enum InternalFunc {
    WavmCallerLoad8,
    WavmCallerLoad32,
    WavmCallerStore8,
    WavmCallerStore32,
    MemoryFill,
    MemoryCopy,
    UserInkLeft,
    UserInkStatus,
    UserSetInk,
    UserStackLeft,
    UserSetStack,
    UserMemorySize,
    CallMain,
}

impl InternalFunc {
    pub fn ty(&self) -> FunctionType {
        use ArbValueType::*;
        use InternalFunc::*;
        macro_rules! func {
            ([$($args:expr),*], [$($outs:expr),*]) => {
                FunctionType::new(vec![$($args),*], vec![$($outs),*])
            };
        }
        #[rustfmt::skip]
        let ty = match self {
            WavmCallerLoad8  | WavmCallerLoad32  => func!([I32], [I32]),
            WavmCallerStore8 | WavmCallerStore32 => func!([I32, I32], []),
            MemoryFill       | MemoryCopy        => func!([I32, I32, I32], []),
            UserInkLeft    => func!([], [I64]),      // λ() → ink_left
            UserInkStatus  => func!([], [I32]),      // λ() → ink_status
            UserSetInk     => func!([I64, I32], []), // λ(ink_left, ink_status)
            UserStackLeft  => func!([], [I32]),      // λ() → stack_left
            UserSetStack   => func!([I32], []),      // λ(stack_left)
            UserMemorySize => func!([], [I32]),      // λ() → memory_size
            CallMain       => func!([I32], [I32]),   // λ(args_len) → status
        };
        ty
    }
}

/// Represents the internal hostio functions a module may have.
pub enum Hostio {
    WavmCallerLoad8,
    WavmCallerLoad32,
    WavmCallerStore8,
    WavmCallerStore32,
    WavmGetGlobalStateBytes32,
    WavmSetGlobalStateBytes32,
    WavmGetGlobalStateU64,
    WavmSetGlobalStateU64,
<<<<<<< HEAD
    WavmGetEndParentChainBlockHash,
=======
    WavmValidateCertificate,
>>>>>>> 9f567856
    WavmReadKeccakPreimage,
    WavmReadSha256Preimage,
    WavmReadEthVersionedHashPreimage,
    WavmReadDACertificatePreimage,
    WavmReadInboxMessage,
    WavmReadDelayedInboxMessage,
    WavmHaltAndSetFinished,
    WavmLinkModule,
    WavmUnlinkModule,
    ProgramInkLeft,
    ProgramInkStatus,
    ProgramSetInk,
    ProgramStackLeft,
    ProgramSetStack,
    ProgramMemorySize,
    ProgramCallMain,
    ProgramRequest,
    ProgramContinue,
    ConsoleLogTxt,
    ConsoleLogI32,
    ConsoleLogI64,
    ConsoleLogF32,
    ConsoleLogF64,
    ConsoleTeeI32,
    ConsoleTeeI64,
    ConsoleTeeF32,
    ConsoleTeeF64,
    UserInkLeft,
    UserInkStatus,
    UserSetInk,
}

impl FromStr for Hostio {
    type Err = ErrReport;

    fn from_str(s: &str) -> Result<Self> {
        let (module, name) = utils::split_import(s)?;

        use Hostio::*;
        Ok(match (module, name) {
            ("env", "wavm_caller_load8") => WavmCallerLoad8,
            ("env", "wavm_caller_load32") => WavmCallerLoad32,
            ("env", "wavm_caller_store8") => WavmCallerStore8,
            ("env", "wavm_caller_store32") => WavmCallerStore32,
            ("env", "wavm_get_globalstate_bytes32") => WavmGetGlobalStateBytes32,
            ("env", "wavm_set_globalstate_bytes32") => WavmSetGlobalStateBytes32,
            ("env", "wavm_get_globalstate_u64") => WavmGetGlobalStateU64,
            ("env", "wavm_set_globalstate_u64") => WavmSetGlobalStateU64,
<<<<<<< HEAD
            ("env", "wavm_get_end_parent_chain_block_hash") => WavmGetEndParentChainBlockHash,
=======
            ("env", "wavm_validate_certificate") => WavmValidateCertificate,
>>>>>>> 9f567856
            ("env", "wavm_read_keccak_256_preimage") => WavmReadKeccakPreimage,
            ("env", "wavm_read_sha2_256_preimage") => WavmReadSha256Preimage,
            ("env", "wavm_read_eth_versioned_hash_preimage") => WavmReadEthVersionedHashPreimage,
            ("env", "wavm_read_dacertificate_preimage") => WavmReadDACertificatePreimage,
            ("env", "wavm_read_inbox_message") => WavmReadInboxMessage,
            ("env", "wavm_read_delayed_inbox_message") => WavmReadDelayedInboxMessage,
            ("env", "wavm_halt_and_set_finished") => WavmHaltAndSetFinished,
            ("hostio", "wavm_link_module") => WavmLinkModule,
            ("hostio", "wavm_unlink_module") => WavmUnlinkModule,
            ("hostio", "program_ink_left") => ProgramInkLeft,
            ("hostio", "program_ink_status") => ProgramInkStatus,
            ("hostio", "program_set_ink") => ProgramSetInk,
            ("hostio", "program_stack_left") => ProgramStackLeft,
            ("hostio", "program_set_stack") => ProgramSetStack,
            ("hostio", "program_memory_size") => ProgramMemorySize,
            ("hostio", "program_call_main") => ProgramCallMain,
            ("hostio", "program_request") => ProgramRequest,
            ("hostio", "program_continue") => ProgramContinue,
            ("hostio", "user_ink_left") => UserInkLeft,
            ("hostio", "user_ink_status") => UserInkStatus,
            ("hostio", "user_set_ink") => UserSetInk,
            ("console", "log_txt") => ConsoleLogTxt,
            ("console", "log_i32") => ConsoleLogI32,
            ("console", "log_i64") => ConsoleLogI64,
            ("console", "log_f32") => ConsoleLogF32,
            ("console", "log_f64") => ConsoleLogF64,
            ("console", "tee_i32") => ConsoleTeeI32,
            ("console", "tee_i64") => ConsoleTeeI64,
            ("console", "tee_f32") => ConsoleTeeF32,
            ("console", "tee_f64") => ConsoleTeeF64,
            _ => bail!("no such hostio {} in {}", name.red(), module.red()),
        })
    }
}

impl Hostio {
    pub fn ty(&self) -> FunctionType {
        use ArbValueType::*;
        use Hostio::*;

        macro_rules! func {
            () => {
                FunctionType::default()
            };
            ([$($args:expr),*]) => {
                FunctionType::new(vec![$($args),*], vec![])
            };
            ([$($args:expr),*], [$($outs:expr),*]) => {
                FunctionType::new(vec![$($args),*], vec![$($outs),*])
            };
        }

        #[rustfmt::skip]
        let ty = match self {
            WavmCallerLoad8                  => InternalFunc::WavmCallerLoad8.ty(),
            WavmCallerLoad32                 => InternalFunc::WavmCallerLoad32.ty(),
            WavmCallerStore8                 => InternalFunc::WavmCallerStore8.ty(),
            WavmCallerStore32                => InternalFunc::WavmCallerStore32.ty(),
            WavmGetGlobalStateBytes32        => func!([I32, I32]),
            WavmSetGlobalStateBytes32        => func!([I32, I32]),
            WavmGetGlobalStateU64            => func!([I32], [I64]),
            WavmSetGlobalStateU64            => func!([I32, I64]),
<<<<<<< HEAD
            WavmGetEndParentChainBlockHash => func!([I32]),
=======
            WavmValidateCertificate          => func!([I32, I32], [I32]),
>>>>>>> 9f567856
            WavmReadKeccakPreimage           => func!([I32, I32], [I32]),
            WavmReadSha256Preimage           => func!([I32, I32], [I32]),
            WavmReadEthVersionedHashPreimage => func!([I32, I32], [I32]),
            WavmReadDACertificatePreimage         => func!([I32, I32], [I32]),
            WavmReadInboxMessage             => func!([I64, I32, I32], [I32]),
            WavmReadDelayedInboxMessage      => func!([I64, I32, I32], [I32]),
            WavmHaltAndSetFinished           => func!(),
            WavmLinkModule              => func!([I32], [I32]),      // λ(module_hash) → module
            WavmUnlinkModule            => func!(),                  // λ()
            ProgramInkLeft              => func!([I32], [I64]),      // λ(module) → ink_left
            ProgramInkStatus            => func!([I32], [I32]),      // λ(module) → ink_status
            ProgramSetInk               => func!([I32, I64]),        // λ(module, ink_left)
            ProgramStackLeft            => func!([I32], [I32]),      // λ(module) → stack_left
            ProgramSetStack             => func!([I32, I32]),        // λ(module, stack_left)
            ProgramMemorySize           => func!([I32], [I32]),      // λ(module) → memory_size
            ProgramCallMain             => func!([I32, I32], [I32]), // λ(module, args_len) → status
            ProgramRequest              => func!([I32], [I32]),      // λ(status) → response
            ProgramContinue             => func!([I32], [I32]), // λ(response) → status
            ConsoleLogTxt               => func!([I32, I32]),        // λ(text, len)
            ConsoleLogI32               => func!([I32]),             // λ(value)
            ConsoleLogI64               => func!([I64]),             // λ(value)
            ConsoleLogF32               => func!([F32]),             // λ(value)
            ConsoleLogF64               => func!([F64]),             // λ(value)
            ConsoleTeeI32               => func!([I32], [I32]),      // λ(value) → value
            ConsoleTeeI64               => func!([I64], [I64]),      // λ(value) → value
            ConsoleTeeF32               => func!([F32], [F32]),      // λ(value) → value
            ConsoleTeeF64               => func!([F64], [F64]),      // λ(value) → value
            UserInkLeft                 => InternalFunc::UserInkLeft.ty(),
            UserInkStatus               => InternalFunc::UserInkStatus.ty(),
            UserSetInk                  => InternalFunc::UserSetInk.ty(),
        };
        ty
    }

    pub fn body(&self, _prior: usize) -> Vec<Instruction> {
        let mut body = vec![];

        macro_rules! opcode {
            ($opcode:expr) => {
                body.push(Instruction::simple($opcode))
            };
            ($opcode:expr, $value:expr) => {
                body.push(Instruction::with_data($opcode, $value as u64))
            };
        }
        macro_rules! cross_internal {
            ($func:ident) => {
                opcode!(LocalGet, 0); // module
                opcode!(CrossModuleInternalCall, InternalFunc::$func); // consumes module
            };
        }
        macro_rules! intern {
            ($func:ident) => {
                opcode!(CallerModuleInternalCall, InternalFunc::$func);
            };
        }

        use Hostio::*;
        use Opcode::*;
        match self {
            WavmCallerLoad8 => {
                opcode!(LocalGet, 0);
                intern!(WavmCallerLoad8);
            }
            WavmCallerLoad32 => {
                opcode!(LocalGet, 0);
                intern!(WavmCallerLoad32);
            }
            WavmCallerStore8 => {
                opcode!(LocalGet, 0);
                opcode!(LocalGet, 1);
                intern!(WavmCallerStore8);
            }
            WavmCallerStore32 => {
                opcode!(LocalGet, 0);
                opcode!(LocalGet, 1);
                intern!(WavmCallerStore32);
            }
            WavmGetGlobalStateBytes32 => {
                opcode!(LocalGet, 0);
                opcode!(LocalGet, 1);
                opcode!(GetGlobalStateBytes32);
            }
            WavmSetGlobalStateBytes32 => {
                opcode!(LocalGet, 0);
                opcode!(LocalGet, 1);
                opcode!(SetGlobalStateBytes32);
            }
            WavmGetGlobalStateU64 => {
                opcode!(LocalGet, 0);
                opcode!(GetGlobalStateU64);
            }
            WavmSetGlobalStateU64 => {
                opcode!(LocalGet, 0);
                opcode!(LocalGet, 1);
                opcode!(SetGlobalStateU64);
            }
<<<<<<< HEAD
            WavmGetEndParentChainBlockHash => {
                opcode!(LocalGet, 0);
                opcode!(GetEndParentChainBlockHash);
=======
            WavmValidateCertificate => {
                opcode!(LocalGet, 0); // hash
                opcode!(LocalGet, 1); // preimage_ty
                opcode!(ValidateCertificate);
>>>>>>> 9f567856
            }
            WavmReadKeccakPreimage => {
                opcode!(LocalGet, 0);
                opcode!(LocalGet, 1);
                opcode!(ReadPreImage, PreimageType::Keccak256);
            }
            WavmReadSha256Preimage => {
                opcode!(LocalGet, 0);
                opcode!(LocalGet, 1);
                opcode!(ReadPreImage, PreimageType::Sha2_256);
            }
            WavmReadEthVersionedHashPreimage => {
                opcode!(LocalGet, 0);
                opcode!(LocalGet, 1);
                opcode!(ReadPreImage, PreimageType::EthVersionedHash);
            }
            WavmReadDACertificatePreimage => {
                opcode!(LocalGet, 0);
                opcode!(LocalGet, 1);
                opcode!(ReadPreImage, PreimageType::DACertificate);
            }
            WavmReadInboxMessage => {
                opcode!(LocalGet, 0);
                opcode!(LocalGet, 1);
                opcode!(LocalGet, 2);
                opcode!(ReadInboxMessage, InboxIdentifier::Sequencer);
            }
            WavmReadDelayedInboxMessage => {
                opcode!(LocalGet, 0);
                opcode!(LocalGet, 1);
                opcode!(LocalGet, 2);
                opcode!(ReadInboxMessage, InboxIdentifier::Delayed);
            }
            WavmHaltAndSetFinished => {
                opcode!(HaltAndSetFinished);
            }
            WavmLinkModule => {
                // λ(module_hash) → module
                opcode!(LocalGet, 0);
                opcode!(LinkModule);
                opcode!(NewCoThread);
            }
            WavmUnlinkModule => {
                // λ()
                opcode!(UnlinkModule);
                opcode!(PopCoThread);
            }
            ProgramInkLeft => {
                // λ(module) → ink_left
                cross_internal!(UserInkLeft);
            }
            ProgramInkStatus => {
                // λ(module) → ink_status
                cross_internal!(UserInkStatus);
            }
            ProgramSetInk => {
                // λ(module, ink_left)
                opcode!(LocalGet, 1); // ink_left
                opcode!(I32Const, 0); // ink_status
                cross_internal!(UserSetInk);
            }
            ProgramStackLeft => {
                // λ(module) → stack_left
                cross_internal!(UserStackLeft);
            }
            ProgramSetStack => {
                // λ(module, stack_left)
                opcode!(LocalGet, 1); // stack_left
                cross_internal!(UserSetStack);
            }
            ProgramMemorySize => {
                // λ(module) → memory_size
                cross_internal!(UserMemorySize);
            }
            ProgramCallMain => {
                // caller sees: λ(module, args_len) → status
                opcode!(LocalGet, 1); // args_len
                opcode!(LocalGet, 0); // module
                opcode!(MoveFromStackToInternal);
                opcode!(MoveFromStackToInternal);
                opcode!(SwitchThread, 8);
                opcode!(MoveFromInternalToStack);
                opcode!(MoveFromInternalToStack);
                opcode!(CrossModuleInternalCall, InternalFunc::CallMain); // consumes module
                opcode!(MoveFromStackToInternal);
                opcode!(SwitchThread, 0);
                opcode!(MoveFromInternalToStack);
                opcode!(Return);

                // jumps here if errored while in thread 1
                opcode!(I32Const, UserOutcomeKind::Failure as u32)
            }
            ProgramContinue => {
                // caller sees: λ(return_data) → status (returns to caller of ProgramRequest)
                // code returns return_data to caller of ProgramRequest
                opcode!(LocalGet, 0); // return_data
                opcode!(MoveFromStackToInternal);
                opcode!(SwitchThread, 3);
                opcode!(MoveFromInternalToStack);
                opcode!(Return);

                // jumps here if errored while in cothread
                opcode!(I32Const, UserOutcomeKind::Failure as u32)
            }
            ProgramRequest => {
                // caller sees: λ(status) → response
                // code returns status of either ProgramContinue or ProgramCallMain
                opcode!(LocalGet, 0); // return_data
                opcode!(MoveFromStackToInternal);
                opcode!(SwitchThread, 0);
                opcode!(MoveFromInternalToStack);
            }
            UserInkLeft => {
                // λ() → ink_left
                intern!(UserInkLeft);
            }
            UserInkStatus => {
                // λ() → ink_status
                intern!(UserInkStatus);
            }
            UserSetInk => {
                // λ(ink_left, ink_status)
                opcode!(LocalGet, 0);
                opcode!(LocalGet, 1);
                intern!(UserSetInk);
            }
            ConsoleLogTxt | ConsoleLogI32 | ConsoleLogI64 | ConsoleLogF32 | ConsoleLogF64 => {}
            ConsoleTeeI32 | ConsoleTeeI64 | ConsoleTeeF32 | ConsoleTeeF64 => {
                opcode!(LocalGet, 0);
            }
        }
        body
    }
}

pub fn get_impl(module: &str, name: &str) -> Result<(Function, bool)> {
    let hostio: Hostio = format!("{module}__{name}").parse()?;

    let append = |code: &mut Vec<Instruction>| {
        let len = code.len();
        code.extend(hostio.body(len));
        Ok(())
    };

    let debug = module == "console" || module == "debug";
    Function::new(&[], append, hostio.ty(), &[]).map(|x| (x, debug))
}

/// Adds internal functions to a module.
/// Note: the order of the functions must match that of the `InternalFunc` enum
pub fn new_internal_funcs(stylus_data: Option<StylusData>) -> Vec<Function> {
    use ArbValueType::*;
    use InternalFunc::*;
    use Opcode::*;

    fn code_func(code: &[Instruction], func: InternalFunc) -> Function {
        let mut wavm = vec![Instruction::simple(InitFrame)];
        wavm.extend(code);
        wavm.push(Instruction::simple(Return));
        Function::new_from_wavm(wavm, func.ty(), vec![])
    }

    fn op_func(opcode: Opcode, func: InternalFunc) -> Function {
        code_func(&[Instruction::simple(opcode)], func)
    }

    let mut funcs = vec![];
    let mut add_func = |func, internal| {
        assert_eq!(funcs.len(), internal as usize);
        funcs.push(func)
    };
    let mut add_op_func = |opcode, internal| add_func(op_func(opcode, internal), internal);

    // order matters!
    add_op_func(
        MemoryLoad {
            ty: I32,
            bytes: 1,
            signed: false,
        },
        WavmCallerLoad8,
    );
    add_op_func(
        MemoryLoad {
            ty: I32,
            bytes: 4,
            signed: false,
        },
        WavmCallerLoad32,
    );
    add_op_func(MemoryStore { ty: I32, bytes: 1 }, WavmCallerStore8);
    add_op_func(MemoryStore { ty: I32, bytes: 4 }, WavmCallerStore32);

    let [memory_fill, memory_copy] = (*BULK_MEMORY_FUNCS).clone();
    add_func(memory_fill, MemoryFill);
    add_func(memory_copy, MemoryCopy);

    let mut add_func = |code: &[_], internal| add_func(code_func(code, internal), internal);

    if let Some(info) = stylus_data {
        let (gas, status, depth) = info.global_offsets();
        let main = info.user_main.into();
        let inst = |op, data| Instruction::with_data(op, data);

        add_func(&[inst(GlobalGet, gas)], UserInkLeft);
        add_func(&[inst(GlobalGet, status)], UserInkStatus);
        add_func(&[inst(GlobalSet, status), inst(GlobalSet, gas)], UserSetInk);
        add_func(&[inst(GlobalGet, depth)], UserStackLeft);
        add_func(&[inst(GlobalSet, depth)], UserSetStack);
        add_func(&[inst(MemorySize, 0)], UserMemorySize);
        add_func(
            &[
                inst(Call, main),
                // force return value to boolean
                Instruction::simple(I32Eqz),
                Instruction::simple(I32Eqz),
            ],
            CallMain,
        );
    }
    funcs
}

lazy_static! {
    static ref BULK_MEMORY_FUNCS: [Function; 2] = {
        use host::InternalFunc::*;

        let data = include_bytes!("bulk_memory.wat");
        let wasm = wat::parse_bytes(data).expect("failed to parse bulk_memory.wat");
        let bin = binary::parse(&wasm, Path::new("internal")).expect("failed to parse bulk_memory.wasm");
        let types = [MemoryFill.ty(), MemoryCopy.ty()];
        let names = ["memory_fill", "memory_copy"];

        [0, 1].map(|i| {
            let code = &bin.codes[i];
            let name = bin.names.functions.get(&(i as u32)).unwrap();
            let ty = &bin.types[bin.functions[i] as usize];
            assert_eq!(ty, &types[i]);
            assert_eq!(name, names[i]);

            let func = Function::new(
                &code.locals,
                |wasm| wasm_to_wavm(
                    &code.expr,
                    wasm,
                    &HashMap::default(),      // impls don't use floating point
                    &[],                      // impls don't make calls
                    std::slice::from_ref(ty), // only type needed is the func itself
                    0,                        // -----------------------------------
                    0,                        // impls don't use other internals
                    &bin.names.module,
                ),
                ty.clone(),
                &[] // impls don't make calls
            );
            func.expect("failed to create bulk memory func")
        })
    };
}<|MERGE_RESOLUTION|>--- conflicted
+++ resolved
@@ -72,11 +72,8 @@
     WavmSetGlobalStateBytes32,
     WavmGetGlobalStateU64,
     WavmSetGlobalStateU64,
-<<<<<<< HEAD
     WavmGetEndParentChainBlockHash,
-=======
     WavmValidateCertificate,
->>>>>>> 9f567856
     WavmReadKeccakPreimage,
     WavmReadSha256Preimage,
     WavmReadEthVersionedHashPreimage,
@@ -125,11 +122,8 @@
             ("env", "wavm_set_globalstate_bytes32") => WavmSetGlobalStateBytes32,
             ("env", "wavm_get_globalstate_u64") => WavmGetGlobalStateU64,
             ("env", "wavm_set_globalstate_u64") => WavmSetGlobalStateU64,
-<<<<<<< HEAD
             ("env", "wavm_get_end_parent_chain_block_hash") => WavmGetEndParentChainBlockHash,
-=======
             ("env", "wavm_validate_certificate") => WavmValidateCertificate,
->>>>>>> 9f567856
             ("env", "wavm_read_keccak_256_preimage") => WavmReadKeccakPreimage,
             ("env", "wavm_read_sha2_256_preimage") => WavmReadSha256Preimage,
             ("env", "wavm_read_eth_versioned_hash_preimage") => WavmReadEthVersionedHashPreimage,
@@ -192,11 +186,8 @@
             WavmSetGlobalStateBytes32        => func!([I32, I32]),
             WavmGetGlobalStateU64            => func!([I32], [I64]),
             WavmSetGlobalStateU64            => func!([I32, I64]),
-<<<<<<< HEAD
             WavmGetEndParentChainBlockHash => func!([I32]),
-=======
             WavmValidateCertificate          => func!([I32, I32], [I32]),
->>>>>>> 9f567856
             WavmReadKeccakPreimage           => func!([I32, I32], [I32]),
             WavmReadSha256Preimage           => func!([I32, I32], [I32]),
             WavmReadEthVersionedHashPreimage => func!([I32, I32], [I32]),
@@ -294,16 +285,14 @@
                 opcode!(LocalGet, 1);
                 opcode!(SetGlobalStateU64);
             }
-<<<<<<< HEAD
             WavmGetEndParentChainBlockHash => {
                 opcode!(LocalGet, 0);
                 opcode!(GetEndParentChainBlockHash);
-=======
+            }
             WavmValidateCertificate => {
                 opcode!(LocalGet, 0); // hash
                 opcode!(LocalGet, 1); // preimage_ty
                 opcode!(ValidateCertificate);
->>>>>>> 9f567856
             }
             WavmReadKeccakPreimage => {
                 opcode!(LocalGet, 0);
