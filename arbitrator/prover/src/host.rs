--- conflicted
+++ resolved
@@ -76,11 +76,7 @@
     WavmReadKeccakPreimage,
     WavmReadSha256Preimage,
     WavmReadEthVersionedHashPreimage,
-<<<<<<< HEAD
-    WavmReadCustomDAPreimage,
-=======
     WavmReadDACertificatePreimage,
->>>>>>> 90f6e440
     WavmReadInboxMessage,
     WavmReadDelayedInboxMessage,
     WavmHaltAndSetFinished,
@@ -129,11 +125,7 @@
             ("env", "wavm_read_keccak_256_preimage") => WavmReadKeccakPreimage,
             ("env", "wavm_read_sha2_256_preimage") => WavmReadSha256Preimage,
             ("env", "wavm_read_eth_versioned_hash_preimage") => WavmReadEthVersionedHashPreimage,
-<<<<<<< HEAD
-            ("env", "wavm_read_customda_preimage") => WavmReadCustomDAPreimage,
-=======
             ("env", "wavm_read_dacertificate_preimage") => WavmReadDACertificatePreimage,
->>>>>>> 90f6e440
             ("env", "wavm_read_inbox_message") => WavmReadInboxMessage,
             ("env", "wavm_read_delayed_inbox_message") => WavmReadDelayedInboxMessage,
             ("env", "wavm_halt_and_set_finished") => WavmHaltAndSetFinished,
@@ -196,11 +188,7 @@
             WavmReadKeccakPreimage           => func!([I32, I32], [I32]),
             WavmReadSha256Preimage           => func!([I32, I32], [I32]),
             WavmReadEthVersionedHashPreimage => func!([I32, I32], [I32]),
-<<<<<<< HEAD
-            WavmReadCustomDAPreimage         => func!([I32, I32], [I32]),
-=======
             WavmReadDACertificatePreimage         => func!([I32, I32], [I32]),
->>>>>>> 90f6e440
             WavmReadInboxMessage             => func!([I64, I32, I32], [I32]),
             WavmReadDelayedInboxMessage      => func!([I64, I32, I32], [I32]),
             WavmHaltAndSetFinished           => func!(),
@@ -314,17 +302,10 @@
                 opcode!(LocalGet, 1);
                 opcode!(ReadPreImage, PreimageType::EthVersionedHash);
             }
-<<<<<<< HEAD
-            WavmReadCustomDAPreimage => {
-                opcode!(LocalGet, 0);
-                opcode!(LocalGet, 1);
-                opcode!(ReadPreImage, PreimageType::CustomDA);
-=======
             WavmReadDACertificatePreimage => {
                 opcode!(LocalGet, 0);
                 opcode!(LocalGet, 1);
                 opcode!(ReadPreImage, PreimageType::DACertificate);
->>>>>>> 90f6e440
             }
             WavmReadInboxMessage => {
                 opcode!(LocalGet, 0);
