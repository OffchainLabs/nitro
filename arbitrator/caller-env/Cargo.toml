--- conflicted
+++ resolved
@@ -10,19 +10,11 @@
 rust-version.workspace = true
 
 [dependencies]
-<<<<<<< HEAD
-tiny-keccak = { version = "2.0.2", features = ["keccak"] }
-brotli = { path = "../brotli/", optional = true }
-num_enum.workspace = true
-rand_pcg = { version = "0.3.1", default-features = false }
-rand = { version = "0.8.4", default-features = false }
-wasmer = { path = "../tools/wasmer/lib/api", optional = true }
-=======
 brotli = { workspace = true, optional = true }
 rand = { workspace = true }
 rand_pcg = { workspace = true }
+tiny-keccak = { workspace = true, features = ["keccak"] }
 wasmer = { workspace = true, optional = true }
->>>>>>> 2b3cf213
 
 [features]
 default = ["brotli"]
