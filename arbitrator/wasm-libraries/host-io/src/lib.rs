// Copyright 2021-2024, Offchain Labs, Inc.
// For license information, see https://github.com/nitro/blob/master/LICENSE

#![allow(clippy::missing_safety_doc)] // TODO: add safety docs

use arbutil::PreimageType;
use caller_env::{static_caller::STATIC_MEM, GuestPtr, MemAccess};
use core::convert::TryInto;
use core::ops::{Deref, DerefMut, Index, RangeTo};

extern "C" {
    pub fn wavm_get_globalstate_bytes32(idx: u32, ptr: *mut u8);
    pub fn wavm_set_globalstate_bytes32(idx: u32, ptr: *const u8);
    pub fn wavm_get_globalstate_u64(idx: u32) -> u64;
    pub fn wavm_set_globalstate_u64(idx: u32, val: u64);
    pub fn wavm_read_keccak_256_preimage(ptr: *mut u8, offset: usize) -> usize;
    pub fn wavm_read_sha2_256_preimage(ptr: *mut u8, offset: usize) -> usize;
    pub fn wavm_read_eth_versioned_hash_preimage(ptr: *mut u8, offset: usize) -> usize;
    pub fn wavm_read_inbox_message(msg_num: u64, ptr: *mut u8, offset: usize) -> usize;
    pub fn wavm_read_hotshot_commitment(ptr: *mut u8, height: u64);
    pub fn wavm_read_delayed_inbox_message(seq_num: u64, ptr: *mut u8, offset: usize) -> usize;
}

#[repr(C, align(256))]
struct MemoryLeaf([u8; 32]);

impl Deref for MemoryLeaf {
    type Target = [u8; 32];

    fn deref(&self) -> &[u8; 32] {
        &self.0
    }
}

impl DerefMut for MemoryLeaf {
    fn deref_mut(&mut self) -> &mut [u8; 32] {
        &mut self.0
    }
}

impl Index<RangeTo<usize>> for MemoryLeaf {
    type Output = [u8];

    fn index(&self, index: RangeTo<usize>) -> &[u8] {
        &self.0[index]
    }
}

#[no_mangle]
pub unsafe extern "C" fn wavmio__getGlobalStateBytes32(idx: u32, out_ptr: GuestPtr) {
    let mut our_buf = MemoryLeaf([0u8; 32]);
    let our_ptr = our_buf.as_mut_ptr();
    assert_eq!(our_ptr as usize % 32, 0);
    wavm_get_globalstate_bytes32(idx, our_ptr);
    STATIC_MEM.write_slice(out_ptr, &our_buf[..32]);
}

/// Writes 32-bytes of global state
#[no_mangle]
pub unsafe extern "C" fn wavmio__setGlobalStateBytes32(idx: u32, src_ptr: GuestPtr) {
    let mut our_buf = MemoryLeaf([0u8; 32]);
    let value = STATIC_MEM.read_slice(src_ptr, 32);
    our_buf.copy_from_slice(&value);

    let our_ptr = our_buf.as_ptr();
    assert_eq!(our_ptr as usize % 32, 0);
    wavm_set_globalstate_bytes32(idx, our_ptr);
}

/// Reads 8-bytes of global state
#[no_mangle]
pub unsafe extern "C" fn wavmio__getGlobalStateU64(idx: u32) -> u64 {
    wavm_get_globalstate_u64(idx)
}

/// Writes 8-bytes of global state
#[no_mangle]
pub unsafe extern "C" fn wavmio__setGlobalStateU64(idx: u32, val: u64) {
    wavm_set_globalstate_u64(idx, val);
}

/// Reads an inbox message
#[no_mangle]
<<<<<<< HEAD
pub unsafe extern "C" fn go__github_com_offchainlabs_nitro_wavmio_readHotShotCommitment(
    sp: GoStack,
) {
    let h = sp.read_u64(0);
    let out_ptr = sp.read_u64(1);
    let out_len = sp.read_u64(2);
    if out_len != 32 {
        eprintln!(
            "Go attempting to read hotshot commitment without len {}",
            out_len,
        );
        sp.write_u64(5, 0);
        return;
    }
    let mut our_buf = MemoryLeaf([0u8; 32]);
    let our_ptr = our_buf.0.as_mut_ptr();
    wavm_read_hotshot_commitment(our_ptr, h);
    write_slice(&our_buf.0[..32], out_ptr);
}

#[no_mangle]
pub unsafe extern "C" fn go__github_com_offchainlabs_nitro_wavmio_readInboxMessage(sp: GoStack) {
    let msg_num = sp.read_u64(0);
    let offset = sp.read_u64(1);
    let out_ptr = sp.read_u64(2);
    let out_len = sp.read_u64(3);
    if out_len != 32 {
        eprintln!(
            "Go attempting to read inbox message with out len {}",
            out_len,
        );
        sp.write_u64(5, 0);
        return;
    }
=======
pub unsafe extern "C" fn wavmio__readInboxMessage(
    msg_num: u64,
    offset: usize,
    out_ptr: GuestPtr,
) -> usize {
>>>>>>> 28033f94
    let mut our_buf = MemoryLeaf([0u8; 32]);
    let our_ptr = our_buf.as_mut_ptr();
    assert_eq!(our_ptr as usize % 32, 0);

    let read = wavm_read_inbox_message(msg_num, our_ptr, offset);
    assert!(read <= 32);
    STATIC_MEM.write_slice(out_ptr, &our_buf[..read]);
    read
}

/// Reads a delayed inbox message
#[no_mangle]
pub unsafe extern "C" fn wavmio__readDelayedInboxMessage(
    msg_num: u64,
    offset: usize,
    out_ptr: GuestPtr,
) -> usize {
    let mut our_buf = MemoryLeaf([0u8; 32]);
    let our_ptr = our_buf.as_mut_ptr();
    assert_eq!(our_ptr as usize % 32, 0);

    let read = wavm_read_delayed_inbox_message(msg_num, our_ptr, offset);
    assert!(read <= 32);
    STATIC_MEM.write_slice(out_ptr, &our_buf[..read]);
    read
}

/// Retrieves the preimage of the given hash.
#[no_mangle]
<<<<<<< HEAD
pub unsafe extern "C" fn go__github_com_offchainlabs_nitro_wavmio_resolveTypedPreimage(
    sp: GoStack,
) {
    let preimage_type = sp.read_u8(0);
    let hash_ptr = sp.read_u64(1);
    let hash_len = sp.read_u64(2);
    let offset = sp.read_u64(4);
    let out_ptr = sp.read_u64(5);
    let out_len = sp.read_u64(6);
    if hash_len != 32 || out_len != 32 {
        eprintln!(
            "Go attempting to resolve preimage with hash len {} and out len {}",
            hash_len, out_len,
        );
        sp.write_u64(8, 0);
        return;
    }
    let Ok(preimage_type) = preimage_type.try_into() else {
        eprintln!(
            "Go trying to resolve preimage with unknown type {}",
            preimage_type
        );
        sp.write_u64(8, 0);
        return;
    };
=======
pub unsafe extern "C" fn wavmio__resolveTypedPreimage(
    preimage_type: u8,
    hash_ptr: GuestPtr,
    offset: usize,
    out_ptr: GuestPtr,
) -> usize {
    let mut our_buf = MemoryLeaf([0u8; 32]);
    let hash = STATIC_MEM.read_slice(hash_ptr, 32);
    our_buf.copy_from_slice(&hash);

    let our_ptr = our_buf.as_mut_ptr();
    assert_eq!(our_ptr as usize % 32, 0);
>>>>>>> 28033f94
    let mut our_buf = MemoryLeaf([0u8; 32]);
    let hash = STATIC_MEM.read_slice(hash_ptr, 32);
    our_buf.copy_from_slice(&hash);

    let our_ptr = our_buf.as_mut_ptr();
    assert_eq!(our_ptr as usize % 32, 0);
    let preimage_type: PreimageType = preimage_type.try_into().expect("unsupported preimage type");
    let preimage_reader = match preimage_type {
        PreimageType::Keccak256 => wavm_read_keccak_256_preimage,
        PreimageType::Sha2_256 => wavm_read_sha2_256_preimage,
        PreimageType::EthVersionedHash => wavm_read_eth_versioned_hash_preimage,
    };
    let read = preimage_reader(our_ptr, offset);
    assert!(read <= 32);
    STATIC_MEM.write_slice(out_ptr, &our_buf[..read]);
    read
}<|MERGE_RESOLUTION|>--- conflicted
+++ resolved
@@ -79,50 +79,21 @@
     wavm_set_globalstate_u64(idx, val);
 }
 
-/// Reads an inbox message
-#[no_mangle]
-<<<<<<< HEAD
-pub unsafe extern "C" fn go__github_com_offchainlabs_nitro_wavmio_readHotShotCommitment(
-    sp: GoStack,
-) {
-    let h = sp.read_u64(0);
-    let out_ptr = sp.read_u64(1);
-    let out_len = sp.read_u64(2);
-    if out_len != 32 {
-        eprintln!(
-            "Go attempting to read hotshot commitment without len {}",
-            out_len,
-        );
-        sp.write_u64(5, 0);
-        return;
-    }
+pub unsafe extern "C" fn wavmio__readHotShotCommitment(h: u64, offset: usize, out_ptr: GuestPtr) {
     let mut our_buf = MemoryLeaf([0u8; 32]);
-    let our_ptr = our_buf.0.as_mut_ptr();
+    let our_ptr = our_buf.as_mut_ptr();
+    assert_eq!(our_ptr as usize % 32, 0);
     wavm_read_hotshot_commitment(our_ptr, h);
     write_slice(&our_buf.0[..32], out_ptr);
 }
 
+/// Reads an inbox message
 #[no_mangle]
-pub unsafe extern "C" fn go__github_com_offchainlabs_nitro_wavmio_readInboxMessage(sp: GoStack) {
-    let msg_num = sp.read_u64(0);
-    let offset = sp.read_u64(1);
-    let out_ptr = sp.read_u64(2);
-    let out_len = sp.read_u64(3);
-    if out_len != 32 {
-        eprintln!(
-            "Go attempting to read inbox message with out len {}",
-            out_len,
-        );
-        sp.write_u64(5, 0);
-        return;
-    }
-=======
 pub unsafe extern "C" fn wavmio__readInboxMessage(
     msg_num: u64,
     offset: usize,
     out_ptr: GuestPtr,
 ) -> usize {
->>>>>>> 28033f94
     let mut our_buf = MemoryLeaf([0u8; 32]);
     let our_ptr = our_buf.as_mut_ptr();
     assert_eq!(our_ptr as usize % 32, 0);
@@ -152,33 +123,6 @@
 
 /// Retrieves the preimage of the given hash.
 #[no_mangle]
-<<<<<<< HEAD
-pub unsafe extern "C" fn go__github_com_offchainlabs_nitro_wavmio_resolveTypedPreimage(
-    sp: GoStack,
-) {
-    let preimage_type = sp.read_u8(0);
-    let hash_ptr = sp.read_u64(1);
-    let hash_len = sp.read_u64(2);
-    let offset = sp.read_u64(4);
-    let out_ptr = sp.read_u64(5);
-    let out_len = sp.read_u64(6);
-    if hash_len != 32 || out_len != 32 {
-        eprintln!(
-            "Go attempting to resolve preimage with hash len {} and out len {}",
-            hash_len, out_len,
-        );
-        sp.write_u64(8, 0);
-        return;
-    }
-    let Ok(preimage_type) = preimage_type.try_into() else {
-        eprintln!(
-            "Go trying to resolve preimage with unknown type {}",
-            preimage_type
-        );
-        sp.write_u64(8, 0);
-        return;
-    };
-=======
 pub unsafe extern "C" fn wavmio__resolveTypedPreimage(
     preimage_type: u8,
     hash_ptr: GuestPtr,
@@ -191,7 +135,6 @@
 
     let our_ptr = our_buf.as_mut_ptr();
     assert_eq!(our_ptr as usize % 32, 0);
->>>>>>> 28033f94
     let mut our_buf = MemoryLeaf([0u8; 32]);
     let hash = STATIC_MEM.read_slice(hash_ptr, 32);
     our_buf.copy_from_slice(&hash);
