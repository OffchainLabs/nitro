--- conflicted
+++ resolved
@@ -1,7 +1,4 @@
 [workspace]
-<<<<<<< HEAD
-members = ["brotli", "wasi-stub", "go-stub", "go-abi", "host-io", "espresso-crypto"]
-=======
 members = [
 	"arbcompress",
 	"wasi-stub",
@@ -11,6 +8,6 @@
 	"user-test",
 	"program-exec",
         "forward",
+		"espresso-crypto",
 ]
-resolver = "2"
->>>>>>> 28033f94
+resolver = "2"