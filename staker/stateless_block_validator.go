--- conflicted
+++ resolved
@@ -9,17 +9,8 @@
 	"fmt"
 	"testing"
 
-<<<<<<< HEAD
 	"github.com/offchainlabs/nitro/arbstate/daprovider"
-=======
 	"github.com/offchainlabs/nitro/das/avail"
-	"github.com/offchainlabs/nitro/execution"
-	"github.com/offchainlabs/nitro/util/rpcclient"
-	"github.com/offchainlabs/nitro/validator/server_api"
-
-	"github.com/offchainlabs/nitro/arbutil"
-	"github.com/offchainlabs/nitro/validator"
->>>>>>> 73298c7e
 
 	"github.com/ethereum/go-ethereum/common"
 	"github.com/ethereum/go-ethereum/core/state"
@@ -45,25 +36,11 @@
 
 	recorder execution.ExecutionRecorder
 
-<<<<<<< HEAD
 	inboxReader  InboxReaderInterface
 	inboxTracker InboxTrackerInterface
 	streamer     TransactionStreamerInterface
 	db           ethdb.Database
 	dapReaders   []daprovider.Reader
-=======
-	inboxReader   InboxReaderInterface
-	inboxTracker  InboxTrackerInterface
-	streamer      TransactionStreamerInterface
-	db            ethdb.Database
-	daService     arbstate.DataAvailabilityReader
-	availDAReader avail.DataAvailabilityReader
-	blobReader    arbstate.BlobReader
-
-	moduleMutex           sync.Mutex
-	currentWasmModuleRoot common.Hash
-	pendingWasmModuleRoot common.Hash
->>>>>>> 73298c7e
 }
 
 type BlockValidatorRegistrer interface {
@@ -216,43 +193,12 @@
 	streamer TransactionStreamerInterface,
 	recorder execution.ExecutionRecorder,
 	arbdb ethdb.Database,
-<<<<<<< HEAD
 	dapReaders []daprovider.Reader,
 	config func() *BlockValidatorConfig,
 	stack *node.Node,
 ) (*StatelessBlockValidator, error) {
 	var executionSpawners []validator.ExecutionSpawner
 	var redisValClient *redis.ValidationClient
-=======
-	das arbstate.DataAvailabilityReader,
-	availDAReader avail.DataAvailabilityReader,
-	blobReader arbstate.BlobReader,
-	config func() *BlockValidatorConfig,
-	stack *node.Node,
-) (*StatelessBlockValidator, error) {
-	validationSpawners := make([]validator.ValidationSpawner, len(config().ValidationServerConfigs))
-	for i, serverConfig := range config().ValidationServerConfigs {
-		valConfFetcher := func() *rpcclient.ClientConfig { return &serverConfig }
-		validationSpawners[i] = server_api.NewValidationClient(valConfFetcher, stack)
-	}
-	valConfFetcher := func() *rpcclient.ClientConfig { return &config().ValidationServerConfigs[0] }
-	execClient := server_api.NewExecutionClient(valConfFetcher, stack)
-	validator := &StatelessBlockValidator{
-		config:             config(),
-		execSpawner:        execClient,
-		recorder:           recorder,
-		validationSpawners: validationSpawners,
-		inboxReader:        inboxReader,
-		inboxTracker:       inbox,
-		streamer:           streamer,
-		db:                 arbdb,
-		daService:          das,
-		availDAReader:      availDAReader,
-		blobReader:         blobReader,
-	}
-	return validator, nil
-}
->>>>>>> 73298c7e
 
 	if config().RedisValidationClientConfig.Enabled() {
 		var err error
@@ -320,7 +266,6 @@
 		if len(batch.Data) <= 40 {
 			continue
 		}
-<<<<<<< HEAD
 		foundDA := false
 		for _, dapReader := range v.dapReaders {
 			if dapReader != nil && dapReader.IsValidHeaderByte(batch.Data[40]) {
@@ -342,53 +287,8 @@
 		if !foundDA {
 			if daprovider.IsDASMessageHeaderByte(batch.Data[40]) {
 				log.Error("No DAS Reader configured, but sequencer message found with DAS header")
-=======
-		if arbstate.IsDASMessageHeaderByte(batch.Data[40]) {
-			if v.daService == nil {
-				log.Warn("No DAS configured, but sequencer message found with DAS header")
-			} else {
-				_, err := arbstate.RecoverPayloadFromDasBatch(
-					ctx, batch.Number, batch.Data, v.daService, e.Preimages, arbstate.KeysetValidate,
-				)
-				if err != nil {
-					return err
-				}
-			}
-		}
-
-		if avail.IsAvailMessageHeaderByte(batch.Data[40]) {
-			if v.availDAReader == nil {
-				log.Warn("No avail DA configured, but sequencer message found with availDA header")
-			} else {
-				_, err := arbstate.RecoverPayloadFromAvailBatch(ctx, batch.Number, batch.Data, v.availDAReader, e.Preimages)
-				if err != nil {
-					return err
-				}
-			}
-		}
-
-		if arbstate.IsBlobHashesHeaderByte(batch.Data[40]) {
-			payload := batch.Data[41:]
-			if len(payload)%len(common.Hash{}) != 0 {
-				return fmt.Errorf("blob batch data is not a list of hashes as expected")
-			}
-			versionedHashes := make([]common.Hash, len(payload)/len(common.Hash{}))
-			for i := 0; i*32 < len(payload); i += 1 {
-				copy(versionedHashes[i][:], payload[i*32:(i+1)*32])
-			}
-			blobs, err := v.blobReader.GetBlobs(ctx, batch.BlockHash, versionedHashes)
-			if err != nil {
-				return fmt.Errorf("failed to get blobs: %w", err)
-			}
-			if e.Preimages[arbutil.EthVersionedHashPreimageType] == nil {
-				e.Preimages[arbutil.EthVersionedHashPreimageType] = make(map[common.Hash][]byte)
-			}
-			for i, blob := range blobs {
-				// Prevent aliasing `blob` when slicing it, as for range loops overwrite the same variable
-				// Won't be necessary after Go 1.22 with https://go.dev/blog/loopvar-preview
-				b := blob
-				e.Preimages[arbutil.EthVersionedHashPreimageType][versionedHashes[i]] = b[:]
->>>>>>> 73298c7e
+			} else if avail.IsAvailMessageHeaderByte(batch.Data[40]) {
+				return avail.ErrNoAvailReader
 			}
 		}
 	}
