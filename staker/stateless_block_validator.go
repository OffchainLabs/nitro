--- conflicted
+++ resolved
@@ -8,11 +8,8 @@
 	"context"
 	"errors"
 	"fmt"
-<<<<<<< HEAD
 	"math/big"
-=======
 	"net/url"
->>>>>>> 48897ad3
 	"testing"
 
 	"github.com/offchainlabs/nitro/arbstate/daprovider"
