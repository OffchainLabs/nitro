--- conflicted
+++ resolved
@@ -157,13 +157,12 @@
 	if e.Stage != Ready {
 		return nil, errors.New("cannot create input from non-ready entry")
 	}
-<<<<<<< HEAD
-	return &validator.ValidationInput{
+	res := validator.ValidationInput{
 		Id:                uint64(e.Pos),
 		HasDelayedMsg:     e.HasDelayedMsg,
 		DelayedMsgNr:      e.DelayedMsgNr,
 		Preimages:         e.Preimages,
-		UserWasms:         e.UserWasms,
+		UserWasms:         make(map[ethdb.WasmTarget]map[common.Hash][]byte, len(e.UserWasms)),
 		BatchInfo:         e.BatchInfo,
 		DelayedMsg:        e.DelayedMsg,
 		StartState:        e.Start,
@@ -171,18 +170,6 @@
 		BlockHeight:       e.BlockHeight,
 		HotShotCommitment: e.HotShotCommitment,
 		HotShotLiveness:   e.IsHotShotLive,
-	}, nil
-=======
-	res := validator.ValidationInput{
-		Id:            uint64(e.Pos),
-		HasDelayedMsg: e.HasDelayedMsg,
-		DelayedMsgNr:  e.DelayedMsgNr,
-		Preimages:     e.Preimages,
-		UserWasms:     make(map[ethdb.WasmTarget]map[common.Hash][]byte, len(e.UserWasms)),
-		BatchInfo:     e.BatchInfo,
-		DelayedMsg:    e.DelayedMsg,
-		StartState:    e.Start,
-		DebugChain:    e.ChainConfig.DebugMode(),
 	}
 	if len(stylusArchs) == 0 && len(e.UserWasms) > 0 {
 		return nil, fmt.Errorf("stylus support is required")
@@ -200,7 +187,6 @@
 		}
 	}
 	return &res, nil
->>>>>>> d81324da
 }
 
 func newValidationEntry(
@@ -243,7 +229,6 @@
 	}
 
 	return &validationEntry{
-<<<<<<< HEAD
 		Stage:             ReadyForRecord,
 		Pos:               pos,
 		Start:             start,
@@ -251,23 +236,12 @@
 		HasDelayedMsg:     hasDelayed,
 		DelayedMsgNr:      delayedNum,
 		msg:               msg,
-		BatchInfo:         []validator.BatchInfo{batchInfo},
+		BatchInfo:         valBatches,
 		ChainConfig:       chainConfig,
+		Preimages:         preimages,
 		BlockHeight:       l1BlockHeight,
 		HotShotCommitment: *hotShotCommitment,
 		IsHotShotLive:     isHotShotLive,
-=======
-		Stage:         ReadyForRecord,
-		Pos:           pos,
-		Start:         start,
-		End:           end,
-		HasDelayedMsg: hasDelayed,
-		DelayedMsgNr:  delayedNum,
-		msg:           msg,
-		BatchInfo:     valBatches,
-		ChainConfig:   chainConfig,
-		Preimages:     preimages,
->>>>>>> d81324da
 	}, nil
 }
 
@@ -426,39 +400,6 @@
 		}
 		e.DelayedMsg = delayedMsg
 	}
-<<<<<<< HEAD
-
-	for _, batch := range e.BatchInfo {
-		if len(batch.Data) <= 40 {
-			continue
-		}
-		foundDA := false
-		for _, dapReader := range v.dapReaders {
-			if dapReader != nil && dapReader.IsValidHeaderByte(batch.Data[40]) {
-				preimageRecorder := daprovider.RecordPreimagesTo(e.Preimages)
-				_, err := dapReader.RecoverPayloadFromBatch(ctx, batch.Number, batch.BlockHash, batch.Data, preimageRecorder, true)
-				if err != nil {
-					// Matches the way keyset validation was done inside DAS readers i.e logging the error
-					//  But other daproviders might just want to return the error
-					if errors.Is(err, daprovider.ErrSeqMsgValidation) && daprovider.IsDASMessageHeaderByte(batch.Data[40]) {
-						log.Error(err.Error())
-					} else {
-						return err
-					}
-				}
-				foundDA = true
-				break
-			}
-		}
-		if !foundDA {
-			if daprovider.IsDASMessageHeaderByte(batch.Data[40]) {
-				log.Error("No DAS Reader configured, but sequencer message found with DAS header")
-			}
-		}
-	}
-
-=======
->>>>>>> d81324da
 	e.msg = nil // no longer needed
 	e.Stage = Ready
 	return nil
@@ -522,15 +463,6 @@
 	if err != nil {
 		return nil, err
 	}
-	if !found {
-		return nil, fmt.Errorf("batch %d not found", startPos.BatchNumber)
-	}
-
-	prevBatchNums, err := msg.Message.PastBatchesRequired()
-	if err != nil {
-		return nil, err
-	}
-<<<<<<< HEAD
 	var comm espressoTypes.Commitment
 	var isHotShotLive bool
 	var blockHeight uint64
@@ -551,8 +483,14 @@
 		isHotShotLive = false
 		blockHeight = msg.Message.Header.BlockNumber
 	}
-	entry, err := newValidationEntry(pos, start, end, msg, seqMsg, batchBlockHash, prevDelayed, v.streamer.ChainConfig(), &comm, isHotShotLive, blockHeight)
-=======
+	if !found {
+		return nil, fmt.Errorf("batch %d not found", startPos.BatchNumber)
+	}
+
+	prevBatchNums, err := msg.Message.PastBatchesRequired()
+	if err != nil {
+		return nil, err
+	}
 	prevBatches := make([]validator.BatchInfo, 0, len(prevBatchNums))
 	for _, batchNum := range prevBatchNums {
 		data, err := v.readPostedBatch(ctx, batchNum)
@@ -564,8 +502,7 @@
 			Data:   data,
 		})
 	}
-	entry, err := newValidationEntry(pos, start, end, msg, fullBatchInfo, prevBatches, prevDelayed, v.streamer.ChainConfig())
->>>>>>> d81324da
+	entry, err := newValidationEntry(pos, start, end, msg, fullBatchInfo, prevBatches, prevDelayed, v.streamer.ChainConfig(), &comm, isHotShotLive, blockHeight)
 	if err != nil {
 		return nil, err
 	}
