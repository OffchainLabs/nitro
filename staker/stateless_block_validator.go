--- conflicted
+++ resolved
@@ -10,11 +10,6 @@
 	"strings"
 	"testing"
 
-<<<<<<< HEAD
-	"github.com/offchainlabs/nitro/daprovider"
-
-=======
->>>>>>> 26775208
 	"github.com/ethereum/go-ethereum/common"
 	"github.com/ethereum/go-ethereum/core/state"
 	"github.com/ethereum/go-ethereum/ethdb"
@@ -23,8 +18,8 @@
 	"github.com/ethereum/go-ethereum/params"
 
 	"github.com/offchainlabs/nitro/arbos/arbostypes"
-	"github.com/offchainlabs/nitro/arbstate/daprovider"
 	"github.com/offchainlabs/nitro/arbutil"
+	"github.com/offchainlabs/nitro/daprovider"
 	"github.com/offchainlabs/nitro/execution"
 	"github.com/offchainlabs/nitro/util/rpcclient"
 	"github.com/offchainlabs/nitro/validator"
@@ -320,21 +315,24 @@
 	if err != nil {
 		return false, nil, err
 	}
-	preimages := make(map[arbutil.PreimageType]map[common.Hash][]byte)
+	preimages := make(daprovider.PreimagesMap)
 	if len(postedData) > 40 {
 		foundDA := false
 		for _, dapReader := range v.dapReaders {
-			if dapReader != nil && dapReader.IsValidHeaderByte(postedData[40]) {
-				preimageRecorder := daprovider.RecordPreimagesTo(preimages)
-				_, err := dapReader.RecoverPayloadFromBatch(ctx, batchNum, batchBlockHash, postedData, preimageRecorder, true)
+			if dapReader != nil && dapReader.IsValidHeaderByte(ctx, postedData[40]) {
+				var err error
+				var preimagesRecorded daprovider.PreimagesMap
+				_, preimagesRecorded, err = dapReader.RecoverPayloadFromBatch(ctx, batchNum, batchBlockHash, postedData, preimages, true)
 				if err != nil {
 					// Matches the way keyset validation was done inside DAS readers i.e logging the error
 					//  But other daproviders might just want to return the error
-					if errors.Is(err, daprovider.ErrSeqMsgValidation) && daprovider.IsDASMessageHeaderByte(postedData[40]) {
+					if strings.Contains(err.Error(), daprovider.ErrSeqMsgValidation.Error()) && daprovider.IsDASMessageHeaderByte(postedData[40]) {
 						log.Error(err.Error())
 					} else {
 						return false, nil, err
 					}
+				} else {
+					preimages = preimagesRecorded
 				}
 				foundDA = true
 				break
@@ -370,10 +368,6 @@
 	if e.Stage != ReadyForRecord {
 		return fmt.Errorf("validation entry should be ReadyForRecord, is: %v", e.Stage)
 	}
-<<<<<<< HEAD
-	e.Preimages = make(daprovider.PreimagesMap)
-=======
->>>>>>> 26775208
 	if e.Pos != 0 {
 		recording, err := v.recorder.RecordBlockCreation(ctx, e.Pos, e.msg)
 		if err != nil {
@@ -401,41 +395,6 @@
 		}
 		e.DelayedMsg = delayedMsg
 	}
-<<<<<<< HEAD
-	for _, batch := range e.BatchInfo {
-		if len(batch.Data) <= 40 {
-			continue
-		}
-		foundDA := false
-		for _, dapReader := range v.dapReaders {
-			if dapReader != nil && dapReader.IsValidHeaderByte(ctx, batch.Data[40]) {
-				var err error
-				var preimages daprovider.PreimagesMap
-				_, preimages, err = dapReader.RecoverPayloadFromBatch(ctx, batch.Number, batch.BlockHash, batch.Data, e.Preimages, true)
-				if err != nil {
-					// Matches the way keyset validation was done inside DAS readers i.e logging the error
-					//  But other daproviders might just want to return the error
-					if strings.Contains(err.Error(), daprovider.ErrSeqMsgValidation.Error()) && daprovider.IsDASMessageHeaderByte(batch.Data[40]) {
-						log.Error(err.Error())
-					} else {
-						return err
-					}
-				} else {
-					e.Preimages = preimages
-				}
-				foundDA = true
-				break
-			}
-		}
-		if !foundDA {
-			if daprovider.IsDASMessageHeaderByte(batch.Data[40]) {
-				log.Error("No DAS Reader configured, but sequencer message found with DAS header")
-			}
-		}
-	}
-
-=======
->>>>>>> 26775208
 	e.msg = nil // no longer needed
 	e.Stage = Ready
 	return nil
