// Copyright 2021-2022, Offchain Labs, Inc.
// For license information, see https://github.com/OffchainLabs/nitro/blob/master/LICENSE.md

package staker

import (
	"context"
	"errors"
	"fmt"
	"strings"
	"testing"

	"github.com/ethereum/go-ethereum/common"
	"github.com/ethereum/go-ethereum/core/rawdb"
	"github.com/ethereum/go-ethereum/core/state"
	"github.com/ethereum/go-ethereum/ethdb"
	"github.com/ethereum/go-ethereum/log"
	"github.com/ethereum/go-ethereum/node"
	"github.com/ethereum/go-ethereum/params"

	"github.com/offchainlabs/nitro/arbos/arbostypes"
	"github.com/offchainlabs/nitro/arbutil"
	"github.com/offchainlabs/nitro/daprovider"
	"github.com/offchainlabs/nitro/execution"
	"github.com/offchainlabs/nitro/util/rpcclient"
	"github.com/offchainlabs/nitro/validator"
	"github.com/offchainlabs/nitro/validator/client"
	"github.com/offchainlabs/nitro/validator/client/redis"
	"github.com/offchainlabs/nitro/validator/server_api"
)

type StatelessBlockValidator struct {
	config *BlockValidatorConfig

	execSpawners     []validator.ExecutionSpawner
	boldExecSpawners []validator.BOLDExecutionSpawner
	redisValidator   *redis.ValidationClient

	wasmTargets []rawdb.WasmTarget

	recorder execution.ExecutionRecorder

	inboxReader          InboxReaderInterface
	inboxTracker         InboxTrackerInterface
	streamer             TransactionStreamerInterface
	db                   ethdb.Database
	dapReaders           *daprovider.ReaderRegistry
	stack                *node.Node
	latestWasmModuleRoot common.Hash
}

type BlockValidatorRegistrer interface {
	SetBlockValidator(*BlockValidator)
}

type InboxTrackerInterface interface {
	BlockValidatorRegistrer
	GetDelayedMessageBytes(context.Context, uint64) ([]byte, error)
	GetBatchMessageCount(seqNum uint64) (arbutil.MessageIndex, error)
	GetBatchAcc(seqNum uint64) (common.Hash, error)
	GetBatchCount() (uint64, error)
	FindInboxBatchContainingMessage(pos arbutil.MessageIndex) (uint64, bool, error)
}

type TransactionStreamerInterface interface {
	BlockValidatorRegistrer
	GetProcessedMessageCount() (arbutil.MessageIndex, error)
	GetMessage(msgIdx arbutil.MessageIndex) (*arbostypes.MessageWithMetadata, error)
	ResultAtMessageIndex(msgIdx arbutil.MessageIndex) (*execution.MessageResult, error)
	PauseReorgs()
	ResumeReorgs()
	ChainConfig() *params.ChainConfig
}

type InboxReaderInterface interface {
	GetSequencerMessageBytes(ctx context.Context, seqNum uint64) ([]byte, common.Hash, error)
	GetFinalizedMsgCount(ctx context.Context) (arbutil.MessageIndex, error)
}

type GlobalStatePosition struct {
	BatchNumber uint64
	PosInBatch  uint64
}

// return the globalState position before and after processing message at the specified count
// batch-number must be provided by caller
func GlobalStatePositionsAtCount(
	tracker InboxTrackerInterface,
	count arbutil.MessageIndex,
	batch uint64,
) (GlobalStatePosition, GlobalStatePosition, error) {
	msgCountInBatch, err := tracker.GetBatchMessageCount(batch)
	if err != nil {
		return GlobalStatePosition{}, GlobalStatePosition{}, err
	}
	var firstInBatch arbutil.MessageIndex
	if batch > 0 {
		firstInBatch, err = tracker.GetBatchMessageCount(batch - 1)
		if err != nil {
			return GlobalStatePosition{}, GlobalStatePosition{}, err
		}
	}
	if msgCountInBatch < count {
		return GlobalStatePosition{}, GlobalStatePosition{}, fmt.Errorf("batch %d has msgCount %d, failed getting for %d", batch, msgCountInBatch-1, count)
	}
	if firstInBatch >= count {
		return GlobalStatePosition{}, GlobalStatePosition{}, fmt.Errorf("batch %d starts from %d, failed getting for %d", batch, firstInBatch, count)
	}
	posInBatch := uint64(count - firstInBatch - 1)
	startPos := GlobalStatePosition{batch, posInBatch}
	if msgCountInBatch == count {
		return startPos, GlobalStatePosition{batch + 1, 0}, nil
	}
	return startPos, GlobalStatePosition{batch, posInBatch + 1}, nil
}

type ValidationEntryStage uint32

const (
	Empty ValidationEntryStage = iota
	ReadyForRecord
	Ready
)

type FullBatchInfo struct {
	Number     uint64
	PostedData []byte
	MsgCount   arbutil.MessageIndex
	Preimages  map[arbutil.PreimageType]map[common.Hash][]byte
}

type validationEntry struct {
	Stage ValidationEntryStage
	// Valid since ReadyforRecord:
	Pos           arbutil.MessageIndex
	Start         validator.GoGlobalState
	End           validator.GoGlobalState
	HasDelayedMsg bool
	DelayedMsgNr  uint64
	ChainConfig   *params.ChainConfig
	// valid when created, removed after recording
	msg *arbostypes.MessageWithMetadata
	// Has batch when created - others could be added on record
	BatchInfo []validator.BatchInfo
	// Valid since Ready
	Preimages  daprovider.PreimagesMap
	UserWasms  state.UserWasms
	DelayedMsg []byte
}

func (e *validationEntry) ToInput(stylusArchs []rawdb.WasmTarget) (*validator.ValidationInput, error) {
	if e.Stage != Ready {
		return nil, errors.New("cannot create input from non-ready entry")
	}
	res := validator.ValidationInput{
		Id:            uint64(e.Pos),
		HasDelayedMsg: e.HasDelayedMsg,
		DelayedMsgNr:  e.DelayedMsgNr,
		Preimages:     e.Preimages,
		UserWasms:     make(map[rawdb.WasmTarget]map[common.Hash][]byte, len(e.UserWasms)),
		BatchInfo:     e.BatchInfo,
		DelayedMsg:    e.DelayedMsg,
		StartState:    e.Start,
		DebugChain:    e.ChainConfig.DebugMode(),
	}
	if len(stylusArchs) == 0 && len(e.UserWasms) > 0 {
		return nil, fmt.Errorf("stylus support is required")
	}
	for _, stylusArch := range stylusArchs {
		res.UserWasms[stylusArch] = make(map[common.Hash][]byte)
	}
	for hash, asmMap := range e.UserWasms {
		for _, stylusArch := range stylusArchs {
			if asm, exists := asmMap[stylusArch]; exists {
				res.UserWasms[stylusArch][hash] = asm
			} else {
				return nil, fmt.Errorf("stylusArch not supported by block validator: %v", stylusArch)
			}
		}
	}
	return &res, nil
}

func newValidationEntry(
	pos arbutil.MessageIndex,
	start validator.GoGlobalState,
	end validator.GoGlobalState,
	msg *arbostypes.MessageWithMetadata,
	fullBatchInfo *FullBatchInfo,
	prevBatches []validator.BatchInfo,
	prevDelayed uint64,
	chainConfig *params.ChainConfig,
) (*validationEntry, error) {
	preimages := make(map[arbutil.PreimageType]map[common.Hash][]byte)
	if fullBatchInfo == nil {
		return nil, fmt.Errorf("fullbatchInfo cannot be nil")
	}
	if fullBatchInfo.Number != start.Batch {
		return nil, fmt.Errorf("got wrong batch expected: %d got: %d", start.Batch, fullBatchInfo.Number)
	}
	valBatches := []validator.BatchInfo{
		{
			Number: fullBatchInfo.Number,
			Data:   fullBatchInfo.PostedData,
		},
	}
	valBatches = append(valBatches, prevBatches...)

	copyPreimagesInto(preimages, fullBatchInfo.Preimages)

	hasDelayed := false
	var delayedNum uint64
	if msg.DelayedMessagesRead == prevDelayed+1 {
		hasDelayed = true
		delayedNum = prevDelayed
	} else if msg.DelayedMessagesRead != prevDelayed {
		return nil, fmt.Errorf("illegal validation entry delayedMessage %d, previous %d", msg.DelayedMessagesRead, prevDelayed)
	}

	return &validationEntry{
		Stage:         ReadyForRecord,
		Pos:           pos,
		Start:         start,
		End:           end,
		HasDelayedMsg: hasDelayed,
		DelayedMsgNr:  delayedNum,
		msg:           msg,
		BatchInfo:     valBatches,
		ChainConfig:   chainConfig,
		Preimages:     preimages,
	}, nil
}

func NewStatelessBlockValidator(
	inboxReader InboxReaderInterface,
	inbox InboxTrackerInterface,
	streamer TransactionStreamerInterface,
	recorder execution.ExecutionRecorder,
	arbdb ethdb.Database,
	dapReaders *daprovider.ReaderRegistry,
	config func() *BlockValidatorConfig,
	stack *node.Node,
	latestWasmModuleRoot common.Hash,
) (*StatelessBlockValidator, error) {
	var executionSpawners []validator.ExecutionSpawner
	var boldExecutionSpawners []validator.BOLDExecutionSpawner
	var redisValClient *redis.ValidationClient

	if config().RedisValidationClientConfig.Enabled() {
		var err error
		redisValClient, err = redis.NewValidationClient(&config().RedisValidationClientConfig)
		if err != nil {
			return nil, fmt.Errorf("creating new redis validation client: %w", err)
		}
	}
	configs := config().ValidationServerConfigs
	for i := range configs {
		i := i
		confFetcher := func() *rpcclient.ClientConfig { return &config().ValidationServerConfigs[i] }

		executionSpawner := client.NewExecutionClient(confFetcher, stack)
		executionSpawners = append(executionSpawners, executionSpawner)
		boldExecutionSpawners = append(boldExecutionSpawners, client.NewBOLDExecutionClient(executionSpawner))
	}

	if len(executionSpawners) == 0 {
		return nil, errors.New("no enabled execution servers")
	}

	if latestWasmModuleRoot == (common.Hash{}) {
		return nil, errors.New("latestWasmModuleRoot not set")
	}

	return &StatelessBlockValidator{
		config:               config(),
		recorder:             recorder,
		redisValidator:       redisValClient,
		inboxReader:          inboxReader,
		inboxTracker:         inbox,
		streamer:             streamer,
		db:                   arbdb,
		dapReaders:           dapReaders,
		execSpawners:         executionSpawners,
		boldExecSpawners:     boldExecutionSpawners,
		stack:                stack,
		latestWasmModuleRoot: latestWasmModuleRoot,
	}, nil
}

func (v *StatelessBlockValidator) readPostedBatch(ctx context.Context, batchNum uint64) ([]byte, error) {
	batchCount, err := v.inboxTracker.GetBatchCount()
	if err != nil {
		return nil, err
	}
	if batchCount <= batchNum {
		return nil, fmt.Errorf("batch not found: %d", batchNum)
	}
	postedData, _, err := v.inboxReader.GetSequencerMessageBytes(ctx, batchNum)
	return postedData, err
}

func (v *StatelessBlockValidator) ExecutionSpawners() []validator.ExecutionSpawner {
	return v.execSpawners
}

func (v *StatelessBlockValidator) BOLDExecutionSpawners() []validator.BOLDExecutionSpawner {
	return v.boldExecSpawners
}

func (v *StatelessBlockValidator) readFullBatch(ctx context.Context, batchNum uint64) (bool, *FullBatchInfo, error) {
	batchCount, err := v.inboxTracker.GetBatchCount()
	if err != nil {
		return false, nil, err
	}
	if batchCount <= batchNum {
		return false, nil, nil
	}
	batchMsgCount, err := v.inboxTracker.GetBatchMessageCount(batchNum)
	if err != nil {
		return false, nil, err
	}
	postedData, batchBlockHash, err := v.inboxReader.GetSequencerMessageBytes(ctx, batchNum)
	if err != nil {
		return false, nil, err
	}
	preimages := make(daprovider.PreimagesMap)
<<<<<<< HEAD
	if len(postedData) > 40 {
		foundDA := false
		headerByte := postedData[40]
		for _, dapReader := range v.dapReaders {
			if dapReader != nil && dapReader.IsValidHeaderByte(ctx, headerByte) {
				var err error
				var preimagesRecorded daprovider.PreimagesMap
				_, preimagesRecorded, err = dapReader.RecoverPayloadFromBatch(ctx, batchNum, batchBlockHash, postedData, preimages, true)
				if err != nil {
					// Matches the way keyset validation was done inside DAS readers i.e logging the error
					//  But other daproviders might just want to return the error
					if daprovider.IsDASMessageHeaderByte(headerByte) && strings.Contains(err.Error(), daprovider.ErrSeqMsgValidation.Error()) {
						log.Error(err.Error())
					} else if daprovider.IsDACertificateMessageHeaderByte(headerByte) && daprovider.IsCertificateValidationError(err) {
						log.Warn("Certificate validation of sequencer batch failed, treating it as an empty batch", "batch", batchNum, "error", err)
					} else {
						return false, nil, err
					}
=======
	if len(postedData) > 40 && v.dapReaders != nil {
		headerByte := postedData[40]
		if dapReader, found := v.dapReaders.GetByHeaderByte(headerByte); found {
			promise := dapReader.CollectPreimages(batchNum, batchBlockHash, postedData)
			result, err := promise.Await(ctx)
			if err != nil {
				// Matches the way keyset validation was done inside DAS readers i.e logging the error
				//  But other daproviders might just want to return the error
				if strings.Contains(err.Error(), daprovider.ErrSeqMsgValidation.Error()) && daprovider.IsDASMessageHeaderByte(headerByte) {
					log.Error(err.Error())
>>>>>>> 87712d4d
				} else {
					return false, nil, err
				}
			} else {
				preimages = result.Preimages
			}
		} else {
			// No reader found for this header byte - check if it's a known type
			if daprovider.IsDASMessageHeaderByte(headerByte) {
				log.Error("No DAS Reader configured for DAS message", "headerByte", fmt.Sprintf("0x%02x", headerByte))
			} else if daprovider.IsBlobHashesHeaderByte(headerByte) {
				log.Error("No Blob Reader configured for blob message", "headerByte", fmt.Sprintf("0x%02x", headerByte))
			} else if daprovider.IsDACertificateMessageHeaderByte(headerByte) {
				log.Error("No DACertificate Reader configured for certificate message", "headerByte", fmt.Sprintf("0x%02x", headerByte))
			}
		}
	}
	fullInfo := FullBatchInfo{
		Number:     batchNum,
		PostedData: postedData,
		MsgCount:   batchMsgCount,
		Preimages:  preimages,
	}
	return true, &fullInfo, nil
}

func copyPreimagesInto(dest, source map[arbutil.PreimageType]map[common.Hash][]byte) {
	for piType, piMap := range source {
		if dest[piType] == nil {
			dest[piType] = make(map[common.Hash][]byte, len(piMap))
		}
		for hash, preimage := range piMap {
			dest[piType][hash] = preimage
		}
	}
}

func (v *StatelessBlockValidator) ValidationEntryRecord(ctx context.Context, e *validationEntry, wasmTargets ...rawdb.WasmTarget) error {
	if e.Stage != ReadyForRecord {
		return fmt.Errorf("validation entry should be ReadyForRecord, is: %v", e.Stage)
	}
	if e.Pos != 0 {
		// if wasmTargets is not provided then fallback to the targets required by the validators
		if len(wasmTargets) == 0 {
			wasmTargets = v.wasmTargets
		}
		recording, err := v.recorder.RecordBlockCreation(ctx, e.Pos, e.msg, wasmTargets)
		if err != nil {
			return err
		}
		if recording.BlockHash != e.End.BlockHash {
			return fmt.Errorf("recording failed: pos %d, hash expected %v, got %v", e.Pos, e.End.BlockHash, recording.BlockHash)
		}
		if recording.Preimages != nil {
			recordingPreimages := map[arbutil.PreimageType]map[common.Hash][]byte{
				arbutil.Keccak256PreimageType: recording.Preimages,
			}
			copyPreimagesInto(e.Preimages, recordingPreimages)
		}
		e.UserWasms = recording.UserWasms
	}
	if e.HasDelayedMsg {
		delayedMsg, err := v.inboxTracker.GetDelayedMessageBytes(ctx, e.DelayedMsgNr)
		if err != nil {
			log.Error(
				"error while trying to read delayed msg for proving",
				"err", err, "seq", e.DelayedMsgNr, "pos", e.Pos,
			)
			return fmt.Errorf("error while trying to read delayed msg for proving: %w", err)
		}
		e.DelayedMsg = delayedMsg
	}
	e.msg = nil // no longer needed
	e.Stage = Ready
	return nil
}

func BuildGlobalState(res execution.MessageResult, pos GlobalStatePosition) validator.GoGlobalState {
	return validator.GoGlobalState{
		BlockHash:  res.BlockHash,
		SendRoot:   res.SendRoot,
		Batch:      pos.BatchNumber,
		PosInBatch: pos.PosInBatch,
	}
}

// return the globalState position before and after processing message at the specified count
func (v *StatelessBlockValidator) GlobalStatePositionsAtCount(count arbutil.MessageIndex) (GlobalStatePosition, GlobalStatePosition, error) {
	if count == 0 {
		return GlobalStatePosition{}, GlobalStatePosition{}, errors.New("no initial state for count==0")
	}
	if count == 1 {
		return GlobalStatePosition{}, GlobalStatePosition{1, 0}, nil
	}
	batch, found, err := v.inboxTracker.FindInboxBatchContainingMessage(count - 1)
	if err != nil {
		return GlobalStatePosition{}, GlobalStatePosition{}, err
	}
	if !found {
		return GlobalStatePosition{}, GlobalStatePosition{}, errors.New("batch not found on L1 yet")
	}
	return GlobalStatePositionsAtCount(v.inboxTracker, count, batch)
}

func (v *StatelessBlockValidator) CreateReadyValidationEntry(ctx context.Context, pos arbutil.MessageIndex, wasmTargets ...rawdb.WasmTarget) (*validationEntry, error) {
	msg, err := v.streamer.GetMessage(pos)
	if err != nil {
		return nil, err
	}
	result, err := v.streamer.ResultAtMessageIndex(pos)
	if err != nil {
		return nil, err
	}
	var prevDelayed uint64
	prevResult := &execution.MessageResult{}
	if pos > 0 {
		prev, err := v.streamer.GetMessage(pos - 1)
		if err != nil {
			return nil, err
		}
		prevDelayed = prev.DelayedMessagesRead
		prevResult, err = v.streamer.ResultAtMessageIndex(pos - 1)
		if err != nil {
			return nil, err
		}
	}

	startPos, endPos, err := v.GlobalStatePositionsAtCount(pos + 1)
	if err != nil {
		return nil, fmt.Errorf("failed calculating position for validation: %w", err)
	}
	start := BuildGlobalState(*prevResult, startPos)
	end := BuildGlobalState(*result, endPos)
	found, fullBatchInfo, err := v.readFullBatch(ctx, start.Batch)
	if err != nil {
		return nil, err
	}
	if !found {
		return nil, fmt.Errorf("batch %d not found", startPos.BatchNumber)
	}

	prevBatchNums, err := msg.Message.PastBatchesRequired()
	if err != nil {
		return nil, err
	}
	prevBatches := make([]validator.BatchInfo, 0, len(prevBatchNums))
	for _, batchNum := range prevBatchNums {
		data, err := v.readPostedBatch(ctx, batchNum)
		if err != nil {
			return nil, err
		}
		prevBatches = append(prevBatches, validator.BatchInfo{
			Number: batchNum,
			Data:   data,
		})
	}
	entry, err := newValidationEntry(pos, start, end, msg, fullBatchInfo, prevBatches, prevDelayed, v.streamer.ChainConfig())
	if err != nil {
		return nil, err
	}
	err = v.ValidationEntryRecord(ctx, entry, wasmTargets...)
	if err != nil {
		return nil, err
	}

	return entry, nil
}

func (v *StatelessBlockValidator) ValidateResult(
	ctx context.Context, pos arbutil.MessageIndex, useExec bool, moduleRoot common.Hash,
) (bool, *validator.GoGlobalState, error) {
	entry, err := v.CreateReadyValidationEntry(ctx, pos)
	if err != nil {
		return false, nil, err
	}
	var run validator.ValidationRun
	if !useExec {
		if v.redisValidator != nil {
			if validator.SpawnerSupportsModule(v.redisValidator, moduleRoot) {
				input, err := entry.ToInput(v.redisValidator.StylusArchs())
				if err != nil {
					return false, nil, err
				}
				run = v.redisValidator.Launch(input, moduleRoot)
			}
		}
	}
	if run == nil {
		for _, spawner := range v.execSpawners {
			if validator.SpawnerSupportsModule(spawner, moduleRoot) {
				input, err := entry.ToInput(spawner.StylusArchs())
				if err != nil {
					return false, nil, err
				}
				run = spawner.Launch(input, moduleRoot)
				break
			}
		}
	}
	if run == nil {
		return false, nil, fmt.Errorf("validation with WasmModuleRoot %v not supported by node", moduleRoot)
	}
	defer run.Cancel()
	gsEnd, err := run.Await(ctx)
	if err != nil || gsEnd != entry.End {
		return false, &gsEnd, err
	}
	return true, &entry.End, nil
}

func (v *StatelessBlockValidator) ValidationInputsAt(ctx context.Context, pos arbutil.MessageIndex, wasmTargets ...rawdb.WasmTarget) (server_api.InputJSON, error) {
	entry, err := v.CreateReadyValidationEntry(ctx, pos, wasmTargets...)
	if err != nil {
		return server_api.InputJSON{}, err
	}
	input, err := entry.ToInput(wasmTargets)
	if err != nil {
		return server_api.InputJSON{}, err
	}
	return *server_api.ValidationInputToJson(input), nil
}

func (v *StatelessBlockValidator) OverrideRecorder(t *testing.T, recorder execution.ExecutionRecorder) {
	v.recorder = recorder
}

func (v *StatelessBlockValidator) GetLatestWasmModuleRoot() common.Hash {
	return v.latestWasmModuleRoot
}

func (v *StatelessBlockValidator) Start(ctx_in context.Context) error {
	wasmTargetsSet := make(map[rawdb.WasmTarget]struct{})

	if v.redisValidator != nil {
		if err := v.redisValidator.Start(ctx_in); err != nil {
			return fmt.Errorf("starting execution spawner: %w", err)
		}
		for _, wasmTarget := range v.redisValidator.StylusArchs() {
			wasmTargetsSet[wasmTarget] = struct{}{}
		}
	}

	for _, spawner := range v.execSpawners {
		if err := spawner.Start(ctx_in); err != nil {
			return err
		}
		for _, wasmTarget := range spawner.StylusArchs() {
			wasmTargetsSet[wasmTarget] = struct{}{}
		}
	}

	wasmTargets := make([]rawdb.WasmTarget, 0)
	for wasmTarget := range wasmTargetsSet {
		wasmTargets = append(wasmTargets, wasmTarget)
	}
	v.wasmTargets = wasmTargets

	return nil
}

func (v *StatelessBlockValidator) Stop() {
	for _, spawner := range v.execSpawners {
		spawner.Stop()
	}
	if v.redisValidator != nil {
		v.redisValidator.Stop()
	}
}<|MERGE_RESOLUTION|>--- conflicted
+++ resolved
@@ -324,26 +324,6 @@
 		return false, nil, err
 	}
 	preimages := make(daprovider.PreimagesMap)
-<<<<<<< HEAD
-	if len(postedData) > 40 {
-		foundDA := false
-		headerByte := postedData[40]
-		for _, dapReader := range v.dapReaders {
-			if dapReader != nil && dapReader.IsValidHeaderByte(ctx, headerByte) {
-				var err error
-				var preimagesRecorded daprovider.PreimagesMap
-				_, preimagesRecorded, err = dapReader.RecoverPayloadFromBatch(ctx, batchNum, batchBlockHash, postedData, preimages, true)
-				if err != nil {
-					// Matches the way keyset validation was done inside DAS readers i.e logging the error
-					//  But other daproviders might just want to return the error
-					if daprovider.IsDASMessageHeaderByte(headerByte) && strings.Contains(err.Error(), daprovider.ErrSeqMsgValidation.Error()) {
-						log.Error(err.Error())
-					} else if daprovider.IsDACertificateMessageHeaderByte(headerByte) && daprovider.IsCertificateValidationError(err) {
-						log.Warn("Certificate validation of sequencer batch failed, treating it as an empty batch", "batch", batchNum, "error", err)
-					} else {
-						return false, nil, err
-					}
-=======
 	if len(postedData) > 40 && v.dapReaders != nil {
 		headerByte := postedData[40]
 		if dapReader, found := v.dapReaders.GetByHeaderByte(headerByte); found {
@@ -352,9 +332,10 @@
 			if err != nil {
 				// Matches the way keyset validation was done inside DAS readers i.e logging the error
 				//  But other daproviders might just want to return the error
-				if strings.Contains(err.Error(), daprovider.ErrSeqMsgValidation.Error()) && daprovider.IsDASMessageHeaderByte(headerByte) {
+				if daprovider.IsDASMessageHeaderByte(headerByte) && strings.Contains(err.Error(), daprovider.ErrSeqMsgValidation.Error()) {
 					log.Error(err.Error())
->>>>>>> 87712d4d
+				} else if daprovider.IsDACertificateMessageHeaderByte(headerByte) && daprovider.IsCertificateValidationError(err) {
+					log.Warn("Certificate validation of sequencer batch failed, treating it as an empty batch", "batch", batchNum, "error", err)
 				} else {
 					return false, nil, err
 				}
