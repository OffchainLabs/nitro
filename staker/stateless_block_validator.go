--- conflicted
+++ resolved
@@ -586,21 +586,18 @@
 			wasmTargetsSet[wasmTarget] = struct{}{}
 		}
 	}
-<<<<<<< HEAD
+
+	wasmTargets := make([]rawdb.WasmTarget, 0)
+	for wasmTarget := range wasmTargetsSet {
+		wasmTargets = append(wasmTargets, wasmTarget)
+	}
+	v.wasmTargets = wasmTargets
+
 	for _, spawner := range v.boldExecSpawners {
 		if err := spawner.Start(ctx_in); err != nil {
 			return err
 		}
 	}
-=======
-
-	wasmTargets := make([]rawdb.WasmTarget, 0)
-	for wasmTarget := range wasmTargetsSet {
-		wasmTargets = append(wasmTargets, wasmTarget)
-	}
-	v.wasmTargets = wasmTargets
-
->>>>>>> 4d9a400c
 	return nil
 }
 
