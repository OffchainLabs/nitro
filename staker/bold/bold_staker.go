// Copyright 2023-2024, Offchain Labs, Inc.
// For license information, see https://github.com/offchainlabs/nitro/blob/main/LICENSE
package bold

import (
	"context"
	"errors"
	"fmt"
	"math/big"
	"strings"
	"time"

	flag "github.com/spf13/pflag"

	"github.com/ethereum/go-ethereum"
	"github.com/ethereum/go-ethereum/accounts/abi/bind"
	"github.com/ethereum/go-ethereum/common"
	"github.com/ethereum/go-ethereum/log"
	"github.com/ethereum/go-ethereum/node"
	"github.com/ethereum/go-ethereum/rpc"

	protocol "github.com/offchainlabs/bold/chain-abstraction"
	solimpl "github.com/offchainlabs/bold/chain-abstraction/sol-implementation"
	challengemanager "github.com/offchainlabs/bold/challenge-manager"
	boldtypes "github.com/offchainlabs/bold/challenge-manager/types"
	l2stateprovider "github.com/offchainlabs/bold/layer2-state-provider"
	"github.com/offchainlabs/bold/solgen/go/challengeV2gen"
	boldrollup "github.com/offchainlabs/bold/solgen/go/rollupgen"
	"github.com/offchainlabs/bold/util"
	"github.com/offchainlabs/nitro/arbnode/dataposter"
	"github.com/offchainlabs/nitro/arbutil"
	"github.com/offchainlabs/nitro/staker"
	legacystaker "github.com/offchainlabs/nitro/staker/legacy"
	"github.com/offchainlabs/nitro/util/headerreader"
	"github.com/offchainlabs/nitro/util/stopwaiter"
	"github.com/offchainlabs/nitro/validator"
)

var assertionCreatedId common.Hash

func init() {
	rollupAbi, err := boldrollup.RollupCoreMetaData.GetAbi()
	if err != nil {
		panic(err)
	}
	assertionCreatedEvent, ok := rollupAbi.Events["AssertionCreated"]
	if !ok {
		panic("RollupCore ABI missing AssertionCreated event")
	}
	assertionCreatedId = assertionCreatedEvent.ID
}

type BoldConfig struct {
	Enable   bool   `koanf:"enable"`
	Strategy string `koanf:"strategy"`
	// How often to post assertions onchain.
	AssertionPostingInterval time.Duration `koanf:"assertion-posting-interval"`
	// How often to scan for newly created assertions onchain.
	AssertionScanningInterval time.Duration `koanf:"assertion-scanning-interval"`
	// How often to confirm assertions onchain.
	AssertionConfirmingInterval         time.Duration          `koanf:"assertion-confirming-interval"`
	API                                 bool                   `koanf:"api"`
	APIHost                             string                 `koanf:"api-host"`
	APIPort                             uint16                 `koanf:"api-port"`
	APIDBPath                           string                 `koanf:"api-db-path"`
	TrackChallengeParentAssertionHashes []string               `koanf:"track-challenge-parent-assertion-hashes"`
	CheckStakerSwitchInterval           time.Duration          `koanf:"check-staker-switch-interval"`
	MaxGetLogBlocks                     int64                  `koanf:"max-get-log-blocks"`
	StateProviderConfig                 StateProviderConfig    `koanf:"state-provider-config"`
	StartValidationFromStaked           bool                   `koanf:"start-validation-from-staked"`
	AutoDeposit                         bool                   `koanf:"auto-deposit"`
	AutoIncreaseAllowance               bool                   `koanf:"auto-increase-allowance"`
	DelegatedStaking                    DelegatedStakingConfig `koanf:"delegated-staking"`
	RPCBlockNumber                      string                 `koanf:"rpc-block-number"`
	EnableFastConfirmation              bool                   `koanf:"enable-fast-confirmation"`
	// How long to wait since parent assertion was created to post a new assertion
	MinimumGapToParentAssertion time.Duration `koanf:"minimum-gap-to-parent-assertion"`
	strategy                    legacystaker.StakerStrategy
	blockNum                    rpc.BlockNumber
}

func (c *BoldConfig) Validate() error {
	strategy, err := legacystaker.ParseStrategy(c.Strategy)
	if err != nil {
		return err
	}
	c.strategy = strategy
	var blockNum rpc.BlockNumber
	switch strings.ToLower(c.RPCBlockNumber) {
	case "safe":
		blockNum = rpc.SafeBlockNumber
	case "finalized":
		blockNum = rpc.FinalizedBlockNumber
	case "latest":
		blockNum = rpc.LatestBlockNumber
	default:
		return fmt.Errorf("unknown rpc block number \"%v\", expected either latest, safe, or finalized", c.RPCBlockNumber)
	}
	c.blockNum = blockNum
	return nil
}

type DelegatedStakingConfig struct {
	Enable                  bool   `koanf:"enable"`
	CustomWithdrawalAddress string `koanf:"custom-withdrawal-address"`
}

var DefaultDelegatedStakingConfig = DelegatedStakingConfig{
	Enable:                  false,
	CustomWithdrawalAddress: "",
}

type StateProviderConfig struct {
	// A name identifier for the validator for cosmetic purposes.
	ValidatorName      string `koanf:"validator-name"`
	CheckBatchFinality bool   `koanf:"check-batch-finality"`
	// Path to a filesystem directory that will cache machine hashes for BOLD.
	MachineLeavesCachePath string `koanf:"machine-leaves-cache-path"`
}

var DefaultStateProviderConfig = StateProviderConfig{
	ValidatorName:          "default-validator",
	CheckBatchFinality:     true,
	MachineLeavesCachePath: "machine-hashes-cache",
}

var DefaultBoldConfig = BoldConfig{
	Enable:                              false,
	Strategy:                            "Watchtower",
	AssertionPostingInterval:            time.Minute * 15,
	AssertionScanningInterval:           time.Minute,
	AssertionConfirmingInterval:         time.Minute,
	MinimumGapToParentAssertion:         time.Minute, // Correct default?
	API:                                 false,
	APIHost:                             "127.0.0.1",
	APIPort:                             9393,
	APIDBPath:                           "bold-api-db",
	TrackChallengeParentAssertionHashes: []string{},
	CheckStakerSwitchInterval:           time.Minute, // Every minute, check if the Nitro node staker should switch to using BOLD.
	StateProviderConfig:                 DefaultStateProviderConfig,
	StartValidationFromStaked:           true,
	AutoDeposit:                         true,
	AutoIncreaseAllowance:               true,
	DelegatedStaking:                    DefaultDelegatedStakingConfig,
	RPCBlockNumber:                      "finalized",
<<<<<<< HEAD
	EnableFastConfirmation:              false,
=======
	MaxGetLogBlocks:                     5000,
>>>>>>> 029537ac
}

var BoldModes = map[legacystaker.StakerStrategy]boldtypes.Mode{
	legacystaker.WatchtowerStrategy:   boldtypes.WatchTowerMode,
	legacystaker.DefensiveStrategy:    boldtypes.DefensiveMode,
	legacystaker.ResolveNodesStrategy: boldtypes.ResolveMode,
	legacystaker.MakeNodesStrategy:    boldtypes.MakeMode,
}

func BoldConfigAddOptions(prefix string, f *flag.FlagSet) {
	f.Bool(prefix+".enable", DefaultBoldConfig.Enable, "enable bold challenge protocol")
	f.String(prefix+".strategy", DefaultBoldConfig.Strategy, "define the bold validator staker strategy, either watchtower, defensive, stakeLatest, or makeNodes")
	f.String(prefix+".rpc-block-number", DefaultBoldConfig.RPCBlockNumber, "define the block number to use for reading data onchain, either latest, safe, or finalized")
	f.Int64(prefix+".max-get-log-blocks", DefaultBoldConfig.MaxGetLogBlocks, "maximum size for chunk of blocks when using get logs rpc")
	f.Duration(prefix+".assertion-posting-interval", DefaultBoldConfig.AssertionPostingInterval, "assertion posting interval")
	f.Duration(prefix+".assertion-scanning-interval", DefaultBoldConfig.AssertionScanningInterval, "scan assertion interval")
	f.Duration(prefix+".assertion-confirming-interval", DefaultBoldConfig.AssertionConfirmingInterval, "confirm assertion interval")
	f.Duration(prefix+".minimum-gap-to-parent-assertion", DefaultBoldConfig.MinimumGapToParentAssertion, "minimum duration to wait since the parent assertion was created to post a new assertion")
	f.Duration(prefix+".check-staker-switch-interval", DefaultBoldConfig.CheckStakerSwitchInterval, "how often to check if staker can switch to bold")
	f.Bool(prefix+".api", DefaultBoldConfig.API, "enable api")
	f.String(prefix+".api-host", DefaultBoldConfig.APIHost, "bold api host")
	f.Uint16(prefix+".api-port", DefaultBoldConfig.APIPort, "bold api port")
	f.String(prefix+".api-db-path", DefaultBoldConfig.APIDBPath, "bold api db path")
	f.StringSlice(prefix+".track-challenge-parent-assertion-hashes", DefaultBoldConfig.TrackChallengeParentAssertionHashes, "only track challenges/edges with these parent assertion hashes")
	StateProviderConfigAddOptions(prefix+".state-provider-config", f)
	f.Bool(prefix+".start-validation-from-staked", DefaultBoldConfig.StartValidationFromStaked, "assume staked nodes are valid")
	f.Bool(prefix+".auto-deposit", DefaultBoldConfig.AutoDeposit, "auto-deposit stake token whenever making a move in BoLD that does not have enough stake token balance")
	f.Bool(prefix+".auto-increase-allowance", DefaultBoldConfig.AutoIncreaseAllowance, "auto-increase spending allowance of the stake token by the rollup and challenge manager contracts")
	DelegatedStakingConfigAddOptions(prefix+".delegated-staking", f)
	f.Bool(prefix+".enable-fast-confirmation", DefaultBoldConfig.EnableFastConfirmation, "enable fast confirmation")
}

func StateProviderConfigAddOptions(prefix string, f *flag.FlagSet) {
	f.String(prefix+".validator-name", DefaultStateProviderConfig.ValidatorName, "name identifier for cosmetic purposes")
	f.Bool(prefix+".check-batch-finality", DefaultStateProviderConfig.CheckBatchFinality, "check batch finality")
	f.String(prefix+".machine-leaves-cache-path", DefaultStateProviderConfig.MachineLeavesCachePath, "path to machine cache")
}

func DelegatedStakingConfigAddOptions(prefix string, f *flag.FlagSet) {
	f.Bool(prefix+".enable", DefaultDelegatedStakingConfig.Enable, "enable delegated staking by having the validator call newStake on startup")
	f.String(prefix+".custom-withdrawal-address", DefaultDelegatedStakingConfig.CustomWithdrawalAddress, "enable a custom withdrawal address for staking on the rollup contract, useful for delegated stakers")
}

type BOLDStaker struct {
	stopwaiter.StopWaiter
	config                  *BoldConfig
	chalManager             *challengemanager.Manager
	blockValidator          *staker.BlockValidator
	statelessBlockValidator *staker.StatelessBlockValidator
	rollupAddress           common.Address
	l1Reader                *headerreader.HeaderReader
	client                  protocol.ChainBackend
	callOpts                bind.CallOpts
	wallet                  legacystaker.ValidatorWalletInterface
	stakedNotifiers         []legacystaker.LatestStakedNotifier
	confirmedNotifiers      []legacystaker.LatestConfirmedNotifier
}

func NewBOLDStaker(
	ctx context.Context,
	stack *node.Node,
	rollupAddress common.Address,
	callOpts bind.CallOpts,
	txOpts *bind.TransactOpts,
	l1Reader *headerreader.HeaderReader,
	blockValidator *staker.BlockValidator,
	statelessBlockValidator *staker.StatelessBlockValidator,
	config *BoldConfig,
	dataPoster *dataposter.DataPoster,
	wallet legacystaker.ValidatorWalletInterface,
	stakedNotifiers []legacystaker.LatestStakedNotifier,
	confirmedNotifiers []legacystaker.LatestConfirmedNotifier,
) (*BOLDStaker, error) {
	if err := config.Validate(); err != nil {
		return nil, err
	}
	wrappedClient := util.NewBackendWrapper(l1Reader.Client(), rpc.LatestBlockNumber)
	manager, err := newBOLDChallengeManager(ctx, stack, rollupAddress, txOpts, l1Reader, wrappedClient, blockValidator, statelessBlockValidator, config, dataPoster)
	if err != nil {
		return nil, err
	}
	return &BOLDStaker{
		config:                  config,
		chalManager:             manager,
		blockValidator:          blockValidator,
		statelessBlockValidator: statelessBlockValidator,
		rollupAddress:           rollupAddress,
		l1Reader:                l1Reader,
		client:                  wrappedClient,
		callOpts:                callOpts,
		wallet:                  wallet,
		stakedNotifiers:         stakedNotifiers,
		confirmedNotifiers:      confirmedNotifiers,
	}, nil
}

// Initialize Updates the block validator module root.
// And updates the init state of the block validator if block validator has not started yet.
func (b *BOLDStaker) Initialize(ctx context.Context) error {
	err := b.updateBlockValidatorModuleRoot(ctx)
	if err != nil {
		log.Warn("error updating latest wasm module root", "err", err)
	}
	walletAddressOrZero := b.wallet.AddressOrZero()
	var stakerAddr common.Address
	if b.wallet.DataPoster() != nil {
		stakerAddr = b.wallet.DataPoster().Sender()
	}
	log.Info("running as validator", "txSender", stakerAddr, "actingAsWallet", walletAddressOrZero, "strategy", b.config.Strategy)

	if b.blockValidator != nil && b.config.StartValidationFromStaked && !b.blockValidator.Started() {
		rollupUserLogic, err := boldrollup.NewRollupUserLogic(b.rollupAddress, b.client)
		if err != nil {
			return err
		}
		latestStaked, err := rollupUserLogic.LatestStakedAssertion(b.getCallOpts(ctx), walletAddressOrZero)
		if err != nil {
			return err
		}
		if latestStaked == [32]byte{} {
			latestConfirmed, err := rollupUserLogic.LatestConfirmed(&bind.CallOpts{Context: ctx})
			if err != nil {
				return err
			}
			latestStaked = latestConfirmed
		}
		assertion, err := readBoldAssertionCreationInfo(
			ctx,
			rollupUserLogic,
			b.client,
			b.rollupAddress,
			latestStaked,
		)
		if err != nil {
			return err
		}
		afterState := protocol.GoGlobalStateFromSolidity(assertion.AfterState.GlobalState)
		return b.blockValidator.InitAssumeValid(validator.GoGlobalState(afterState))
	}
	return nil
}

func (b *BOLDStaker) Start(ctxIn context.Context) {
	b.StopWaiter.Start(ctxIn, b)
	b.chalManager.Start(ctxIn)
	b.CallIteratively(func(ctx context.Context) time.Duration {
		err := b.updateBlockValidatorModuleRoot(ctx)
		if err != nil {
			log.Warn("error updating latest wasm module root", "err", err)
		}
		confirmedMsgCount, confirmedGlobalState, err := b.getLatestState(ctx, true)
		if err != nil {
			log.Error("staker: error checking latest confirmed", "err", err)
		}

		agreedMsgCount, agreedGlobalState, err := b.getLatestState(ctx, false)
		if err != nil {
			log.Error("staker: error checking latest agreed", "err", err)
		}

		if agreedGlobalState == nil {
			// If we don't have a latest agreed global state, we should fall back to
			// using the latest confirmed global state.
			agreedGlobalState = confirmedGlobalState
			agreedMsgCount = confirmedMsgCount
		}
		if agreedGlobalState != nil {
			for _, notifier := range b.stakedNotifiers {
				notifier.UpdateLatestStaked(agreedMsgCount, *agreedGlobalState)
			}
		}

		if confirmedGlobalState != nil {
			for _, notifier := range b.confirmedNotifiers {
				notifier.UpdateLatestConfirmed(confirmedMsgCount, *confirmedGlobalState)
			}
		}
		return b.config.AssertionPostingInterval
	})
}

func (b *BOLDStaker) getLatestState(ctx context.Context, confirmed bool) (arbutil.MessageIndex, *validator.GoGlobalState, error) {
	var globalState protocol.GoGlobalState
	var err error
	if confirmed {
		globalState, err = b.chalManager.LatestConfirmedState(ctx)
	} else {
		globalState, err = b.chalManager.LatestAgreedState(ctx)
	}
	var assertionType string
	if confirmed {
		assertionType = "confirmed"
	} else {
		assertionType = "agreed"
	}
	if err != nil {
		return 0, nil, fmt.Errorf("error getting latest %s: %w", assertionType, err)
	}
	caughtUp, count, err := staker.GlobalStateToMsgCount(b.statelessBlockValidator.InboxTracker(), b.statelessBlockValidator.InboxStreamer(), validator.GoGlobalState(globalState))
	if err != nil {
		if errors.Is(err, staker.ErrGlobalStateNotInChain) {
			return 0, nil, fmt.Errorf("latest %s assertion of %v not yet in our node: %w", assertionType, globalState, err)
		}
		return 0, nil, fmt.Errorf("error getting message count: %w", err)
	}

	if !caughtUp {
		log.Info(fmt.Sprintf("latest %s assertion not yet in our node", assertionType), "state", globalState)
		return 0, nil, nil
	}

	processedCount, err := b.statelessBlockValidator.InboxStreamer().GetProcessedMessageCount()
	if err != nil {
		return 0, nil, err
	}

	if processedCount < count {
		log.Info("execution catching up to rollup", "rollupCount", count, "processedCount", processedCount)
		return 0, nil, nil
	}

	return count, (*validator.GoGlobalState)(&globalState), nil
}

func (b *BOLDStaker) StopAndWait() {
	b.chalManager.StopAndWait()
	b.StopWaiter.StopAndWait()
}

func (b *BOLDStaker) updateBlockValidatorModuleRoot(ctx context.Context) error {
	if b.blockValidator == nil {
		return nil
	}
	boldRollup, err := boldrollup.NewRollupUserLogic(b.rollupAddress, b.client)
	if err != nil {
		return err
	}
	moduleRoot, err := boldRollup.WasmModuleRoot(b.getCallOpts(ctx))
	if err != nil {
		return err
	}
	return b.blockValidator.SetCurrentWasmModuleRoot(moduleRoot)
}

func (b *BOLDStaker) getCallOpts(ctx context.Context) *bind.CallOpts {
	opts := b.callOpts
	opts.Context = ctx
	return &opts
}

// Sets up a BOLD challenge manager implementation by providing it with
// its necessary dependencies and configuration. The challenge manager can then be started, as it
// implements the StopWaiter pattern as part of the Nitro validator.
func newBOLDChallengeManager(
	ctx context.Context,
	stack *node.Node,
	rollupAddress common.Address,
	txOpts *bind.TransactOpts,
	l1Reader *headerreader.HeaderReader,
	client protocol.ChainBackend,
	blockValidator *staker.BlockValidator,
	statelessBlockValidator *staker.StatelessBlockValidator,
	config *BoldConfig,
	dataPoster *dataposter.DataPoster,
) (*challengemanager.Manager, error) {
	// Initializes the BOLD contract bindings and the assertion chain abstraction.
	rollupBindings, err := boldrollup.NewRollupUserLogic(rollupAddress, client)
	if err != nil {
		return nil, fmt.Errorf("could not create rollup bindings: %w", err)
	}
	chalManager, err := rollupBindings.ChallengeManager(&bind.CallOpts{})
	if err != nil {
		return nil, fmt.Errorf("could not get challenge manager: %w", err)
	}
	chalManagerBindings, err := challengeV2gen.NewEdgeChallengeManager(chalManager, client)
	if err != nil {
		return nil, fmt.Errorf("could not create challenge manager bindings: %w", err)
	}
	assertionChainOpts := []solimpl.Opt{
		solimpl.WithRpcHeadBlockNumber(config.blockNum),
	}
	if config.DelegatedStaking.Enable && config.DelegatedStaking.CustomWithdrawalAddress != "" {
		withdrawalAddr := common.HexToAddress(config.DelegatedStaking.CustomWithdrawalAddress)
		assertionChainOpts = append(assertionChainOpts, solimpl.WithCustomWithdrawalAddress(withdrawalAddr))
	}
	if !config.AutoDeposit {
		assertionChainOpts = append(assertionChainOpts, solimpl.WithoutAutoDeposit())
	}

	if config.EnableFastConfirmation {
		assertionChainOpts = append(assertionChainOpts, solimpl.WithFastConfirmation())
	}
	assertionChain, err := solimpl.NewAssertionChain(
		ctx,
		rollupAddress,
		chalManager,
		txOpts,
		client,
		NewDataPosterTransactor(dataPoster),
		assertionChainOpts...,
	)
	if err != nil {
		return nil, fmt.Errorf("could not create assertion chain: %w", err)
	}

	blockChallengeHeightBig, err := chalManagerBindings.LAYERZEROBLOCKEDGEHEIGHT(&bind.CallOpts{})
	if err != nil {
		return nil, fmt.Errorf("could not get block challenge height: %w", err)
	}
	if !blockChallengeHeightBig.IsUint64() {
		return nil, errors.New("block challenge height was not a uint64")
	}
	bigStepHeightBig, err := chalManagerBindings.LAYERZEROBIGSTEPEDGEHEIGHT(&bind.CallOpts{})
	if err != nil {
		return nil, fmt.Errorf("could not get big step challenge height: %w", err)
	}
	if !bigStepHeightBig.IsUint64() {
		return nil, errors.New("big step challenge height was not a uint64")
	}
	smallStepHeightBig, err := chalManagerBindings.LAYERZEROSMALLSTEPEDGEHEIGHT(&bind.CallOpts{})
	if err != nil {
		return nil, fmt.Errorf("could not get small step challenge height: %w", err)
	}
	if !smallStepHeightBig.IsUint64() {
		return nil, errors.New("small step challenge height was not a uint64")
	}
	numBigSteps, err := chalManagerBindings.NUMBIGSTEPLEVEL(&bind.CallOpts{})
	if err != nil {
		return nil, fmt.Errorf("could not get number of big steps: %w", err)
	}
	blockChallengeLeafHeight := l2stateprovider.Height(blockChallengeHeightBig.Uint64())
	bigStepHeight := l2stateprovider.Height(bigStepHeightBig.Uint64())
	smallStepHeight := l2stateprovider.Height(smallStepHeightBig.Uint64())

	apiDBPath := config.APIDBPath
	if apiDBPath != "" {
		apiDBPath = stack.ResolvePath(apiDBPath)
	}
	machineHashesPath := config.StateProviderConfig.MachineLeavesCachePath
	if machineHashesPath != "" {
		machineHashesPath = stack.ResolvePath(machineHashesPath)
	}

	// Sets up the state provider interface that BOLD will use to request data such as
	// execution states for assertions, history commitments for machine execution, and one step proofs.
	stateProvider, err := NewBOLDStateProvider(
		blockValidator,
		statelessBlockValidator,
		// Specify the height constants needed for the state provider.
		// TODO: Fetch these from the smart contract instead.
		blockChallengeLeafHeight,
		&config.StateProviderConfig,
		machineHashesPath,
	)
	if err != nil {
		return nil, fmt.Errorf("could not create state manager: %w", err)
	}
	providerHeights := []l2stateprovider.Height{blockChallengeLeafHeight}
	for i := uint8(0); i < numBigSteps; i++ {
		providerHeights = append(providerHeights, bigStepHeight)
	}
	providerHeights = append(providerHeights, smallStepHeight)
	provider := l2stateprovider.NewHistoryCommitmentProvider(
		stateProvider,
		stateProvider,
		stateProvider,
		providerHeights,
		stateProvider,
		nil, // Nil API database for the history commitment provider, as it will be provided later. TODO: Improve this dependency injection.
	)
	// The interval at which the challenge manager will attempt to post assertions.
	postingInterval := config.AssertionPostingInterval
	// The interval at which the manager will scan for newly created assertions onchain.
	scanningInterval := config.AssertionScanningInterval
	// The interval at which the manager will attempt to confirm assertions.
	confirmingInterval := config.AssertionConfirmingInterval

	stackOpts := []challengemanager.StackOpt{
		challengemanager.StackWithName(config.StateProviderConfig.ValidatorName),
		challengemanager.StackWithMode(BoldModes[config.strategy]),
		challengemanager.StackWithPollingInterval(scanningInterval),
		challengemanager.StackWithPostingInterval(postingInterval),
		challengemanager.StackWithConfirmationInterval(confirmingInterval),
		challengemanager.StackWithMinimumGapToParentAssertion(config.MinimumGapToParentAssertion),
		challengemanager.StackWithTrackChallengeParentAssertionHashes(config.TrackChallengeParentAssertionHashes),
		challengemanager.StackWithHeaderProvider(l1Reader),
		challengemanager.StackWithSyncMaxGetLogBlocks(config.MaxGetLogBlocks),
	}
	if config.API {
		apiAddr := fmt.Sprintf("%s:%d", config.APIHost, config.APIPort)
		stackOpts = append(stackOpts, challengemanager.StackWithAPIEnabled(apiAddr, apiDBPath))
	}
	if !config.AutoDeposit {
		stackOpts = append(stackOpts, challengemanager.StackWithoutAutoDeposit())
	}
	if !config.AutoIncreaseAllowance {
		stackOpts = append(stackOpts, challengemanager.StackWithoutAutoAllowanceApproval())
	}
	if config.DelegatedStaking.Enable {
		stackOpts = append(stackOpts, challengemanager.StackWithDelegatedStaking())
	}
	if config.EnableFastConfirmation {
		stackOpts = append(stackOpts, challengemanager.StackWithFastConfirmationEnabled())
	}

	manager, err := challengemanager.NewChallengeStack(
		assertionChain,
		provider,
		stackOpts...,
	)
	if err != nil {
		return nil, fmt.Errorf("could not create challenge manager: %w", err)
	}
	return manager, nil
}

// Read the creation info for an assertion by looking up its creation
// event from the rollup contracts.
func readBoldAssertionCreationInfo(
	ctx context.Context,
	rollup *boldrollup.RollupUserLogic,
	client bind.ContractFilterer,
	rollupAddress common.Address,
	assertionHash common.Hash,
) (*protocol.AssertionCreatedInfo, error) {
	var creationBlock uint64
	var topics [][]common.Hash
	if assertionHash == (common.Hash{}) {
		rollupDeploymentBlock, err := rollup.RollupDeploymentBlock(&bind.CallOpts{Context: ctx})
		if err != nil {
			return nil, err
		}
		if !rollupDeploymentBlock.IsUint64() {
			return nil, errors.New("rollup deployment block was not a uint64")
		}
		creationBlock = rollupDeploymentBlock.Uint64()
	} else {
		var b [32]byte
		copy(b[:], assertionHash[:])
		node, err := rollup.GetAssertion(&bind.CallOpts{Context: ctx}, b)
		if err != nil {
			return nil, err
		}
		creationBlock = node.CreatedAtBlock
	}
	topics = [][]common.Hash{{assertionCreatedId}, {assertionHash}}
	var query = ethereum.FilterQuery{
		FromBlock: new(big.Int).SetUint64(creationBlock),
		ToBlock:   new(big.Int).SetUint64(creationBlock),
		Addresses: []common.Address{rollupAddress},
		Topics:    topics,
	}
	logs, err := client.FilterLogs(ctx, query)
	if err != nil {
		return nil, err
	}
	if len(logs) == 0 {
		return nil, errors.New("no assertion creation logs found")
	}
	if len(logs) > 1 {
		return nil, errors.New("found multiple instances of requested node")
	}
	ethLog := logs[0]
	parsedLog, err := rollup.ParseAssertionCreated(ethLog)
	if err != nil {
		return nil, err
	}
	afterState := parsedLog.Assertion.AfterState
	return &protocol.AssertionCreatedInfo{
		ConfirmPeriodBlocks: parsedLog.ConfirmPeriodBlocks,
		RequiredStake:       parsedLog.RequiredStake,
		ParentAssertionHash: protocol.AssertionHash{Hash: parsedLog.ParentAssertionHash},
		BeforeState:         parsedLog.Assertion.BeforeState,
		AfterState:          afterState,
		InboxMaxCount:       parsedLog.InboxMaxCount,
		AfterInboxBatchAcc:  parsedLog.AfterInboxBatchAcc,
		AssertionHash:       protocol.AssertionHash{Hash: parsedLog.AssertionHash},
		WasmModuleRoot:      parsedLog.WasmModuleRoot,
		ChallengeManager:    parsedLog.ChallengeManager,
		TransactionHash:     ethLog.TxHash,
		CreationBlock:       ethLog.BlockNumber,
	}, nil
}<|MERGE_RESOLUTION|>--- conflicted
+++ resolved
@@ -143,11 +143,8 @@
 	AutoIncreaseAllowance:               true,
 	DelegatedStaking:                    DefaultDelegatedStakingConfig,
 	RPCBlockNumber:                      "finalized",
-<<<<<<< HEAD
 	EnableFastConfirmation:              false,
-=======
 	MaxGetLogBlocks:                     5000,
->>>>>>> 029537ac
 }
 
 var BoldModes = map[legacystaker.StakerStrategy]boldtypes.Mode{
