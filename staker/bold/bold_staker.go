--- conflicted
+++ resolved
@@ -367,15 +367,11 @@
 	if err != nil {
 		return nil, fmt.Errorf("could not get challenge manager: %w", err)
 	}
-<<<<<<< HEAD
+	chalManagerBindings, err := challengeV2gen.NewEdgeChallengeManager(chalManager, client)
+	if err != nil {
+		return nil, fmt.Errorf("could not create challenge manager bindings: %w", err)
+	}
 	assertionChain, err := solimpl.NewAssertionChain(ctx, rollupAddress, chalManager, txOpts, client, NewDataPosterTransactor(dataPoster), solimpl.WithRpcHeadBlockNumber(rpc.LatestBlockNumber))
-=======
-	chalManagerBindings, err := challengeV2gen.NewEdgeChallengeManager(chalManager, client)
-	if err != nil {
-		return nil, fmt.Errorf("could not create challenge manager bindings: %w", err)
-	}
-	assertionChain, err := solimpl.NewAssertionChain(ctx, rollupAddress, chalManager, txOpts, client, NewDataPosterTransactor(dataPoster))
->>>>>>> 1f436a68
 	if err != nil {
 		return nil, fmt.Errorf("could not create assertion chain: %w", err)
 	}
