--- conflicted
+++ resolved
@@ -41,13 +41,10 @@
 	historyCache             challengecache.HistoryCommitmentCacher
 	blockChallengeLeafHeight l2stateprovider.Height
 	stateProviderConfig      *StateProviderConfig
-<<<<<<< HEAD
-	proofEnhancer            server_arb.ProofEnhancer
-=======
 	inboxTracker             staker.InboxTrackerInterface
 	inboxStreamer            staker.TransactionStreamerInterface
 	inboxReader              staker.InboxReaderInterface
->>>>>>> b3a1a700
+	proofEnhancer            server_arb.ProofEnhancer
 	sync.RWMutex
 }
 
@@ -57,13 +54,10 @@
 	blockChallengeLeafHeight l2stateprovider.Height,
 	stateProviderConfig *StateProviderConfig,
 	machineHashesCachePath string,
-<<<<<<< HEAD
-	proofEnhancer server_arb.ProofEnhancer,
-=======
 	inboxTracker staker.InboxTrackerInterface,
 	inboxStreamer staker.TransactionStreamerInterface,
 	inboxReader staker.InboxReaderInterface,
->>>>>>> b3a1a700
+	proofEnhancer server_arb.ProofEnhancer,
 ) (*BOLDStateProvider, error) {
 	historyCache, err := challengecache.New(machineHashesCachePath)
 	if err != nil {
@@ -75,13 +69,10 @@
 		historyCache:             historyCache,
 		blockChallengeLeafHeight: blockChallengeLeafHeight,
 		stateProviderConfig:      stateProviderConfig,
-<<<<<<< HEAD
-		proofEnhancer:            proofEnhancer,
-=======
 		inboxTracker:             inboxTracker,
 		inboxStreamer:            inboxStreamer,
 		inboxReader:              inboxReader,
->>>>>>> b3a1a700
+		proofEnhancer:            proofEnhancer,
 	}
 	return sp, nil
 }
