// Copyright 2023, Offchain Labs, Inc.
// For license information, see
// https://github.com/OffchainLabs/nitro/blob/master/LICENSE.md
package bold

import (
	"context"
	"errors"
	"fmt"
	"strings"
	"sync"

	"github.com/ethereum/go-ethereum/common"
	"github.com/ethereum/go-ethereum/core/rawdb"
	"github.com/ethereum/go-ethereum/crypto"
	"github.com/ethereum/go-ethereum/ethdb"
	"github.com/ethereum/go-ethereum/log"

	protocol "github.com/offchainlabs/bold/chain-abstraction"
	"github.com/offchainlabs/bold/containers/option"
	l2stateprovider "github.com/offchainlabs/bold/layer2-state-provider"
	"github.com/offchainlabs/bold/state-commitments/history"
	"github.com/offchainlabs/nitro/arbutil"
	"github.com/offchainlabs/nitro/execution"
	"github.com/offchainlabs/nitro/staker"
	challengecache "github.com/offchainlabs/nitro/staker/challenge-cache"
	"github.com/offchainlabs/nitro/validator"
	"github.com/offchainlabs/nitro/validator/server_arb"
)

var (
	_ l2stateprovider.ProofCollector          = (*BOLDStateProvider)(nil)
	_ l2stateprovider.L2MessageStateCollector = (*BOLDStateProvider)(nil)
	_ l2stateprovider.MachineHashCollector    = (*BOLDStateProvider)(nil)
	_ l2stateprovider.ExecutionProvider       = (*BOLDStateProvider)(nil)
)

type BOLDStateProvider struct {
	validator                *staker.BlockValidator
	statelessValidator       *staker.StatelessBlockValidator
	historyCache             challengecache.HistoryCommitmentCacher
	blockChallengeLeafHeight l2stateprovider.Height
	stateProviderConfig      *StateProviderConfig
	sync.RWMutex
}

func NewBOLDStateProvider(
	blockValidator *staker.BlockValidator,
	statelessValidator *staker.StatelessBlockValidator,
	blockChallengeLeafHeight l2stateprovider.Height,
	stateProviderConfig *StateProviderConfig,
	machineHashesCachePath string,
) (*BOLDStateProvider, error) {
	historyCache, err := challengecache.New(machineHashesCachePath)
	if err != nil {
		return nil, err
	}
	sp := &BOLDStateProvider{
		validator:                blockValidator,
		statelessValidator:       statelessValidator,
		historyCache:             historyCache,
		blockChallengeLeafHeight: blockChallengeLeafHeight,
		stateProviderConfig:      stateProviderConfig,
	}
	return sp, nil
}

// ExecutionStateAfterPreviousState Produces the L2 execution state for the next
// assertion. Returns the state at maxSeqInboxCount or blockChallengeLeafHeight
// after the previous state, whichever is earlier. If previousGlobalState is
// nil, defaults to returning the state at maxSeqInboxCount.
func (s *BOLDStateProvider) ExecutionStateAfterPreviousState(
	ctx context.Context,
	maxSeqInboxCount uint64,
	previousGlobalState protocol.GoGlobalState,
) (*protocol.ExecutionState, error) {
	if maxSeqInboxCount == 0 {
		return nil, errors.New("max inbox count cannot be zero")
	}
	batchIndex := maxSeqInboxCount
	maxNumberOfBlocks := uint64(s.blockChallengeLeafHeight)
	messageCount, err := s.statelessValidator.InboxTracker().GetBatchMessageCount(batchIndex - 1)
	if err != nil {
		if strings.Contains(err.Error(), "not found") {
			return nil, fmt.Errorf("%w: batch count %d", l2stateprovider.ErrChainCatchingUp, maxSeqInboxCount)
		}
		return nil, err
	}
	var previousMessageCount arbutil.MessageIndex
	if previousGlobalState.Batch > 0 {
		previousMessageCount, err = s.statelessValidator.InboxTracker().GetBatchMessageCount(previousGlobalState.Batch - 1)
		if err != nil {
			if strings.Contains(err.Error(), "not found") {
				return nil, fmt.Errorf("%w: batch count %d", l2stateprovider.ErrChainCatchingUp, maxSeqInboxCount)
			}
			return nil, err
		}
	}
	previousMessageCount += arbutil.MessageIndex(previousGlobalState.PosInBatch)
	messageDiffBetweenBatches := messageCount - previousMessageCount
	maxMessageCount := previousMessageCount + arbutil.MessageIndex(maxNumberOfBlocks)
	if messageDiffBetweenBatches > maxMessageCount {
		messageCount = maxMessageCount
		batchIndex, _, err = s.statelessValidator.InboxTracker().FindInboxBatchContainingMessage(messageCount)
		if err != nil {
			return nil, err
		}
	}
	globalState, err := s.findGlobalStateFromMessageCountAndBatch(messageCount, l2stateprovider.Batch(batchIndex))
	if err != nil {
		return nil, err
	}
	// If the state we are requested to produce is neither validated nor past
	// threshold, we return ErrChainCatchingUp as an error.
	stateValidatedAndMessageCountPastThreshold, err := s.isStateValidatedAndMessageCountPastThreshold(ctx, globalState, messageCount)
	if err != nil {
		return nil, err
	}
	if !stateValidatedAndMessageCountPastThreshold {
		return nil, fmt.Errorf("%w: batch count %d", l2stateprovider.ErrChainCatchingUp, maxSeqInboxCount)
	}

	executionState := &protocol.ExecutionState{
		GlobalState:   protocol.GoGlobalState(globalState),
		MachineStatus: protocol.MachineStatusFinished,
	}
	toBatch := executionState.GlobalState.Batch
	historyCommitStates, _, err := s.StatesInBatchRange(
		ctx,
		previousGlobalState,
		toBatch,
		l2stateprovider.Height(maxNumberOfBlocks),
	)
	if err != nil {
		return nil, err
	}
	historyCommit, err := history.NewCommitment(historyCommitStates, maxNumberOfBlocks+1)
	if err != nil {
		return nil, err
	}
	executionState.EndHistoryRoot = historyCommit.Merkle
	return executionState, nil
}

func (s *BOLDStateProvider) isStateValidatedAndMessageCountPastThreshold(
	ctx context.Context, gs validator.GoGlobalState, messageCount arbutil.MessageIndex,
) (bool, error) {
	if s.stateProviderConfig.CheckBatchFinality {
		finalizedMessageCount, err := s.statelessValidator.InboxReader().GetFinalizedMsgCount(ctx)
		if err != nil {
			return false, err
		}
		if messageCount > finalizedMessageCount {
			return false, nil
		}
	}
	if s.validator == nil {
		// If we do not have a validator, we cannot check if the state is validated.
		// So we assume it is validated and return true.
		return true, nil
	}
	lastValidatedGs, err := s.validator.ReadLastValidatedInfo()
	if err != nil {
		return false, err
	}
	if lastValidatedGs == nil {
		return false, l2stateprovider.ErrChainCatchingUp
	}
	stateValidated := gs.Batch < lastValidatedGs.GlobalState.Batch || (gs.Batch == lastValidatedGs.GlobalState.Batch && gs.PosInBatch <= lastValidatedGs.GlobalState.PosInBatch)
	return stateValidated, nil
}

func (s *BOLDStateProvider) StatesInBatchRange(
	ctx context.Context,
	fromState protocol.GoGlobalState,
	batchLimit uint64,
	toHeight l2stateprovider.Height,
) ([]common.Hash, []validator.GoGlobalState, error) {
	// Check the integrity of the arguments.
	if batchLimit < fromState.Batch || (batchLimit == fromState.Batch && fromState.PosInBatch > 0) {
		return nil, nil, fmt.Errorf("batch limit %v cannot be less than from batch %v", batchLimit, fromState.Batch)
	}
	// Compute the total desired hashes from this request.
	totalDesiredHashes := uint64(toHeight + 1)
	machineHashes := make([]common.Hash, 0)
	states := make([]validator.GoGlobalState, 0)

	var prevBatchMsgCount arbutil.MessageIndex
	var err error
	if fromState.Batch > 0 {
		prevBatchMsgCount, err = s.statelessValidator.InboxTracker().GetBatchMessageCount(uint64(fromState.Batch) - 1)
		if err != nil {
			return nil, nil, err
		}
	}

	batchNum := fromState.Batch
	currBatchMsgCount, err := s.statelessValidator.InboxTracker().GetBatchMessageCount(batchNum)
	if err != nil {
		return nil, nil, err
	}
	posInBatch := fromState.PosInBatch
	initialPos := prevBatchMsgCount + arbutil.MessageIndex(posInBatch)
	if initialPos >= currBatchMsgCount {
		return nil, nil, fmt.Errorf("initial position %v is past end of from batch %v message count %v", initialPos, batchNum, currBatchMsgCount)
	}
	for pos := initialPos; uint64(len(states)) < totalDesiredHashes; pos++ {
		if ctx.Err() != nil {
			return nil, nil, ctx.Err()
		}
		executionResult := &execution.MessageResult{}
		if pos > 0 {
			executionResult, err = s.statelessValidator.InboxStreamer().ResultAtMessageIndex(pos - 1)
			if err != nil {
				return nil, nil, err
			}
		}
		state := validator.GoGlobalState{
			BlockHash:  executionResult.BlockHash,
			SendRoot:   executionResult.SendRoot,
			Batch:      batchNum,
			PosInBatch: posInBatch,
		}
		states = append(states, state)
		machineHashes = append(machineHashes, machineHash(state))
		if batchNum >= batchLimit {
			break
		}
		// Check if the next message is in the next batch.
		if uint64(pos+1) == uint64(currBatchMsgCount) {
			posInBatch = 0
			batchNum++
			// Only get the next batch metadata if it'll be needed.
			// Otherwise, we might try to read too many batches, and hit an error that
			// the next batch isn't found.
			if uint64(len(states)) < totalDesiredHashes && batchNum < batchLimit {
				currBatchMsgCount, err = s.statelessValidator.InboxTracker().GetBatchMessageCount(batchNum)
				if err != nil {
					return nil, nil, err
				}
			}
		} else {
			posInBatch++
		}
	}
	return machineHashes, states, nil
}

func machineHash(gs validator.GoGlobalState) common.Hash {
	return crypto.Keccak256Hash([]byte("Machine finished:"), gs.Hash().Bytes())
}

func (s *BOLDStateProvider) findGlobalStateFromMessageCountAndBatch(count arbutil.MessageIndex, batchIndex l2stateprovider.Batch) (validator.GoGlobalState, error) {
	var prevBatchMsgCount arbutil.MessageIndex
	var err error
	if batchIndex > 0 {
		prevBatchMsgCount, err = s.statelessValidator.InboxTracker().GetBatchMessageCount(uint64(batchIndex) - 1)
		if err != nil {
			return validator.GoGlobalState{}, err
		}
		if prevBatchMsgCount > count {
			return validator.GoGlobalState{}, fmt.Errorf("bad batch %v provided for message count %v as previous batch ended at message count %v", batchIndex, count, prevBatchMsgCount)
		}
	}
	if count != prevBatchMsgCount {
		batchMsgCount, err := s.statelessValidator.InboxTracker().GetBatchMessageCount(uint64(batchIndex))
		if err != nil {
			return validator.GoGlobalState{}, err
		}
		if count > batchMsgCount {
			return validator.GoGlobalState{}, fmt.Errorf("message count %v is past end of batch %v message count %v", count, batchIndex, batchMsgCount)
		}
	}
	res := &execution.MessageResult{}
	if count > 0 {
		res, err = s.statelessValidator.InboxStreamer().ResultAtMessageIndex(count - 1)
		if err != nil {
			return validator.GoGlobalState{}, fmt.Errorf("%s: could not check if we have result at count %d: %w", s.stateProviderConfig.ValidatorName, count, err)
		}
	}
	return validator.GoGlobalState{
		BlockHash:  res.BlockHash,
		SendRoot:   res.SendRoot,
		Batch:      uint64(batchIndex),
		PosInBatch: uint64(count - prevBatchMsgCount),
	}, nil
}

// L2MessageStatesUpTo Computes a block history commitment from a start L2
// message to an end L2 message index and up to a required batch index. The
// hashes used for this commitment are the machine hashes at each message
// number.
func (s *BOLDStateProvider) L2MessageStatesUpTo(
	ctx context.Context,
	fromState protocol.GoGlobalState,
	batchLimit l2stateprovider.Batch,
	toHeight option.Option[l2stateprovider.Height],
) ([]common.Hash, error) {
	var to l2stateprovider.Height
	if !toHeight.IsNone() {
		to = toHeight.Unwrap()
	} else {
		to = s.blockChallengeLeafHeight
	}
	items, _, err := s.StatesInBatchRange(ctx, fromState, uint64(batchLimit), to)
	if err != nil {
		return nil, err
	}
	return items, nil
}

// CollectMachineHashes Collects a list of machine hashes at a message number
// based on some configuration parameters.
func (s *BOLDStateProvider) CollectMachineHashes(
	ctx context.Context, cfg *l2stateprovider.HashCollectorConfig,
) ([]common.Hash, error) {
	s.Lock()
	defer s.Unlock()
	batchLimit := cfg.AssertionMetadata.BatchLimit
	messageNum, err := s.messageNum(cfg.AssertionMetadata, cfg.BlockChallengeHeight)
	if err != nil {
		return nil, err
	}
	// Check if we have a virtual global state.
	vs, err := s.virtualState(messageNum, batchLimit)
	if err != nil {
		return nil, err
	}
	if vs.IsSome() {
		m := server_arb.NewFinishedMachine(vs.Unwrap())
		defer m.Destroy()
		return []common.Hash{m.Hash()}, nil
	}
	stepHeights := make([]uint64, len(cfg.StepHeights))
	for i, h := range cfg.StepHeights {
		stepHeights[i] = uint64(h)
	}
	messageResult, err := s.statelessValidator.InboxStreamer().ResultAtMessageIndex(messageNum)
	if err != nil {
		return nil, err
	}
	cacheKey := &challengecache.Key{
		RollupBlockHash: messageResult.BlockHash,
		WavmModuleRoot:  cfg.AssertionMetadata.WasmModuleRoot,
		MessageHeight:   uint64(messageNum),
		StepHeights:     stepHeights,
	}
	if s.historyCache != nil {
		cachedRoots, err := s.historyCache.Get(cacheKey, cfg.NumDesiredHashes)
		switch {
		case err == nil:
			log.Info(
				"In collect machine hashes",
				"cfg", fmt.Sprintf("%+v", cfg),
				"firstHash", fmt.Sprintf("%#x", cachedRoots[0]),
				"lastHash", fmt.Sprintf("%#x", cachedRoots[len(cachedRoots)-1]),
			)
			return cachedRoots, nil
		case !errors.Is(err, challengecache.ErrNotFoundInCache):
			return nil, err
		}
	}
	entry, err := s.statelessValidator.CreateReadyValidationEntry(ctx, messageNum)
	if err != nil {
		return nil, err
	}
	input, err := entry.ToInput([]ethdb.WasmTarget{rawdb.TargetWavm})
	if err != nil {
		return nil, err
	}
<<<<<<< HEAD
	wasmModRoot := cfg.AssertionMetadata.WasmModuleRoot
	execRun, err := s.statelessValidator.ExecutionSpawners()[0].CreateExecutionRun(wasmModRoot, input, true).Await(ctx)
	if err != nil {
		return nil, err
	}
	defer execRun.Close()
	ctxCheckAlive, cancelCheckAlive := ctxWithCheckAlive(ctx, execRun)
	defer cancelCheckAlive()
	stepLeaves := execRun.GetMachineHashesWithStepSize(uint64(cfg.MachineStartIndex), uint64(cfg.StepSize), cfg.NumDesiredHashes)
	result, err := stepLeaves.Await(ctxCheckAlive)
=======
	// TODO: Enable Redis streams.
	result, err := s.statelessValidator.BOLDExecutionSpawners()[0].GetMachineHashesWithStepSize(
		ctx,
		cfg.AssertionMetadata.WasmModuleRoot,
		input,
		uint64(cfg.MachineStartIndex),
		uint64(cfg.StepSize),
		cfg.NumDesiredHashes,
	)
>>>>>>> 5a1ba245
	if err != nil {
		return nil, err
	}
	log.Info(fmt.Sprintf("Finished gathering machine hashes for request %+v", cfg))
	// Do not save a history commitment of length 1 to the cache.
	if len(result) > 1 && s.historyCache != nil {
		if err := s.historyCache.Put(cacheKey, result); err != nil {
			if !errors.Is(err, challengecache.ErrFileAlreadyExists) {
				return nil, err
			}
		}
	}
	return result, nil
}

// messageNum returns the message number at which the BoLD protocol should
// process machine hashes based on the AssociatedAssertionMetadata and
// chalHeight.
func (s *BOLDStateProvider) messageNum(md *l2stateprovider.AssociatedAssertionMetadata, chalHeight l2stateprovider.Height) (arbutil.MessageIndex, error) {
	var prevBatchMsgCount arbutil.MessageIndex
	bNum := md.FromState.Batch
	posInBatch := md.FromState.PosInBatch
	if bNum > 0 {
		var err error
		prevBatchMsgCount, err = s.statelessValidator.InboxTracker().GetBatchMessageCount(uint64(bNum - 1))
		if err != nil {
			return 0, fmt.Errorf("could not get prevBatchMsgCount at %d: %w", bNum-1, err)
		}
	}
	return prevBatchMsgCount + arbutil.MessageIndex(posInBatch) + arbutil.MessageIndex(chalHeight), nil
}

// virtualState returns an optional global state.
//
// If messageNum is a virtual block or the last real block to which this
// validator's assertion committed, then this function retuns a global state
// representing that virtual block's finished machine. Otherwise, it returns
// an Option.None.
//
// This can happen in the BoLD protocol when the rival block-level challenge
// edge has committed to more blocks that this validator expected for the
// current batch. In that case, the chalHeight will be a block in the virtual
// padding of the history commitment of this validator.
//
// If there is an Option.Some() retrun value, it means that callers don't need
// to actually step through a machine to produce a series of hashes, because all
// of the hashes can just be "virtual" copies of a single machine in the
// FINISHED state's hash.
func (s *BOLDStateProvider) virtualState(msgNum arbutil.MessageIndex, limit l2stateprovider.Batch) (option.Option[validator.GoGlobalState], error) {
	gs := option.None[validator.GoGlobalState]()
	limitMsgCount, err := s.statelessValidator.InboxTracker().GetBatchMessageCount(uint64(limit) - 1)
	if err != nil {
		return gs, fmt.Errorf("could not get limitMsgCount at %d: %w", limit, err)
	}
	if msgNum >= limitMsgCount {
		result := &execution.MessageResult{}
		if limitMsgCount > 0 {
			result, err = s.statelessValidator.InboxStreamer().ResultAtMessageIndex(limitMsgCount - 1)
			if err != nil {
				return gs, fmt.Errorf("could not get global state at limitMsgCount %d: %w", limitMsgCount, err)
			}
		}
		gs = option.Some(validator.GoGlobalState{
			BlockHash:  result.BlockHash,
			SendRoot:   result.SendRoot,
			Batch:      uint64(limit),
			PosInBatch: 0,
		})
	}
	return gs, nil
}

// CollectProof collects a one-step proof at a message number and OpcodeIndex.
func (s *BOLDStateProvider) CollectProof(
	ctx context.Context,
	assertionMetadata *l2stateprovider.AssociatedAssertionMetadata,
	blockChallengeHeight l2stateprovider.Height,
	machineIndex l2stateprovider.OpcodeIndex,
) ([]byte, error) {
	messageNum, err := s.messageNum(assertionMetadata, blockChallengeHeight)
	if err != nil {
		return nil, err
	}
	// Check if we have a virtual global state.
	vs, err := s.virtualState(messageNum, assertionMetadata.BatchLimit)
	if err != nil {
		return nil, err
	}
	if vs.IsSome() {
		m := server_arb.NewFinishedMachine(vs.Unwrap())
		defer m.Destroy()
		log.Info(
			"Getting machine OSP from virtual state",
			"fromBatch", assertionMetadata.FromState.Batch,
			"fromPosInBatch", assertionMetadata.FromState.PosInBatch,
			"blockChallengeHeight", blockChallengeHeight,
			"messageNum", messageNum,
			"machineIndex", machineIndex,
		)
		return m.ProveNextStep(), nil
	}
	entry, err := s.statelessValidator.CreateReadyValidationEntry(ctx, messageNum)
	if err != nil {
		return nil, err
	}
	input, err := entry.ToInput([]ethdb.WasmTarget{rawdb.TargetWavm})
	if err != nil {
		return nil, err
	}
	log.Info(
		"Getting machine OSP",
		"fromBatch", assertionMetadata.FromState.Batch,
		"fromPosInBatch", assertionMetadata.FromState.PosInBatch,
		"blockChallengeHeight", blockChallengeHeight,
		"messageNum", messageNum,
		"machineIndex", machineIndex,
		"startState", fmt.Sprintf("%+v", input.StartState),
	)
	return s.statelessValidator.BOLDExecutionSpawners()[0].GetProofAt(
		ctx,
		assertionMetadata.WasmModuleRoot,
		input,
		uint64(machineIndex),
	)
}<|MERGE_RESOLUTION|>--- conflicted
+++ resolved
@@ -368,19 +368,6 @@
 	if err != nil {
 		return nil, err
 	}
-<<<<<<< HEAD
-	wasmModRoot := cfg.AssertionMetadata.WasmModuleRoot
-	execRun, err := s.statelessValidator.ExecutionSpawners()[0].CreateExecutionRun(wasmModRoot, input, true).Await(ctx)
-	if err != nil {
-		return nil, err
-	}
-	defer execRun.Close()
-	ctxCheckAlive, cancelCheckAlive := ctxWithCheckAlive(ctx, execRun)
-	defer cancelCheckAlive()
-	stepLeaves := execRun.GetMachineHashesWithStepSize(uint64(cfg.MachineStartIndex), uint64(cfg.StepSize), cfg.NumDesiredHashes)
-	result, err := stepLeaves.Await(ctxCheckAlive)
-=======
-	// TODO: Enable Redis streams.
 	result, err := s.statelessValidator.BOLDExecutionSpawners()[0].GetMachineHashesWithStepSize(
 		ctx,
 		cfg.AssertionMetadata.WasmModuleRoot,
@@ -389,7 +376,6 @@
 		uint64(cfg.StepSize),
 		cfg.NumDesiredHashes,
 	)
->>>>>>> 5a1ba245
 	if err != nil {
 		return nil, err
 	}
