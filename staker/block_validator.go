// Copyright 2021-2022, Offchain Labs, Inc.
// For license information, see https://github.com/nitro/blob/master/LICENSE

package staker

import (
	"context"
	"errors"
	"fmt"
	"runtime"
	"sync"
	"sync/atomic"
	"testing"
	"time"

	flag "github.com/spf13/pflag"

	espressoTypes "github.com/EspressoSystems/espresso-sequencer-go/types"
	"github.com/ethereum/go-ethereum/common"
	"github.com/ethereum/go-ethereum/ethdb"
	"github.com/ethereum/go-ethereum/log"
	"github.com/ethereum/go-ethereum/metrics"
	"github.com/ethereum/go-ethereum/rlp"
<<<<<<< HEAD
	"github.com/offchainlabs/nitro/arbos"
	"github.com/offchainlabs/nitro/arbos/arbostypes"
=======
	"github.com/offchainlabs/nitro/arbnode/resourcemanager"
>>>>>>> 4ad26937
	"github.com/offchainlabs/nitro/arbutil"
	"github.com/offchainlabs/nitro/util/containers"
	"github.com/offchainlabs/nitro/util/rpcclient"
	"github.com/offchainlabs/nitro/util/stopwaiter"
	"github.com/offchainlabs/nitro/validator"
)

var (
	validatorPendingValidationsGauge  = metrics.NewRegisteredGauge("arb/validator/validations/pending", nil)
	validatorValidValidationsCounter  = metrics.NewRegisteredCounter("arb/validator/validations/valid", nil)
	validatorFailedValidationsCounter = metrics.NewRegisteredCounter("arb/validator/validations/failed", nil)
	validatorMsgCountCurrentBatch     = metrics.NewRegisteredGauge("arb/validator/msg_count_current_batch", nil)
	validatorMsgCountValidatedGauge   = metrics.NewRegisteredGauge("arb/validator/msg_count_validated", nil)
)

type BlockValidator struct {
	stopwaiter.StopWaiter
	*StatelessBlockValidator

	reorgMutex sync.RWMutex

	chainCaughtUp bool

	// can only be accessed from creation thread or if holding reorg-write
	nextCreateBatch         []byte
	nextCreateBatchMsgCount arbutil.MessageIndex
	nextCreateBatchReread   bool
	nextCreateStartGS       validator.GoGlobalState
	nextCreatePrevDelayed   uint64

	// can only be accessed from from validation thread or if holding reorg-write
	lastValidGS     validator.GoGlobalState
	valLoopPos      arbutil.MessageIndex
	legacyValidInfo *legacyLastBlockValidatedDbInfo

	// only from logger thread
	lastValidInfoPrinted *GlobalStateValidatedInfo

	// can be read (atomic.Load) by anyone holding reorg-read
	// written (atomic.Set) by appropriate thread or (any way) holding reorg-write
	createdA    uint64
	recordSentA uint64
	validatedA  uint64
	validations containers.SyncMap[arbutil.MessageIndex, *validationStatus]

	config BlockValidatorConfigFetcher

	createNodesChan         chan struct{}
	sendRecordChan          chan struct{}
	progressValidationsChan chan struct{}

	// for testing only
	testingProgressMadeChan chan struct{}

	fatalErr chan<- error

	MemoryFreeLimitChecker resourcemanager.LimitChecker
}

type BlockValidatorConfig struct {
	Enable                   bool                          `koanf:"enable"`
	ValidationServer         rpcclient.ClientConfig        `koanf:"validation-server" reload:"hot"`
	ValidationPoll           time.Duration                 `koanf:"validation-poll" reload:"hot"`
	PrerecordedBlocks        uint64                        `koanf:"prerecorded-blocks" reload:"hot"`
	ForwardBlocks            uint64                        `koanf:"forward-blocks" reload:"hot"`
	CurrentModuleRoot        string                        `koanf:"current-module-root"`         // TODO(magic) requires reinitialization on hot reload
	PendingUpgradeModuleRoot string                        `koanf:"pending-upgrade-module-root"` // TODO(magic) requires StatelessBlockValidator recreation on hot reload
	FailureIsFatal           bool                          `koanf:"failure-is-fatal" reload:"hot"`
	Dangerous                BlockValidatorDangerousConfig `koanf:"dangerous"`
<<<<<<< HEAD
	// Espresso specific flags
	Espresso       bool   `koanf:"espresso"`
	HotShotAddress string `koanf:"hotshot-address"` //nolint
=======
	MemoryFreeLimit          string                        `koanf:"memory-free-limit" reload:"hot"`

	memoryFreeLimit int
>>>>>>> 4ad26937
}

func (c *BlockValidatorConfig) Validate() error {
	if c.MemoryFreeLimit == "default" {
		c.memoryFreeLimit = 1073741824 // 1GB
	} else if c.MemoryFreeLimit != "" {
		limit, err := resourcemanager.ParseMemLimit(c.MemoryFreeLimit)
		if err != nil {
			return fmt.Errorf("failed to parse block-validator config memory-free-limit string: %w", err)
		}
		c.memoryFreeLimit = limit
	}
	return c.ValidationServer.Validate()
}

type BlockValidatorDangerousConfig struct {
	ResetBlockValidation bool `koanf:"reset-block-validation"`
}

type BlockValidatorConfigFetcher func() *BlockValidatorConfig

func BlockValidatorConfigAddOptions(prefix string, f *flag.FlagSet) {
	f.Bool(prefix+".enable", DefaultBlockValidatorConfig.Enable, "enable block-by-block validation")
	rpcclient.RPCClientAddOptions(prefix+".validation-server", f, &DefaultBlockValidatorConfig.ValidationServer)
	f.Duration(prefix+".validation-poll", DefaultBlockValidatorConfig.ValidationPoll, "poll time to check validations")
	f.Uint64(prefix+".forward-blocks", DefaultBlockValidatorConfig.ForwardBlocks, "prepare entries for up to that many blocks ahead of validation (small footprint)")
	f.Uint64(prefix+".prerecorded-blocks", DefaultBlockValidatorConfig.PrerecordedBlocks, "record that many blocks ahead of validation (larger footprint)")
	f.String(prefix+".current-module-root", DefaultBlockValidatorConfig.CurrentModuleRoot, "current wasm module root ('current' read from chain, 'latest' from machines/latest dir, or provide hash)")
	f.String(prefix+".pending-upgrade-module-root", DefaultBlockValidatorConfig.PendingUpgradeModuleRoot, "pending upgrade wasm module root to additionally validate (hash, 'latest' or empty)")
	f.String(prefix+".hotshot-address", DefaultBlockValidatorConfig.HotShotAddress, "hotshot contract address that stores the commitments that must be validated against espresso sequencer batches")
	f.Bool(prefix+".failure-is-fatal", DefaultBlockValidatorConfig.FailureIsFatal, "failing a validation is treated as a fatal error")
	f.Bool(prefix+".espresso", DefaultBlockValidatorConfig.Espresso, "if true, hotshot header preimages will be added to validation entries to verify that transactions have been sequenced by espresso")
	BlockValidatorDangerousConfigAddOptions(prefix+".dangerous", f)
	f.String(prefix+".memory-free-limit", DefaultBlockValidatorConfig.MemoryFreeLimit, "minimum free-memory limit after reaching which the blockvalidator pauses validation. Enabled by default as 1GB, to disable provide empty string")
}

func BlockValidatorDangerousConfigAddOptions(prefix string, f *flag.FlagSet) {
	f.Bool(prefix+".reset-block-validation", DefaultBlockValidatorDangerousConfig.ResetBlockValidation, "resets block-by-block validation, starting again at genesis")
}

var DefaultBlockValidatorConfig = BlockValidatorConfig{
	Enable:                   false,
	ValidationServer:         rpcclient.DefaultClientConfig,
	ValidationPoll:           time.Second,
	ForwardBlocks:            1024,
	PrerecordedBlocks:        uint64(2 * runtime.NumCPU()),
	CurrentModuleRoot:        "current",
	PendingUpgradeModuleRoot: "latest",
	FailureIsFatal:           true,
	Dangerous:                DefaultBlockValidatorDangerousConfig,
	MemoryFreeLimit:          "default",
}

var TestBlockValidatorConfig = BlockValidatorConfig{
	Enable:                   false,
	ValidationServer:         rpcclient.TestClientConfig,
	ValidationPoll:           100 * time.Millisecond,
	ForwardBlocks:            128,
	PrerecordedBlocks:        uint64(2 * runtime.NumCPU()),
	CurrentModuleRoot:        "latest",
	PendingUpgradeModuleRoot: "latest",
	FailureIsFatal:           true,
	Dangerous:                DefaultBlockValidatorDangerousConfig,
	MemoryFreeLimit:          "default",
}

var DefaultBlockValidatorDangerousConfig = BlockValidatorDangerousConfig{
	ResetBlockValidation: false,
}

type valStatusField uint32

const (
	Created valStatusField = iota
	RecordSent
	RecordFailed
	Prepared
	SendingValidation
	ValidationSent
)

type validationStatus struct {
	Status uint32                    // atomic: value is one of validationStatus*
	Cancel func()                    // non-atomic: only read/written to with reorg mutex
	Entry  *validationEntry          // non-atomic: only read if Status >= validationStatusPrepared
	Runs   []validator.ValidationRun // if status >= ValidationSent
}

func (s *validationStatus) getStatus() valStatusField {
	uintStat := atomic.LoadUint32(&s.Status)
	return valStatusField(uintStat)
}

func (s *validationStatus) replaceStatus(old, new valStatusField) bool {
	return atomic.CompareAndSwapUint32(&s.Status, uint32(old), uint32(new))
}

func NewBlockValidator(
	statelessBlockValidator *StatelessBlockValidator,
	inbox InboxTrackerInterface,
	streamer TransactionStreamerInterface,
	config BlockValidatorConfigFetcher,
	fatalErr chan<- error,
) (*BlockValidator, error) {
	ret := &BlockValidator{
		StatelessBlockValidator: statelessBlockValidator,
		createNodesChan:         make(chan struct{}, 1),
		sendRecordChan:          make(chan struct{}, 1),
		progressValidationsChan: make(chan struct{}, 1),
		config:                  config,
		fatalErr:                fatalErr,
	}
	if !config().Dangerous.ResetBlockValidation {
		validated, err := ret.ReadLastValidatedInfo()
		if err != nil {
			return nil, err
		}
		if validated != nil {
			ret.lastValidGS = validated.GlobalState
		} else {
			legacyInfo, err := ret.legacyReadLastValidatedInfo()
			if err != nil {
				return nil, err
			}
			ret.legacyValidInfo = legacyInfo
		}
	}
	// genesis block is impossible to validate unless genesis state is empty
	if ret.lastValidGS.Batch == 0 && ret.legacyValidInfo == nil {
		genesis, err := streamer.ResultAtCount(1)
		if err != nil {
			return nil, err
		}
		ret.lastValidGS = validator.GoGlobalState{
			BlockHash:  genesis.BlockHash,
			SendRoot:   genesis.SendRoot,
			Batch:      1,
			PosInBatch: 0,
		}
	}
	streamer.SetBlockValidator(ret)
	inbox.SetBlockValidator(ret)
	if config().MemoryFreeLimit != "" {
		limtchecker, err := resourcemanager.NewCgroupsMemoryLimitCheckerIfSupported(config().memoryFreeLimit)
		if err != nil {
			if config().MemoryFreeLimit == "default" {
				log.Warn("Cgroups V1 or V2 is unsupported, memory-free-limit feature inside block-validator is disabled")
			} else {
				return nil, fmt.Errorf("failed to create MemoryFreeLimitChecker, Cgroups V1 or V2 is unsupported")
			}
		} else {
			ret.MemoryFreeLimitChecker = limtchecker
		}
	}
	return ret, nil
}

func atomicStorePos(addr *uint64, val arbutil.MessageIndex) {
	atomic.StoreUint64(addr, uint64(val))
}

func atomicLoadPos(addr *uint64) arbutil.MessageIndex {
	return arbutil.MessageIndex(atomic.LoadUint64(addr))
}

func (v *BlockValidator) created() arbutil.MessageIndex {
	return atomicLoadPos(&v.createdA)
}

func (v *BlockValidator) recordSent() arbutil.MessageIndex {
	return atomicLoadPos(&v.recordSentA)
}

func (v *BlockValidator) validated() arbutil.MessageIndex {
	return atomicLoadPos(&v.validatedA)
}

func (v *BlockValidator) Validated(t *testing.T) arbutil.MessageIndex {
	return v.validated()
}

func (v *BlockValidator) possiblyFatal(err error) {
	if v.Stopped() {
		return
	}
	if err == nil {
		return
	}
	log.Error("Error during validation", "err", err)
	if v.config().FailureIsFatal {
		select {
		case v.fatalErr <- err:
		default:
		}
	}
}

func nonBlockingTrigger(channel chan struct{}) {
	select {
	case channel <- struct{}{}:
	default:
	}
}

// called from NewBlockValidator, doesn't need to catch locks
func ReadLastValidatedInfo(db ethdb.Database) (*GlobalStateValidatedInfo, error) {
	exists, err := db.Has(lastGlobalStateValidatedInfoKey)
	if err != nil {
		return nil, err
	}
	var validated GlobalStateValidatedInfo
	if !exists {
		return nil, nil
	}
	gsBytes, err := db.Get(lastGlobalStateValidatedInfoKey)
	if err != nil {
		return nil, err
	}
	err = rlp.DecodeBytes(gsBytes, &validated)
	if err != nil {
		return nil, err
	}
	return &validated, nil
}

func (v *BlockValidator) ReadLastValidatedInfo() (*GlobalStateValidatedInfo, error) {
	return ReadLastValidatedInfo(v.db)
}

func (v *BlockValidator) legacyReadLastValidatedInfo() (*legacyLastBlockValidatedDbInfo, error) {
	exists, err := v.db.Has(legacyLastBlockValidatedInfoKey)
	if err != nil {
		return nil, err
	}
	var validated legacyLastBlockValidatedDbInfo
	if !exists {
		return nil, nil
	}
	gsBytes, err := v.db.Get(legacyLastBlockValidatedInfoKey)
	if err != nil {
		return nil, err
	}
	err = rlp.DecodeBytes(gsBytes, &validated)
	if err != nil {
		return nil, err
	}
	return &validated, nil
}

var ErrGlobalStateNotInChain = errors.New("globalstate not in chain")

// false if chain not caught up to globalstate
// error is ErrGlobalStateNotInChain if globalstate not in chain (and chain caught up)
func GlobalStateToMsgCount(tracker InboxTrackerInterface, streamer TransactionStreamerInterface, gs validator.GoGlobalState) (bool, arbutil.MessageIndex, error) {
	batchCount, err := tracker.GetBatchCount()
	if err != nil {
		return false, 0, err
	}
	requiredBatchCount := gs.Batch + 1
	if gs.PosInBatch == 0 {
		requiredBatchCount -= 1
	}
	if batchCount < requiredBatchCount {
		return false, 0, nil
	}
	var prevBatchMsgCount arbutil.MessageIndex
	if gs.Batch > 0 {
		prevBatchMsgCount, err = tracker.GetBatchMessageCount(gs.Batch - 1)
		if err != nil {
			return false, 0, err
		}
	}
	count := prevBatchMsgCount
	if gs.PosInBatch > 0 {
		curBatchMsgCount, err := tracker.GetBatchMessageCount(gs.Batch)
		if err != nil {
			return false, 0, fmt.Errorf("%w: getBatchMsgCount %d batchCount %d", err, gs.Batch, batchCount)
		}
		count += arbutil.MessageIndex(gs.PosInBatch)
		if curBatchMsgCount < count {
			return false, 0, fmt.Errorf("%w: batch %d posInBatch %d, maxPosInBatch %d", ErrGlobalStateNotInChain, gs.Batch, gs.PosInBatch, curBatchMsgCount-prevBatchMsgCount)
		}
	}
	processed, err := streamer.GetProcessedMessageCount()
	if err != nil {
		return false, 0, err
	}
	if processed < count {
		return false, 0, nil
	}
	res, err := streamer.ResultAtCount(count)
	if err != nil {
		return false, 0, err
	}
	if res.BlockHash != gs.BlockHash || res.SendRoot != gs.SendRoot {
		return false, 0, fmt.Errorf("%w: count %d hash %v expected %v, sendroot %v expected %v", ErrGlobalStateNotInChain, count, gs.BlockHash, res.BlockHash, gs.SendRoot, res.SendRoot)
	}
	return true, count, nil
}

func (v *BlockValidator) sendRecord(s *validationStatus) error {
	if !v.Started() {
		return nil
	}
	if !s.replaceStatus(Created, RecordSent) {
		return fmt.Errorf("failed status check for send record. Status: %v", s.getStatus())
	}
	v.LaunchThread(func(ctx context.Context) {
		err := v.ValidationEntryRecord(ctx, s.Entry)
		if ctx.Err() != nil {
			return
		}
		if err != nil {
			s.replaceStatus(RecordSent, RecordFailed) // after that - could be removed from validations map
			log.Error("Error while recording", "err", err, "status", s.getStatus())
			return
		}
		if !s.replaceStatus(RecordSent, Prepared) {
			log.Error("Fault trying to update validation with recording", "entry", s.Entry, "status", s.getStatus())
			return
		}
		nonBlockingTrigger(v.progressValidationsChan)
	})
	return nil
}

//nolint:gosec
func (v *BlockValidator) writeToFile(validationEntry *validationEntry, moduleRoot common.Hash) error {
	input, err := validationEntry.ToInput()
	if err != nil {
		return err
	}
	_, err = v.execSpawner.WriteToFile(input, validationEntry.End, moduleRoot).Await(v.GetContext())
	return err
}

func (v *BlockValidator) SetCurrentWasmModuleRoot(hash common.Hash) error {
	v.moduleMutex.Lock()
	defer v.moduleMutex.Unlock()

	if (hash == common.Hash{}) {
		return errors.New("trying to set zero as wasmModuleRoot")
	}
	if hash == v.currentWasmModuleRoot {
		return nil
	}
	if (v.currentWasmModuleRoot == common.Hash{}) {
		v.currentWasmModuleRoot = hash
		return nil
	}
	if v.pendingWasmModuleRoot == hash {
		log.Info("Block validator: detected progressing to pending machine", "hash", hash)
		v.currentWasmModuleRoot = hash
		return nil
	}
	if v.config().CurrentModuleRoot != "current" {
		return nil
	}
	return fmt.Errorf(
		"unexpected wasmModuleRoot! cannot validate! found %v , current %v, pending %v",
		hash, v.currentWasmModuleRoot, v.pendingWasmModuleRoot,
	)
}

func (v *BlockValidator) readBatch(ctx context.Context, batchNum uint64) (bool, []byte, arbutil.MessageIndex, error) {
	batchCount, err := v.inboxTracker.GetBatchCount()
	if err != nil {
		return false, nil, 0, err
	}
	if batchCount <= batchNum {
		return false, nil, 0, nil
	}
	batchMsgCount, err := v.inboxTracker.GetBatchMessageCount(batchNum)
	if err != nil {
		return false, nil, 0, err
	}
	batch, err := v.inboxReader.GetSequencerMessageBytes(ctx, batchNum)
	if err != nil {
		return false, nil, 0, err
	}
	return true, batch, batchMsgCount, nil
}

func (v *BlockValidator) createNextValidationEntry(ctx context.Context) (bool, error) {
	v.reorgMutex.RLock()
	defer v.reorgMutex.RUnlock()
	pos := v.created()
	if pos > v.validated()+arbutil.MessageIndex(v.config().ForwardBlocks) {
		log.Trace("create validation entry: nothing to do", "pos", pos, "validated", v.validated())
		return false, nil
	}
	streamerMsgCount, err := v.streamer.GetProcessedMessageCount()
	if err != nil {
		return false, err
	}
	if pos >= streamerMsgCount {
		log.Trace("create validation entry: nothing to do", "pos", pos, "streamerMsgCount", streamerMsgCount)
		return false, nil
	}
	msg, err := v.streamer.GetMessage(pos)
	if err != nil {
		return false, err
	}
	endRes, err := v.streamer.ResultAtCount(pos + 1)
	if err != nil {
		return false, err
	}
	if v.nextCreateStartGS.PosInBatch == 0 || v.nextCreateBatchReread {
		// new batch
		found, batch, count, err := v.readBatch(ctx, v.nextCreateStartGS.Batch)
		if !found {
			return false, err
		}
		v.nextCreateBatch = batch
		v.nextCreateBatchMsgCount = count
		validatorMsgCountCurrentBatch.Update(int64(count))
		v.nextCreateBatchReread = false
	}
	endGS := validator.GoGlobalState{
		BlockHash: endRes.BlockHash,
		SendRoot:  endRes.SendRoot,
	}
	if pos+1 < v.nextCreateBatchMsgCount {
		endGS.Batch = v.nextCreateStartGS.Batch
		endGS.PosInBatch = v.nextCreateStartGS.PosInBatch + 1
	} else if pos+1 == v.nextCreateBatchMsgCount {
		endGS.Batch = v.nextCreateStartGS.Batch + 1
		endGS.PosInBatch = 0
	} else {
		return false, fmt.Errorf("illegal batch msg count %d pos %d batch %d", v.nextCreateBatchMsgCount, pos, endGS.Batch)
	}
	var comm espressoTypes.Commitment
	if v.config().Espresso && msg.Message.Header.Kind == arbostypes.L1MessageType_L2Message {
		_, jst, err := arbos.ParseEspressoMsg(msg.Message)
		if err != nil {
			return false, err
		}
		// Check that Espresso block numbers increase consecutively. This ensures that the sequenced L2 chain does not skip an Espresso block.
		var prevEspressoMsg *arbostypes.L1IncomingMessage
		for i := pos - 1; i != 0; i-- {
			msg, err := v.streamer.GetMessage(i)
			if err != nil {
				return false, err
			}
			if msg.Message.Header.Kind == arbostypes.L1MessageType_L2Message {
				prevEspressoMsg = msg.Message
				break
			}
		}
		if prevEspressoMsg != nil {
			_, prevJst, err := arbos.ParseEspressoMsg(prevEspressoMsg)
			if err != nil {
				return false, err
			}
			if prevJst.Header.Height+1 != jst.Header.Height {
				return false, fmt.Errorf("l2 chain appears to have skipped an espresso block, last espresso block number: %d, current: %d", prevJst.Header.Height, jst.Header.Height)
			}
		}

		fetchedCommitment, err := v.hotShotReader.L1HotShotCommitmentFromHeight(jst.Header.Height)
		if err != nil {
			return false, err
		}
		if fetchedCommitment == nil {
			return false, fmt.Errorf("commitment not ready yet")
		}
		comm = *fetchedCommitment
	}
	entry, err := newValidationEntry(pos, v.nextCreateStartGS, endGS, msg, v.nextCreateBatch, v.nextCreatePrevDelayed, &comm)
	if err != nil {
		return false, err
	}
	status := &validationStatus{
		Status: uint32(Created),
		Entry:  entry,
	}
	v.validations.Store(pos, status)
	v.nextCreateStartGS = endGS
	v.nextCreatePrevDelayed = msg.DelayedMessagesRead
	atomicStorePos(&v.createdA, pos+1)
	log.Trace("create validation entry: created", "pos", pos)
	return true, nil
}

func (v *BlockValidator) iterativeValidationEntryCreator(ctx context.Context, ignored struct{}) time.Duration {
	moreWork, err := v.createNextValidationEntry(ctx)
	if err != nil {
		processed, processedErr := v.streamer.GetProcessedMessageCount()
		log.Error("error trying to create validation node", "err", err, "created", v.created()+1, "processed", processed, "processedErr", processedErr)
	}
	if moreWork {
		return 0
	}
	return v.config().ValidationPoll
}

func (v *BlockValidator) sendNextRecordRequests(ctx context.Context) (bool, error) {
	if v.MemoryFreeLimitChecker != nil {
		exceeded, err := v.MemoryFreeLimitChecker.IsLimitExceeded()
		if err != nil {
			log.Error("error checking if free-memory limit exceeded using MemoryFreeLimitChecker", "err", err)
		}
		if exceeded {
			return false, nil
		}
	}
	v.reorgMutex.RLock()
	pos := v.recordSent()
	created := v.created()
	validated := v.validated()
	v.reorgMutex.RUnlock()

	recordUntil := validated + arbutil.MessageIndex(v.config().PrerecordedBlocks) - 1
	if recordUntil > created-1 {
		recordUntil = created - 1
	}
	if recordUntil < pos {
		return false, nil
	}
	log.Trace("preparing to record", "pos", pos, "until", recordUntil)
	// prepare could take a long time so we do it without a lock
	err := v.recorder.PrepareForRecord(ctx, pos, recordUntil)
	if err != nil {
		return false, err
	}

	v.reorgMutex.RLock()
	defer v.reorgMutex.RUnlock()
	createdNew := v.created()
	recordSentNew := v.recordSent()
	if createdNew < created || recordSentNew < pos {
		// there was a relevant reorg - quit and restart
		return true, nil
	}
	for pos <= recordUntil {
		if v.MemoryFreeLimitChecker != nil {
			exceeded, err := v.MemoryFreeLimitChecker.IsLimitExceeded()
			if err != nil {
				log.Error("error checking if free-memory limit exceeded using MemoryFreeLimitChecker", "err", err)
			}
			if exceeded {
				return false, nil
			}
		}
		validationStatus, found := v.validations.Load(pos)
		if !found {
			return false, fmt.Errorf("not found entry for pos %d", pos)
		}
		currentStatus := validationStatus.getStatus()
		if currentStatus != Created {
			return false, fmt.Errorf("bad status trying to send recordings for pos %d status: %v", pos, currentStatus)
		}
		err := v.sendRecord(validationStatus)
		if err != nil {
			return false, err
		}
		pos += 1
		atomicStorePos(&v.recordSentA, pos)
		log.Trace("next record request: sent", "pos", pos)
	}

	return true, nil
}

func (v *BlockValidator) iterativeValidationEntryRecorder(ctx context.Context, ignored struct{}) time.Duration {
	moreWork, err := v.sendNextRecordRequests(ctx)
	if err != nil {
		log.Error("error trying to record for validation node", "err", err)
	}
	if moreWork {
		return 0
	}
	return v.config().ValidationPoll
}

func (v *BlockValidator) iterativeValidationPrint(ctx context.Context) time.Duration {
	validated, err := v.ReadLastValidatedInfo()
	if err != nil {
		log.Error("cannot read last validated data from database", "err", err)
		return time.Second * 30
	}
	if validated == nil {
		return time.Second
	}
	if v.lastValidInfoPrinted != nil {
		if v.lastValidInfoPrinted.GlobalState.BlockHash == validated.GlobalState.BlockHash {
			return time.Second
		}
	}
	var batchMsgs arbutil.MessageIndex
	var printedCount int64
	if validated.GlobalState.Batch > 0 {
		batchMsgs, err = v.inboxTracker.GetBatchMessageCount(validated.GlobalState.Batch - 1)
	}
	if err != nil {
		printedCount = -1
	} else {
		printedCount = int64(batchMsgs) + int64(validated.GlobalState.PosInBatch)
	}
	log.Info("validated execution", "messageCount", printedCount, "globalstate", validated.GlobalState, "WasmRoots", validated.WasmRoots)
	v.lastValidInfoPrinted = validated
	return time.Second
}

// return val:
// *MessageIndex - pointer to bad entry if there is one (requires reorg)
func (v *BlockValidator) advanceValidations(ctx context.Context) (*arbutil.MessageIndex, error) {
	v.reorgMutex.RLock()
	defer v.reorgMutex.RUnlock()

	wasmRoots := v.GetModuleRootsToValidate()
	room := 100 // even if there is more room then that it's fine
	for _, spawner := range v.validationSpawners {
		here := spawner.Room() / len(wasmRoots)
		if here <= 0 {
			room = 0
		}
		if here < room {
			room = here
		}
	}
	pos := v.validated() - 1 // to reverse the first +1 in the loop
validationsLoop:
	for {
		if ctx.Err() != nil {
			return nil, ctx.Err()
		}
		v.valLoopPos = pos + 1
		v.reorgMutex.RUnlock()
		v.reorgMutex.RLock()
		pos = v.valLoopPos
		if pos >= v.recordSent() {
			log.Trace("advanceValidations: nothing to validate", "pos", pos)
			return nil, nil
		}
		validationStatus, found := v.validations.Load(pos)
		if !found {
			return nil, fmt.Errorf("not found entry for pos %d", pos)
		}
		currentStatus := validationStatus.getStatus()
		if currentStatus == RecordFailed {
			// retry
			log.Warn("Recording for validation failed, retrying..", "pos", pos)
			return &pos, nil
		}
		if currentStatus == ValidationSent && pos == v.validated() {
			if validationStatus.Entry.Start != v.lastValidGS {
				log.Warn("Validation entry has wrong start state", "pos", pos, "start", validationStatus.Entry.Start, "expected", v.lastValidGS)
				validationStatus.Cancel()
				return &pos, nil
			}
			var wasmRoots []common.Hash
			for i, run := range validationStatus.Runs {
				if !run.Ready() {
					log.Trace("advanceValidations: validation not ready", "pos", pos, "run", i)
					continue validationsLoop
				}
				wasmRoots = append(wasmRoots, run.WasmModuleRoot())
				runEnd, err := run.Current()
				if err == nil && runEnd != validationStatus.Entry.End {
					err = fmt.Errorf("validation failed: expected %v got %v", validationStatus.Entry.End, runEnd)
					writeErr := v.writeToFile(validationStatus.Entry, run.WasmModuleRoot())
					if writeErr != nil {
						log.Warn("failed to write debug results file", "err", writeErr)
					}
				}
				if err != nil {
					validatorFailedValidationsCounter.Inc(1)
					v.possiblyFatal(err)
					return &pos, nil // if not fatal - retry
				}
				validatorValidValidationsCounter.Inc(1)
			}
			err := v.writeLastValidated(validationStatus.Entry.End, wasmRoots)
			if err != nil {
				log.Error("failed writing new validated to database", "pos", pos, "err", err)
			}
			go v.recorder.MarkValid(pos, v.lastValidGS.BlockHash)
			atomicStorePos(&v.validatedA, pos+1)
			v.validations.Delete(pos)
			nonBlockingTrigger(v.createNodesChan)
			nonBlockingTrigger(v.sendRecordChan)
			validatorMsgCountValidatedGauge.Update(int64(pos + 1))
			if v.testingProgressMadeChan != nil {
				nonBlockingTrigger(v.testingProgressMadeChan)
			}
			log.Trace("result validated", "count", v.validated(), "blockHash", v.lastValidGS.BlockHash)
			continue
		}
		if room == 0 {
			log.Trace("advanceValidations: no more room", "pos", pos)
			return nil, nil
		}
		if v.MemoryFreeLimitChecker != nil {
			exceeded, err := v.MemoryFreeLimitChecker.IsLimitExceeded()
			if err != nil {
				log.Error("error checking if free-memory limit exceeded using MemoryFreeLimitChecker", "err", err)
			}
			if exceeded {
				return nil, nil
			}
		}
		if currentStatus == Prepared {
			input, err := validationStatus.Entry.ToInput()
			if err != nil && ctx.Err() == nil {
				v.possiblyFatal(fmt.Errorf("%w: error preparing validation", err))
				continue
			}
			replaced := validationStatus.replaceStatus(Prepared, SendingValidation)
			if !replaced {
				v.possiblyFatal(errors.New("failed to set SendingValidation status"))
			}
			validatorPendingValidationsGauge.Inc(1)
			defer validatorPendingValidationsGauge.Dec(1)
			var runs []validator.ValidationRun
			for _, moduleRoot := range wasmRoots {
				for i, spawner := range v.validationSpawners {
					run := spawner.Launch(input, moduleRoot)
					log.Trace("advanceValidations: launched", "pos", validationStatus.Entry.Pos, "moduleRoot", moduleRoot, "spawner", i)
					runs = append(runs, run)
				}
			}
			validationCtx, cancel := context.WithCancel(ctx)
			validationStatus.Runs = runs
			validationStatus.Cancel = cancel
			v.LaunchUntrackedThread(func() {
				defer cancel()
				replaced = validationStatus.replaceStatus(SendingValidation, ValidationSent)
				if !replaced {
					v.possiblyFatal(errors.New("failed to set status to ValidationSent"))
				}

				// validationStatus might be removed from under us
				// trigger validation progress when done
				for _, run := range runs {
					_, err := run.Await(validationCtx)
					if err != nil {
						return
					}
				}
				nonBlockingTrigger(v.progressValidationsChan)
			})
			room--
		}
	}
}

func (v *BlockValidator) iterativeValidationProgress(ctx context.Context, ignored struct{}) time.Duration {
	reorg, err := v.advanceValidations(ctx)
	if err != nil {
		log.Error("error trying to record for validation node", "err", err)
	} else if reorg != nil {
		err := v.Reorg(ctx, *reorg)
		if err != nil {
			log.Error("error trying to reorg validation", "pos", *reorg-1, "err", err)
			v.possiblyFatal(err)
		}
	}
	return v.config().ValidationPoll
}

var ErrValidationCanceled = errors.New("validation of block cancelled")

func (v *BlockValidator) writeLastValidated(gs validator.GoGlobalState, wasmRoots []common.Hash) error {
	v.lastValidGS = gs
	info := GlobalStateValidatedInfo{
		GlobalState: gs,
		WasmRoots:   wasmRoots,
	}
	encoded, err := rlp.EncodeToBytes(info)
	if err != nil {
		return err
	}
	err = v.db.Put(lastGlobalStateValidatedInfoKey, encoded)
	if err != nil {
		return err
	}
	return nil
}

func (v *BlockValidator) validGSIsNew(globalState validator.GoGlobalState) bool {
	if v.legacyValidInfo != nil {
		if v.legacyValidInfo.AfterPosition.BatchNumber > globalState.Batch {
			return false
		}
		if v.legacyValidInfo.AfterPosition.BatchNumber == globalState.Batch && v.legacyValidInfo.AfterPosition.PosInBatch >= globalState.PosInBatch {
			return false
		}
		return true
	}
	if v.lastValidGS.Batch > globalState.Batch {
		return false
	}
	if v.lastValidGS.Batch == globalState.Batch && v.lastValidGS.PosInBatch >= globalState.PosInBatch {
		return false
	}
	return true
}

// this accepts globalstate even if not caught up
func (v *BlockValidator) InitAssumeValid(globalState validator.GoGlobalState) error {
	if v.Started() {
		return fmt.Errorf("cannot handle InitAssumeValid while running")
	}

	// don't do anything if we already validated past that
	if !v.validGSIsNew(globalState) {
		return nil
	}

	v.legacyValidInfo = nil

	err := v.writeLastValidated(globalState, nil)
	if err != nil {
		log.Error("failed writing new validated to database", "pos", v.lastValidGS, "err", err)
	}

	return nil
}

func (v *BlockValidator) UpdateLatestStaked(count arbutil.MessageIndex, globalState validator.GoGlobalState) {

	if count <= v.validated() {
		return
	}

	v.reorgMutex.Lock()
	defer v.reorgMutex.Unlock()

	if count <= v.validated() {
		return
	}

	if !v.chainCaughtUp {
		if !v.validGSIsNew(globalState) {
			return
		}
		v.legacyValidInfo = nil
		err := v.writeLastValidated(globalState, nil)
		if err != nil {
			log.Error("error writing last validated", "err", err)
		}
		return
	}

	countUint64 := uint64(count)
	msg, err := v.streamer.GetMessage(count - 1)
	if err != nil {
		log.Error("getMessage error", "err", err, "count", count)
		return
	}
	// delete no-longer relevant entries
	for iPos := v.validated(); iPos < count && iPos < v.created(); iPos++ {
		status, found := v.validations.Load(iPos)
		if found && status != nil && status.Cancel != nil {
			status.Cancel()
		}
		v.validations.Delete(iPos)
	}
	if v.created() < count {
		v.nextCreateStartGS = globalState
		v.nextCreatePrevDelayed = msg.DelayedMessagesRead
		v.nextCreateBatchReread = true
		v.createdA = countUint64
	}
	// under the reorg mutex we don't need atomic access
	if v.recordSentA < countUint64 {
		v.recordSentA = countUint64
	}
	v.validatedA = countUint64
	v.valLoopPos = count
	validatorMsgCountValidatedGauge.Update(int64(countUint64))
	err = v.writeLastValidated(globalState, nil) // we don't know which wasm roots were validated
	if err != nil {
		log.Error("failed writing valid state after reorg", "err", err)
	}
	nonBlockingTrigger(v.createNodesChan)
}

// Because batches and blocks are handled at separate layers in the node,
// and because block generation from messages is asynchronous,
// this call is different than Reorg, which is currently called later.
func (v *BlockValidator) ReorgToBatchCount(count uint64) {
	v.reorgMutex.Lock()
	defer v.reorgMutex.Unlock()
	if v.nextCreateStartGS.Batch >= count {
		v.nextCreateBatchReread = true
	}
}

func (v *BlockValidator) Reorg(ctx context.Context, count arbutil.MessageIndex) error {
	v.reorgMutex.Lock()
	defer v.reorgMutex.Unlock()
	if count <= 1 {
		return errors.New("cannot reorg out genesis")
	}
	if !v.chainCaughtUp {
		return nil
	}
	if v.created() < count {
		return nil
	}
	_, endPosition, err := v.GlobalStatePositionsAtCount(count)
	if err != nil {
		v.possiblyFatal(err)
		return err
	}
	res, err := v.streamer.ResultAtCount(count)
	if err != nil {
		v.possiblyFatal(err)
		return err
	}
	msg, err := v.streamer.GetMessage(count - 1)
	if err != nil {
		v.possiblyFatal(err)
		return err
	}
	for iPos := count; iPos < v.created(); iPos++ {
		status, found := v.validations.Load(iPos)
		if found && status != nil && status.Cancel != nil {
			status.Cancel()
		}
		v.validations.Delete(iPos)
	}
	v.nextCreateStartGS = buildGlobalState(*res, endPosition)
	v.nextCreatePrevDelayed = msg.DelayedMessagesRead
	v.nextCreateBatchReread = true
	countUint64 := uint64(count)
	v.createdA = countUint64
	// under the reorg mutex we don't need atomic access
	if v.recordSentA > countUint64 {
		v.recordSentA = countUint64
	}
	if v.validatedA > countUint64 {
		v.validatedA = countUint64
		validatorMsgCountValidatedGauge.Update(int64(countUint64))
		err := v.writeLastValidated(v.nextCreateStartGS, nil) // we don't know which wasm roots were validated
		if err != nil {
			log.Error("failed writing valid state after reorg", "err", err)
		}
	}
	nonBlockingTrigger(v.createNodesChan)
	return nil
}

// Initialize must be called after SetCurrentWasmModuleRoot sets the current one
func (v *BlockValidator) Initialize(ctx context.Context) error {
	config := v.config()
	currentModuleRoot := config.CurrentModuleRoot
	switch currentModuleRoot {
	case "latest":
		latest, err := v.execSpawner.LatestWasmModuleRoot().Await(ctx)
		if err != nil {
			return err
		}
		v.currentWasmModuleRoot = latest
	case "current":
		if (v.currentWasmModuleRoot == common.Hash{}) {
			return errors.New("wasmModuleRoot set to 'current' - but info not set from chain")
		}
	default:
		v.currentWasmModuleRoot = common.HexToHash(currentModuleRoot)
		if (v.currentWasmModuleRoot == common.Hash{}) {
			return errors.New("current-module-root config value illegal")
		}
	}
	log.Info("BlockValidator initialized", "current", v.currentWasmModuleRoot, "pending", v.pendingWasmModuleRoot)
	return nil
}

func (v *BlockValidator) checkLegacyValid() error {
	v.reorgMutex.Lock()
	defer v.reorgMutex.Unlock()
	if v.legacyValidInfo == nil {
		return nil
	}
	batchCount, err := v.inboxTracker.GetBatchCount()
	if err != nil {
		return err
	}
	requiredBatchCount := v.legacyValidInfo.AfterPosition.BatchNumber + 1
	if v.legacyValidInfo.AfterPosition.PosInBatch == 0 {
		requiredBatchCount -= 1
	}
	if batchCount < requiredBatchCount {
		log.Warn("legacy valid batch ahead of db", "current", batchCount, "required", requiredBatchCount)
		return nil
	}
	var msgCount arbutil.MessageIndex
	if v.legacyValidInfo.AfterPosition.BatchNumber > 0 {
		msgCount, err = v.inboxTracker.GetBatchMessageCount(v.legacyValidInfo.AfterPosition.BatchNumber - 1)
		if err != nil {
			return err
		}
	}
	msgCount += arbutil.MessageIndex(v.legacyValidInfo.AfterPosition.PosInBatch)
	processedCount, err := v.streamer.GetProcessedMessageCount()
	if err != nil {
		return err
	}
	if processedCount < msgCount {
		log.Warn("legacy valid message count ahead of db", "current", processedCount, "required", msgCount)
		return nil
	}
	result, err := v.streamer.ResultAtCount(msgCount)
	if err != nil {
		return err
	}
	if result.BlockHash != v.legacyValidInfo.BlockHash {
		log.Error("legacy validated blockHash does not fit chain", "info.BlockHash", v.legacyValidInfo.BlockHash, "chain", result.BlockHash, "count", msgCount)
		return fmt.Errorf("legacy validated blockHash does not fit chain")
	}
	validGS := validator.GoGlobalState{
		BlockHash:  result.BlockHash,
		SendRoot:   result.SendRoot,
		Batch:      v.legacyValidInfo.AfterPosition.BatchNumber,
		PosInBatch: v.legacyValidInfo.AfterPosition.PosInBatch,
	}
	err = v.writeLastValidated(validGS, nil)
	if err == nil {
		err = v.db.Delete(legacyLastBlockValidatedInfoKey)
		if err != nil {
			err = fmt.Errorf("deleting legacy: %w", err)
		}
	}
	if err != nil {
		log.Error("failed writing initial lastValid on upgrade from legacy", "new-info", v.lastValidGS, "err", err)
	} else {
		log.Info("updated last-valid from legacy", "lastValid", v.lastValidGS)
	}
	v.legacyValidInfo = nil
	return nil
}

// checks that the chain caught up to lastValidGS, used in startup
func (v *BlockValidator) checkValidatedGSCaughtUp() (bool, error) {
	v.reorgMutex.Lock()
	defer v.reorgMutex.Unlock()
	if v.chainCaughtUp {
		return true, nil
	}
	if v.legacyValidInfo != nil {
		return false, nil
	}
	if v.lastValidGS.Batch == 0 {
		return false, errors.New("lastValid not initialized. cannot validate genesis")
	}
	caughtUp, count, err := GlobalStateToMsgCount(v.inboxTracker, v.streamer, v.lastValidGS)
	if err != nil {
		return false, err
	}
	if !caughtUp {
		batchCount, err := v.inboxTracker.GetBatchCount()
		if err != nil {
			log.Error("failed reading batch count", "err", err)
			batchCount = 0
		}
		batchMsgCount, err := v.inboxTracker.GetBatchMessageCount(batchCount - 1)
		if err != nil {
			log.Error("failed reading batchMsgCount", "err", err)
			batchMsgCount = 0
		}
		processedMsgCount, err := v.streamer.GetProcessedMessageCount()
		if err != nil {
			log.Error("failed reading processedMsgCount", "err", err)
			processedMsgCount = 0
		}
		log.Info("validator catching up to last valid", "lastValid.Batch", v.lastValidGS.Batch, "lastValid.PosInBatch", v.lastValidGS.PosInBatch, "batchCount", batchCount, "batchMsgCount", batchMsgCount, "processedMsgCount", processedMsgCount)
		return false, nil
	}
	msg, err := v.streamer.GetMessage(count - 1)
	if err != nil {
		return false, err
	}
	v.nextCreateBatchReread = true
	v.nextCreateStartGS = v.lastValidGS
	v.nextCreatePrevDelayed = msg.DelayedMessagesRead
	atomicStorePos(&v.createdA, count)
	atomicStorePos(&v.recordSentA, count)
	atomicStorePos(&v.validatedA, count)
	validatorMsgCountValidatedGauge.Update(int64(count))
	v.chainCaughtUp = true
	return true, nil
}

func (v *BlockValidator) LaunchWorkthreadsWhenCaughtUp(ctx context.Context) {
	for {
		err := v.checkLegacyValid()
		if err != nil {
			log.Error("validator got error updating legacy validated info. Consider restarting with dangerous.reset-block-validation", "err", err)
		}
		caughtUp, err := v.checkValidatedGSCaughtUp()
		if err != nil {
			log.Error("validator got error waiting for chain to catch up. Consider restarting with dangerous.reset-block-validation", "err", err)
		}
		if caughtUp {
			break
		}
		select {
		case <-ctx.Done():
			return
		case <-time.After(v.config().ValidationPoll):
		}
	}
	err := stopwaiter.CallIterativelyWith[struct{}](&v.StopWaiterSafe, v.iterativeValidationEntryCreator, v.createNodesChan)
	if err != nil {
		v.possiblyFatal(err)
	}
	err = stopwaiter.CallIterativelyWith[struct{}](&v.StopWaiterSafe, v.iterativeValidationEntryRecorder, v.sendRecordChan)
	if err != nil {
		v.possiblyFatal(err)
	}
	err = stopwaiter.CallIterativelyWith[struct{}](&v.StopWaiterSafe, v.iterativeValidationProgress, v.progressValidationsChan)
	if err != nil {
		v.possiblyFatal(err)
	}
}

func (v *BlockValidator) Start(ctxIn context.Context) error {
	v.StopWaiter.Start(ctxIn, v)
	v.LaunchThread(v.LaunchWorkthreadsWhenCaughtUp)
	v.CallIteratively(v.iterativeValidationPrint)
	return nil
}

func (v *BlockValidator) StopAndWait() {
	v.StopWaiter.StopAndWait()
}

// WaitForPos can only be used from One thread
func (v *BlockValidator) WaitForPos(t *testing.T, ctx context.Context, pos arbutil.MessageIndex, timeout time.Duration) bool {
	triggerchan := make(chan struct{})
	v.testingProgressMadeChan = triggerchan
	timer := time.NewTimer(timeout)
	defer timer.Stop()
	lastLoop := false
	for {
		if v.validated() > pos {
			return true
		}
		if lastLoop {
			return false
		}
		select {
		case <-timer.C:
			lastLoop = true
		case <-triggerchan:
		case <-ctx.Done():
			lastLoop = true
		}
	}
}<|MERGE_RESOLUTION|>--- conflicted
+++ resolved
@@ -21,12 +21,9 @@
 	"github.com/ethereum/go-ethereum/log"
 	"github.com/ethereum/go-ethereum/metrics"
 	"github.com/ethereum/go-ethereum/rlp"
-<<<<<<< HEAD
+	"github.com/offchainlabs/nitro/arbnode/resourcemanager"
 	"github.com/offchainlabs/nitro/arbos"
 	"github.com/offchainlabs/nitro/arbos/arbostypes"
-=======
-	"github.com/offchainlabs/nitro/arbnode/resourcemanager"
->>>>>>> 4ad26937
 	"github.com/offchainlabs/nitro/arbutil"
 	"github.com/offchainlabs/nitro/util/containers"
 	"github.com/offchainlabs/nitro/util/rpcclient"
@@ -96,15 +93,13 @@
 	PendingUpgradeModuleRoot string                        `koanf:"pending-upgrade-module-root"` // TODO(magic) requires StatelessBlockValidator recreation on hot reload
 	FailureIsFatal           bool                          `koanf:"failure-is-fatal" reload:"hot"`
 	Dangerous                BlockValidatorDangerousConfig `koanf:"dangerous"`
-<<<<<<< HEAD
+	MemoryFreeLimit          string                        `koanf:"memory-free-limit" reload:"hot"`
+
+	memoryFreeLimit int
+
 	// Espresso specific flags
 	Espresso       bool   `koanf:"espresso"`
 	HotShotAddress string `koanf:"hotshot-address"` //nolint
-=======
-	MemoryFreeLimit          string                        `koanf:"memory-free-limit" reload:"hot"`
-
-	memoryFreeLimit int
->>>>>>> 4ad26937
 }
 
 func (c *BlockValidatorConfig) Validate() error {
