--- conflicted
+++ resolved
@@ -98,13 +98,7 @@
 
 	instance ValidatorInstance
 
-<<<<<<< HEAD
 	recordingPreparer execution.RecordingPreparer
-=======
-	// can only be accessed from validation thread or if holding reorg-write
-	lastValidGS     validator.GoGlobalState
-	legacyValidInfo *legacyLastBlockValidatedDbInfo
->>>>>>> 8c18c64a
 
 	// only from logger thread
 	lastValidInfoPrinted *GlobalStateValidatedInfo
