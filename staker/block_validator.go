// Copyright 2021-2022, Offchain Labs, Inc.
// For license information, see https://github.com/OffchainLabs/nitro/blob/master/LICENSE.md

package staker

import (
	"context"
	"encoding/json"
	"errors"
	"fmt"
	"net/url"
	"regexp"
	"sync"
	"sync/atomic"
	"testing"
	"time"

	"github.com/spf13/pflag"

	"github.com/ethereum/go-ethereum/common"
	"github.com/ethereum/go-ethereum/ethdb"
	"github.com/ethereum/go-ethereum/log"
	"github.com/ethereum/go-ethereum/metrics"
	"github.com/ethereum/go-ethereum/rlp"

	"github.com/offchainlabs/nitro/arbnode/resourcemanager"
	"github.com/offchainlabs/nitro/arbutil"
	"github.com/offchainlabs/nitro/execution"
	"github.com/offchainlabs/nitro/util"
	"github.com/offchainlabs/nitro/util/containers"
	"github.com/offchainlabs/nitro/util/rpcclient"
	"github.com/offchainlabs/nitro/util/stopwaiter"
	"github.com/offchainlabs/nitro/validator"
	"github.com/offchainlabs/nitro/validator/client/redis"
	"github.com/offchainlabs/nitro/validator/inputs"
	"github.com/offchainlabs/nitro/validator/retry_wrapper"
)

var (
	validatorPendingValidationsGauge         = metrics.NewRegisteredGauge("arb/validator/validations/pending", nil)
	validatorValidValidationsCounter         = metrics.NewRegisteredCounter("arb/validator/validations/valid", nil)
	validatorFailedValidationsCounter        = metrics.NewRegisteredCounter("arb/validator/validations/failed", nil)
	validatorProfileWaitToRecordHist         = metrics.NewRegisteredHistogram("arb/validator/profile/wait_to_record", nil, metrics.NewBoundedHistogramSample())
	validatorProfileRecordingHist            = metrics.NewRegisteredHistogram("arb/validator/profile/recording", nil, metrics.NewBoundedHistogramSample())
	validatorProfileWaitToLaunchHist         = metrics.NewRegisteredHistogram("arb/validator/profile/wait_to_launch", nil, metrics.NewBoundedHistogramSample())
	validatorProfileLaunchingHist            = metrics.NewRegisteredHistogram("arb/validator/profile/launching", nil, metrics.NewBoundedHistogramSample())
	validatorProfileRunningHist              = metrics.NewRegisteredHistogram("arb/validator/profile/running", nil, metrics.NewBoundedHistogramSample())
	validatorMsgCountCurrentBatch            = metrics.NewRegisteredGauge("arb/validator/msg_count_current_batch", nil)
	validatorMsgCountCreatedGauge            = metrics.NewRegisteredGauge("arb/validator/msg_count_created", nil)
	validatorMsgCountRecordSentGauge         = metrics.NewRegisteredGauge("arb/validator/msg_count_record_sent", nil)
	validatorMsgCountValidatedGauge          = metrics.NewRegisteredGauge("arb/validator/msg_count_validated", nil)
	validatorMsgCountLastValidationSentGauge = metrics.NewRegisteredGauge("arb/validator/msg_count_last_validation_sent", nil)
)

// WorkerThrottler tracks concurrent validation executions for a spawner
// Uses simple atomic counter - no retry logic, just increment/decrement
type WorkerThrottler struct {
	maxWorkers     int
	currentRunning atomic.Int64
}

// HasCapacity checks if there's available capacity
func (t *WorkerThrottler) HasCapacity() bool {
	return t.currentRunning.Load() < int64(t.maxWorkers)
}

func (t *WorkerThrottler) Acquire() {
	t.currentRunning.Add(1)
}

func (t *WorkerThrottler) Release() {
	t.currentRunning.Add(-1)
}

type ThrottledValidationSpawner struct {
	Spawner   validator.ValidationSpawner
	Throttler *WorkerThrottler
}

func NewThrottledValidationSpawner(spawner validator.ValidationSpawner) *ThrottledValidationSpawner {
	return &ThrottledValidationSpawner{
		Spawner:   spawner,
		Throttler: &WorkerThrottler{maxWorkers: spawner.Capacity()},
	}
}

type BlockValidator struct {
	stopwaiter.StopWaiter
	*StatelessBlockValidator

	reorgMutex sync.RWMutex

	chainCaughtUp bool

	// can only be accessed from creation thread or if holding reorg-write
	nextCreateBatch       *FullBatchInfo
	nextCreateBatchReread bool
	prevBatchCache        map[uint64][]byte

	nextCreateStartGS     validator.GoGlobalState
	nextCreatePrevDelayed uint64

	// can only be accessed from validation thread or if holding reorg-write
	lastValidGS     validator.GoGlobalState
	legacyValidInfo *legacyLastBlockValidatedDbInfo

	// only from logger thread
	lastValidInfoPrinted *GlobalStateValidatedInfo

	// can be read (atomic.Load) by anyone holding reorg-read
	// written (atomic.Set) by appropriate thread or (any way) holding reorg-write
	createdA            atomic.Uint64
	recordSentA         atomic.Uint64
	validatedA          atomic.Uint64
	lastValidationSentA atomic.Uint64
	validations         containers.SyncMap[arbutil.MessageIndex, *validationStatus]

	config BlockValidatorConfigFetcher

	createNodesChan         chan struct{}
	sendRecordChan          chan struct{}
	sendValidationsChan     chan struct{}
	progressValidationsChan chan struct{}

	chosenValidator map[common.Hash]*ThrottledValidationSpawner

	// wasmModuleRoot
	moduleMutex           sync.Mutex
	currentWasmModuleRoot common.Hash
	pendingWasmModuleRoot common.Hash

	// for testing only
	testingProgressMadeChan  chan struct{}
	testingProgressMadeMutex sync.Mutex

	// For troubleshooting failed validations
	validationInputsWriter *inputs.Writer

	fatalErr chan<- error

	MemoryFreeLimitChecker resourcemanager.LimitChecker
}

type BlockValidatorConfig struct {
	Enable                            bool                          `koanf:"enable"`
	RedisValidationClientConfig       redis.ValidationClientConfig  `koanf:"redis-validation-client-config"`
	ValidationServer                  rpcclient.ClientConfig        `koanf:"validation-server" reload:"hot"`
	ValidationServerConfigs           []rpcclient.ClientConfig      `koanf:"validation-server-configs"`
	ValidationPoll                    time.Duration                 `koanf:"validation-poll" reload:"hot"`
	PrerecordedBlocks                 uint64                        `koanf:"prerecorded-blocks" reload:"hot"`
	RecordingIterLimit                uint64                        `koanf:"recording-iter-limit"`
	ValidationSentLimit               uint64                        `koanf:"validation-sent-limit"`
	ForwardBlocks                     uint64                        `koanf:"forward-blocks" reload:"hot"`
	BatchCacheLimit                   uint32                        `koanf:"batch-cache-limit"`
	CurrentModuleRoot                 string                        `koanf:"current-module-root"`         // TODO(magic) requires reinitialization on hot reload
	PendingUpgradeModuleRoot          string                        `koanf:"pending-upgrade-module-root"` // TODO(magic) requires StatelessBlockValidator recreation on hot reload
	FailureIsFatal                    bool                          `koanf:"failure-is-fatal" reload:"hot"`
	Dangerous                         BlockValidatorDangerousConfig `koanf:"dangerous"`
	MemoryFreeLimit                   string                        `koanf:"memory-free-limit" reload:"hot"`
	ValidationServerConfigsList       string                        `koanf:"validation-server-configs-list"`
	ValidationSpawningAllowedAttempts uint64                        `koanf:"validation-spawning-allowed-attempts" reload:"hot"`
	// The directory to which the BlockValidator will write the
	// block_inputs_<id>.json files when WriteToFile() is called.
	BlockInputsFilePath string `koanf:"block-inputs-file-path"`

	memoryFreeLimit int
}

func (c *BlockValidatorConfig) Validate() error {
	if c.MemoryFreeLimit == "default" {
		c.memoryFreeLimit = 1073741824 // 1GB
	} else if c.MemoryFreeLimit != "" {
		limit, err := resourcemanager.ParseMemLimit(c.MemoryFreeLimit)
		if err != nil {
			return fmt.Errorf("failed to parse block-validator config memory-free-limit string: %w", err)
		}
		c.memoryFreeLimit = limit
	}
	if err := c.RedisValidationClientConfig.Validate(); err != nil {
		return fmt.Errorf("failed to validate redis validation client config: %w", err)
	}
	streamsEnabled := c.RedisValidationClientConfig.Enabled()
	if len(c.ValidationServerConfigs) == 0 {
		c.ValidationServerConfigs = []rpcclient.ClientConfig{c.ValidationServer}
		if c.ValidationServerConfigsList != "default" {
			var executionServersConfigs []rpcclient.ClientConfig
			if err := json.Unmarshal([]byte(c.ValidationServerConfigsList), &executionServersConfigs); err != nil && !streamsEnabled {
				return fmt.Errorf("failed to parse block-validator validation-server-configs-list string: %w", err)
			}
			c.ValidationServerConfigs = executionServersConfigs
		}
	}
	for i := range c.ValidationServerConfigs {
		if err := c.ValidationServerConfigs[i].Validate(); err != nil {
			return fmt.Errorf("failed to validate one of the block-validator validation-server-configs. url: %s, err: %w", c.ValidationServerConfigs[i].URL, err)
		}
		serverUrl := c.ValidationServerConfigs[i].URL
		if len(serverUrl) > 0 && serverUrl != "self" && serverUrl != "self-auth" {
			u, err := url.Parse(serverUrl)
			if err != nil {
				return fmt.Errorf("failed parsing validation server's url:%s err: %w", serverUrl, err)
			}
			if u.Scheme != "ws" && u.Scheme != "wss" {
				return fmt.Errorf("validation server's url scheme is unsupported, it should either be ws or wss, url:%s", serverUrl)
			}
		}
	}
	if c.Dangerous.Revalidation.EndBlock > 0 && c.Dangerous.Revalidation.EndBlock < c.Dangerous.Revalidation.StartBlock {
		return fmt.Errorf("revalidation end block %d is before start block %d", c.Dangerous.Revalidation.EndBlock, c.Dangerous.Revalidation.StartBlock)
	}
	return nil
}

type BlockValidatorDangerousConfig struct {
	ResetBlockValidation bool               `koanf:"reset-block-validation"`
	Revalidation         RevalidationConfig `koanf:"revalidation"`
}

type RevalidationConfig struct {
	StartBlock            uint64 `koanf:"start-block"`
	EndBlock              uint64 `koanf:"end-block"`
	QuitAfterRevalidation bool   `koanf:"quit-after-revalidation"`
}

type BlockValidatorConfigFetcher func() *BlockValidatorConfig

func BlockValidatorConfigAddOptions(prefix string, f *pflag.FlagSet) {
	f.Bool(prefix+".enable", DefaultBlockValidatorConfig.Enable, "enable block-by-block validation")
	rpcclient.RPCClientAddOptions(prefix+".validation-server", f, &DefaultBlockValidatorConfig.ValidationServer)
	redis.ValidationClientConfigAddOptions(prefix+".redis-validation-client-config", f)
	f.String(prefix+".validation-server-configs-list", DefaultBlockValidatorConfig.ValidationServerConfigsList, "array of execution rpc configs given as a json string. time duration should be supplied in number indicating nanoseconds")
	f.Duration(prefix+".validation-poll", DefaultBlockValidatorConfig.ValidationPoll, "poll time to check validations")
	f.Uint64(prefix+".forward-blocks", DefaultBlockValidatorConfig.ForwardBlocks, "prepare entries for up to that many blocks ahead of validation (stores batch-copy per block)")
	f.Uint64(prefix+".prerecorded-blocks", DefaultBlockValidatorConfig.PrerecordedBlocks, "record that many blocks ahead of validation (larger footprint)")
	f.Uint32(prefix+".batch-cache-limit", DefaultBlockValidatorConfig.BatchCacheLimit, "limit number of old batches to keep in block-validator")
	f.String(prefix+".current-module-root", DefaultBlockValidatorConfig.CurrentModuleRoot, "current wasm module root ('current' read from chain, 'latest' from machines/latest dir, or provide hash)")
	f.Uint64(prefix+".recording-iter-limit", DefaultBlockValidatorConfig.RecordingIterLimit, "limit on block recordings sent per iteration")
	f.Uint64(prefix+".validation-sent-limit", DefaultBlockValidatorConfig.ValidationSentLimit, "limit on block validations to keep in validation sent state")
	f.String(prefix+".pending-upgrade-module-root", DefaultBlockValidatorConfig.PendingUpgradeModuleRoot, "pending upgrade wasm module root to additionally validate (hash, 'latest' or empty)")
	f.Bool(prefix+".failure-is-fatal", DefaultBlockValidatorConfig.FailureIsFatal, "failing a validation is treated as a fatal error")
	BlockValidatorDangerousConfigAddOptions(prefix+".dangerous", f)
	f.String(prefix+".memory-free-limit", DefaultBlockValidatorConfig.MemoryFreeLimit, "minimum free-memory limit after reaching which the blockvalidator pauses validation. Enabled by default as 1GB, to disable provide empty string")
	f.String(prefix+".block-inputs-file-path", DefaultBlockValidatorConfig.BlockInputsFilePath, "directory to write block validation inputs files")
	f.Uint64(prefix+".validation-spawning-allowed-attempts", DefaultBlockValidatorConfig.ValidationSpawningAllowedAttempts, "number of attempts allowed when trying to spawn a validation before erroring out")
}

func BlockValidatorDangerousConfigAddOptions(prefix string, f *pflag.FlagSet) {
	f.Bool(prefix+".reset-block-validation", DefaultBlockValidatorDangerousConfig.ResetBlockValidation, "resets block-by-block validation, starting again at genesis")
	RevalidationConfigAddOptions(prefix+".revalidation", f)
}

func RevalidationConfigAddOptions(prefix string, f *pflag.FlagSet) {
	f.Uint64(prefix+".start-block", DefaultBlockValidatorDangerousConfig.Revalidation.StartBlock, "start revalidation from this block")
	f.Uint64(prefix+".end-block", DefaultBlockValidatorDangerousConfig.Revalidation.EndBlock, "end revalidation at this block")
	f.Bool(prefix+".quit-after-revalidation", DefaultBlockValidatorDangerousConfig.Revalidation.QuitAfterRevalidation, "exit node after revalidation is done")
}

var DefaultBlockValidatorConfig = BlockValidatorConfig{
	Enable:                            false,
	ValidationServerConfigsList:       "default",
	ValidationServer:                  rpcclient.DefaultClientConfig,
	RedisValidationClientConfig:       redis.DefaultValidationClientConfig,
	ValidationPoll:                    time.Second,
	ForwardBlocks:                     128,
	PrerecordedBlocks:                 uint64(2 * util.GoMaxProcs()),
	BatchCacheLimit:                   20,
	CurrentModuleRoot:                 "current",
	PendingUpgradeModuleRoot:          "latest",
	FailureIsFatal:                    true,
	Dangerous:                         DefaultBlockValidatorDangerousConfig,
	BlockInputsFilePath:               "./target/validation_inputs",
	MemoryFreeLimit:                   "default",
	RecordingIterLimit:                20,
	ValidationSentLimit:               1024,
	ValidationSpawningAllowedAttempts: 1,
}

var TestBlockValidatorConfig = BlockValidatorConfig{
	Enable:                            false,
	ValidationServer:                  rpcclient.TestClientConfig,
	ValidationServerConfigs:           []rpcclient.ClientConfig{rpcclient.TestClientConfig},
	RedisValidationClientConfig:       redis.TestValidationClientConfig,
	ValidationPoll:                    100 * time.Millisecond,
	ForwardBlocks:                     128,
	BatchCacheLimit:                   20,
	PrerecordedBlocks:                 uint64(2 * util.GoMaxProcs()),
	RecordingIterLimit:                20,
	ValidationSentLimit:               1024,
	CurrentModuleRoot:                 "latest",
	PendingUpgradeModuleRoot:          "latest",
	FailureIsFatal:                    true,
	Dangerous:                         DefaultBlockValidatorDangerousConfig,
	BlockInputsFilePath:               "./target/validation_inputs",
	MemoryFreeLimit:                   "default",
	ValidationSpawningAllowedAttempts: 1,
}

var DefaultBlockValidatorDangerousConfig = BlockValidatorDangerousConfig{
	ResetBlockValidation: false,
	Revalidation:         DefaultRevalidationConfig,
}

var DefaultRevalidationConfig = RevalidationConfig{
	StartBlock:            0,
	EndBlock:              0,
	QuitAfterRevalidation: false,
}

type valStatusField uint32

const (
	Created valStatusField = iota
	RecordSent
	RecordFailed
	Prepared
	SendingValidation
	ValidationDone
)

type validationStatus struct {
	Status    atomic.Uint32        // atomic: value is one of validationStatus*
	Cancel    func()               // non-atomic: only read/written to with reorg mutex
	Entry     *validationEntry     // non-atomic: only read if Status >= validationStatusPrepared
	DoneEntry *validationDoneEntry // non-atomic: only read if status == ValidationDone
	profileTS int64                // time-stamp for profiling
}

type validationDoneEntry struct {
	Success         bool
	Start           validator.GoGlobalState
	End             validator.GoGlobalState
	WasmModuleRoots []common.Hash
}

func (s *validationStatus) getStatus() valStatusField {
	uintStat := s.Status.Load()
	return valStatusField(uintStat)
}

func (s *validationStatus) replaceStatus(old, new valStatusField) bool {
	return s.Status.CompareAndSwap(uint32(old), uint32(new))
}

// gets how many milliseconds last step took, and starts measuring a new step
func (s *validationStatus) profileStep() int64 {
	start := s.profileTS
	s.profileTS = time.Now().UnixMilli()
	return s.profileTS - start
}

func NewBlockValidator(
	statelessBlockValidator *StatelessBlockValidator,
	inbox InboxTrackerInterface,
	streamer TransactionStreamerInterface,
	config BlockValidatorConfigFetcher,
	fatalErr chan<- error,
) (*BlockValidator, error) {
	ret := &BlockValidator{
		StatelessBlockValidator: statelessBlockValidator,
		createNodesChan:         make(chan struct{}, 1),
		sendRecordChan:          make(chan struct{}, 1),
		sendValidationsChan:     make(chan struct{}, 1),
		progressValidationsChan: make(chan struct{}, 1),
		config:                  config,
		fatalErr:                fatalErr,
		prevBatchCache:          make(map[uint64][]byte),
	}
	valInputsWriter, err := inputs.NewWriter(
		inputs.WithBaseDir(ret.stack.InstanceDir()),
		inputs.WithSlug("BlockValidator"))
	if err != nil {
		return nil, err
	}
	ret.validationInputsWriter = valInputsWriter
	if !config().Dangerous.ResetBlockValidation {
		validated, err := ret.ReadLastValidatedInfo()
		if err != nil {
			return nil, err
		}
		if validated != nil {
			ret.lastValidGS = validated.GlobalState
		} else {
			legacyInfo, err := ret.legacyReadLastValidatedInfo()
			if err != nil {
				return nil, err
			}
			ret.legacyValidInfo = legacyInfo
		}
	}
	// genesis block is impossible to validate unless genesis state is empty
	if ret.lastValidGS.Batch == 0 && ret.legacyValidInfo == nil {
		genesis, err := streamer.ResultAtMessageIndex(0)
		if err != nil {
			return nil, err
		}
		ret.lastValidGS = validator.GoGlobalState{
			BlockHash:  genesis.BlockHash,
			SendRoot:   genesis.SendRoot,
			Batch:      1,
			PosInBatch: 0,
		}
	}
	if config().Dangerous.Revalidation.StartBlock > 0 {
		startBlock := config().Dangerous.Revalidation.StartBlock
		messageCount, err := inbox.GetBatchMessageCount(startBlock - 1)
		if err != nil {
			return nil, err
		}
		res := &execution.MessageResult{}
		if messageCount > 0 {
			res, err = streamer.ResultAtMessageIndex(messageCount - 1)
			if err != nil {
				return nil, err
			}
		}
		_, endPos, err := statelessBlockValidator.GlobalStatePositionsAtCount(messageCount)
		if err != nil {
			return nil, err
		}
		gs := BuildGlobalState(*res, endPos)
		err = ret.writeLastValidated(gs, nil)
		if err != nil {
			return nil, err
		}
	}
	streamer.SetBlockValidator(ret)
	inbox.SetBlockValidator(ret)
	if config().MemoryFreeLimit != "" {
		limitchecker, err := resourcemanager.NewCgroupsMemoryLimitCheckerIfSupported(config().memoryFreeLimit)
		if err != nil {
			if config().MemoryFreeLimit == "default" {
				log.Warn("Cgroups V1 or V2 is unsupported, memory-free-limit feature inside block-validator is disabled")
			} else {
				return nil, fmt.Errorf("failed to create MemoryFreeLimitChecker, Cgroups V1 or V2 is unsupported")
			}
		} else {
			ret.MemoryFreeLimitChecker = limitchecker
		}
	}
	return ret, nil
}

func atomicStorePos(addr *atomic.Uint64, val arbutil.MessageIndex, metr *metrics.Gauge) {
	addr.Store(uint64(val))
	// #nosec G115
	metr.Update(int64(val))
}

func atomicLoadPos(addr *atomic.Uint64) arbutil.MessageIndex {
	return arbutil.MessageIndex(addr.Load())
}

func (v *BlockValidator) created() arbutil.MessageIndex {
	return atomicLoadPos(&v.createdA)
}

func (v *BlockValidator) recordSent() arbutil.MessageIndex {
	return atomicLoadPos(&v.recordSentA)
}

func (v *BlockValidator) validated() arbutil.MessageIndex {
	return atomicLoadPos(&v.validatedA)
}

func (v *BlockValidator) lastValidationSent() arbutil.MessageIndex {
	return atomicLoadPos(&v.lastValidationSentA)
}

func (v *BlockValidator) Validated(t *testing.T) arbutil.MessageIndex {
	return v.validated()
}

func (v *BlockValidator) possiblyFatal(err error) {
	if v.Stopped() {
		return
	}
	if err == nil {
		return
	}
	log.Error("Error during validation", "err", err)
	if v.config().FailureIsFatal {
		select {
		case v.fatalErr <- err:
		default:
		}
	}
}

func nonBlockingTrigger(channel chan struct{}) {
	select {
	case channel <- struct{}{}:
	default:
	}
}

func (v *BlockValidator) GetModuleRootsToValidate() []common.Hash {
	v.moduleMutex.Lock()
	defer v.moduleMutex.Unlock()

	validatingModuleRoots := []common.Hash{v.currentWasmModuleRoot}
	if v.currentWasmModuleRoot != v.pendingWasmModuleRoot && v.pendingWasmModuleRoot != (common.Hash{}) {
		validatingModuleRoots = append(validatingModuleRoots, v.pendingWasmModuleRoot)
	}
	return validatingModuleRoots
}

// called from NewBlockValidator, doesn't need to catch locks
func ReadLastValidatedInfo(db ethdb.Database) (*GlobalStateValidatedInfo, error) {
	exists, err := db.Has(lastGlobalStateValidatedInfoKey)
	if err != nil {
		return nil, err
	}
	var validated GlobalStateValidatedInfo
	if !exists {
		return nil, nil
	}
	gsBytes, err := db.Get(lastGlobalStateValidatedInfoKey)
	if err != nil {
		return nil, err
	}
	err = rlp.DecodeBytes(gsBytes, &validated)
	if err != nil {
		return nil, err
	}
	return &validated, nil
}

func (v *BlockValidator) ReadLastValidatedInfo() (*GlobalStateValidatedInfo, error) {
	return ReadLastValidatedInfo(v.db)
}

func (v *BlockValidator) legacyReadLastValidatedInfo() (*legacyLastBlockValidatedDbInfo, error) {
	exists, err := v.db.Has(legacyLastBlockValidatedInfoKey)
	if err != nil {
		return nil, err
	}
	var validated legacyLastBlockValidatedDbInfo
	if !exists {
		return nil, nil
	}
	gsBytes, err := v.db.Get(legacyLastBlockValidatedInfoKey)
	if err != nil {
		return nil, err
	}
	err = rlp.DecodeBytes(gsBytes, &validated)
	if err != nil {
		return nil, err
	}
	return &validated, nil
}

var ErrGlobalStateNotInChain = errors.New("globalstate not in chain")

// false if chain not caught up to globalstate
// error is ErrGlobalStateNotInChain if globalstate not in chain (and chain caught up)
func GlobalStateToMsgCount(tracker InboxTrackerInterface, streamer TransactionStreamerInterface, gs validator.GoGlobalState) (bool, arbutil.MessageIndex, error) {
	batchCount, err := tracker.GetBatchCount()
	if err != nil {
		return false, 0, err
	}
	requiredBatchCount := gs.Batch + 1
	if gs.PosInBatch == 0 {
		requiredBatchCount -= 1
	}
	if batchCount < requiredBatchCount {
		return false, 0, nil
	}
	var prevBatchMsgCount arbutil.MessageIndex
	if gs.Batch > 0 {
		prevBatchMsgCount, err = tracker.GetBatchMessageCount(gs.Batch - 1)
		if err != nil {
			return false, 0, err
		}
	}
	count := prevBatchMsgCount
	if gs.PosInBatch > 0 {
		curBatchMsgCount, err := tracker.GetBatchMessageCount(gs.Batch)
		if err != nil {
			return false, 0, fmt.Errorf("%w: getBatchMsgCount %d batchCount %d", err, gs.Batch, batchCount)
		}
		count += arbutil.MessageIndex(gs.PosInBatch)
		if curBatchMsgCount < count {
			return false, 0, fmt.Errorf("%w: batch %d posInBatch %d, maxPosInBatch %d", ErrGlobalStateNotInChain, gs.Batch, gs.PosInBatch, curBatchMsgCount-prevBatchMsgCount)
		}
	}
	processed, err := streamer.GetProcessedMessageCount()
	if err != nil {
		return false, 0, err
	}
	if processed < count {
		return false, 0, nil
	}
	res := &execution.MessageResult{}
	if count > 0 {
		res, err = streamer.ResultAtMessageIndex(count - 1)
		if err != nil {
			return false, 0, err
		}
	}
	if res.BlockHash != gs.BlockHash || res.SendRoot != gs.SendRoot {
		return false, 0, fmt.Errorf("%w: count %d hash %v expected %v, sendroot %v expected %v", ErrGlobalStateNotInChain, count, gs.BlockHash, res.BlockHash, gs.SendRoot, res.SendRoot)
	}
	return true, count, nil
}

func (v *BlockValidator) sendRecord(s *validationStatus) error {
	if !v.Started() {
		return nil
	}
	if !s.replaceStatus(Created, RecordSent) {
		return fmt.Errorf("failed status check for send record. Status: %v", s.getStatus())
	}

	validatorProfileWaitToRecordHist.Update(s.profileStep())
	v.LaunchThread(func(ctx context.Context) {
		err := v.ValidationEntryRecord(ctx, s.Entry)
		if ctx.Err() != nil {
			return
		}
		if err != nil {
			s.replaceStatus(RecordSent, RecordFailed) // after that - could be removed from validations map
			log.Error("Error while recording", "err", err, "status", s.getStatus())
			return
		}
		validatorProfileRecordingHist.Update(s.profileStep())
		if !s.replaceStatus(RecordSent, Prepared) {
			log.Error("Fault trying to update validation with recording", "entry", s.Entry, "status", s.getStatus())
			return
		}
		nonBlockingTrigger(v.sendValidationsChan)
	})
	return nil
}

func (v *BlockValidator) SetCurrentWasmModuleRoot(hash common.Hash) error {
	v.moduleMutex.Lock()
	defer v.moduleMutex.Unlock()

	if (hash == common.Hash{}) {
		return errors.New("trying to set zero as wasmModuleRoot")
	}
	if hash == v.currentWasmModuleRoot {
		return nil
	}
	if (v.currentWasmModuleRoot == common.Hash{}) {
		v.currentWasmModuleRoot = hash
		return nil
	}
	if v.pendingWasmModuleRoot == hash {
		log.Info("Block validator: detected progressing to pending machine", "hash", hash)
		v.currentWasmModuleRoot = hash
		return nil
	}
	if v.config().CurrentModuleRoot != "current" {
		return nil
	}
	return fmt.Errorf(
		"unexpected wasmModuleRoot! cannot validate! found %v, current %v, pending %v",
		hash, v.currentWasmModuleRoot, v.pendingWasmModuleRoot,
	)
}

func (v *BlockValidator) createNextValidationEntry(ctx context.Context) (bool, error) {
	v.reorgMutex.RLock()
	defer v.reorgMutex.RUnlock()
	pos := v.created()
	if pos > v.recordSent()+arbutil.MessageIndex(v.config().ForwardBlocks) {
		log.Trace("create validation entry: nothing to do", "pos", pos, "validated", v.validated())
		return false, nil
	}
	streamerMsgCount, err := v.streamer.GetProcessedMessageCount()
	if err != nil {
		return false, err
	}
	if pos >= streamerMsgCount {
		log.Trace("create validation entry: nothing to do", "pos", pos, "streamerMsgCount", streamerMsgCount)
		return false, nil
	}
	msg, err := v.streamer.GetMessage(pos)
	if err != nil {
		return false, err
	}
	endRes, err := v.streamer.ResultAtMessageIndex(pos)
	if err != nil {
		return false, err
	}
	if v.nextCreateStartGS.PosInBatch == 0 || v.nextCreateBatchReread {
		// new batch
		found, fullBatchInfo, err := v.readFullBatch(ctx, v.nextCreateStartGS.Batch)
		if !found {
			return false, err
		}
		if v.nextCreateBatch != nil {
			v.prevBatchCache[v.nextCreateBatch.Number] = v.nextCreateBatch.PostedData
		}
		v.nextCreateBatch = fullBatchInfo
		// #nosec G115
		validatorMsgCountCurrentBatch.Update(int64(fullBatchInfo.MsgCount))
		batchCacheLimit := v.config().BatchCacheLimit
		if len(v.prevBatchCache) > int(batchCacheLimit) {
			for num := range v.prevBatchCache {
				if num+uint64(batchCacheLimit) < v.nextCreateStartGS.Batch {
					delete(v.prevBatchCache, num)
				}
			}
		}
		v.nextCreateBatchReread = false
	}
	endGS := validator.GoGlobalState{
		BlockHash: endRes.BlockHash,
		SendRoot:  endRes.SendRoot,
	}
	if pos+1 < v.nextCreateBatch.MsgCount {
		endGS.Batch = v.nextCreateStartGS.Batch
		endGS.PosInBatch = v.nextCreateStartGS.PosInBatch + 1
	} else if pos+1 == v.nextCreateBatch.MsgCount {
		endGS.Batch = v.nextCreateStartGS.Batch + 1
		endGS.PosInBatch = 0
	} else {
		return false, fmt.Errorf("illegal batch msg count %d pos %d batch %d", v.nextCreateBatch.MsgCount, pos, endGS.Batch)
	}
	chainConfig := v.streamer.ChainConfig()
	prevBatchNums, err := msg.Message.PastBatchesRequired()
	if err != nil {
		return false, err
	}
	prevBatches := make([]validator.BatchInfo, 0, len(prevBatchNums))
	// prevBatchNums are only used for batch reports, each is only used once
	for _, batchNum := range prevBatchNums {
		data, found := v.prevBatchCache[batchNum]
		if found {
			delete(v.prevBatchCache, batchNum)
		} else {
			data, err = v.readPostedBatch(ctx, batchNum)
			if err != nil {
				return false, err
			}
		}
		prevBatches = append(prevBatches, validator.BatchInfo{
			Number: batchNum,
			Data:   data,
		})
	}
	entry, err := newValidationEntry(
		pos, v.nextCreateStartGS, endGS, msg, v.nextCreateBatch, prevBatches, v.nextCreatePrevDelayed, chainConfig,
	)
	if err != nil {
		return false, err
	}
	status := &validationStatus{
		Entry:     entry,
		profileTS: time.Now().UnixMilli(),
	}
	status.Status.Store(uint32(Created))
	v.validations.Store(pos, status)
	v.nextCreateStartGS = endGS
	v.nextCreatePrevDelayed = msg.DelayedMessagesRead
	atomicStorePos(&v.createdA, pos+1, validatorMsgCountCreatedGauge)
	log.Trace("create validation entry: created", "pos", pos)
	return true, nil
}

func (v *BlockValidator) iterativeValidationEntryCreator(ctx context.Context, ignored struct{}) time.Duration {
	moreWork, err := v.createNextValidationEntry(ctx)
	if err != nil {
		processed, processedErr := v.streamer.GetProcessedMessageCount()
		log.Error("error trying to create validation node", "err", err, "created", v.created()+1, "processed", processed, "processedErr", processedErr)
	}
	if moreWork {
		return 0
	}
	return v.config().ValidationPoll
}

func (v *BlockValidator) isMemoryLimitExceeded() bool {
	if v.MemoryFreeLimitChecker == nil {
		return false
	}
	exceeded, err := v.MemoryFreeLimitChecker.IsLimitExceeded()
	if err != nil {
		log.Error("error checking if free-memory limit exceeded using MemoryFreeLimitChecker", "err", err)
	}
	return exceeded
}

func (v *BlockValidator) sendNextRecordRequests(ctx context.Context) (bool, error) {
	if v.isMemoryLimitExceeded() {
		log.Error("sendNextRecordRequests: aborting due to running low on memory")
		return false, nil
	}
	v.reorgMutex.RLock()
	pos := v.recordSent()
	created := v.created()
	validationSent := v.lastValidationSent()
	v.reorgMutex.RUnlock()

	recordUntil := validationSent + arbutil.MessageIndex(v.config().PrerecordedBlocks) - 1
	if recordUntil > created-1 {
		recordUntil = created - 1
	}
	if recordUntil < pos {
		return false, nil
	}
	recordUntilLimit := pos + arbutil.MessageIndex(v.config().RecordingIterLimit)
	if recordUntil > recordUntilLimit {
		recordUntil = recordUntilLimit
	}
	log.Trace("preparing to record", "pos", pos, "until", recordUntil)
	// prepare could take a long time so we do it without a lock
	err := v.recorder.PrepareForRecord(ctx, pos, recordUntil)
	if err != nil {
		return false, err
	}

	v.reorgMutex.RLock()
	defer v.reorgMutex.RUnlock()
	createdNew := v.created()
	recordSentNew := v.recordSent()
	if createdNew < created || recordSentNew < pos {
		// there was a relevant reorg - quit and restart
		return true, nil
	}
	for pos <= recordUntil {
		if v.isMemoryLimitExceeded() {
			log.Error("sendNextRecordRequests: aborting due to running low on memory")
			return false, nil
		}
		validationStatus, found := v.validations.Load(pos)
		if !found {
			return false, fmt.Errorf("not found entry for pos %d", pos)
		}
		currentStatus := validationStatus.getStatus()
		if currentStatus != Created {
			return false, fmt.Errorf("bad status trying to send recordings for pos %d status: %v", pos, currentStatus)
		}
		err := v.sendRecord(validationStatus)
		if err != nil {
			return false, err
		}
		pos += 1
		atomicStorePos(&v.recordSentA, pos, validatorMsgCountRecordSentGauge)
		log.Trace("next record request: sent", "pos", pos)
	}

	return true, nil
}

func (v *BlockValidator) iterativeValidationEntryRecorder(ctx context.Context, ignored struct{}) time.Duration {
	moreWork, err := v.sendNextRecordRequests(ctx)
	if err != nil {
		log.Error("error trying to record for validation node", "err", err)
	}
	if moreWork {
		return 0
	}
	return v.config().ValidationPoll
}

func (v *BlockValidator) iterativeValidationPrint(ctx context.Context) time.Duration {
	validated, err := v.ReadLastValidatedInfo()
	if err != nil {
		log.Error("cannot read last validated data from database", "err", err)
		return time.Second * 30
	}
	if validated == nil {
		return time.Second
	}
	if v.lastValidInfoPrinted != nil {
		if v.lastValidInfoPrinted.GlobalState.BlockHash == validated.GlobalState.BlockHash {
			return time.Second
		}
	}
	var batchMsgs arbutil.MessageIndex
	var printedCount int64
	if validated.GlobalState.Batch > 0 {
		batchMsgs, err = v.inboxTracker.GetBatchMessageCount(validated.GlobalState.Batch - 1)
	}
	if err != nil {
		printedCount = -1
	} else {
		// #nosec G115
		printedCount = int64(batchMsgs) + int64(validated.GlobalState.PosInBatch)
	}
	log.Info("validated execution", "messageCount", printedCount, "globalstate", validated.GlobalState, "WasmRoots", validated.WasmRoots)
	v.lastValidInfoPrinted = validated
	revalidationConfig := v.config().Dangerous.Revalidation
	if revalidationConfig.EndBlock > 0 && validated.GlobalState.Batch >= revalidationConfig.EndBlock {
		log.Info("revalidation done", "startBlock", revalidationConfig.StartBlock, "endBlock", revalidationConfig.EndBlock)
		if revalidationConfig.QuitAfterRevalidation {
			// Sending nil to fatalErr channel to stop the node, but not report as an error
			// since this is expected shutdown of the node.
			v.fatalErr <- nil
		} else {
			v.StopOnly()
		}
	}
	return time.Second
}

// return val:
// *MessageIndex - pointer to bad entry if there is one (requires reorg)
func (v *BlockValidator) advanceValidations(ctx context.Context) (*arbutil.MessageIndex, error) {
	v.reorgMutex.RLock()
	defer v.reorgMutex.RUnlock()

	for {
		if ctx.Err() != nil {
			return nil, ctx.Err()
		}
		v.reorgMutex.RUnlock()
		v.reorgMutex.RLock()
		pos := v.validated()
		if pos >= v.recordSent() {
			log.Trace("advanceValidations: nothing to validate", "pos", pos)
			return nil, nil
		}
		validationStatus, found := v.validations.Load(pos)
		if !found {
			return nil, fmt.Errorf("not found entry for pos %d", pos)
		}
		if validationStatus.getStatus() != ValidationDone {
			log.Trace("advanceValidations: validation not done", "pos", pos, "status", validationStatus.getStatus())
			return nil, nil
		}
		if validationStatus.DoneEntry.Start != v.lastValidGS {
			log.Warn("Validation entry has wrong start state", "pos", pos, "start", validationStatus.DoneEntry.Start, "expected", v.lastValidGS)
			validationStatus.Cancel()
			return &pos, nil
		}
		if !validationStatus.DoneEntry.Success {
			v.possiblyFatal(fmt.Errorf("validation: failed entry pos %d, start %v", pos, validationStatus.DoneEntry.Start))
			return &pos, nil // if not fatal - retry
		}
		err := v.writeLastValidated(validationStatus.DoneEntry.End, validationStatus.DoneEntry.WasmModuleRoots)
		if err != nil {
			log.Error("failed writing new validated to database", "pos", pos, "err", err)
		}
		go v.recorder.MarkValid(pos, v.lastValidGS.BlockHash)
		atomicStorePos(&v.validatedA, pos+1, validatorMsgCountValidatedGauge)
		v.validations.Delete(pos)
		nonBlockingTrigger(v.createNodesChan)
		nonBlockingTrigger(v.sendRecordChan)
		nonBlockingTrigger(v.sendValidationsChan)
		v.testingProgressMadeMutex.Lock()
		if v.testingProgressMadeChan != nil {
			nonBlockingTrigger(v.testingProgressMadeChan)
		}
		v.testingProgressMadeMutex.Unlock()

		log.Trace("result validated", "count", v.validated(), "blockHash", v.lastValidGS.BlockHash)
	}
}

// return val:
// *MessageIndex - pointer to bad entry if there is one (requires reorg)
func (v *BlockValidator) sendValidations(ctx context.Context) (*arbutil.MessageIndex, error) {
	v.reorgMutex.RLock()
	defer v.reorgMutex.RUnlock()

	wasmRoots := v.GetModuleRootsToValidate()
	for {
		if ctx.Err() != nil {
			return nil, ctx.Err()
		}
		v.reorgMutex.RUnlock()
		v.reorgMutex.RLock()
		pos := v.lastValidationSent()
		if pos >= v.validated()+arbutil.MessageIndex(v.config().ValidationSentLimit) {
			return nil, nil
		}
		if pos >= v.recordSent() {
			return nil, nil
		}
		validationStatus, found := v.validations.Load(pos)
		if !found {
			return nil, fmt.Errorf("not found entry for pos %d", pos)
		}
		currentStatus := validationStatus.getStatus()
		if currentStatus == RecordFailed {
			// retry
			log.Warn("Recording for validation failed, retrying..", "pos", pos)
			return &pos, nil
		}
		if currentStatus != Prepared {
			log.Trace("sendValidations: validation not prepared", "pos", pos, "status", currentStatus)
			return nil, nil
		}
		for _, moduleRoot := range wasmRoots {
			throttledSpawner := v.chosenValidator[moduleRoot]
			if throttledSpawner == nil {
				notFoundErr := fmt.Errorf("did not find spawner for moduleRoot :%v", moduleRoot)
				v.possiblyFatal(notFoundErr)
				return nil, notFoundErr
			}
			if !throttledSpawner.Throttler.HasCapacity() {
				log.Trace("sendValidations: no more capacity", "moduleRoot", moduleRoot, "spawner", throttledSpawner.Spawner.Name())
				return nil, nil
			}
		}
		if v.isMemoryLimitExceeded() {
			log.Error("sendValidations: aborting due to running low on memory")
			return nil, nil
		}
		replaced := validationStatus.replaceStatus(Prepared, SendingValidation)
		if !replaced {
			v.possiblyFatal(errors.New("failed to set SendingValidation status"))
		}
		validatorProfileWaitToLaunchHist.Update(validationStatus.profileStep())
		validatorPendingValidationsGauge.Inc(1)
		// Acquire workers for all module roots
		for _, moduleRoot := range wasmRoots {
			v.chosenValidator[moduleRoot].Throttler.Acquire()
		}
		var runs []validator.ValidationRun
		for _, moduleRoot := range wasmRoots {
			throttledSpawner := v.chosenValidator[moduleRoot]
			spawner := retry_wrapper.NewValidationSpawnerRetryWrapper(throttledSpawner.Spawner)
			spawner.StopWaiter.Start(ctx, v)
			input, err := validationStatus.Entry.ToInput(spawner.StylusArchs())
			if err != nil && ctx.Err() == nil {
				v.possiblyFatal(fmt.Errorf("%w: error preparing validation", err))
				throttledSpawner.Throttler.Release()
				continue
			}
			if ctx.Err() != nil {
				// Release all acquired capacity on cancellation
				for _, moduleRoot := range wasmRoots {
					v.chosenValidator[moduleRoot].Throttler.Release()
				}
				return nil, ctx.Err()
			}
			run := spawner.LaunchWithNAllowedAttempts(input, moduleRoot, v.config().ValidationSpawningAllowedAttempts)
			log.Trace("sendValidations: launched", "pos", validationStatus.Entry.Pos, "moduleRoot", moduleRoot)
			runs = append(runs, run)
		}
		validationStatus.DoneEntry = &validationDoneEntry{
			Success:         false,
			Start:           validationStatus.Entry.Start,
			End:             validationStatus.Entry.End,
			WasmModuleRoots: wasmRoots,
		}
		validationStatus.Entry = nil // no longer needed
		validatorProfileLaunchingHist.Update(validationStatus.profileStep())
		validationCtx, cancel := context.WithCancel(ctx)
		validationStatus.Cancel = cancel
		v.LaunchUntrackedThread(func() {
			defer validatorPendingValidationsGauge.Dec(1)
			defer cancel()
			// Release capacity when validations complete
			defer func() {
				for _, run := range runs {
					v.chosenValidator[run.WasmModuleRoot()].Throttler.Release()
				}
			}()
			markSuccess := len(runs) > 0

			// validationStatus might be removed from under us
			// trigger validation progress when done
			for _, run := range runs {
				runEnd, err := run.Await(validationCtx)
				if err == nil && runEnd != validationStatus.DoneEntry.End {
					err = fmt.Errorf("validation failed: got %v", runEnd)
				}
				if err != nil {
					validatorFailedValidationsCounter.Inc(1)
					markSuccess = false
					log.Error("error while validating", "err", err, "start", validationStatus.DoneEntry.Start, "end", validationStatus.DoneEntry.End)
					break
				}
				validatorValidValidationsCounter.Inc(1)
			}
			validationStatus.DoneEntry.Success = markSuccess
			validatorProfileRunningHist.Update(validationStatus.profileStep())
			replaced := validationStatus.replaceStatus(SendingValidation, ValidationDone)
			if !replaced {
				v.possiblyFatal(errors.New("failed to set SendingValidation status"))
			}
			nonBlockingTrigger(v.progressValidationsChan)
		})
		pos += 1
		atomicStorePos(&v.lastValidationSentA, pos, validatorMsgCountLastValidationSentGauge)
		log.Trace("validation sent", "pos", pos)
	}
}

func (v *BlockValidator) iterativeValidationProgress(ctx context.Context, ignored struct{}) time.Duration {
	reorg, err := v.advanceValidations(ctx)
	if err != nil {
		log.Error("error trying to record for validation node", "err", err)
	} else if reorg != nil {
		err := v.Reorg(ctx, *reorg)
		if err != nil {
			log.Error("error trying to reorg validation", "pos", *reorg-1, "err", err)
			v.possiblyFatal(err)
		}
	}
	return v.config().ValidationPoll
}

func (v *BlockValidator) iterativeValidationSentProgress(ctx context.Context, ignored struct{}) time.Duration {
	reorg, err := v.sendValidations(ctx)
	if err != nil {
		log.Error("error trying to send validation node", "err", err)
	} else if reorg != nil {
		err := v.Reorg(ctx, *reorg)
		if err != nil {
			log.Error("error trying to reorg validation", "pos", *reorg-1, "err", err)
			v.possiblyFatal(err)
		}
	}
	return v.config().ValidationPoll
}

var ErrValidationCanceled = errors.New("validation of block cancelled")

func (v *BlockValidator) writeLastValidated(gs validator.GoGlobalState, wasmRoots []common.Hash) error {
	v.lastValidGS = gs
	info := GlobalStateValidatedInfo{
		GlobalState: gs,
		WasmRoots:   wasmRoots,
	}
	encoded, err := rlp.EncodeToBytes(info)
	if err != nil {
		return err
	}
	err = v.db.Put(lastGlobalStateValidatedInfoKey, encoded)
	if err != nil {
		return err
	}
	return nil
}

func (v *BlockValidator) validGSIsNew(globalState validator.GoGlobalState) bool {
	if v.legacyValidInfo != nil {
		if v.legacyValidInfo.AfterPosition.BatchNumber > globalState.Batch {
			return false
		}
		if v.legacyValidInfo.AfterPosition.BatchNumber == globalState.Batch && v.legacyValidInfo.AfterPosition.PosInBatch >= globalState.PosInBatch {
			return false
		}
		return true
	}
	if v.lastValidGS.Batch > globalState.Batch {
		return false
	}
	if v.lastValidGS.Batch == globalState.Batch && v.lastValidGS.PosInBatch >= globalState.PosInBatch {
		return false
	}
	return true
}

// this accepts globalstate even if not caught up
func (v *BlockValidator) InitAssumeValid(globalState validator.GoGlobalState) error {
	if v.Started() {
		return fmt.Errorf("cannot handle InitAssumeValid while running")
	}

	// don't do anything if we already validated past that
	if !v.validGSIsNew(globalState) {
		return nil
	}

	v.legacyValidInfo = nil

	err := v.writeLastValidated(globalState, nil)
	if err != nil {
		log.Error("failed writing new validated to database", "pos", v.lastValidGS, "err", err)
	}

	return nil
}

func (v *BlockValidator) UpdateLatestStaked(count arbutil.MessageIndex, globalState validator.GoGlobalState) {

	if count <= v.validated() {
		return
	}

	v.reorgMutex.Lock()
	defer v.reorgMutex.Unlock()

	if count <= v.validated() {
		return
	}

	if !v.chainCaughtUp {
		if !v.validGSIsNew(globalState) {
			return
		}
		v.legacyValidInfo = nil
		err := v.writeLastValidated(globalState, nil)
		if err != nil {
			log.Error("error writing last validated", "err", err)
		}
		return
	}

	countUint64 := uint64(count)
	msg, err := v.streamer.GetMessage(count - 1)
	if err != nil {
		log.Error("getMessage error", "err", err, "count", count)
		return
	}
	// delete no-longer relevant entries
	for iPos := v.validated(); iPos < count && iPos < v.created(); iPos++ {
		status, found := v.validations.Load(iPos)
		if found && status != nil && status.Cancel != nil {
			status.Cancel()
		}
		v.validations.Delete(iPos)
	}
	if v.created() < count {
		v.nextCreateStartGS = globalState
		v.nextCreatePrevDelayed = msg.DelayedMessagesRead
		v.nextCreateBatchReread = true
		if v.nextCreateBatch != nil {
			v.prevBatchCache[v.nextCreateBatch.Number] = v.nextCreateBatch.PostedData
		}
		v.createdA.Store(countUint64)
	}
	// under the reorg mutex we don't need atomic access
	if v.recordSentA.Load() < countUint64 {
		v.recordSentA.Store(countUint64)
	}

	if v.lastValidationSentA.Load() < countUint64 {
		v.lastValidationSentA.Store(countUint64)
	}
	// #nosec G115
	v.validatedA.Store(countUint64)
	// #nosec G115
	validatorMsgCountValidatedGauge.Update(int64(countUint64))
	err = v.writeLastValidated(globalState, nil) // we don't know which wasm roots were validated
	if err != nil {
		log.Error("failed writing valid state after reorg", "err", err)
	}
	nonBlockingTrigger(v.createNodesChan)
}

// Because batches and blocks are handled at separate layers in the node,
// and because block generation from messages is asynchronous,
// this call is different than Reorg, which is currently called later.
func (v *BlockValidator) ReorgToBatchCount(count uint64) {
	v.reorgMutex.Lock()
	defer v.reorgMutex.Unlock()
	if v.nextCreateStartGS.Batch >= count {
		v.nextCreateBatchReread = true
		v.prevBatchCache = make(map[uint64][]byte)
	}
}

func (v *BlockValidator) Reorg(ctx context.Context, count arbutil.MessageIndex) error {
	v.reorgMutex.Lock()
	defer v.reorgMutex.Unlock()
	if count <= 1 {
		return errors.New("cannot reorg out genesis")
	}
	if !v.chainCaughtUp {
		return nil
	}
	if v.created() < count {
		return nil
	}
	_, endPosition, err := v.GlobalStatePositionsAtCount(count)
	if err != nil {
		v.possiblyFatal(err)
		return err
	}
	res, err := v.streamer.ResultAtMessageIndex(count - 1)
	if err != nil {
		v.possiblyFatal(err)
		return err
	}
	msg, err := v.streamer.GetMessage(count - 1)
	if err != nil {
		v.possiblyFatal(err)
		return err
	}
	for iPos := count; iPos < v.created(); iPos++ {
		status, found := v.validations.Load(iPos)
		if found && status != nil && status.Cancel != nil {
			status.Cancel()
		}
		v.validations.Delete(iPos)
	}
	v.nextCreateStartGS = BuildGlobalState(*res, endPosition)
	v.nextCreatePrevDelayed = msg.DelayedMessagesRead
	v.nextCreateBatchReread = true
	v.prevBatchCache = make(map[uint64][]byte)
	countUint64 := uint64(count)
	v.createdA.Store(countUint64)
	// under the reorg mutex we don't need atomic access
	if v.recordSentA.Load() > countUint64 {
		v.recordSentA.Store(countUint64)
	}
	if v.lastValidationSentA.Load() > countUint64 {
		v.lastValidationSentA.Store(countUint64)
		// #nosec G115
		validatorMsgCountLastValidationSentGauge.Update(int64(countUint64))
	}
	if v.validatedA.Load() > countUint64 {
		v.validatedA.Store(countUint64)
		// #nosec G115
		validatorMsgCountValidatedGauge.Update(int64(countUint64))
		err := v.writeLastValidated(v.nextCreateStartGS, nil) // we don't know which wasm roots were validated
		if err != nil {
			log.Error("failed writing valid state after reorg", "err", err)
		}
	}
	nonBlockingTrigger(v.createNodesChan)
	return nil
}

// Initialize must be called after SetCurrentWasmModuleRoot sets the current one
func (v *BlockValidator) Initialize(ctx context.Context) error {
	config := v.config()

	currentModuleRoot := config.CurrentModuleRoot
	switch currentModuleRoot {
	case "latest":
		v.currentWasmModuleRoot = v.GetLatestWasmModuleRoot()
	case "current":
		if (v.currentWasmModuleRoot == common.Hash{}) {
			return errors.New("wasmModuleRoot set to 'current' - but info not set from chain")
		}
	default:
		v.currentWasmModuleRoot = common.HexToHash(currentModuleRoot)
		if (v.currentWasmModuleRoot == common.Hash{}) {
			return errors.New("current-module-root config value illegal")
		}
	}
	pendingModuleRoot := config.PendingUpgradeModuleRoot
	if pendingModuleRoot != "" {
		if pendingModuleRoot == "latest" {
			v.pendingWasmModuleRoot = v.GetLatestWasmModuleRoot()
		} else {
			valid, _ := regexp.MatchString("(0x)?[0-9a-fA-F]{64}", pendingModuleRoot)
			v.pendingWasmModuleRoot = common.HexToHash(pendingModuleRoot)
			if (!valid || v.pendingWasmModuleRoot == common.Hash{}) {
				return errors.New("pending-upgrade-module-root config value illegal")
			}
		}
	}
	log.Info("BlockValidator initialized", "current", v.currentWasmModuleRoot, "pending", v.pendingWasmModuleRoot)
	moduleRoots := []common.Hash{v.currentWasmModuleRoot}
	if v.pendingWasmModuleRoot != v.currentWasmModuleRoot && v.pendingWasmModuleRoot != (common.Hash{}) {
		moduleRoots = append(moduleRoots, v.pendingWasmModuleRoot)
	}
<<<<<<< HEAD
	v.chosenValidator = make(map[common.Hash]validator.ValidationSpawner)
=======
	// First spawner is always RedisValidationClient if RedisStreams are enabled.
	if v.redisValidator != nil {
		err := v.redisValidator.Initialize(ctx, moduleRoots)
		if err != nil {
			return err
		}
	}
	v.chosenValidator = make(map[common.Hash]*ThrottledValidationSpawner)
>>>>>>> 6f29ebac
	for _, root := range moduleRoots {
		if v.redisValidator != nil && validator.SpawnerSupportsModule(v.redisValidator, root) {
			v.chosenValidator[root] = NewThrottledValidationSpawner(v.redisValidator)
			log.Info("validator chosen", "WasmModuleRoot", root, "chosen", "redis", "maxWorkers", v.redisValidator.Capacity())
		} else {
			for _, spawner := range v.execSpawners {
				if validator.SpawnerSupportsModule(spawner, root) {
					v.chosenValidator[root] = NewThrottledValidationSpawner(spawner)
					log.Info("validator chosen", "WasmModuleRoot", root, "chosen", spawner.Name(), "maxWorkers", spawner.Capacity())
					break
				}
			}
			if v.chosenValidator[root] == nil {
				return fmt.Errorf("cannot validate WasmModuleRoot %v", root)
			}
		}
	}
	return nil
}

func (v *BlockValidator) checkLegacyValid() error {
	v.reorgMutex.Lock()
	defer v.reorgMutex.Unlock()
	if v.legacyValidInfo == nil {
		return nil
	}
	batchCount, err := v.inboxTracker.GetBatchCount()
	if err != nil {
		return err
	}
	requiredBatchCount := v.legacyValidInfo.AfterPosition.BatchNumber + 1
	if v.legacyValidInfo.AfterPosition.PosInBatch == 0 {
		requiredBatchCount -= 1
	}
	if batchCount < requiredBatchCount {
		log.Warn("legacy valid batch ahead of db", "current", batchCount, "required", requiredBatchCount)
		return nil
	}
	var msgCount arbutil.MessageIndex
	if v.legacyValidInfo.AfterPosition.BatchNumber > 0 {
		msgCount, err = v.inboxTracker.GetBatchMessageCount(v.legacyValidInfo.AfterPosition.BatchNumber - 1)
		if err != nil {
			return err
		}
	}
	msgCount += arbutil.MessageIndex(v.legacyValidInfo.AfterPosition.PosInBatch)
	processedCount, err := v.streamer.GetProcessedMessageCount()
	if err != nil {
		return err
	}
	if processedCount < msgCount {
		log.Warn("legacy valid message count ahead of db", "current", processedCount, "required", msgCount)
		return nil
	}

	result := &execution.MessageResult{}
	if msgCount > 0 {
		result, err = v.streamer.ResultAtMessageIndex(msgCount - 1)
		if err != nil {
			return err
		}
	}

	if result.BlockHash != v.legacyValidInfo.BlockHash {
		log.Error("legacy validated blockHash does not fit chain", "info.BlockHash", v.legacyValidInfo.BlockHash, "chain", result.BlockHash, "count", msgCount)
		return fmt.Errorf("legacy validated blockHash does not fit chain")
	}
	validGS := validator.GoGlobalState{
		BlockHash:  result.BlockHash,
		SendRoot:   result.SendRoot,
		Batch:      v.legacyValidInfo.AfterPosition.BatchNumber,
		PosInBatch: v.legacyValidInfo.AfterPosition.PosInBatch,
	}
	err = v.writeLastValidated(validGS, nil)
	if err == nil {
		err = v.db.Delete(legacyLastBlockValidatedInfoKey)
		if err != nil {
			err = fmt.Errorf("deleting legacy: %w", err)
		}
	}
	if err != nil {
		log.Error("failed writing initial lastValid on upgrade from legacy", "new-info", v.lastValidGS, "err", err)
	} else {
		log.Info("updated last-valid from legacy", "lastValid", v.lastValidGS)
	}
	v.legacyValidInfo = nil
	return nil
}

// checks that the chain caught up to lastValidGS, used in startup
func (v *BlockValidator) checkValidatedGSCaughtUp() (bool, error) {
	v.reorgMutex.Lock()
	defer v.reorgMutex.Unlock()
	if v.chainCaughtUp {
		return true, nil
	}
	if v.legacyValidInfo != nil {
		return false, nil
	}
	if v.lastValidGS.Batch == 0 {
		return false, errors.New("lastValid not initialized. cannot validate genesis")
	}
	caughtUp, count, err := GlobalStateToMsgCount(v.inboxTracker, v.streamer, v.lastValidGS)
	if err != nil {
		return false, err
	}
	if !caughtUp {
		batchCount, err := v.inboxTracker.GetBatchCount()
		if err != nil {
			log.Error("failed reading batch count", "err", err)
			batchCount = 0
		}
		var batchMsgCount arbutil.MessageIndex
		if batchCount == 0 {
			batchMsgCount = 0
		} else {
			batchMsgCount, err = v.inboxTracker.GetBatchMessageCount(batchCount - 1)
			if err != nil {
				log.Error("failed reading batchMsgCount", "err", err)
				batchMsgCount = 0
			}
		}
		processedMsgCount, err := v.streamer.GetProcessedMessageCount()
		if err != nil {
			log.Error("failed reading processedMsgCount", "err", err)
			processedMsgCount = 0
		}
		log.Info("validator catching up to last valid", "lastValid.Batch", v.lastValidGS.Batch, "lastValid.PosInBatch", v.lastValidGS.PosInBatch, "batchCount", batchCount, "batchMsgCount", batchMsgCount, "processedMsgCount", processedMsgCount)
		return false, nil
	}
	msg, err := v.streamer.GetMessage(count - 1)
	if err != nil {
		return false, err
	}
	v.nextCreateBatchReread = true
	v.nextCreateStartGS = v.lastValidGS
	v.nextCreatePrevDelayed = msg.DelayedMessagesRead
	atomicStorePos(&v.createdA, count, validatorMsgCountCreatedGauge)
	atomicStorePos(&v.recordSentA, count, validatorMsgCountRecordSentGauge)
	atomicStorePos(&v.validatedA, count, validatorMsgCountValidatedGauge)
	atomicStorePos(&v.lastValidationSentA, count, validatorMsgCountLastValidationSentGauge)
	// #nosec G115
	validatorMsgCountValidatedGauge.Update(int64(count))
	v.chainCaughtUp = true
	return true, nil
}

func (v *BlockValidator) LaunchWorkthreadsWhenCaughtUp(ctx context.Context) {
	for {
		err := v.checkLegacyValid()
		if err != nil {
			log.Error("validator got error updating legacy validated info. Consider restarting with dangerous.reset-block-validation", "err", err)
		}
		caughtUp, err := v.checkValidatedGSCaughtUp()
		if err != nil {
			log.Error("validator got error waiting for chain to catch up. Consider restarting with dangerous.reset-block-validation", "err", err)
		}
		if caughtUp {
			break
		}
		select {
		case <-ctx.Done():
			return
		case <-time.After(v.config().ValidationPoll):
		}
	}
	err := stopwaiter.CallIterativelyWith[struct{}](&v.StopWaiterSafe, v.iterativeValidationEntryCreator, v.createNodesChan)
	if err != nil {
		v.possiblyFatal(err)
	}
	err = stopwaiter.CallIterativelyWith[struct{}](&v.StopWaiterSafe, v.iterativeValidationEntryRecorder, v.sendRecordChan)
	if err != nil {
		v.possiblyFatal(err)
	}
	err = stopwaiter.CallIterativelyWith[struct{}](&v.StopWaiterSafe, v.iterativeValidationSentProgress, v.sendValidationsChan)
	if err != nil {
		v.possiblyFatal(err)
	}
	err = stopwaiter.CallIterativelyWith[struct{}](&v.StopWaiterSafe, v.iterativeValidationProgress, v.progressValidationsChan)
	if err != nil {
		v.possiblyFatal(err)
	}
}

func (v *BlockValidator) Start(ctxIn context.Context) error {
	v.StopWaiter.Start(ctxIn, v)
	v.LaunchThread(v.LaunchWorkthreadsWhenCaughtUp)
	v.CallIteratively(v.iterativeValidationPrint)
	return nil
}

func (v *BlockValidator) StopAndWait() {
	v.StopWaiter.StopAndWait()
}

// WaitForPos can only be used from One thread
func (v *BlockValidator) WaitForPos(t *testing.T, ctx context.Context, pos arbutil.MessageIndex, timeout time.Duration) bool {
	triggerchan := make(chan struct{})
	v.testingProgressMadeMutex.Lock()
	v.testingProgressMadeChan = triggerchan
	v.testingProgressMadeMutex.Unlock()
	timer := time.NewTimer(timeout)
	defer timer.Stop()
	lastLoop := false
	for {
		if v.validated() > pos {
			return true
		}
		if lastLoop {
			return false
		}
		select {
		case <-timer.C:
			lastLoop = true
		case <-triggerchan:
		case <-ctx.Done():
			lastLoop = true
		}
	}
}

func (v *BlockValidator) GetValidated() arbutil.MessageIndex {
	v.reorgMutex.RLock()
	defer v.reorgMutex.RUnlock()
	return v.validated()
}<|MERGE_RESOLUTION|>--- conflicted
+++ resolved
@@ -1346,18 +1346,7 @@
 	if v.pendingWasmModuleRoot != v.currentWasmModuleRoot && v.pendingWasmModuleRoot != (common.Hash{}) {
 		moduleRoots = append(moduleRoots, v.pendingWasmModuleRoot)
 	}
-<<<<<<< HEAD
-	v.chosenValidator = make(map[common.Hash]validator.ValidationSpawner)
-=======
-	// First spawner is always RedisValidationClient if RedisStreams are enabled.
-	if v.redisValidator != nil {
-		err := v.redisValidator.Initialize(ctx, moduleRoots)
-		if err != nil {
-			return err
-		}
-	}
 	v.chosenValidator = make(map[common.Hash]*ThrottledValidationSpawner)
->>>>>>> 6f29ebac
 	for _, root := range moduleRoots {
 		if v.redisValidator != nil && validator.SpawnerSupportsModule(v.redisValidator, root) {
 			v.chosenValidator[root] = NewThrottledValidationSpawner(v.redisValidator)
