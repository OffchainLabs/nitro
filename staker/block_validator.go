--- conflicted
+++ resolved
@@ -49,13 +49,6 @@
 	nextCreateStartGS       validator.GoGlobalState
 	nextCreatePrevDelayed   uint64
 
-<<<<<<< HEAD
-	// only used by record loop or holding reorg-write
-	prepared           arbutil.MessageIndex
-	nextRecordPrepared containers.PromiseInterface[arbutil.MessageIndex]
-
-=======
->>>>>>> 258d1dd0
 	// can only be accessed from from validation thread or if holding reorg-write
 	lastValidGS     validator.GoGlobalState
 	valLoopPos      arbutil.MessageIndex
@@ -206,22 +199,6 @@
 			ret.legacyValidInfo = legacyInfo
 		}
 	}
-<<<<<<< HEAD
-=======
-	// genesis block is impossible to validate unless genesis state is empty
-	if ret.lastValidGS.Batch == 0 && ret.legacyValidInfo == nil {
-		genesis, err := streamer.ResultAtCount(1)
-		if err != nil {
-			return nil, err
-		}
-		ret.lastValidGS = validator.GoGlobalState{
-			BlockHash:  genesis.BlockHash,
-			SendRoot:   genesis.SendRoot,
-			Batch:      1,
-			PosInBatch: 0,
-		}
-	}
->>>>>>> 258d1dd0
 	streamer.SetBlockValidator(ret)
 	inbox.SetBlockValidator(ret)
 	return ret, nil
@@ -370,50 +347,6 @@
 	return true, count, nil
 }
 
-<<<<<<< HEAD
-func (v *BlockValidator) checkValidatedGSCaughUp(ctx context.Context) (bool, error) {
-	v.reorgMutex.Lock()
-	defer v.reorgMutex.Unlock()
-	if v.chainCaughtUp {
-		return true, nil
-	}
-	if v.lastValidGS.Batch == 0 {
-		genesis, err := v.streamer.ResultAtCount(1)
-		if err != nil {
-			log.Warn("error reading genesis from streamer", "err", err)
-			return false, nil
-		}
-		v.lastValidGS = validator.GoGlobalState{
-			BlockHash:  genesis.BlockHash,
-			SendRoot:   genesis.SendRoot,
-			Batch:      1,
-			PosInBatch: 0,
-		}
-	}
-	caughtUp, count, err := GlobalStateToMsgCount(v.inboxTracker, v.streamer, v.lastValidGS)
-	if err != nil {
-		return false, err
-	}
-	if !caughtUp {
-		return false, nil
-	}
-	msg, err := v.streamer.GetMessage(count - 1)
-	if err != nil {
-		return false, err
-	}
-	v.nextCreateBatchReread = true
-	v.nextCreateStartGS = v.lastValidGS
-	v.nextCreatePrevDelayed = msg.DelayedMessagesRead
-	atomicStorePos(&v.createdA, count)
-	atomicStorePos(&v.recordSentA, count)
-	atomicStorePos(&v.validatedA, count)
-	validatorMsgCountValidatedGauge.Update(int64(count))
-	v.chainCaughtUp = true
-	return true, nil
-}
-
-=======
->>>>>>> 258d1dd0
 func (v *BlockValidator) sendRecord(s *validationStatus) error {
 	if !v.Started() {
 		return nil
@@ -577,28 +510,8 @@
 	v.reorgMutex.RLock()
 	pos := v.recordSent()
 	created := v.created()
-<<<<<<< HEAD
-	if nextPrepared > created {
-		nextPrepared = created
-	}
-	if v.prepared >= nextPrepared {
-		return nil
-	}
-	nextPromise := stopwaiter.LaunchPromiseThread[arbutil.MessageIndex](&v.StopWaiterSafe, func(ctx context.Context) (arbutil.MessageIndex, error) {
-		_, err := v.recorder.PrepareForRecord(v.prepared, nextPrepared-1).Await(ctx)
-		if err != nil {
-			return 0, err
-		}
-		nonBlockingTriger(v.sendRecordChan)
-		return nextPrepared, nil
-	})
-	v.nextRecordPrepared = nextPromise
-	return nil
-}
-=======
 	validated := v.validated()
 	v.reorgMutex.RUnlock()
->>>>>>> 258d1dd0
 
 	recordUntil := validated + arbutil.MessageIndex(v.config().PrerecordedBlocks) - 1
 	if recordUntil > created-1 {
@@ -1026,7 +939,17 @@
 		return true, nil
 	}
 	if v.lastValidGS.Batch == 0 {
-		return false, errors.New("lastValid not initialized. cannot validate genesis")
+		genesis, err := v.streamer.ResultAtCount(1)
+		if err != nil {
+			log.Warn("error reading genesis from streamer", "err", err)
+			return false, nil
+		}
+		v.lastValidGS = validator.GoGlobalState{
+			BlockHash:  genesis.BlockHash,
+			SendRoot:   genesis.SendRoot,
+			Batch:      1,
+			PosInBatch: 0,
+		}
 	}
 	caughtUp, count, err := GlobalStateToMsgCount(v.inboxTracker, v.streamer, v.lastValidGS)
 	if err != nil {
