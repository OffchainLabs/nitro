--- conflicted
+++ resolved
@@ -388,16 +388,8 @@
 	if err != nil {
 		return err
 	}
-<<<<<<< HEAD
-	return v.execSpawner.WriteToFile(input, validationEntry.End, moduleRoot)
-=======
-	expOut, err := validationEntry.expectedEnd()
-	if err != nil {
-		return err
-	}
-	_, err = v.execSpawner.WriteToFile(input, expOut, moduleRoot).Await(v.GetContext())
+	_, err = v.execSpawner.WriteToFile(input, validationEntry.End, moduleRoot).Await(v.GetContext())
 	return err
->>>>>>> 926369f7
 }
 
 func (v *BlockValidator) SetCurrentWasmModuleRoot(hash common.Hash) error {
