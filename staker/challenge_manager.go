// Copyright 2021-2022, Offchain Labs, Inc.
// For license information, see https://github.com/nitro/blob/master/LICENSE

package staker

import (
	"context"
	"encoding/binary"
	"errors"
	"fmt"
	"math/big"

	"github.com/ethereum/go-ethereum"
	"github.com/ethereum/go-ethereum/accounts/abi/bind"
	"github.com/ethereum/go-ethereum/accounts/abi/bind/backends"
	"github.com/ethereum/go-ethereum/common"
	"github.com/ethereum/go-ethereum/core/types"
	"github.com/ethereum/go-ethereum/log"
	"github.com/ethereum/go-ethereum/rpc"
	"github.com/offchainlabs/nitro/arbutil"
	"github.com/offchainlabs/nitro/solgen/go/challengegen"
	"github.com/offchainlabs/nitro/validator"
)

const maxBisectionDegree uint64 = 40

const challengeModeExecution = 2

var initiatedChallengeID common.Hash
var challengeBisectedID common.Hash
var executionChallengeBegunID common.Hash

func init() {
	parsedChallengeManagerABI, err := challengegen.ChallengeManagerMetaData.GetAbi()
	if err != nil {
		panic(err)
	}
	initiatedChallengeID = parsedChallengeManagerABI.Events["InitiatedChallenge"].ID
	challengeBisectedID = parsedChallengeManagerABI.Events["Bisected"].ID
	executionChallengeBegunID = parsedChallengeManagerABI.Events["ExecutionChallengeBegun"].ID
}

type ChallengeBackend interface {
	SetRange(ctx context.Context, start uint64, end uint64) error
	GetHashAtStep(ctx context.Context, position uint64) (common.Hash, error)
}

// Assert that ExecutionChallengeBackend implements ChallengeBackend
var _ ChallengeBackend = (*ExecutionChallengeBackend)(nil)

type challengeCore struct {
	con                  *challengegen.ChallengeManager
	challengeManagerAddr common.Address
	challengeIndex       uint64
	client               bind.ContractBackend
	auth                 *bind.TransactOpts
	actingAs             common.Address
	startL1Block         *big.Int
	confirmationBlocks   int64
}

type ChallengeManager struct {
	// fields used in both block and execution challenge
	*challengeCore

	// fields below are used while working on block challenge
	blockChallengeBackend *BlockChallengeBackend

	// fields below are only used to create execution challenge from block challenge
	validator      *StatelessBlockValidator
	wasmModuleRoot common.Hash

	initialMachineMessageCount arbutil.MessageIndex

	// nil until working on execution challenge
	executionChallengeBackend *ExecutionChallengeBackend
}

// NewChallengeManager constructs a new challenge manager.
// Note: latestMachineLoader may be nil if the block validator is disabled
func NewChallengeManager(
	ctx context.Context,
	l1client bind.ContractBackend,
	auth *bind.TransactOpts,
	fromAddr common.Address,
	challengeManagerAddr common.Address,
	challengeIndex uint64,
	validator *StatelessBlockValidator,
	startL1Block uint64,
	confirmationBlocks int64,
) (*ChallengeManager, error) {
	con, err := challengegen.NewChallengeManager(challengeManagerAddr, l1client)
	if err != nil {
		return nil, fmt.Errorf("error creating bindgen ChallengeManager: %w", err)
	}

	logs, err := l1client.FilterLogs(ctx, ethereum.FilterQuery{
		FromBlock: new(big.Int).SetUint64(startL1Block),
		Addresses: []common.Address{challengeManagerAddr},
		Topics:    [][]common.Hash{{initiatedChallengeID}, {uint64ToIndex(challengeIndex)}},
	})
	if err != nil {
		return nil, fmt.Errorf("error searching logs for InitiatedChallenge event from block %v: %w", startL1Block, err)
	}
	if len(logs) == 0 {
		return nil, fmt.Errorf("didn't find InitiatedChallenge event for challenge %v starting at block %v", challengeIndex, startL1Block)
	}
	if len(logs) > 1 {
		log.Warn("found multiple InitiatedChallenge logs", "challenge", challengeIndex, "count", len(logs), "fromBlock", startL1Block)
	}
	// Multiple logs are in theory fine, as they should all reveal the same preimage.
	// We'll use the most recent log to be safe.
	evmLog := logs[len(logs)-1]
	parsedLog, err := con.ParseInitiatedChallenge(evmLog)
	if err != nil {
		return nil, fmt.Errorf("error parsing InitiatedChallenge event for challenge %v: %w", challengeIndex, err)
	}

	callOpts := &bind.CallOpts{Context: ctx}
	challengeInfo, err := con.Challenges(callOpts, new(big.Int).SetUint64(challengeIndex))
	if err != nil {
		return nil, fmt.Errorf("error getting challenge %v info: %w", challengeIndex, err)
	}

	backend, err := NewBlockChallengeBackend(
		parsedLog,
		validator.streamer,
		validator.inboxTracker,
	)
	if err != nil {
		return nil, fmt.Errorf("error creating block challenge backend for challenge %v: %w", challengeIndex, err)
	}
	return &ChallengeManager{
		challengeCore: &challengeCore{
			con:                  con,
			challengeManagerAddr: challengeManagerAddr,
			challengeIndex:       challengeIndex,
			client:               l1client,
			auth:                 auth,
			actingAs:             fromAddr,
			startL1Block:         new(big.Int).SetUint64(startL1Block),
			confirmationBlocks:   confirmationBlocks,
		},
		blockChallengeBackend: backend,
		validator:             validator,
		wasmModuleRoot:        challengeInfo.WasmModuleRoot,
	}, nil
}

// NewExecutionChallengeManager is for testing only - skips block challenges
func NewExecutionChallengeManager(
	l1client bind.ContractBackend,
	auth *bind.TransactOpts,
	challengeManagerAddr common.Address,
	challengeIndex uint64,
	exec validator.ExecutionRun,
	startL1Block uint64,
	confirmationBlocks int64,
) (*ChallengeManager, error) {
	con, err := challengegen.NewChallengeManager(challengeManagerAddr, l1client)
	if err != nil {
		return nil, err
	}
	backend, err := NewExecutionChallengeBackend(exec)
	if err != nil {
		return nil, err
	}
	return &ChallengeManager{
		challengeCore: &challengeCore{
			con:                  con,
			challengeManagerAddr: challengeManagerAddr,
			challengeIndex:       challengeIndex,
			client:               l1client,
			auth:                 auth,
			actingAs:             auth.From,
			startL1Block:         new(big.Int).SetUint64(startL1Block),
			confirmationBlocks:   confirmationBlocks,
		},
		executionChallengeBackend: backend,
	}, nil
}

type ChallengeSegment struct {
	Hash     common.Hash
	Position uint64
}

type ChallengeState struct {
	Start       *big.Int
	End         *big.Int
	Segments    []ChallengeSegment
	RawSegments [][32]byte
}

// Returns nil if client is a SimulatedBackend
func (m *ChallengeManager) latestConfirmedBlock(ctx context.Context) (*big.Int, error) {
	_, isSimulated := m.client.(*backends.SimulatedBackend)
	if isSimulated {
		return nil, nil
	}
	latestBlock, err := m.client.HeaderByNumber(ctx, nil)
	if err != nil {
		return nil, fmt.Errorf("error getting latest header from client: %w", err)
	}
	if latestBlock.Difficulty.Sign() == 0 {
		latestConfirmed, err := m.client.HeaderByNumber(ctx, big.NewInt(int64(rpc.FinalizedBlockNumber)))
		if err != nil {
			return nil, fmt.Errorf("error getting finalized block from client: %w", err)
		}
		return latestConfirmed.Number, nil
	}
	block := new(big.Int).Sub(latestBlock.Number, big.NewInt(m.confirmationBlocks))
	if block.Sign() < 0 {
		block.SetInt64(0)
	}
	return block, nil
}

func (m *ChallengeManager) ChallengeIndex() uint64 {
	return m.challengeIndex
}

func uint64ToIndex(val uint64) common.Hash {
	var challengeIndex common.Hash
	binary.BigEndian.PutUint64(challengeIndex[(32-8):], val)
	return challengeIndex
}

// Given the challenge's state hash, resolve the full challenge state via the Bisected event.
func (m *ChallengeManager) resolveStateHash(ctx context.Context, stateHash common.Hash) (ChallengeState, error) {
	logs, err := m.client.FilterLogs(ctx, ethereum.FilterQuery{
		FromBlock: m.startL1Block,
		Addresses: []common.Address{m.challengeManagerAddr},
		Topics:    [][]common.Hash{{challengeBisectedID}, {uint64ToIndex(m.challengeIndex)}, {stateHash}},
	})
	if err != nil {
		return ChallengeState{}, fmt.Errorf("error searching logs for Bisected event from block %v: %w", m.startL1Block, err)
	}
	if len(logs) == 0 {
		return ChallengeState{}, fmt.Errorf("didn't find Bisected event for challenge %v state hash %v starting at block %v", m.challengeIndex, stateHash, m.startL1Block)
	}
	if len(logs) > 1 {
		log.Warn("found multiple Bisected logs", "challenge", m.challengeIndex, "count", len(logs), "fromBlock", m.startL1Block)
	}
	// Multiple logs are in theory fine, as they should all reveal the same preimage.
	// We'll use the most recent log to be safe.
	evmLog := logs[len(logs)-1]
	parsedLog, err := m.con.ParseBisected(evmLog)
	if err != nil {
		return ChallengeState{}, fmt.Errorf("error parsing Bisected event log for challenge %v state hash %v: %w", m.challengeIndex, stateHash, err)
	}
	state := ChallengeState{
		Start:       parsedLog.ChallengedSegmentStart,
		End:         new(big.Int).Add(parsedLog.ChallengedSegmentStart, parsedLog.ChallengedSegmentLength),
		Segments:    make([]ChallengeSegment, len(parsedLog.ChainHashes)),
		RawSegments: parsedLog.ChainHashes,
	}
	degree := len(parsedLog.ChainHashes) - 1
	currentPosition := new(big.Int).Set(parsedLog.ChallengedSegmentStart)
	normalSegmentLength := new(big.Int).Div(parsedLog.ChallengedSegmentLength, big.NewInt(int64(degree)))
	for i, h := range parsedLog.ChainHashes {
		hash := common.Hash(h)
		if i == len(parsedLog.ChainHashes)-1 {
			if currentPosition.Cmp(state.End) > 0 {
				return ChallengeState{}, errors.New("computed last segment position past end")
			}
			currentPosition.Set(state.End)
		}
		if !currentPosition.IsUint64() {
			return ChallengeState{}, errors.New("challenge segment position doesn't fit in a uint64")
		}
		state.Segments[i] = ChallengeSegment{
			Hash:     hash,
			Position: currentPosition.Uint64(),
		}
		currentPosition.Add(currentPosition, normalSegmentLength)
	}
	return state, nil
}

func (m *ChallengeManager) bisect(ctx context.Context, backend ChallengeBackend, oldState *ChallengeState, startSegment int) (*types.Transaction, error) {
	startSegmentPosition := oldState.Segments[startSegment].Position
	endSegmentPosition := oldState.Segments[startSegment+1].Position
	newChallengeLength := endSegmentPosition - startSegmentPosition
	err := backend.SetRange(ctx, startSegmentPosition, endSegmentPosition)
	if err != nil {
		return nil, fmt.Errorf("error setting challenge %v range of %v to %v on backend: %w", m.challengeIndex, startSegmentPosition, endSegmentPosition, err)
	}
	bisectionDegree := maxBisectionDegree
	if newChallengeLength < bisectionDegree {
		bisectionDegree = newChallengeLength
	}
	newSegments := make([][32]byte, int(bisectionDegree+1))
	position := startSegmentPosition
	normalSegmentLength := newChallengeLength / bisectionDegree
	for i := range newSegments {
		if i == len(newSegments)-1 {
			if position > endSegmentPosition {
				return nil, errors.New("computed last segment position past end when bisecting")
			}
			position = endSegmentPosition
		}
		newSegments[i], err = backend.GetHashAtStep(ctx, position)
		if err != nil {
			return nil, fmt.Errorf("error getting challenge %v hash at step %v: %w", m.challengeIndex, position, err)
		}
		position += normalSegmentLength
	}
	return m.con.BisectExecution(
		m.auth,
		m.challengeIndex,
		challengegen.ChallengeLibSegmentSelection{
			OldSegmentsStart:  oldState.Start,
			OldSegmentsLength: new(big.Int).Sub(oldState.End, oldState.Start),
			OldSegments:       oldState.RawSegments,
			ChallengePosition: big.NewInt(int64(startSegment)),
		},
		newSegments,
	)
}

func (m *ChallengeManager) IsMyTurn(ctx context.Context) (bool, error) {
	callOpts := &bind.CallOpts{Context: ctx}
	responder, err := m.con.CurrentResponder(callOpts, m.challengeIndex)
	if err != nil {
		return false, fmt.Errorf("error getting current responder of challenge %v: %w", m.challengeIndex, err)
	}
	if responder != m.actingAs {
		return false, nil
	}
	// Perform future checks against the latest confirmed block
	callOpts.BlockNumber, err = m.latestConfirmedBlock(ctx)
	if err != nil {
		return false, err
	}
	responder, err = m.con.CurrentResponder(callOpts, m.challengeIndex)
	if err != nil {
		return false, fmt.Errorf("error getting confirmed current responder of challenge %v: %w", m.challengeIndex, err)
	}
	if responder != m.actingAs {
		return false, nil
	}
	return true, nil
}

func (m *ChallengeManager) GetChallengeState(ctx context.Context) (*ChallengeState, error) {
	callOpts := &bind.CallOpts{Context: ctx}
	var err error
	callOpts.BlockNumber, err = m.latestConfirmedBlock(ctx)
	if err != nil {
		return nil, err
	}
	challengeState, err := m.con.ChallengeInfo(callOpts, m.challengeIndex)
	if err != nil {
		return nil, fmt.Errorf("error getting challenge %v info: %w", m.challengeIndex, err)
	}
	if challengeState.ChallengeStateHash == (common.Hash{}) {
		return nil, errors.New("lost challenge (state hash 0)")
	}
	state, err := m.resolveStateHash(ctx, challengeState.ChallengeStateHash)
	if err != nil {
		return nil, fmt.Errorf("error resolving challenge %v state hash %v: %w", m.challengeIndex, challengeState.ChallengeStateHash, err)
	}
	return &state, nil
}

func (m *ChallengeManager) ScanChallengeState(ctx context.Context, backend ChallengeBackend, state *ChallengeState) (int, error) {
	for i, segment := range state.Segments {
		ourHash, err := backend.GetHashAtStep(ctx, segment.Position)
		if err != nil {
			return 0, fmt.Errorf("error getting hash from challenge %v backend at step %v: %w", m.challengeIndex, segment.Position, err)
		}
		log.Debug("checking challenge segment", "challenge", m.challengeIndex, "position", segment.Position, "ourHash", ourHash, "segmentHash", segment.Hash)
		if segment.Hash != ourHash {
			if i == 0 {
				return 0, fmt.Errorf(
					"first segment of challenge %v doesn't match: at step count %v challenge has %v but resolved %v",
					m.challengeIndex, segment.Position, segment.Hash, ourHash,
				)
			}
			return i - 1, nil
		}
	}
	return 0, fmt.Errorf("agreed with entire challenge %v (start step count %v and end step count %v)", m.challengeIndex, state.Start.String(), state.End.String())
}

// Checks if an execution challenge exists on-chain.
// If it exists on-chain but we don't have a backend for it, it creates the execution challenge backend.
// If we have a backend for it but it doesn't exist on-chain, it removes the execution challenge backend.
func (m *ChallengeManager) LoadExecChallengeIfExists(ctx context.Context) error {
	latestConfirmedBlock, err := m.latestConfirmedBlock(ctx)
	if err != nil {
		return err
	}
	callOpts := &bind.CallOpts{
		Context:     ctx,
		BlockNumber: latestConfirmedBlock,
	}
	challengeState, err := m.con.ChallengeInfo(callOpts, m.challengeIndex)
	if err != nil {
		return fmt.Errorf("error getting challenge %v info: %w", m.challengeIndex, err)
	}
	if challengeState.Mode != challengeModeExecution {
		m.executionChallengeBackend = nil
		return nil
	}
	if m.executionChallengeBackend != nil {
		return nil
	}
	logs, err := m.client.FilterLogs(ctx, ethereum.FilterQuery{
		FromBlock: m.startL1Block,
		Addresses: []common.Address{m.challengeManagerAddr},
		Topics:    [][]common.Hash{{executionChallengeBegunID}, {uint64ToIndex(m.challengeIndex)}},
	})
	if err != nil {
		return fmt.Errorf("error searching challenge %v logs for ExecutionChallengeBegun event from block %v: %w", m.challengeIndex, m.startL1Block, err)
	}
	if len(logs) == 0 {
		return fmt.Errorf("didn't find ExecutionChallengeBegun event for challenge %v starting at block %v", m.challengeIndex, m.startL1Block)
	}
	if len(logs) > 1 {
		return errors.New("expected only one ExecutionChallengeBegun event")
	}
	ev, err := m.con.ParseExecutionChallengeBegun(logs[0])
	if err != nil {
		return fmt.Errorf("error parsing ExecutionChallengeBegun event of challenge %v: %w", m.challengeIndex, err)
	}
<<<<<<< HEAD
	count, tooFar := m.blockChallengeBackend.GetMessageCountAtStep(ev.BlockSteps.Uint64())
	return m.createExecutionBackend(ctx, count, tooFar)
=======
	blockNum, tooFar := m.blockChallengeBackend.GetBlockNrAtStep(ev.BlockSteps.Uint64())
	return m.createExecutionBackend(ctx, blockNum, tooFar)
>>>>>>> 36a6beaa
}

func (m *ChallengeManager) IssueOneStepProof(
	ctx context.Context,
	oldState *ChallengeState,
	startSegment int,
) (*types.Transaction, error) {
	position := oldState.Segments[startSegment].Position
	proof, err := m.executionChallengeBackend.GetProofAt(ctx, position)
	if err != nil {
		return nil, fmt.Errorf("error getting OSP from challenge %v backend at step %v: %w", m.challengeIndex, position, err)
	}
	return m.challengeCore.con.OneStepProveExecution(
		m.challengeCore.auth,
		m.challengeCore.challengeIndex,
		challengegen.ChallengeLibSegmentSelection{
			OldSegmentsStart:  oldState.Start,
			OldSegmentsLength: new(big.Int).Sub(oldState.End, oldState.Start),
			OldSegments:       oldState.RawSegments,
			ChallengePosition: big.NewInt(int64(startSegment)),
		},
		proof,
	)
}

<<<<<<< HEAD
// count is for the initial machine, which also means it's the position of the message that's digested in the challenge
func (m *ChallengeManager) createExecutionBackend(ctx context.Context, initialCount arbutil.MessageIndex, tooFar bool) error {
	if m.initialMachineMessageCount == initialCount && m.executionChallengeBackend != nil {
=======
func (m *ChallengeManager) createExecutionBackend(ctx context.Context, blockNum int64, tooFar bool) error {
	// Get the next message and block header, and record the full block creation
	if m.initialMachineBlockNr == blockNum && m.executionChallengeBackend != nil {
>>>>>>> 36a6beaa
		return nil
	}
	m.executionChallengeBackend = nil
	if initialCount == 0 {
		return errors.New("cannot validate before genesis block")
	}
	entry, err := m.validator.CreateReadyValidationEntry(ctx, initialCount)
	if err != nil {
		return fmt.Errorf("error creating validation entry for challenge %v msg %v for execution challenge: %w", m.challengeIndex, initialCount, err)
	}
	input, err := entry.ToInput()
	if err != nil {
		return fmt.Errorf("error getting validation entry input of challenge %v msg %v: %w", m.challengeIndex, initialCount, err)
	}
	if tooFar {
		input.BatchInfo = []validator.BatchInfo{}
	}
	execRun, err := m.validator.execSpawner.CreateExecutionRun(m.wasmModuleRoot, input).Await(ctx)
	if err != nil {
		return fmt.Errorf("error creating execution backend for msg %v: %w", initialCount, err)
	}
	backend, err := NewExecutionChallengeBackend(execRun)
	if err != nil {
		return err
	}
	m.executionChallengeBackend = backend
<<<<<<< HEAD
	m.initialMachineMessageCount = initialCount
=======
	m.initialMachineBlockNr = blockNum
>>>>>>> 36a6beaa
	return nil
}

func (m *ChallengeManager) Act(ctx context.Context) (*types.Transaction, error) {
	err := m.LoadExecChallengeIfExists(ctx)
	if err != nil {
		return nil, fmt.Errorf("error loading execution challenge: %w", err)
	}
	myTurn, err := m.IsMyTurn(ctx)
	if err != nil {
		return nil, fmt.Errorf("error checking if it's our turn: %w", err)
	}
	if !myTurn {
		return nil, nil
	}
	state, err := m.GetChallengeState(ctx)
	if err != nil {
		return nil, fmt.Errorf("error getting challenge state: %w", err)
	}

	var backend ChallengeBackend
	if m.executionChallengeBackend != nil {
		backend = m.executionChallengeBackend
	} else {
		backend = m.blockChallengeBackend
	}

	err = backend.SetRange(ctx, state.Start.Uint64(), state.End.Uint64())
	if err != nil {
		return nil, fmt.Errorf("error setting challenge range on backend: %w", err)
	}

	nextMovePos, err := m.ScanChallengeState(ctx, backend, state)
	if err != nil {
		return nil, fmt.Errorf("error scanning challenge state: %w", err)
	}
	startPosition := state.Segments[nextMovePos].Position
	endPosition := state.Segments[nextMovePos+1].Position
	if startPosition+1 != endPosition {
		log.Info("bisecting execution", "challenge", m.challengeIndex, "startPosition", startPosition, "endPosition", endPosition)
		return m.bisect(ctx, backend, state, nextMovePos)
	}
	if m.executionChallengeBackend != nil {
		log.Info("sending onestepproof", "challenge", m.challengeIndex, "startPosition", startPosition, "endPosition", endPosition)
		return m.IssueOneStepProof(
			ctx,
			state,
			nextMovePos,
		)
	}
	initialCount, tooFar := m.blockChallengeBackend.GetMessageCountAtStep(uint64(nextMovePos))
	expectedState, expectedStatus, err := m.blockChallengeBackend.GetInfoAtStep(uint64(nextMovePos + 1))
	if err != nil {
		return nil, fmt.Errorf("error getting info from block challenge backend: %w", err)
	}
<<<<<<< HEAD
	err = m.createExecutionBackend(ctx, initialCount, tooFar)
=======
	err = m.createExecutionBackend(ctx, blockNum, tooFar)
>>>>>>> 36a6beaa
	if err != nil {
		return nil, fmt.Errorf("error creating execution backend: %w", err)
	}
	stepCount, computedState, computedStatus, err := m.executionChallengeBackend.GetFinalState(ctx)
	if err != nil {
		return nil, fmt.Errorf("error getting execution challenge final state: %w", err)
	}
	if expectedStatus != computedStatus {
		return nil, fmt.Errorf("after msg %d expected status %v but got %v", initialCount, expectedStatus, computedStatus)
	}
	if computedStatus == StatusFinished {
		if computedState != expectedState {
			return nil, fmt.Errorf("after msg %d expected global state %v but got %v", initialCount, expectedState, computedState)
		}
	}
	log.Info("issuing one step proof", "challenge", m.challengeIndex, "stepCount", stepCount, "initial count", initialCount)
	return m.blockChallengeBackend.IssueExecChallenge(
		m.challengeCore,
		state,
		nextMovePos,
		stepCount,
	)
}<|MERGE_RESOLUTION|>--- conflicted
+++ resolved
@@ -425,13 +425,8 @@
 	if err != nil {
 		return fmt.Errorf("error parsing ExecutionChallengeBegun event of challenge %v: %w", m.challengeIndex, err)
 	}
-<<<<<<< HEAD
 	count, tooFar := m.blockChallengeBackend.GetMessageCountAtStep(ev.BlockSteps.Uint64())
 	return m.createExecutionBackend(ctx, count, tooFar)
-=======
-	blockNum, tooFar := m.blockChallengeBackend.GetBlockNrAtStep(ev.BlockSteps.Uint64())
-	return m.createExecutionBackend(ctx, blockNum, tooFar)
->>>>>>> 36a6beaa
 }
 
 func (m *ChallengeManager) IssueOneStepProof(
@@ -457,15 +452,9 @@
 	)
 }
 
-<<<<<<< HEAD
 // count is for the initial machine, which also means it's the position of the message that's digested in the challenge
 func (m *ChallengeManager) createExecutionBackend(ctx context.Context, initialCount arbutil.MessageIndex, tooFar bool) error {
 	if m.initialMachineMessageCount == initialCount && m.executionChallengeBackend != nil {
-=======
-func (m *ChallengeManager) createExecutionBackend(ctx context.Context, blockNum int64, tooFar bool) error {
-	// Get the next message and block header, and record the full block creation
-	if m.initialMachineBlockNr == blockNum && m.executionChallengeBackend != nil {
->>>>>>> 36a6beaa
 		return nil
 	}
 	m.executionChallengeBackend = nil
@@ -492,11 +481,7 @@
 		return err
 	}
 	m.executionChallengeBackend = backend
-<<<<<<< HEAD
 	m.initialMachineMessageCount = initialCount
-=======
-	m.initialMachineBlockNr = blockNum
->>>>>>> 36a6beaa
 	return nil
 }
 
@@ -552,11 +537,7 @@
 	if err != nil {
 		return nil, fmt.Errorf("error getting info from block challenge backend: %w", err)
 	}
-<<<<<<< HEAD
 	err = m.createExecutionBackend(ctx, initialCount, tooFar)
-=======
-	err = m.createExecutionBackend(ctx, blockNum, tooFar)
->>>>>>> 36a6beaa
 	if err != nil {
 		return nil, fmt.Errorf("error creating execution backend: %w", err)
 	}
