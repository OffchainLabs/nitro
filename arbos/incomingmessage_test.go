//
// Copyright 2021, Offchain Labs, Inc. All rights reserved.
//

package arbos

import (
	"bytes"
	"io"
	"math/big"
	"testing"

	"github.com/andybalholm/brotli"

	"github.com/ethereum/go-ethereum/common"
)

func TestSerializeAndParseL1Message(t *testing.T) {
	chainId := big.NewInt(6345634)
	header := L1IncomingMessageHeader{
		L1MessageType_EndOfBlock,
		common.BigToAddress(big.NewInt(4684)),
		common.BigToHash(big.NewInt(864513)),
		common.BigToHash(big.NewInt(8794561564)),
		common.BigToHash(big.NewInt(3)),
		common.BigToHash(big.NewInt(10000000000000)),
	}
	msg := L1IncomingMessage{
		&header,
		[]byte{3, 2, 1},
	}
	serialized, err := msg.Serialize()
	if err != nil {
		t.Error(err)
	}
	newMsg, err := ParseIncomingL1Message(bytes.NewReader(serialized))
	if err != nil {
		t.Error(err)
	}
	segment, err := IncomingMessageToSegment(newMsg, chainId)
	if err != nil {
		t.Error(err)
	}
	if len(segment.Txes) != 0 {
		t.Fatal("unexpected tx count")
	}
}

func TestBrotli(t *testing.T) {
	orig := []byte("This is a long and repetitive string. Yadda yadda yadda yadda yadda. The quick brown fox jumped over the lazy dog.")
	outBuf := bytes.Buffer{}
	bwr := brotli.NewWriter(&outBuf)
	_, err := bwr.Write(orig)
	if err != nil {
		t.Error(err)
	}
	err = bwr.Flush()
	if err != nil {
		t.Error(err)
	}
	compressed := outBuf.Bytes()
	if len(compressed) >= len(orig) {
		t.Fatal("compression didn't make it smaller")
	}
	decompressor := brotli.NewReader(bytes.NewReader(compressed))
	result, err := io.ReadAll(decompressor)
	if err != nil {
		t.Error(err)
	}
	if bytes.Compare(orig, result) != 0 {
		t.Fatal("decompressed data doesn't match original")
	}
<<<<<<< HEAD
}

func TestEthDepositMessage(t *testing.T) {
	raw := rawdb.NewMemoryDatabase()
	db := state.NewDatabase(raw)
	statedb, err := state.New(common.Hash{}, db, nil)
	if err != nil {
		panic("failed to init empty statedb")
	}

	addr := common.BigToAddress(big.NewInt(51395080))
	balance := common.BigToHash(big.NewInt(789789897789798))
	balance2 := common.BigToHash(big.NewInt(98))

	if statedb.GetBalance(addr).Cmp(big.NewInt(0)) != 0 {
		t.Fatal()
	}

	header := L1IncomingMessageHeader{
		L1MessageType_EthDeposit,
		addr,
		common.BigToHash(big.NewInt(864513)),
		common.BigToHash(big.NewInt(8794561564)),
		common.BigToHash(big.NewInt(3)),
		common.BigToHash(big.NewInt(10000000000000)),
	}
	msgBuf := bytes.Buffer{}
	if err := HashToWriter(balance, &msgBuf); err != nil {
		t.Error(err)
	}
	msg := L1IncomingMessage{
		&header,
		msgBuf.Bytes(),
	}

	serialized, err := msg.Serialize()
	if err != nil {
		t.Error(err)
	}

	header.RequestId = common.BigToHash(big.NewInt(4))
	msgBuf2 := bytes.Buffer{}
	if err := HashToWriter(balance2, &msgBuf2); err != nil {
		t.Error(err)
	}
	msg2 := L1IncomingMessage{
		&header,
		msgBuf2.Bytes(),
	}
	serialized2, err := msg2.Serialize()
	if err != nil {
		t.Error(err)
	}

	RunMessagesThroughAPI(t, [][]byte{serialized, serialized2}, statedb)

	balanceAfter := statedb.GetBalance(addr)
	if balanceAfter.Cmp(new(big.Int).Add(balance.Big(), balance2.Big())) != 0 {
		t.Fatal()
	}
}

type TestChainContext struct {
}

func (r *TestChainContext) Engine() consensus.Engine {
	return Engine{}
}

func (r *TestChainContext) GetHeader(hash common.Hash, num uint64) *types.Header {
	return &types.Header{}
}

var testChainConfig = &params.ChainConfig{
	ChainID:             big.NewInt(0),
	HomesteadBlock:      big.NewInt(0),
	DAOForkBlock:        nil,
	DAOForkSupport:      true,
	EIP150Block:         big.NewInt(0),
	EIP150Hash:          common.Hash{},
	EIP155Block:         big.NewInt(0),
	EIP158Block:         big.NewInt(0),
	ByzantiumBlock:      big.NewInt(0),
	ConstantinopleBlock: big.NewInt(0),
	PetersburgBlock:     big.NewInt(0),
	IstanbulBlock:       big.NewInt(0),
	MuirGlacierBlock:    big.NewInt(0),
	BerlinBlock:         big.NewInt(0),
	LondonBlock:         big.NewInt(0),
}

func RunMessagesThroughAPI(t *testing.T, msgs [][]byte, statedb *state.StateDB) {
	chainId := big.NewInt(6456554)
	for _, data := range msgs {
		msg, err := ParseIncomingL1Message(bytes.NewReader(data))
		if err != nil {
			t.Error(err)
		}
		segment, err := IncomingMessageToSegment(msg, chainId)
		if err != nil {
			t.Error(err)
		}
		chainContext := &TestChainContext{}
		header := &types.Header{
			Number:     big.NewInt(1000),
			Difficulty: big.NewInt(1000),
		}
		gasPool := core.GasPool(100000)
		for _, tx := range segment.txes {
			_, err := core.ApplyTransaction(testChainConfig, chainContext, nil, &gasPool, statedb, header, tx, &header.GasUsed, vm.Config{})
			if err != nil {
				t.Fatal(err)
			}
		}

		FinalizeBlock(nil, nil, nil, statedb)
	}
=======
>>>>>>> 8d400f2c
}<|MERGE_RESOLUTION|>--- conflicted
+++ resolved
@@ -70,124 +70,4 @@
 	if bytes.Compare(orig, result) != 0 {
 		t.Fatal("decompressed data doesn't match original")
 	}
-<<<<<<< HEAD
-}
-
-func TestEthDepositMessage(t *testing.T) {
-	raw := rawdb.NewMemoryDatabase()
-	db := state.NewDatabase(raw)
-	statedb, err := state.New(common.Hash{}, db, nil)
-	if err != nil {
-		panic("failed to init empty statedb")
-	}
-
-	addr := common.BigToAddress(big.NewInt(51395080))
-	balance := common.BigToHash(big.NewInt(789789897789798))
-	balance2 := common.BigToHash(big.NewInt(98))
-
-	if statedb.GetBalance(addr).Cmp(big.NewInt(0)) != 0 {
-		t.Fatal()
-	}
-
-	header := L1IncomingMessageHeader{
-		L1MessageType_EthDeposit,
-		addr,
-		common.BigToHash(big.NewInt(864513)),
-		common.BigToHash(big.NewInt(8794561564)),
-		common.BigToHash(big.NewInt(3)),
-		common.BigToHash(big.NewInt(10000000000000)),
-	}
-	msgBuf := bytes.Buffer{}
-	if err := HashToWriter(balance, &msgBuf); err != nil {
-		t.Error(err)
-	}
-	msg := L1IncomingMessage{
-		&header,
-		msgBuf.Bytes(),
-	}
-
-	serialized, err := msg.Serialize()
-	if err != nil {
-		t.Error(err)
-	}
-
-	header.RequestId = common.BigToHash(big.NewInt(4))
-	msgBuf2 := bytes.Buffer{}
-	if err := HashToWriter(balance2, &msgBuf2); err != nil {
-		t.Error(err)
-	}
-	msg2 := L1IncomingMessage{
-		&header,
-		msgBuf2.Bytes(),
-	}
-	serialized2, err := msg2.Serialize()
-	if err != nil {
-		t.Error(err)
-	}
-
-	RunMessagesThroughAPI(t, [][]byte{serialized, serialized2}, statedb)
-
-	balanceAfter := statedb.GetBalance(addr)
-	if balanceAfter.Cmp(new(big.Int).Add(balance.Big(), balance2.Big())) != 0 {
-		t.Fatal()
-	}
-}
-
-type TestChainContext struct {
-}
-
-func (r *TestChainContext) Engine() consensus.Engine {
-	return Engine{}
-}
-
-func (r *TestChainContext) GetHeader(hash common.Hash, num uint64) *types.Header {
-	return &types.Header{}
-}
-
-var testChainConfig = &params.ChainConfig{
-	ChainID:             big.NewInt(0),
-	HomesteadBlock:      big.NewInt(0),
-	DAOForkBlock:        nil,
-	DAOForkSupport:      true,
-	EIP150Block:         big.NewInt(0),
-	EIP150Hash:          common.Hash{},
-	EIP155Block:         big.NewInt(0),
-	EIP158Block:         big.NewInt(0),
-	ByzantiumBlock:      big.NewInt(0),
-	ConstantinopleBlock: big.NewInt(0),
-	PetersburgBlock:     big.NewInt(0),
-	IstanbulBlock:       big.NewInt(0),
-	MuirGlacierBlock:    big.NewInt(0),
-	BerlinBlock:         big.NewInt(0),
-	LondonBlock:         big.NewInt(0),
-}
-
-func RunMessagesThroughAPI(t *testing.T, msgs [][]byte, statedb *state.StateDB) {
-	chainId := big.NewInt(6456554)
-	for _, data := range msgs {
-		msg, err := ParseIncomingL1Message(bytes.NewReader(data))
-		if err != nil {
-			t.Error(err)
-		}
-		segment, err := IncomingMessageToSegment(msg, chainId)
-		if err != nil {
-			t.Error(err)
-		}
-		chainContext := &TestChainContext{}
-		header := &types.Header{
-			Number:     big.NewInt(1000),
-			Difficulty: big.NewInt(1000),
-		}
-		gasPool := core.GasPool(100000)
-		for _, tx := range segment.txes {
-			_, err := core.ApplyTransaction(testChainConfig, chainContext, nil, &gasPool, statedb, header, tx, &header.GasUsed, vm.Config{})
-			if err != nil {
-				t.Fatal(err)
-			}
-		}
-
-		FinalizeBlock(nil, nil, nil, statedb)
-	}
-=======
->>>>>>> 8d400f2c
 }