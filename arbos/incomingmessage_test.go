package arbos

import (
	"bytes"
	"io"
	"math/big"
	"testing"

	"github.com/andybalholm/brotli"

	"github.com/ethereum/go-ethereum/common"
	"github.com/ethereum/go-ethereum/consensus"
	"github.com/ethereum/go-ethereum/core"
	"github.com/ethereum/go-ethereum/core/rawdb"
	"github.com/ethereum/go-ethereum/core/state"
	"github.com/ethereum/go-ethereum/core/types"
	"github.com/ethereum/go-ethereum/core/vm"
	"github.com/ethereum/go-ethereum/params"
)

func TestSerializeAndParseL1Message(t *testing.T) {
	chainId := big.NewInt(6345634)
	header := L1IncomingMessageHeader{
		L1MessageType_EndOfBlock,
		common.BigToAddress(big.NewInt(4684)),
		common.BigToHash(big.NewInt(864513)),
		common.BigToHash(big.NewInt(8794561564)),
		common.BigToHash(big.NewInt(3)),
		common.BigToHash(big.NewInt(10000000000000)),
	}
	msg := L1IncomingMessage{
		&header,
		[]byte{3, 2, 1},
	}
	serialized, err := msg.Serialize()
	if err != nil {
		t.Error(err)
	}
	newMsg, err := ParseIncomingL1Message(bytes.NewReader(serialized))
	if err != nil {
		t.Error(err)
	}
	segment, err := IncomingMessageToSegment(newMsg, chainId)
	if err != nil {
		t.Error(err)
	}
	if len(segment.txes) != 0 {
		t.Fatal("unexpected tx count")
	}
}

func TestBrotli(t *testing.T) {
	orig := []byte("This is a long and repetitive string. Yadda yadda yadda yadda yadda. The quick brown fox jumped over the lazy dog.")
	outBuf := bytes.Buffer{}
	bwr := brotli.NewWriter(&outBuf)
	_, err := bwr.Write(orig)
	if err != nil {
		t.Error(err)
	}
	err = bwr.Flush()
	if err != nil {
		t.Error(err)
	}
	compressed := outBuf.Bytes()
	if len(compressed) >= len(orig) {
		t.Fatal("compression didn't make it smaller")
	}
	decompressor := brotli.NewReader(bytes.NewReader(compressed))
	result, err := io.ReadAll(decompressor)
	if err != nil {
		t.Error(err)
	}
	if bytes.Compare(orig, result) != 0 {
		t.Fatal("decompressed data doesn't match original")
	}
}

func TestEthDepositMessage(t *testing.T) {
	raw := rawdb.NewMemoryDatabase()
	db := state.NewDatabase(raw)
	statedb, err := state.New(common.Hash{}, db, nil)
	if err != nil {
		panic("failed to init empty statedb")
	}

	addr := common.BigToAddress(big.NewInt(51395080))
	balance := common.BigToHash(big.NewInt(789789897789798))
	balance2 := common.BigToHash(big.NewInt(98))

	if statedb.GetBalance(addr).Cmp(big.NewInt(0)) != 0 {
		t.Fatal()
	}

	header := L1IncomingMessageHeader{
		L1MessageType_EthDeposit,
		addr,
		common.BigToHash(big.NewInt(864513)),
		common.BigToHash(big.NewInt(8794561564)),
		common.BigToHash(big.NewInt(3)),
		common.BigToHash(big.NewInt(10000000000000)),
	}
	msgBuf := bytes.Buffer{}
	if err := HashToWriter(balance, &msgBuf); err != nil {
		t.Error(err)
	}
	msg := L1IncomingMessage{
		&header,
		msgBuf.Bytes(),
	}

	serialized, err := msg.Serialize()
	if err != nil {
		t.Error(err)
	}

	header.RequestId = common.BigToHash(big.NewInt(4))
	msgBuf2 := bytes.Buffer{}
	if err := HashToWriter(balance2, &msgBuf2); err != nil {
		t.Error(err)
	}
	msg2 := L1IncomingMessage{
		&header,
		msgBuf2.Bytes(),
	}
	serialized2, err := msg2.Serialize()
	if err != nil {
		t.Error(err)
	}

	RunMessagesThroughAPI(t, [][]byte{serialized, serialized2}, statedb)

	balanceAfter := statedb.GetBalance(addr)
	if balanceAfter.Cmp(new(big.Int).Add(balance.Big(), balance2.Big())) != 0 {
		t.Fatal()
	}
}

type TestChainContext struct {
}

func (r *TestChainContext) Engine() consensus.Engine {
	return Engine{}
}

func (r *TestChainContext) GetHeader(hash common.Hash, num uint64) *types.Header {
	return &types.Header{}
}

var testChainConfig = &params.ChainConfig{
	ChainID:             big.NewInt(0),
	HomesteadBlock:      big.NewInt(0),
	DAOForkBlock:        nil,
	DAOForkSupport:      true,
	EIP150Block:         big.NewInt(0),
	EIP150Hash:          common.Hash{},
	EIP155Block:         big.NewInt(0),
	EIP158Block:         big.NewInt(0),
	ByzantiumBlock:      big.NewInt(0),
	ConstantinopleBlock: big.NewInt(0),
	PetersburgBlock:     big.NewInt(0),
	IstanbulBlock:       big.NewInt(0),
	MuirGlacierBlock:    big.NewInt(0),
	BerlinBlock:         big.NewInt(0),
	LondonBlock:         big.NewInt(0),
}

func RunMessagesThroughAPI(t *testing.T, msgs [][]byte, statedb *state.StateDB) {
	chainId := big.NewInt(6456554)
	for _, data := range msgs {
		msg, err := ParseIncomingL1Message(bytes.NewReader(data))
		if err != nil {
			t.Error(err)
		}
		segment, err := IncomingMessageToSegment(msg, chainId)
		if err != nil {
			t.Error(err)
		}
		chainContext := &TestChainContext{}
		header := &types.Header{
			Number:     big.NewInt(1000),
			Difficulty: big.NewInt(1000),
		}
		gasPool := core.GasPool(100000)
		for _, tx := range segment.txes {
			_, err := core.ApplyTransaction(testChainConfig, chainContext, nil, &gasPool, statedb, header, tx, &header.GasUsed, vm.Config{})
			if err != nil {
				t.Fatal(err)
			}
<<<<<<< HEAD

			FinalizeBlock(nil, nil, nil, statedb)
=======
>>>>>>> b319945b
		}

		FinalizeBlock(nil, nil, nil)
	}
}<|MERGE_RESOLUTION|>--- conflicted
+++ resolved
@@ -186,13 +186,8 @@
 			if err != nil {
 				t.Fatal(err)
 			}
-<<<<<<< HEAD
-
-			FinalizeBlock(nil, nil, nil, statedb)
-=======
->>>>>>> b319945b
 		}
 
-		FinalizeBlock(nil, nil, nil)
+		FinalizeBlock(nil, nil, nil, statedb)
 	}
 }