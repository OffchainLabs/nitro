// Copyright 2021-2022, Offchain Labs, Inc.
// For license information, see https://github.com/OffchainLabs/nitro/blob/master/LICENSE.md

package l2pricing

import (
	"fmt"
	"testing"

	"github.com/offchainlabs/nitro/arbos/burn"
	"github.com/offchainlabs/nitro/arbos/storage"
	"github.com/offchainlabs/nitro/util/arbmath"
	"github.com/offchainlabs/nitro/util/colors"
	"github.com/offchainlabs/nitro/util/testhelpers"
)

func PricingForTest(t *testing.T) *L2PricingState {
	storage := storage.NewMemoryBacked(burn.NewSystemBurner(nil, false))
	err := InitializeL2PricingState(storage)
	Require(t, err)
	return OpenL2PricingState(storage)
}

func fakeBlockUpdate(t *testing.T, pricing *L2PricingState, gasUsed int64, timePassed uint64) {
	t.Helper()

	pricing.storage.Burner().Restrict(pricing.addToGasPool(-gasUsed))
	pricing.updatePricingModelLegacy(timePassed)
}

func TestPricingModelExp(t *testing.T) {
	pricing := PricingForTest(t)
	minPrice := getMinPrice(t, pricing)
	price := getPrice(t, pricing)
	limit := getSpeedLimit(t, pricing)

	if price != minPrice {
		Fail(t, "price not minimal", price, minPrice)
	}

	// show that running at the speed limit with a full pool is a steady-state
	colors.PrintBlue("full pool & speed limit")
	for seconds := 0; seconds < 4; seconds++ {
		// #nosec G115
		fakeBlockUpdate(t, pricing, int64(seconds)*int64(limit), uint64(seconds))
		if getPrice(t, pricing) != minPrice {
			Fail(t, "price changed when it shouldn't have")
		}
	}

	// show that running at the speed limit with a target pool is close to a steady-state
	// note that for large enough spans of time the price will rise a minuscule amount due to the pool's avg
	colors.PrintBlue("pool target & speed limit")
	for seconds := 0; seconds < 4; seconds++ {
		// #nosec G115
		fakeBlockUpdate(t, pricing, int64(seconds)*int64(limit), uint64(seconds))
		if getPrice(t, pricing) != minPrice {
			Fail(t, "price changed when it shouldn't have")
		}
	}

	// show that running over the speed limit escalates the price before the pool drains
	colors.PrintBlue("exceeding the speed limit")
	for {
		// #nosec G115
		fakeBlockUpdate(t, pricing, 8*int64(limit), 1)
		newPrice := getPrice(t, pricing)
		if newPrice < price {
			Fail(t, "the price shouldn't have fallen")
		}
		if newPrice > price {
			break
		}
		price = newPrice
	}

	// empty the pool
	price = getPrice(t, pricing)
	Require(t, pricing.SetGasBacklog(100000000))

	// show that nothing happens when no time has passed and no gas has been burnt
	colors.PrintBlue("nothing should happen")
	fakeBlockUpdate(t, pricing, 0, 0)

	// show that the pool will escalate the price
	colors.PrintBlue("gas pool is empty")
	fakeBlockUpdate(t, pricing, 0, 1)
	if getPrice(t, pricing) <= price {
		fmt.Println(price, getPrice(t, pricing))
		Fail(t, "price should have risen")
	}
}

func getPrice(t *testing.T, pricing *L2PricingState) uint64 {
	value, err := pricing.BaseFeeWei()
	Require(t, err)
	return arbmath.BigToUintOrPanic(value)
}

func getMinPrice(t *testing.T, pricing *L2PricingState) uint64 {
	value, err := pricing.MinBaseFeeWei()
	Require(t, err)
	return arbmath.BigToUintOrPanic(value)
}

func getSpeedLimit(t *testing.T, pricing *L2PricingState) uint64 {
	value, err := pricing.SpeedLimitPerSecond()
	Require(t, err)
	return value
}

func getConstraintsLength(t *testing.T, pricing *L2PricingState) uint64 {
	length, err := pricing.ConstraintsLength()
	Require(t, err)
	return length
}

func TestGasConstraints(t *testing.T) {
	pricing := PricingForTest(t)
	if got := getConstraintsLength(t, pricing); got != 0 {
		t.Fatalf("wrong number of constraints: got %v want 0", got)
	}
	const n uint64 = 10
	for i := range n {
<<<<<<< HEAD
		Require(t, pricing.AddConstraint(100*i+1, 100*i+2, 0))
=======
		Require(t, pricing.AddConstraint(100*i+1, 100*i+2, 100*i+3))
>>>>>>> 75622cbb
	}
	if got := getConstraintsLength(t, pricing); got != n {
		t.Fatalf("wrong number of constraints: got %v want %v", got, n)
	}
	for i := range n {
		constraint := pricing.OpenConstraintAt(i)
		target, err := constraint.target.Get()
		Require(t, err)
		if want := 100*i + 1; target != want {
			t.Errorf("wrong target: got %v, want %v", target, want)
		}
		inertia, err := constraint.inertia.Get()
		Require(t, err)
		if want := 100*i + 2; inertia != want {
			t.Errorf("wrong inertia: got %v, want %v", inertia, want)
		}
		backlog, err := constraint.backlog.Get()
		Require(t, err)
		if want := 100*i + 3; backlog != want {
			t.Errorf("wrong backlog: got %v, want %v", backlog, want)
		}
	}
	Require(t, pricing.ClearConstraints())
	if got := getConstraintsLength(t, pricing); got != 0 {
		t.Fatalf("wrong number of constraints: got %v want 0", got)
	}
}

func Require(t *testing.T, err error, printables ...interface{}) {
	t.Helper()
	testhelpers.RequireImpl(t, err, printables...)
}

func Fail(t *testing.T, printables ...interface{}) {
	t.Helper()
	testhelpers.FailImpl(t, printables...)
}

func TestComputeInertiaFromPeriod(t *testing.T) {
	pricing := PricingForTest(t)
	Require(t, pricing.ClearConstraints())

	inertias := []uint64{1000, 10000, 120000, 500000}

	for i, inertia := range inertias {
		Require(t, pricing.SetSpeedLimitPerSecond(20_000_000))
		Require(t, pricing.SetPricingInertia(inertia))
		Require(t, pricing.SetBacklogTolerance(0))

		Require(t, pricing.SetConstraintsFromLegacy())

		length, err := pricing.ConstraintsLength()
		Require(t, err)
		if length != 1 {
			t.Fatalf("expected 1 constraint after migration, got %v", length)
		}

		constraint := pricing.OpenConstraintAt(0)
		computed, err := constraint.ComputeInertiaFromPeriod()
		Require(t, err)

		// Compare to original legacy inertia with 1% tolerance
		var diff uint64
		if computed > inertia {
			diff = computed - inertia
		} else {
			diff = inertia - computed
		}
		tolerance := inertia / 100 // 1%
		if diff > tolerance {
			t.Errorf("inertia mismatch (case %d): got %v, want ~%v (diff=%v, tol=%v)",
				i, computed, inertia, diff, tolerance)
		}

		Require(t, pricing.ClearConstraints())
	}
}<|MERGE_RESOLUTION|>--- conflicted
+++ resolved
@@ -122,11 +122,7 @@
 	}
 	const n uint64 = 10
 	for i := range n {
-<<<<<<< HEAD
-		Require(t, pricing.AddConstraint(100*i+1, 100*i+2, 0))
-=======
 		Require(t, pricing.AddConstraint(100*i+1, 100*i+2, 100*i+3))
->>>>>>> 75622cbb
 	}
 	if got := getConstraintsLength(t, pricing); got != n {
 		t.Fatalf("wrong number of constraints: got %v want %v", got, n)
@@ -163,44 +159,4 @@
 func Fail(t *testing.T, printables ...interface{}) {
 	t.Helper()
 	testhelpers.FailImpl(t, printables...)
-}
-
-func TestComputeInertiaFromPeriod(t *testing.T) {
-	pricing := PricingForTest(t)
-	Require(t, pricing.ClearConstraints())
-
-	inertias := []uint64{1000, 10000, 120000, 500000}
-
-	for i, inertia := range inertias {
-		Require(t, pricing.SetSpeedLimitPerSecond(20_000_000))
-		Require(t, pricing.SetPricingInertia(inertia))
-		Require(t, pricing.SetBacklogTolerance(0))
-
-		Require(t, pricing.SetConstraintsFromLegacy())
-
-		length, err := pricing.ConstraintsLength()
-		Require(t, err)
-		if length != 1 {
-			t.Fatalf("expected 1 constraint after migration, got %v", length)
-		}
-
-		constraint := pricing.OpenConstraintAt(0)
-		computed, err := constraint.ComputeInertiaFromPeriod()
-		Require(t, err)
-
-		// Compare to original legacy inertia with 1% tolerance
-		var diff uint64
-		if computed > inertia {
-			diff = computed - inertia
-		} else {
-			diff = inertia - computed
-		}
-		tolerance := inertia / 100 // 1%
-		if diff > tolerance {
-			t.Errorf("inertia mismatch (case %d): got %v, want ~%v (diff=%v, tol=%v)",
-				i, computed, inertia, diff, tolerance)
-		}
-
-		Require(t, pricing.ClearConstraints())
-	}
 }