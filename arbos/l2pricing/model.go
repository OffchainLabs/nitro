// Copyright 2021-2024, Offchain Labs, Inc.
// For license information, see https://github.com/OffchainLabs/nitro/blob/master/LICENSE.md

package l2pricing

import (
	"fmt"
	"math/big"

	"github.com/ethereum/go-ethereum/params"

	"github.com/offchainlabs/nitro/util/arbmath"
)

const ArbosMultiConstraintsVersion = params.ArbosVersion_50

const InitialSpeedLimitPerSecondV0 = 1000000
const InitialPerBlockGasLimitV0 uint64 = 20 * 1000000
const InitialSpeedLimitPerSecondV6 = 7000000
const InitialPerBlockGasLimitV6 uint64 = 32 * 1000000
const InitialMinimumBaseFeeWei = params.GWei / 10
const InitialBaseFeeWei = InitialMinimumBaseFeeWei
const InitialPricingInertia = 102
const InitialBacklogTolerance = 10
const InitialPerTxGasLimitV50 uint64 = 32 * 1000000

<<<<<<< HEAD
const ConstraintDivisorMultiplier = 30

func (ps *L2PricingState) AddToGasPoolWithArbosVersion(gas int64, arbosVersion uint64) error {
	// For ArbOS version 50 and above call Multi-Constraint Pricer add
	if arbosVersion >= ArbosMultiConstraintsVersion {
		return ps.addToGasPoolMultiConstraints(gas)
	}
	return ps.addToGasPool(gas)
}

func (ps *L2PricingState) addToGasPool(gas int64) error {
=======
func (ps *L2PricingState) AddToGasPool(gas int64) error {
>>>>>>> 75622cbb
	backlog, err := ps.GasBacklog()
	if err != nil {
		return err
	}
	backlog = applyGasDelta(backlog, gas)
	return ps.SetGasBacklog(backlog)
}

func (ps *L2PricingState) addToGasPoolMultiConstraints(gas int64) error {
	constraintsLength, err := ps.constraints.Length()
	if err != nil {
		return fmt.Errorf("failed to get number of constraints: %w", err)
	}
	for i := range constraintsLength {
		constraint := ps.OpenConstraintAt(i)
		backlog, err := constraint.backlog.Get()
		if err != nil {
			return fmt.Errorf("failed to get backlog of constraint %v: %w", i, err)
		}
		err = constraint.backlog.Set(applyGasDelta(backlog, gas))
		if err != nil {
			return fmt.Errorf("failed to set backlog of constraint %v: %w", i, err)
		}
	}
	return nil
}

// UpdatePricingModelWithArbosVersion updates the pricing model with info from the last block
func (ps *L2PricingState) UpdatePricingModelWithArbosVersion(timePassed uint64, arbosVersion uint64) {
	// For ArbOS version 50 and above call Multi-Constraint Pricer update
	if arbosVersion >= ArbosMultiConstraintsVersion {
		ps.updatePricingModelMultiConstraints(timePassed)
	} else {
		ps.updatePricingModelLegacy(timePassed)
	}
}

// applyGasDelta grows the backlog if the gas is negative and pays off  if the gas is positive.
func applyGasDelta(backlog uint64, gas int64) uint64 {
	if gas > 0 {
		return arbmath.SaturatingUSub(backlog, uint64(gas))
	} else {
		return arbmath.SaturatingUAdd(backlog, uint64(-gas))
	}
}

func (ps *L2PricingState) updatePricingModelLegacy(timePassed uint64) {
	speedLimit, _ := ps.SpeedLimitPerSecond()
	_ = ps.addToGasPool(arbmath.SaturatingCast[int64](arbmath.SaturatingUMul(timePassed, speedLimit)))
	inertia, _ := ps.PricingInertia()
	tolerance, _ := ps.BacklogTolerance()
	backlog, _ := ps.GasBacklog()
	minBaseFee, _ := ps.MinBaseFeeWei()
	baseFee := minBaseFee
	if backlog > tolerance*speedLimit {
		excess := arbmath.SaturatingCast[int64](backlog - tolerance*speedLimit)
		exponentBips := arbmath.NaturalToBips(excess) / arbmath.SaturatingCast[arbmath.Bips](arbmath.SaturatingUMul(inertia, speedLimit))
		baseFee = arbmath.BigMulByBips(minBaseFee, arbmath.ApproxExpBasisPoints(exponentBips, 4))
	}
	_ = ps.SetBaseFeeWei(baseFee)
}

func (ps *L2PricingState) updatePricingModelMultiConstraints(timePassed uint64) {
	// Compute exponent used in the basefee formula
	totalExponent := arbmath.Bips(0)
	constraintsLength, _ := ps.constraints.Length()
	for i := range constraintsLength {
		constraint := ps.OpenConstraintAt(i)
		target, _ := constraint.target.Get()

		// Pay off backlog
		backlog, _ := constraint.backlog.Get()
		gas := arbmath.SaturatingCast[int64](arbmath.SaturatingUMul(timePassed, target))
		backlog = applyGasDelta(backlog, gas)
		_ = constraint.backlog.Set(backlog)

		// Calculate exponent with the formula backlog/divisor
		if backlog > 0 {
			inertia, _ := constraint.inertia.Get()
			divisor := arbmath.SaturatingCastToBips(arbmath.SaturatingUMul(inertia, target))
			exponent := arbmath.NaturalToBips(arbmath.SaturatingCast[int64](backlog)) / divisor
			totalExponent = arbmath.SaturatingBipsAdd(totalExponent, exponent)
		}
	}

	// Compute base fee
	minBaseFee, _ := ps.MinBaseFeeWei()
	var baseFee *big.Int
	if totalExponent > 0 {
		baseFee = arbmath.BigMulByBips(minBaseFee, arbmath.ApproxExpBasisPoints(totalExponent, 4))
	} else {
		baseFee = minBaseFee
	}
	_ = ps.SetBaseFeeWei(baseFee)
}<|MERGE_RESOLUTION|>--- conflicted
+++ resolved
@@ -24,9 +24,6 @@
 const InitialBacklogTolerance = 10
 const InitialPerTxGasLimitV50 uint64 = 32 * 1000000
 
-<<<<<<< HEAD
-const ConstraintDivisorMultiplier = 30
-
 func (ps *L2PricingState) AddToGasPoolWithArbosVersion(gas int64, arbosVersion uint64) error {
 	// For ArbOS version 50 and above call Multi-Constraint Pricer add
 	if arbosVersion >= ArbosMultiConstraintsVersion {
@@ -36,9 +33,6 @@
 }
 
 func (ps *L2PricingState) addToGasPool(gas int64) error {
-=======
-func (ps *L2PricingState) AddToGasPool(gas int64) error {
->>>>>>> 75622cbb
 	backlog, err := ps.GasBacklog()
 	if err != nil {
 		return err
