--- conflicted
+++ resolved
@@ -63,7 +63,6 @@
 }
 
 var (
-<<<<<<< HEAD
 	versionKey       = util.IntToHash(0)
 	storageOffsetKey = util.IntToHash(1)
 	gasPoolKey       = util.IntToHash(2)
@@ -72,16 +71,7 @@
 	retryableQueueKey = util.IntToHash(5)
 	l1PricingKey     = util.IntToHash(6)
 	timestampKey     = util.IntToHash(7)
-=======
-	versionKey                 = IntToHash(0)
-	storageOffsetKey           = IntToHash(1)
-	gasPoolKey                 = IntToHash(2)
-	smallGasPoolKey            = IntToHash(3)
-	gasPriceKey                = IntToHash(4)
-	retryableQueueKey          = IntToHash(5)
-	l1PricingKey               = IntToHash(6)
-	timestampKey               = IntToHash(7)
->>>>>>> c5aae417
+
 	validRetryableSetUniqueKey = common.BytesToHash(crypto.Keccak256([]byte("Arbitrum ArbOS valid retryable set unique key")))
 )
 
