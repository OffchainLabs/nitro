// Copyright 2021-2022, Offchain Labs, Inc.
// For license information, see https://github.com/nitro/blob/master/LICENSE

package arbosState

import (
	"errors"
	"fmt"
	"math/big"

	"github.com/ethereum/go-ethereum/common"
	"github.com/ethereum/go-ethereum/common/math"
	"github.com/ethereum/go-ethereum/core/rawdb"
	"github.com/ethereum/go-ethereum/core/state"
	"github.com/ethereum/go-ethereum/core/vm"
	"github.com/ethereum/go-ethereum/log"
	"github.com/ethereum/go-ethereum/params"

	"github.com/offchainlabs/nitro/arbcompress"
	"github.com/offchainlabs/nitro/arbos/addressSet"
	"github.com/offchainlabs/nitro/arbos/addressTable"
	"github.com/offchainlabs/nitro/arbos/arbostypes"
	"github.com/offchainlabs/nitro/arbos/blockhash"
	"github.com/offchainlabs/nitro/arbos/burn"
	"github.com/offchainlabs/nitro/arbos/l1pricing"
	"github.com/offchainlabs/nitro/arbos/l2pricing"
	"github.com/offchainlabs/nitro/arbos/merkleAccumulator"
	"github.com/offchainlabs/nitro/arbos/programs"
	"github.com/offchainlabs/nitro/arbos/retryables"
	"github.com/offchainlabs/nitro/arbos/storage"
	"github.com/offchainlabs/nitro/arbos/util"
)

// ArbosState contains ArbOS-related state. It is backed by ArbOS's storage in the persistent stateDB.
// Modifications to the ArbosState are written through to the underlying StateDB so that the StateDB always
// has the definitive state, stored persistently. (Note that some tests use memory-backed StateDB's that aren't
// persisted beyond the end of the test.)

type ArbosState struct {
	arbosVersion                  uint64                      // version of the ArbOS storage format and semantics
	maxArbosVersionSupported      uint64                      // maximum ArbOS version supported by this code
	maxDebugArbosVersionSupported uint64                      // maximum ArbOS version supported by this code in debug mode
	upgradeVersion                storage.StorageBackedUint64 // version we're planning to upgrade to, or 0 if not planning to upgrade
	upgradeTimestamp              storage.StorageBackedUint64 // when to do the planned upgrade
	networkFeeAccount             storage.StorageBackedAddress
	l1PricingState                *l1pricing.L1PricingState
	l2PricingState                *l2pricing.L2PricingState
	retryableState                *retryables.RetryableState
	addressTable                  *addressTable.AddressTable
	chainOwners                   *addressSet.AddressSet
	sendMerkle                    *merkleAccumulator.MerkleAccumulator
	programs                      *programs.Programs
	blockhashes                   *blockhash.Blockhashes
	chainId                       storage.StorageBackedBigInt
	chainConfig                   storage.StorageBackedBytes
	genesisBlockNum               storage.StorageBackedUint64
	infraFeeAccount               storage.StorageBackedAddress
	brotliCompressionLevel        storage.StorageBackedUint64 // brotli compression level used for pricing
	backingStorage                *storage.Storage
	Burner                        burn.Burner
}

var ErrUninitializedArbOS = errors.New("ArbOS uninitialized")
var ErrAlreadyInitialized = errors.New("ArbOS is already initialized")

func OpenArbosState(stateDB vm.StateDB, burner burn.Burner) (*ArbosState, error) {
	backingStorage := storage.NewGeth(stateDB, burner)
	arbosVersion, err := backingStorage.GetUint64ByUint64(uint64(versionOffset))
	if err != nil {
		return nil, err
	}
	if arbosVersion == 0 {
		return nil, ErrUninitializedArbOS
	}
	return &ArbosState{
		arbosVersion,
		20,
		30,
		backingStorage.OpenStorageBackedUint64(uint64(upgradeVersionOffset)),
		backingStorage.OpenStorageBackedUint64(uint64(upgradeTimestampOffset)),
		backingStorage.OpenStorageBackedAddress(uint64(networkFeeAccountOffset)),
		l1pricing.OpenL1PricingState(backingStorage.OpenCachedSubStorage(l1PricingSubspace)),
		l2pricing.OpenL2PricingState(backingStorage.OpenCachedSubStorage(l2PricingSubspace)),
		retryables.OpenRetryableState(backingStorage.OpenCachedSubStorage(retryablesSubspace), stateDB),
		addressTable.Open(backingStorage.OpenCachedSubStorage(addressTableSubspace)),
		addressSet.OpenAddressSet(backingStorage.OpenCachedSubStorage(chainOwnerSubspace)),
		merkleAccumulator.OpenMerkleAccumulator(backingStorage.OpenCachedSubStorage(sendMerkleSubspace)),
		programs.Open(backingStorage.OpenSubStorage(programsSubspace)),
		blockhash.OpenBlockhashes(backingStorage.OpenCachedSubStorage(blockhashesSubspace)),
		backingStorage.OpenStorageBackedBigInt(uint64(chainIdOffset)),
		backingStorage.OpenStorageBackedBytes(chainConfigSubspace),
		backingStorage.OpenStorageBackedUint64(uint64(genesisBlockNumOffset)),
		backingStorage.OpenStorageBackedAddress(uint64(infraFeeAccountOffset)),
		backingStorage.OpenStorageBackedUint64(uint64(brotliCompressionLevelOffset)),
		backingStorage,
		burner,
	}, nil
}

func OpenSystemArbosState(stateDB vm.StateDB, tracingInfo *util.TracingInfo, readOnly bool) (*ArbosState, error) {
	burner := burn.NewSystemBurner(tracingInfo, readOnly)
	newState, err := OpenArbosState(stateDB, burner)
	burner.Restrict(err)
	return newState, err
}

func OpenSystemArbosStateOrPanic(stateDB vm.StateDB, tracingInfo *util.TracingInfo, readOnly bool) *ArbosState {
	newState, err := OpenSystemArbosState(stateDB, tracingInfo, readOnly)
	if err != nil {
		panic(err)
	}
	return newState
}

// NewArbosMemoryBackedArbOSState creates and initializes a memory-backed ArbOS state (for testing only)
func NewArbosMemoryBackedArbOSState() (*ArbosState, *state.StateDB) {
	raw := rawdb.NewMemoryDatabase()
	db := state.NewDatabase(raw)
	statedb, err := state.New(common.Hash{}, db, nil)
	if err != nil {
		log.Crit("failed to init empty statedb", "error", err)
	}
	burner := burn.NewSystemBurner(nil, false)
	chainConfig := params.ArbitrumDevTestChainConfig()
	newState, err := InitializeArbosState(statedb, burner, chainConfig, arbostypes.TestInitMessage)
	if err != nil {
		log.Crit("failed to open the ArbOS state", "error", err)
	}
	return newState, statedb
}

// ArbOSVersion returns the ArbOS version
func ArbOSVersion(stateDB vm.StateDB) uint64 {
	backingStorage := storage.NewGeth(stateDB, burn.NewSystemBurner(nil, false))
	arbosVersion, err := backingStorage.GetUint64ByUint64(uint64(versionOffset))
	if err != nil {
		log.Crit("failed to get the ArbOS version", "error", err)
	}
	return arbosVersion
}

type Offset uint64

const (
	versionOffset Offset = iota
	upgradeVersionOffset
	upgradeTimestampOffset
	networkFeeAccountOffset
	chainIdOffset
	genesisBlockNumOffset
	infraFeeAccountOffset
	brotliCompressionLevelOffset
)

type SubspaceID []byte

var (
	l1PricingSubspace    SubspaceID = []byte{0}
	l2PricingSubspace    SubspaceID = []byte{1}
	retryablesSubspace   SubspaceID = []byte{2}
	addressTableSubspace SubspaceID = []byte{3}
	chainOwnerSubspace   SubspaceID = []byte{4}
	sendMerkleSubspace   SubspaceID = []byte{5}
	blockhashesSubspace  SubspaceID = []byte{6}
	chainConfigSubspace  SubspaceID = []byte{7}
	programsSubspace     SubspaceID = []byte{8}
)

<<<<<<< HEAD
// Returns a list of precompiles that only appear in Arbitrum chains (i.e. ArbOS precompiles) at the genesis block
func GetArbitrumOnlyGenesisPrecompiles(chainConfig *params.ChainConfig) []common.Address {
	rules := chainConfig.Rules(big.NewInt(0), false, 0, chainConfig.ArbitrumChainParams.InitialArbOSVersion)
	arbPrecompiles := vm.ActivePrecompiles(rules)
	rules.IsArbitrum = false
	ethPrecompiles := vm.ActivePrecompiles(rules)

	ethPrecompilesSet := make(map[common.Address]bool)
	for _, addr := range ethPrecompiles {
		ethPrecompilesSet[addr] = true
	}

	var arbOnlyPrecompiles []common.Address
	for _, addr := range arbPrecompiles {
		if !ethPrecompilesSet[addr] {
			arbOnlyPrecompiles = append(arbOnlyPrecompiles, addr)
		}
	}
	return arbOnlyPrecompiles
}

// During early development we sometimes change the storage format of version 1, for convenience. But as soon as we
// start running long-lived chains, every change to the storage format will require defining a new version and
// providing upgrade code.
=======
var PrecompileMinArbOSVersions = make(map[common.Address]uint64)
>>>>>>> 6af948f6

func InitializeArbosState(stateDB vm.StateDB, burner burn.Burner, chainConfig *params.ChainConfig, initMessage *arbostypes.ParsedInitMessage) (*ArbosState, error) {
	sto := storage.NewGeth(stateDB, burner)
	arbosVersion, err := sto.GetUint64ByUint64(uint64(versionOffset))
	if err != nil {
		return nil, err
	}
	if arbosVersion != 0 {
		return nil, ErrAlreadyInitialized
	}

	desiredArbosVersion := chainConfig.ArbitrumChainParams.InitialArbOSVersion
	if desiredArbosVersion == 0 {
		return nil, errors.New("cannot initialize to ArbOS version 0")
	}

	// Solidity requires call targets have code, but precompiles don't.
	// To work around this, we give precompiles fake code.
<<<<<<< HEAD
	for _, genesisPrecompile := range GetArbitrumOnlyGenesisPrecompiles(chainConfig) {
		stateDB.SetCode(genesisPrecompile, []byte{byte(vm.INVALID)})
=======
	for addr, version := range PrecompileMinArbOSVersions {
		if version == 0 {
			stateDB.SetCode(addr, []byte{byte(vm.INVALID)})
		}
>>>>>>> 6af948f6
	}

	// may be the zero address
	initialChainOwner := chainConfig.ArbitrumChainParams.InitialChainOwner

	_ = sto.SetUint64ByUint64(uint64(versionOffset), 1) // initialize to version 1; upgrade at end of this func if needed
	_ = sto.SetUint64ByUint64(uint64(upgradeVersionOffset), 0)
	_ = sto.SetUint64ByUint64(uint64(upgradeTimestampOffset), 0)
	if desiredArbosVersion >= 2 {
		_ = sto.SetByUint64(uint64(networkFeeAccountOffset), util.AddressToHash(initialChainOwner))
	} else {
		_ = sto.SetByUint64(uint64(networkFeeAccountOffset), common.Hash{}) // the 0 address until an owner sets it
	}
	_ = sto.SetByUint64(uint64(chainIdOffset), common.BigToHash(chainConfig.ChainID))
	chainConfigStorage := sto.OpenStorageBackedBytes(chainConfigSubspace)
	_ = chainConfigStorage.Set(initMessage.SerializedChainConfig)
	_ = sto.SetUint64ByUint64(uint64(genesisBlockNumOffset), chainConfig.ArbitrumChainParams.GenesisBlockNum)
	_ = sto.SetUint64ByUint64(uint64(brotliCompressionLevelOffset), 0) // default brotliCompressionLevel for fast compression is 0

	initialRewardsRecipient := l1pricing.BatchPosterAddress
	if desiredArbosVersion >= 2 {
		initialRewardsRecipient = initialChainOwner
	}
	_ = l1pricing.InitializeL1PricingState(sto.OpenCachedSubStorage(l1PricingSubspace), initialRewardsRecipient, initMessage.InitialL1BaseFee)
	_ = l2pricing.InitializeL2PricingState(sto.OpenCachedSubStorage(l2PricingSubspace))
	_ = retryables.InitializeRetryableState(sto.OpenCachedSubStorage(retryablesSubspace))
	addressTable.Initialize(sto.OpenCachedSubStorage(addressTableSubspace))
	merkleAccumulator.InitializeMerkleAccumulator(sto.OpenCachedSubStorage(sendMerkleSubspace))
	blockhash.InitializeBlockhashes(sto.OpenCachedSubStorage(blockhashesSubspace))

	ownersStorage := sto.OpenCachedSubStorage(chainOwnerSubspace)
	_ = addressSet.Initialize(ownersStorage)
	_ = addressSet.OpenAddressSet(ownersStorage).Add(initialChainOwner)

	aState, err := OpenArbosState(stateDB, burner)
	if err != nil {
		return nil, err
	}
	if desiredArbosVersion > 1 {
		err = aState.UpgradeArbosVersion(desiredArbosVersion, true, stateDB, chainConfig)
		if err != nil {
			return nil, err
		}
	}
	return aState, nil
}

func (state *ArbosState) UpgradeArbosVersionIfNecessary(
	currentTimestamp uint64, stateDB vm.StateDB, chainConfig *params.ChainConfig,
) error {
	upgradeTo, err := state.upgradeVersion.Get()
	state.Restrict(err)
	flagday, _ := state.upgradeTimestamp.Get()
	if state.arbosVersion < upgradeTo && currentTimestamp >= flagday {
		return state.UpgradeArbosVersion(upgradeTo, false, stateDB, chainConfig)
	}
	return nil
}

var ErrFatalNodeOutOfDate = errors.New("please upgrade to the latest version of the node software")

func (state *ArbosState) UpgradeArbosVersion(
	upgradeTo uint64, firstTime bool, stateDB vm.StateDB, chainConfig *params.ChainConfig,
) error {
	for state.arbosVersion < upgradeTo {
		ensure := func(err error) {
			if err != nil {
				message := fmt.Sprintf(
					"Failed to upgrade ArbOS version %v to version %v: %v",
					state.arbosVersion, state.arbosVersion+1, err,
				)
				panic(message)
			}
		}

		nextArbosVersion := state.arbosVersion + 1
		switch nextArbosVersion {
		case 2:
			ensure(state.l1PricingState.SetLastSurplus(common.Big0, 1))
		case 3:
			ensure(state.l1PricingState.SetPerBatchGasCost(0))
			ensure(state.l1PricingState.SetAmortizedCostCapBips(math.MaxUint64))
		case 4:
			// no state changes needed
		case 5:
			// no state changes needed
		case 6:
			// no state changes needed
		case 7:
			// no state changes needed
		case 8:
			// no state changes needed
		case 9:
			// no state changes needed
		case 10:
			ensure(state.l1PricingState.SetL1FeesAvailable(stateDB.GetBalance(
				l1pricing.L1PricerFundsPoolAddress,
			).ToBig()))

		case 11:
			// Update the PerBatchGasCost to a more accurate value compared to the old v6 default.
			ensure(state.l1PricingState.SetPerBatchGasCost(l1pricing.InitialPerBatchGasCostV12))

			// We had mistakenly initialized AmortizedCostCapBips to math.MaxUint64 in older versions,
			// but the correct value to disable the amortization cap is 0.
			oldAmortizationCap, err := state.l1PricingState.AmortizedCostCapBips()
			ensure(err)
			if oldAmortizationCap == math.MaxUint64 {
				ensure(state.l1PricingState.SetAmortizedCostCapBips(0))
			}

			// Clear chainOwners list to allow rectification of the mapping.
			if !firstTime {
				ensure(state.chainOwners.ClearList())
			}

		case 12, 13, 14, 15, 16, 17, 18, 19:
			// these versions are left to Orbit chains for custom upgrades.

		case 20:
			// Update Brotli compression level for fast compression from 0 to 1
			ensure(state.SetBrotliCompressionLevel(1))

		case 21, 22, 23, 24, 25, 26, 27, 28, 29:
			// these versions are left to Orbit chains for custom upgrades.

		case 30:
			if !chainConfig.DebugMode() {
				// This upgrade isn't finalized so we only want to support it for testing
				return fmt.Errorf(
					"the chain is upgrading to unsupported ArbOS version %v, %w",
					nextArbosVersion,
					ErrFatalNodeOutOfDate,
				)
			}
			programs.Initialize(state.backingStorage.OpenSubStorage(programsSubspace))

		default:
			return fmt.Errorf(
				"the chain is upgrading to unsupported ArbOS version %v, %w",
				nextArbosVersion,
				ErrFatalNodeOutOfDate,
			)
		}

		// install any new precompiles
		for addr, version := range PrecompileMinArbOSVersions {
			if version == nextArbosVersion {
				stateDB.SetCode(addr, []byte{byte(vm.INVALID)})
			}
		}

		state.arbosVersion = nextArbosVersion
	}

	if firstTime && upgradeTo >= 6 {
		if upgradeTo < 11 {
			state.Restrict(state.l1PricingState.SetPerBatchGasCost(l1pricing.InitialPerBatchGasCostV6))
		}
		state.Restrict(state.l1PricingState.SetEquilibrationUnits(l1pricing.InitialEquilibrationUnitsV6))
		state.Restrict(state.l2PricingState.SetSpeedLimitPerSecond(l2pricing.InitialSpeedLimitPerSecondV6))
		state.Restrict(state.l2PricingState.SetMaxPerBlockGasLimit(l2pricing.InitialPerBlockGasLimitV6))
	}

	state.Restrict(state.backingStorage.SetUint64ByUint64(uint64(versionOffset), state.arbosVersion))

	return nil
}

func (state *ArbosState) ScheduleArbOSUpgrade(newVersion uint64, timestamp uint64) error {
	err := state.upgradeVersion.Set(newVersion)
	if err != nil {
		return err
	}
	return state.upgradeTimestamp.Set(timestamp)
}

func (state *ArbosState) GetScheduledUpgrade() (uint64, uint64, error) {
	version, err := state.upgradeVersion.Get()
	if err != nil {
		return 0, 0, err
	}
	timestamp, err := state.upgradeTimestamp.Get()
	if err != nil {
		return 0, 0, err
	}
	return version, timestamp, nil
}

func (state *ArbosState) BackingStorage() *storage.Storage {
	return state.backingStorage
}

func (state *ArbosState) Restrict(err error) {
	state.Burner.Restrict(err)
}

func (state *ArbosState) ArbOSVersion() uint64 {
	return state.arbosVersion
}

func (state *ArbosState) SetFormatVersion(val uint64) {
	state.arbosVersion = val
	state.Restrict(state.backingStorage.SetUint64ByUint64(uint64(versionOffset), val))
}

func (state *ArbosState) BrotliCompressionLevel() (uint64, error) {
	return state.brotliCompressionLevel.Get()
}

func (state *ArbosState) SetBrotliCompressionLevel(val uint64) error {
	if val <= arbcompress.LEVEL_WELL {
		return state.brotliCompressionLevel.Set(val)
	}
	return errors.New("invalid brotli compression level")
}

func (state *ArbosState) RetryableState() *retryables.RetryableState {
	return state.retryableState
}

func (state *ArbosState) MaxArbosVersionSupported() uint64 {
	return state.maxArbosVersionSupported
}

func (state *ArbosState) MaxDebugArbosVersionSupported() uint64 {
	return state.maxDebugArbosVersionSupported
}

func (state *ArbosState) L1PricingState() *l1pricing.L1PricingState {
	return state.l1PricingState
}

func (state *ArbosState) L2PricingState() *l2pricing.L2PricingState {
	return state.l2PricingState
}

func (state *ArbosState) AddressTable() *addressTable.AddressTable {
	return state.addressTable
}

func (state *ArbosState) ChainOwners() *addressSet.AddressSet {
	return state.chainOwners
}

func (state *ArbosState) SendMerkleAccumulator() *merkleAccumulator.MerkleAccumulator {
	if state.sendMerkle == nil {
		state.sendMerkle = merkleAccumulator.OpenMerkleAccumulator(state.backingStorage.OpenCachedSubStorage(sendMerkleSubspace))
	}
	return state.sendMerkle
}

func (state *ArbosState) Programs() *programs.Programs {
	return state.programs
}

func (state *ArbosState) Blockhashes() *blockhash.Blockhashes {
	return state.blockhashes
}

func (state *ArbosState) NetworkFeeAccount() (common.Address, error) {
	return state.networkFeeAccount.Get()
}

func (state *ArbosState) SetNetworkFeeAccount(account common.Address) error {
	return state.networkFeeAccount.Set(account)
}

func (state *ArbosState) InfraFeeAccount() (common.Address, error) {
	return state.infraFeeAccount.Get()
}

func (state *ArbosState) SetInfraFeeAccount(account common.Address) error {
	return state.infraFeeAccount.Set(account)
}

func (state *ArbosState) Keccak(data ...[]byte) ([]byte, error) {
	return state.backingStorage.Keccak(data...)
}

func (state *ArbosState) KeccakHash(data ...[]byte) (common.Hash, error) {
	return state.backingStorage.KeccakHash(data...)
}

func (state *ArbosState) ChainId() (*big.Int, error) {
	return state.chainId.Get()
}

func (state *ArbosState) ChainConfig() ([]byte, error) {
	return state.chainConfig.Get()
}

func (state *ArbosState) SetChainConfig(serializedChainConfig []byte) error {
	return state.chainConfig.Set(serializedChainConfig)
}

func (state *ArbosState) GenesisBlockNum() (uint64, error) {
	return state.genesisBlockNum.Get()
}<|MERGE_RESOLUTION|>--- conflicted
+++ resolved
@@ -166,34 +166,7 @@
 	programsSubspace     SubspaceID = []byte{8}
 )
 
-<<<<<<< HEAD
-// Returns a list of precompiles that only appear in Arbitrum chains (i.e. ArbOS precompiles) at the genesis block
-func GetArbitrumOnlyGenesisPrecompiles(chainConfig *params.ChainConfig) []common.Address {
-	rules := chainConfig.Rules(big.NewInt(0), false, 0, chainConfig.ArbitrumChainParams.InitialArbOSVersion)
-	arbPrecompiles := vm.ActivePrecompiles(rules)
-	rules.IsArbitrum = false
-	ethPrecompiles := vm.ActivePrecompiles(rules)
-
-	ethPrecompilesSet := make(map[common.Address]bool)
-	for _, addr := range ethPrecompiles {
-		ethPrecompilesSet[addr] = true
-	}
-
-	var arbOnlyPrecompiles []common.Address
-	for _, addr := range arbPrecompiles {
-		if !ethPrecompilesSet[addr] {
-			arbOnlyPrecompiles = append(arbOnlyPrecompiles, addr)
-		}
-	}
-	return arbOnlyPrecompiles
-}
-
-// During early development we sometimes change the storage format of version 1, for convenience. But as soon as we
-// start running long-lived chains, every change to the storage format will require defining a new version and
-// providing upgrade code.
-=======
 var PrecompileMinArbOSVersions = make(map[common.Address]uint64)
->>>>>>> 6af948f6
 
 func InitializeArbosState(stateDB vm.StateDB, burner burn.Burner, chainConfig *params.ChainConfig, initMessage *arbostypes.ParsedInitMessage) (*ArbosState, error) {
 	sto := storage.NewGeth(stateDB, burner)
@@ -212,15 +185,10 @@
 
 	// Solidity requires call targets have code, but precompiles don't.
 	// To work around this, we give precompiles fake code.
-<<<<<<< HEAD
-	for _, genesisPrecompile := range GetArbitrumOnlyGenesisPrecompiles(chainConfig) {
-		stateDB.SetCode(genesisPrecompile, []byte{byte(vm.INVALID)})
-=======
 	for addr, version := range PrecompileMinArbOSVersions {
 		if version == 0 {
 			stateDB.SetCode(addr, []byte{byte(vm.INVALID)})
 		}
->>>>>>> 6af948f6
 	}
 
 	// may be the zero address
