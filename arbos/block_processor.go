//
// Copyright 2021, Offchain Labs, Inc. All rights reserved.
//

package arbos

import (
	"encoding/binary"
	"math/big"

	"github.com/ethereum/go-ethereum/common"
	"github.com/ethereum/go-ethereum/core"
	"github.com/ethereum/go-ethereum/core/state"
	"github.com/ethereum/go-ethereum/core/types"
	"github.com/ethereum/go-ethereum/core/vm"
	"github.com/ethereum/go-ethereum/log"
	"github.com/ethereum/go-ethereum/params"
	"github.com/ethereum/go-ethereum/trie"
)

var ChainConfig = &params.ChainConfig{
	ChainID:             big.NewInt(412345),
	HomesteadBlock:      big.NewInt(0),
	DAOForkBlock:        nil,
	DAOForkSupport:      true,
	EIP150Block:         big.NewInt(0),
	EIP150Hash:          common.Hash{},
	EIP155Block:         big.NewInt(0),
	EIP158Block:         big.NewInt(0),
	ByzantiumBlock:      big.NewInt(0),
	ConstantinopleBlock: big.NewInt(0),
	PetersburgBlock:     big.NewInt(0),
	IstanbulBlock:       big.NewInt(0),
	MuirGlacierBlock:    big.NewInt(0),
	BerlinBlock:         big.NewInt(0),
	LondonBlock:         big.NewInt(0),

	Clique: &params.CliqueConfig{
		Period: 0,
		Epoch:  0,
	},
}

type BlockBuilder struct {
	statedb         *state.StateDB
	lastBlockHeader *types.Header
	chainContext    core.ChainContext

	// Setup based on first segment
	blockInfo *L1Info
	header    *types.Header
	gasPool   core.GasPool

	txes     types.Transactions
	receipts types.Receipts
}

type BlockData struct {
	Txes   types.Transactions
	Header *types.Header
}

func NewBlockBuilder(statedb *state.StateDB, lastBlockHeader *types.Header, chainContext core.ChainContext) *BlockBuilder {
	return &BlockBuilder{
		statedb:         statedb,
		lastBlockHeader: lastBlockHeader,
		chainContext:    chainContext,
	}
}

// Must always return true if the block is empty
func (b *BlockBuilder) CanAddMessage(segment MessageSegment) bool {
	if b.blockInfo == nil {
		return true
	}
	info := segment.L1Info
	// End current block without including segment
	// TODO: This would split up all delayed messages
	// If we distinguish between segments that might be aggregated from ones that definitely aren't
	// we could handle coinbases differently
	return info.l1Sender == b.blockInfo.l1Sender &&
		info.l1BlockNumber.Cmp(b.blockInfo.l1BlockNumber) <= 0 &&
		info.l1Timestamp.Cmp(b.blockInfo.l1Timestamp) <= 0
}

// Must always return true if the block is empty
func (b *BlockBuilder) ShouldAddMessage(segment MessageSegment) bool {
	if !b.CanAddMessage(segment) {
		return false
	}
	if b.blockInfo == nil {
		return true
	}
	newGasUsed := b.header.GasUsed
	for _, tx := range segment.txes {
		oldGasUsed := newGasUsed
		newGasUsed += tx.Gas()
		if newGasUsed < oldGasUsed {
			newGasUsed = ^uint64(0)
		}
	}
	return newGasUsed <= PerBlockGasLimit
}

func (b *BlockBuilder) AddMessage(segment MessageSegment) {
	if !b.CanAddMessage(segment) {
		log.Warn("attempted to add incompatible message to block")
		return
	}
	if b.blockInfo == nil {
		l1Info := segment.L1Info
		l1Sender := l1Info.l1Sender
		timestamp := l1Info.l1Timestamp.Uint64()
		l1BlockNumber := l1Info.l1BlockNumber.Uint64()
		var lastBlockHash common.Hash
		blockNumber := big.NewInt(0)
		if b.lastBlockHeader != nil {
			lastBlockHash = b.lastBlockHeader.Hash()
			blockNumber.Add(b.lastBlockHeader.Number, big.NewInt(1))
			if timestamp < b.lastBlockHeader.Time {
				timestamp = b.lastBlockHeader.Time
			}
			// TODO ensure l1BlockNumber is non-decreasing
		}
		b.blockInfo = &L1Info{
			l1Sender:      l1Sender,
			l1BlockNumber: new(big.Int).SetUint64(l1BlockNumber),
			l1Timestamp:   new(big.Int).SetUint64(timestamp),
		}

		gasLimit := PerBlockGasLimit

		b.header = &types.Header{
			ParentHash:  lastBlockHash,
			UncleHash:   [32]byte{},
			Coinbase:    b.blockInfo.l1Sender,
			Root:        [32]byte{},  // Filled in later
			TxHash:      [32]byte{},  // Filled in later
			ReceiptHash: [32]byte{},  // Filled in later
			Bloom:       [256]byte{}, // Filled in later
			Difficulty:  big.NewInt(1),
			Number:      blockNumber,
			GasLimit:    gasLimit,
			GasUsed:     0, // Filled in later
			Time:        timestamp,
			Extra:       []byte{},   // Unused
			MixDigest:   [32]byte{}, // Unused
			Nonce:       [8]byte{},  // Filled in later
			BaseFee:     new(big.Int),
		}
		b.gasPool = core.GasPool(b.header.GasLimit)
	}

	for _, tx := range segment.txes {
		if tx.Gas() > PerBlockGasLimit || tx.Gas() > b.gasPool.Gas() {
			// Ignore and transactions with higher than the max possible gas
			continue
		}
		snap := b.statedb.Snapshot()
		receipt, err := core.ApplyTransaction(
			ChainConfig,
			b.chainContext,
			&b.header.Coinbase,
			&b.gasPool,
			b.statedb,
			b.header,
			tx,
			&b.header.GasUsed,
			vm.Config{},
		)
		if err != nil {
			// Ignore this transaction if it's invalid under our more lenient state transaction function
			b.statedb.RevertToSnapshot(snap)
			continue
		}
		b.txes = append(b.txes, tx)
		b.receipts = append(b.receipts, receipt)
	}
}

func (b *BlockBuilder) ConstructBlock(delayedMessagesRead uint64) *types.Block {
	if b.header == nil {
		var lastBlockHash common.Hash
		blockNumber := big.NewInt(0)
		if b.lastBlockHeader != nil {
			lastBlockHash = b.lastBlockHeader.Hash()
			blockNumber.Add(b.lastBlockHeader.Number, big.NewInt(1))
		}
		b.header = &types.Header{
			ParentHash:  lastBlockHash,
			UncleHash:   [32]byte{},
			Coinbase:    b.blockInfo.l1Sender,
			Root:        [32]byte{},  // Filled in later
			TxHash:      [32]byte{},  // Filled in later
			ReceiptHash: [32]byte{},  // Filled in later
			Bloom:       [256]byte{}, // Filled in later
			Difficulty:  big.NewInt(1),
			Number:      blockNumber,
			GasLimit:    PerBlockGasLimit,
			GasUsed:     0,
			Time:        b.lastBlockHeader.Time,
			Extra:       []byte{},   // Unused
			MixDigest:   [32]byte{}, // Unused
			Nonce:       [8]byte{},  // Filled in later
			BaseFee:     new(big.Int),
		}
	}

	binary.BigEndian.PutUint64(b.header.Nonce[:], delayedMessagesRead)
	b.header.Root = b.statedb.IntermediateRoot(true)

	// Touch up the block hashes in receipts
	tmpBlock := types.NewBlock(b.header, b.txes, nil, b.receipts, trie.NewStackTrie(nil))
	blockHash := tmpBlock.Hash()
	for _, receipt := range b.receipts {
		receipt.BlockHash = blockHash
		for _, txLog := range receipt.Logs {
			txLog.BlockHash = blockHash
		}
	}

<<<<<<< HEAD
	FinalizeBlock(b.header, b.txes, b.receipts, b.statedb)
=======
	FinalizeBlock(b.header, b.txes, b.receipts, b.statedb, b.chainContext)
>>>>>>> f6d8f460

	return types.NewBlock(b.header, b.txes, nil, b.receipts, trie.NewStackTrie(nil))
}

<<<<<<< HEAD
func FinalizeBlock(header *types.Header, txs types.Transactions, receipts types.Receipts, statedb *state.StateDB) {
	OpenArbosState(statedb).TryToReapOneRetryable()
=======
func FinalizeBlock(
	header *types.Header,
	txs types.Transactions,
	receipts types.Receipts,
	statedb *state.StateDB,
	chainContext core.ChainContext, // should be nil if there is no previous block
) {
	arbosState := OpenArbosState(statedb)
	arbosState.TryToReapOneRetryable()
>>>>>>> f6d8f460
}<|MERGE_RESOLUTION|>--- conflicted
+++ resolved
@@ -219,19 +219,11 @@
 		}
 	}
 
-<<<<<<< HEAD
-	FinalizeBlock(b.header, b.txes, b.receipts, b.statedb)
-=======
 	FinalizeBlock(b.header, b.txes, b.receipts, b.statedb, b.chainContext)
->>>>>>> f6d8f460
 
 	return types.NewBlock(b.header, b.txes, nil, b.receipts, trie.NewStackTrie(nil))
 }
 
-<<<<<<< HEAD
-func FinalizeBlock(header *types.Header, txs types.Transactions, receipts types.Receipts, statedb *state.StateDB) {
-	OpenArbosState(statedb).TryToReapOneRetryable()
-=======
 func FinalizeBlock(
 	header *types.Header,
 	txs types.Transactions,
@@ -241,5 +233,4 @@
 ) {
 	arbosState := OpenArbosState(statedb)
 	arbosState.TryToReapOneRetryable()
->>>>>>> f6d8f460
 }