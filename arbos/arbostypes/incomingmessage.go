--- conflicted
+++ resolved
@@ -35,14 +35,12 @@
 
 const MaxL2MessageSize = 256 * 1024
 
-<<<<<<< HEAD
+const ArbosVersion_FixRedeemGas = uint64(11)
+
 type EspressoBlockJustification struct {
 	Header espresso.Header
 	Proof  espresso.NmtProof
 }
-=======
-const ArbosVersion_FixRedeemGas = uint64(11)
->>>>>>> 6da89811
 
 type L1IncomingMessageHeader struct {
 	Kind        uint8          `json:"kind"`
