--- conflicted
+++ resolved
@@ -209,17 +209,13 @@
 	statedb.AddStylusPages(program.footprint)
 	defer statedb.SetStylusPagesOpen(open)
 
-<<<<<<< HEAD
 	localAsm, err := getLocalAsm(statedb, moduleHash, contract.Address(), params.PageLimit, evm.Context.Time, debugMode, program)
 	if err != nil {
 		log.Crit("failed to get local wasm for activated program", "program", contract.Address())
 		return nil, err
 	}
 
-	evmData := &evmData{
-=======
 	evmData := &EvmData{
->>>>>>> 95910cf4
 		blockBasefee:    common.BigToHash(evm.Context.BaseFee),
 		chainId:         evm.ChainConfig().ChainID.Uint64(),
 		blockCoinbase:   evm.Context.Coinbase,
