// Copyright 2023-2024, Offchain Labs, Inc.
// For license information, see https://github.com/OffchainLabs/nitro/blob/master/LICENSE

package programs

import (
	"errors"

	"github.com/ethereum/go-ethereum/common"
	"github.com/ethereum/go-ethereum/core/types"
	"github.com/ethereum/go-ethereum/core/vm"
	"github.com/ethereum/go-ethereum/log"
	"github.com/ethereum/go-ethereum/params"
	"github.com/holiman/uint256"
	"github.com/offchainlabs/nitro/arbos/util"
	"github.com/offchainlabs/nitro/util/arbmath"
	am "github.com/offchainlabs/nitro/util/arbmath"
)

type RequestHandler func(req RequestType, input []byte) ([]byte, []byte, uint64)

type RequestType int
type u256 = uint256.Int

const (
	GetBytes32 RequestType = iota
	SetTrieSlots
	GetTransientBytes32
	SetTransientBytes32
	ContractCall
	DelegateCall
	StaticCall
	Create1
	Create2
	EmitLog
	AccountBalance
	AccountCode
	AccountCodeHash
	AddPages
	CaptureHostIO
)

type apiStatus uint8

const (
	Success apiStatus = iota
	Failure
	OutOfGas
	WriteProtection
)

func (s apiStatus) to_slice() []byte {
	return []byte{uint8(s)}
}

const EvmApiMethodReqOffset = 0x10000000

func newApiClosures(
	interpreter *vm.EVMInterpreter,
	tracingInfo *util.TracingInfo,
	scope *vm.ScopeContext,
	memoryModel *MemoryModel,
) RequestHandler {
	contract := scope.Contract
	actingAddress := contract.Address() // not necessarily WASM
	readOnly := interpreter.ReadOnly()
	evm := interpreter.Evm()
	depth := evm.Depth()
	db := evm.StateDB
	chainConfig := evm.ChainConfig()

	getBytes32 := func(key common.Hash) (common.Hash, uint64) {
		if tracingInfo != nil {
			tracingInfo.RecordStorageGet(key)
		}
		cost := vm.WasmStateLoadCost(db, actingAddress, key)
		return db.GetState(actingAddress, key), cost
	}
	setTrieSlots := func(data []byte, gasLeft *uint64) apiStatus {
		for len(data) > 0 {
			key := common.BytesToHash(data[:32])
			value := common.BytesToHash(data[32:64])
			data = data[64:]

			if tracingInfo != nil {
				tracingInfo.RecordStorageSet(key, value)
			}
			if readOnly {
				return WriteProtection
			}

			cost := vm.WasmStateStoreCost(db, actingAddress, key, value)
			if cost > *gasLeft {
				*gasLeft = 0
				return OutOfGas
			}
			*gasLeft -= cost
			db.SetState(actingAddress, key, value)
		}
		return Success
	}
	getTransientBytes32 := func(key common.Hash) common.Hash {
		return db.GetTransientState(actingAddress, key)
	}
	setTransientBytes32 := func(key, value common.Hash) apiStatus {
		if readOnly {
			return WriteProtection
		}
		db.SetTransientState(actingAddress, key, value)
		return Success
	}
	doCall := func(
		contract common.Address, opcode vm.OpCode, input []byte, gasLeft, gasReq uint64, value *u256,
	) ([]byte, uint64, error) {
		// This closure can perform each kind of contract call based on the opcode passed in.
		// The implementation for each should match that of the EVM.
		//
		// Note that while the Yellow Paper is authoritative, the following go-ethereum
		// functions provide corresponding implementations in the vm package.
		//     - operations_acl.go makeCallVariantGasCallEIP2929()
		//     - gas_table.go      gasCall() gasDelegateCall() gasStaticCall()
		//     - instructions.go   opCall()  opDelegateCall()  opStaticCall()
		//

		// read-only calls are not payable (opCall)
		if readOnly && value.Sign() != 0 {
			return nil, 0, vm.ErrWriteProtection
		}

		// computes makeCallVariantGasCallEIP2929 and gasCall/gasDelegateCall/gasStaticCall
		baseCost, err := vm.WasmCallCost(db, contract, value, gasLeft)
		if err != nil {
			return nil, gasLeft, err
		}

		// apply the 63/64ths rule
		startGas := am.SaturatingUSub(gasLeft, baseCost) * 63 / 64
		gas := am.MinInt(startGas, gasReq)

<<<<<<< HEAD
		// Tracing: emit the call (value transfer is done later in evm.Call)
		if tracingInfo != nil {
			tracingInfo.Tracer.OnOpcode(0, byte(opcode), startGas, baseCost+gas, scope, []byte{}, depth, nil)
		}

=======
>>>>>>> 9197ebe0
		// EVM rule: calls that pay get a stipend (opCall)
		if value.Sign() != 0 {
			gas = am.SaturatingUAdd(gas, params.CallStipend)
		}

		// Tracing: emit the call (value transfer is done later in evm.Call)
		if tracingInfo != nil {
			var args []uint256.Int
			args = append(args, *uint256.NewInt(gas))                          // gas
			args = append(args, *uint256.NewInt(0).SetBytes(contract.Bytes())) // to address
			if opcode == vm.CALL {
				args = append(args, *uint256.NewInt(0).SetBytes(value.Bytes())) // call value
			}
			args = append(args, *uint256.NewInt(0))                  // memory offset
			args = append(args, *uint256.NewInt(uint64(len(input)))) // memory length
			args = append(args, *uint256.NewInt(0))                  // return offset
			args = append(args, *uint256.NewInt(0))                  // return size
			s := &vm.ScopeContext{
				Memory:   util.TracingMemoryFromBytes(input),
				Stack:    util.TracingStackFromArgs(args...),
				Contract: scope.Contract,
			}
			tracingInfo.Tracer.CaptureState(0, opcode, startGas, baseCost+gas, s, []byte{}, depth, nil)
		}

		var ret []byte
		var returnGas uint64

		switch opcode {
		case vm.CALL:
			ret, returnGas, err = evm.Call(scope.Contract, contract, input, gas, value)
		case vm.DELEGATECALL:
			ret, returnGas, err = evm.DelegateCall(scope.Contract, contract, input, gas)
		case vm.STATICCALL:
			ret, returnGas, err = evm.StaticCall(scope.Contract, contract, input, gas)
		default:
			log.Crit("unsupported call type", "opcode", opcode)
		}

		interpreter.SetReturnData(ret)
		cost := am.SaturatingUAdd(baseCost, am.SaturatingUSub(gas, returnGas))
		return ret, cost, err
	}
	create := func(code []byte, endowment, salt *u256, gas uint64) (common.Address, []byte, uint64, error) {
		// This closure can perform both kinds of contract creation based on the salt passed in.
		// The implementation for each should match that of the EVM.
		//
		// Note that while the Yellow Paper is authoritative, the following go-ethereum
		// functions provide corresponding implementations in the vm package.
		//     - instructions.go opCreate() opCreate2()
		//     - gas_table.go    gasCreate() gasCreate2()
		//

		opcode := vm.CREATE
		if salt != nil {
			opcode = vm.CREATE2
		}
		zeroAddr := common.Address{}
		startGas := gas

		if readOnly {
			return zeroAddr, nil, 0, vm.ErrWriteProtection
		}

		// pay for static and dynamic costs (gasCreate and gasCreate2)
		baseCost := params.CreateGas
		if opcode == vm.CREATE2 {
			keccakWords := am.WordsForBytes(uint64(len(code)))
			keccakCost := am.SaturatingUMul(params.Keccak256WordGas, keccakWords)
			baseCost = am.SaturatingUAdd(baseCost, keccakCost)
		}
		if gas < baseCost {
			return zeroAddr, nil, gas, vm.ErrOutOfGas
		}
		gas -= baseCost

		// apply the 63/64ths rule
		one64th := gas / 64
		gas -= one64th

		// Tracing: emit the create
		if tracingInfo != nil {
			tracingInfo.Tracer.OnOpcode(0, byte(opcode), startGas, baseCost+gas, scope, []byte{}, depth, nil)
		}

		var res []byte
		var addr common.Address // zero on failure
		var returnGas uint64
		var suberr error

		if opcode == vm.CREATE {
			res, addr, returnGas, suberr = evm.Create(contract, code, gas, endowment)
		} else {
			res, addr, returnGas, suberr = evm.Create2(contract, code, gas, endowment, salt)
		}
		if suberr != nil {
			addr = zeroAddr
		}
		if !errors.Is(vm.ErrExecutionReverted, suberr) {
			res = nil // returnData is only provided in the revert case (opCreate)
		}
		interpreter.SetReturnData(res)
		cost := arbmath.SaturatingUSub(startGas, returnGas+one64th) // user gets 1/64th back
		return addr, res, cost, nil
	}
	emitLog := func(topics []common.Hash, data []byte) error {
		if tracingInfo != nil {
			tracingInfo.RecordEmitLog(topics, data)
		}
		if readOnly {
			return vm.ErrWriteProtection
		}
		event := &types.Log{
			Address:     actingAddress,
			Topics:      topics,
			Data:        data,
			BlockNumber: evm.Context.BlockNumber.Uint64(),
			// Geth will set other fields
		}
		db.AddLog(event)
		return nil
	}
	accountBalance := func(address common.Address) (common.Hash, uint64) {
		cost := vm.WasmAccountTouchCost(chainConfig, evm.StateDB, address, false)
		balance := evm.StateDB.GetBalance(address)
		return balance.Bytes32(), cost
	}
	accountCode := func(address common.Address, gas uint64) ([]byte, uint64) {
		// In the future it'll be possible to know the size of a contract before loading it.
		// For now, require the worst case before doing the load.

		cost := vm.WasmAccountTouchCost(chainConfig, evm.StateDB, address, true)
		if gas < cost {
			return []byte{}, cost
		}
		return evm.StateDB.GetCode(address), cost
	}
	accountCodehash := func(address common.Address) (common.Hash, uint64) {
		cost := vm.WasmAccountTouchCost(chainConfig, evm.StateDB, address, false)
		return evm.StateDB.GetCodeHash(address), cost
	}
	addPages := func(pages uint16) uint64 {
		open, ever := db.AddStylusPages(pages)
		return memoryModel.GasCost(pages, open, ever)
	}
	captureHostio := func(name string, args, outs []byte, startInk, endInk uint64) {
		tracingInfo.Tracer.CaptureStylusHostio(name, args, outs, startInk, endInk)
		if name == "evm_gas_left" || name == "evm_ink_left" {
			tracingInfo.Tracer.OnOpcode(0, byte(vm.GAS), 0, 0, scope, []byte{}, depth, nil)
			tracingInfo.Tracer.OnOpcode(0, byte(vm.POP), 0, 0, scope, []byte{}, depth, nil)
		}
	}

	return func(req RequestType, input []byte) ([]byte, []byte, uint64) {
		original := input

		crash := func(reason string) {
			log.Crit("bad API call", "reason", reason, "request", req, "len", len(original), "remaining", len(input))
		}
		takeInput := func(needed int, reason string) []byte {
			if len(input) < needed {
				crash(reason)
			}
			data := input[:needed]
			input = input[needed:]
			return data
		}
		defer func() {
			if len(input) > 0 {
				crash("extra input")
			}
		}()

		takeAddress := func() common.Address {
			return common.BytesToAddress(takeInput(20, "expected address"))
		}
		takeHash := func() common.Hash {
			return common.BytesToHash(takeInput(32, "expected hash"))
		}
		takeU256 := func() *u256 {
			return am.BytesToUint256(takeInput(32, "expected big"))
		}
		takeU64 := func() uint64 {
			return am.BytesToUint(takeInput(8, "expected u64"))
		}
		takeU32 := func() uint32 {
			return am.BytesToUint32(takeInput(4, "expected u32"))
		}
		takeU16 := func() uint16 {
			return am.BytesToUint16(takeInput(2, "expected u16"))
		}
		takeFixed := func(needed int) []byte {
			return takeInput(needed, "expected value with known length")
		}
		takeRest := func() []byte {
			data := input
			input = []byte{}
			return data
		}

		switch req {
		case GetBytes32:
			key := takeHash()
			out, cost := getBytes32(key)
			return out[:], nil, cost
		case SetTrieSlots:
			gasLeft := takeU64()
			gas := gasLeft
			status := setTrieSlots(takeRest(), &gas)
			return status.to_slice(), nil, gasLeft - gas
		case GetTransientBytes32:
			key := takeHash()
			out := getTransientBytes32(key)
			return out[:], nil, 0
		case SetTransientBytes32:
			key := takeHash()
			value := takeHash()
			status := setTransientBytes32(key, value)
			return status.to_slice(), nil, 0
		case ContractCall, DelegateCall, StaticCall:
			var opcode vm.OpCode
			switch req {
			case ContractCall:
				opcode = vm.CALL
			case DelegateCall:
				opcode = vm.DELEGATECALL
			case StaticCall:
				opcode = vm.STATICCALL
			default:
				log.Crit("unsupported call type", "opcode", opcode)
			}
			contract := takeAddress()
			value := takeU256()
			gasLeft := takeU64()
			gasReq := takeU64()
			calldata := takeRest()

			ret, cost, err := doCall(contract, opcode, calldata, gasLeft, gasReq, value)
			statusByte := byte(0)
			if err != nil {
				statusByte = 2 // TODO: err value
			}
			return []byte{statusByte}, ret, cost
		case Create1, Create2:
			gas := takeU64()
			endowment := takeU256()
			var salt *u256
			if req == Create2 {
				salt = takeU256()
			}
			code := takeRest()

			address, retVal, cost, err := create(code, endowment, salt, gas)
			if err != nil {
				res := append([]byte{0}, []byte(err.Error())...)
				return res, nil, gas
			}
			res := append([]byte{1}, address.Bytes()...)
			return res, retVal, cost
		case EmitLog:
			topics := takeU32()
			hashes := make([]common.Hash, topics)
			for i := uint32(0); i < topics; i++ {
				hashes[i] = takeHash()
			}

			err := emitLog(hashes, takeRest())
			if err != nil {
				return []byte(err.Error()), nil, 0
			}
			return []byte{}, nil, 0
		case AccountBalance:
			address := takeAddress()
			balance, cost := accountBalance(address)
			return balance[:], nil, cost
		case AccountCode:
			address := takeAddress()
			gas := takeU64()
			code, cost := accountCode(address, gas)
			return nil, code, cost
		case AccountCodeHash:
			address := takeAddress()
			codeHash, cost := accountCodehash(address)
			return codeHash[:], nil, cost
		case AddPages:
			pages := takeU16()
			cost := addPages(pages)
			return []byte{}, nil, cost
		case CaptureHostIO:
			if tracingInfo == nil {
				takeRest() // drop any input
				return []byte{}, nil, 0
			}
			startInk := takeU64()
			endInk := takeU64()
			nameLen := takeU16()
			argsLen := takeU16()
			outsLen := takeU16()
			name := string(takeFixed(int(nameLen)))
			args := takeFixed(int(argsLen))
			outs := takeFixed(int(outsLen))

			captureHostio(name, args, outs, startInk, endInk)
			return []byte{}, nil, 0
		default:
			log.Crit("unsupported call type", "req", req)
			return []byte{}, nil, 0
		}
	}
}<|MERGE_RESOLUTION|>--- conflicted
+++ resolved
@@ -137,14 +137,11 @@
 		startGas := am.SaturatingUSub(gasLeft, baseCost) * 63 / 64
 		gas := am.MinInt(startGas, gasReq)
 
-<<<<<<< HEAD
 		// Tracing: emit the call (value transfer is done later in evm.Call)
 		if tracingInfo != nil {
 			tracingInfo.Tracer.OnOpcode(0, byte(opcode), startGas, baseCost+gas, scope, []byte{}, depth, nil)
 		}
 
-=======
->>>>>>> 9197ebe0
 		// EVM rule: calls that pay get a stipend (opCall)
 		if value.Sign() != 0 {
 			gas = am.SaturatingUAdd(gas, params.CallStipend)
