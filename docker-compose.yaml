--- conflicted
+++ resolved
@@ -88,11 +88,7 @@
       - "validator-data:/data"
       - "l1keystore:/l1keystore"
       - "deploydata:/deploydata"
-<<<<<<< HEAD
-    command: --persistent.data /data --dev-init --l1.url ws://geth:8546 --l1.wallet.pathname /l1keystore --l1.wallet.password passphrase --l1.deployment /deploydata/deployment.json --http.addr 0.0.0.0 --http.port 7547 --http.api net,web3,arb,debug --ws.addr 0.0.0.0 --ws.port 7548 --node.validator.enable --node.validator.strategy MakeNodes --node.validator.staker-interval 10s --node.forwarding-target null
-=======
-    command: --persistent.data /data --dev-init --l1.url ws://geth:8546 --l1.wallet.pathname /l1keystore --l1.wallet.password passphrase --l1.deployment /deploydata/deployment.json --http.addr 0.0.0.0 --ws.addr 0.0.0.0 --node.validator.enable --node.validator.strategy MakeNodes --node.validator.staker-interval 10s --node.forwarding-target null --node.archive
->>>>>>> c50d1943
+    command: --persistent.data /data --dev-init --l1.url ws://geth:8546 --l1.wallet.pathname /l1keystore --l1.wallet.password passphrase --l1.deployment /deploydata/deployment.json --http.addr 0.0.0.0 --http.port 7547 --http.api net,web3,arb,debug --ws.addr 0.0.0.0 --ws.port 7548 --node.validator.enable --node.validator.strategy MakeNodes --node.validator.staker-interval 10s --node.forwarding-target null --node.archive
     depends_on:
       - sequencer
 
