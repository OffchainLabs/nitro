version: "3.9"
services:
  blockscout:
    depends_on:
      - postgres
      - sequencer
    image: blockscout-testnode
    restart: always
    container_name: 'blockscout'
    links:
      - postgres:database
    command:
      - /bin/sh
      - -c
      - |
        bin/blockscout eval "Elixir.Explorer.ReleaseTasks.create_and_migrate()"
        node init/install.js postgres 5432
        bin/blockscout start
    extra_hosts:
      - 'host.docker.internal:host-gateway'
    env_file:
      -  ./blockscout/nitro.env
    environment:
        ETHEREUM_JSONRPC_VARIANT: 'geth'
        ETHEREUM_JSONRPC_HTTP_URL: http://sequencer:8547/
        INDEXER_DISABLE_PENDING_TRANSACTIONS_FETCHER: "true"
        DATABASE_URL: postgresql://postgres:@postgres:5432/blockscout
        ECTO_USE_SSL: "false"
    ports:
      - "127.0.0.1:4000:4000"

  postgres:
    image: postgres:13.6
    restart: always
    container_name: 'postgres'
    environment:
        POSTGRES_PASSWORD: ''
        POSTGRES_USER: 'postgres'
        POSTGRES_HOST_AUTH_METHOD: 'trust'
    volumes:
      - "postgres-data:/var/lib/postgresql/data"
    ports:
      - "127.0.0.1:7432:5432"

  redis:
    image: redis:6.2.6
    ports:
      - "127.0.0.1:6379:6379"

  geth:
    image: ethereum/client-go:v1.10.23
    ports:
      - "127.0.0.1:8545:8545"
      - "127.0.0.1:8551:8551"
      - "127.0.0.1:8546:8546"
      - "127.0.0.1:30303:30303"
    volumes:
      - "l1data:/datadir"
      - "l1keystore:/keystore"
      - "config:/config"
<<<<<<< HEAD
    command: --keystore /keystore --http --http.addr 0.0.0.0 --http.vhosts * --http.api personal,eth,net,web3 --http.corsdomain * --ws --ws.addr 0.0.0.0 --ws.api personal,eth,net,web3,debug,txpool --dev --dev.period 1 --password /datadir/passphrase --gcmode archive --datadir /datadir
=======
    command:
      - --keystore=/keystore
      - --http
      - --datadir=/root/.ethereum
      - --http.addr=0.0.0.0
      - --authrpc.vhosts=*
      - --authrpc.port=8551
      - --authrpc.addr=0.0.0.0
      - --http.vhosts=*
      - --http.api=engine,personal,eth,net,web3
      - --http.corsdomain=*
      - --ws
      - --ws.addr=0.0.0.0
      - --ws.api=personal,eth,net,web3,debug,txpool
      - --allow-insecure-unlock
      - --unlock=0x683642c22feDE752415D4793832Ab75EFdF6223c
      - --password=/root/.ethereum/passphrase
      - --authrpc.jwtsecret=/config/jwt.hex
      - --nodiscover
      - --syncmode=full
      - --dev
      - --dev.period=1
      - --mine
      - --miner.etherbase=0x683642c22feDE752415D4793832Ab75EFdF6223c
      - --gcmode=archive

  # Creates a genesis state for the beacon chain using a YAML configuration file and
  # a deterministic set of validators
  # TODO: Make num validators customizable
  create_beacon_chain_genesis:
    image: "gcr.io/prysmaticlabs/prysm/cmd/prysmctl:latest"
    command:
      - testnet
      - generate-genesis
      - --num-validators=64
      - --output-ssz=/consensus/genesis.ssz
      - --chain-config-file=/config/prysm.yaml
    volumes:
      - "consensus:/consensus"
      - "config:/config"

  # Runs a Prysm beacon chain from a specified genesis state created in the previous step
  # and connects to go-ethereum in the same network as the execution client.
  # The account used in go-ethereum is set as the suggested fee recipient for transactions
  # proposed via the validators attached to the beacon node.
  prysm_beacon_chain:
    image: "gcr.io/prysmaticlabs/prysm/beacon-chain:stable"
    command:
      - --datadir=/consensus/beacondata
      - --min-sync-peers=0
      - --interop-genesis-state=/consensus/genesis.ssz
      - --interop-eth1data-votes
      - --bootstrap-node=
      - --chain-config-file=/config/prysm.yaml
      - --rpc-host=0.0.0.0
      - --grpc-gateway-host=0.0.0.0
      - --chain-id=32382
      - --execution-endpoint=http://geth:8551
      - --accept-terms-of-use
      - --jwt-secret=/config/jwt.hex
    depends_on:
      geth:
        condition: service_started
      create_beacon_chain_genesis:
        condition: service_completed_successfully
    ports:
      - "127.0.0.1:4000:4000"
      - "127.0.0.1:3500:3500"
    volumes:
      # TODO: Add JWT from geth
      - "consensus:/consensus"
      - "config:/config"

  # We run a validator client with 64, deterministically-generated keys that match
  # The validator keys present in the beacon chain genesis state generated a few steps above.
  prysm_validator:
    image: "gcr.io/prysmaticlabs/prysm/validator:stable"
    command:
      - --beacon-rpc-provider=prysm_beacon_chain:4000
      - --datadir=/consensus/validatordata
      - --accept-terms-of-use
      - --interop-num-validators=64
      - --interop-start-index=0
      - --chain-config-file=/config/prysm.yaml
    depends_on:
      prysm_beacon_chain:
        condition: service_started
    volumes:
      - "consensus:/consensus"
      - "config:/config"
>>>>>>> 2ca8a1a4

  sequencer:
    pid: host # allow debugging
    image: nitro-node-dev-testnode
    ports:
      - "127.0.0.1:8547:8547"
      - "127.0.0.1:8548:8548"
      - "127.0.0.1:9642:9642"
    volumes:
      - "seqdata:/home/user/.arbitrum/local/nitro"
      - "config:/config"
    command: --conf.file /config/sequencer_config.json --node.feed.output.enable --node.feed.output.port 9642  --http.api net,web3,eth,txpool,debug --node.seq-coordinator.my-url  ws://sequencer:8548 --graphql.enable --graphql.vhosts * --graphql.corsdomain *
    depends_on:
      - geth
      - redis


  sequencer_b:
    pid: host # allow debugging
    image: nitro-node-dev-testnode
    ports:
      - "127.0.0.1:8647:8547"
      - "127.0.0.1:8648:8548"
    volumes:
      - "seqdata_b:/home/user/.arbitrum/local/nitro"
      - "config:/config"
    command: --conf.file /config/sequencer_config.json --node.seq-coordinator.my-url ws://sequencer_b:8548
    depends_on:
      - geth
      - redis

  sequencer_c:
    pid: host # allow debugging
    image: nitro-node-dev-testnode
    ports:
      - "127.0.0.1:8747:8547"
      - "127.0.0.1:8748:8548"
    volumes:
      - "seqdata_c:/home/user/.arbitrum/local/nitro"
      - "config:/config"
    command: --conf.file /config/sequencer_config.json --node.seq-coordinator.my-url ws://sequencer_c:8548
    depends_on:
      - geth
      - redis

  sequencer_d:
    pid: host # allow debugging
    image: nitro-node-dev-testnode
    ports:
      - "127.0.0.1:8847:8547"
      - "127.0.0.1:8848:8548"
    volumes:
      - "seqdata_d:/home/user/.arbitrum/local/nitro"
      - "config:/config"
    command: --conf.file /config/sequencer_config.json --node.seq-coordinator.my-url ws://sequencer_d:8548
    depends_on:
      - geth
      - redis

  staker-unsafe:
    pid: host # allow debugging
    image: nitro-node-dev-testnode
    ports:
      - "127.0.0.1:8047:8547"
      - "127.0.0.1:8048:8548"
    volumes:
      - "unsafestaker-data:/home/user/.arbitrum/local/nitro"
      - "l1keystore:/home/user/l1keystore"
      - "config:/config"
    command: --conf.file /config/unsafe_staker_config.json
    depends_on:
      - sequencer
      - redis

  poster:
    pid: host # allow debugging
    image: nitro-node-dev-testnode
    ports:
      - "127.0.0.1:8147:8547"
      - "127.0.0.1:8148:8548"
    volumes:
      - "poster-data:/home/user/.arbitrum/local/nitro"
      - "l1keystore:/home/user/l1keystore"
      - "config:/config"
    command: --conf.file /config/poster_config.json
    depends_on:
      - geth
      - redis

  poster_b:
    pid: host # allow debugging
    image: nitro-node-dev-testnode
    ports:
      - "127.0.0.1:9147:8547"
      - "127.0.0.1:9148:8548"
    volumes:
      - "poster-data-b:/home/user/.arbitrum/local/nitro"
      - "l1keystore:/home/user/l1keystore"
      - "config:/config"
    command: --conf.file /config/poster_config.json
    depends_on:
      - geth
      - redis

  poster_c:
    pid: host # allow debugging
    image: nitro-node-dev-testnode
    ports:
      - "127.0.0.1:9247:8547"
      - "127.0.0.1:9248:8548"
    volumes:
      - "poster-data-c:/home/user/.arbitrum/local/nitro"
      - "l1keystore:/home/user/l1keystore"
      - "config:/config"
    command: --conf.file /config/poster_config.json
    depends_on:
      - geth
      - redis

  validator:
    pid: host # allow debugging
    image: nitro-node-dev-testnode
    ports:
      - "127.0.0.1:8247:8547"
      - "127.0.0.1:8248:8548"
    volumes:
      - "validator-data:/home/user/.arbitrum/local/nitro"
      - "l1keystore:/home/user/l1keystore"
      - "config:/config"
    command: --conf.file /config/validator_config.json --http.port 8547 --http.api net,web3,arb,debug --ws.port 8548
    depends_on:
      - sequencer

  testnode-scripts:
    build: testnode-scripts/
    volumes:
      - "l1keystore:/home/user/l1keystore"
      - "config:/config"
    depends_on:
      - redis

  relay:
    pid: host
    image: nitro-node-dev-testnode
    ports:
      - "127.0.0.1:9652:9652"
    entrypoint: bin/relay
    command: --node.feed.output.port 9652 --node.feed.input.url ws://sequencer:9652

  testnode-tokenbridge:
    depends_on:
      - geth
      - sequencer
    pid: host
    build: testnode-tokenbridge/
    environment:
      - ARB_URL=http://sequencer:8547
      - ETH_URL=http://geth:8545
    volumes:
      - "sdk-data:/workspace"
      - /var/run/docker.sock:/var/run/docker.sock

volumes:
  l1data:
  consensus:
  l1keystore:
  seqdata:
  seqdata_b:
  seqdata_c:
  seqdata_d:
  unsafestaker-data:
  validator-data:
  poster-data:
  poster-data-b:
  poster-data-c:
  config:
  postgres-data:
  sdk-data:<|MERGE_RESOLUTION|>--- conflicted
+++ resolved
@@ -58,13 +58,10 @@
       - "l1data:/datadir"
       - "l1keystore:/keystore"
       - "config:/config"
-<<<<<<< HEAD
-    command: --keystore /keystore --http --http.addr 0.0.0.0 --http.vhosts * --http.api personal,eth,net,web3 --http.corsdomain * --ws --ws.addr 0.0.0.0 --ws.api personal,eth,net,web3,debug,txpool --dev --dev.period 1 --password /datadir/passphrase --gcmode archive --datadir /datadir
-=======
     command:
       - --keystore=/keystore
       - --http
-      - --datadir=/root/.ethereum
+      - --datadir=/datadir
       - --http.addr=0.0.0.0
       - --authrpc.vhosts=*
       - --authrpc.port=8551
@@ -77,7 +74,7 @@
       - --ws.api=personal,eth,net,web3,debug,txpool
       - --allow-insecure-unlock
       - --unlock=0x683642c22feDE752415D4793832Ab75EFdF6223c
-      - --password=/root/.ethereum/passphrase
+      - --password=/datadir/passphrase
       - --authrpc.jwtsecret=/config/jwt.hex
       - --nodiscover
       - --syncmode=full
@@ -151,7 +148,6 @@
     volumes:
       - "consensus:/consensus"
       - "config:/config"
->>>>>>> 2ca8a1a4
 
   sequencer:
     pid: host # allow debugging
