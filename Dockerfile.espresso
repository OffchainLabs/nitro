--- conflicted
+++ resolved
@@ -27,11 +27,7 @@
 FROM node:16-bookworm-slim as contracts-builder
 RUN apt-get update && \
     apt-get install -y git python3 make g++ curl
-<<<<<<< HEAD
 RUN curl -L https://foundry.paradigm.xyz | bash && . ~/.bashrc && ~/.foundry/bin/foundryup --version nightly-cafc2606a2187a42b236df4aa65f4e8cdfcea970
-=======
-RUN curl -L https://foundry.paradigm.xyz | bash && . ~/.bashrc && ~/.foundry/bin/foundryup
->>>>>>> c8f842f2
 WORKDIR /workspace
 COPY contracts/package.json contracts/yarn.lock contracts/
 RUN cd contracts && yarn install
