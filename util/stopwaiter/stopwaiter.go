--- conflicted
+++ resolved
@@ -21,85 +21,33 @@
 const stopDelayWarningTimeout = 30 * time.Second
 
 type StopWaiterSafe struct {
-<<<<<<< HEAD
-	mutex     sync.RWMutex // protects started, stopped, ctx, parentCtx, stopFunc
-	started   bool
-	stopped   bool
-	ctx       context.Context
-	parentCtx context.Context
-	stopFunc  func()
-	name      string
-	waitChan  <-chan interface{}
-
-=======
 	state.InternalState
->>>>>>> 16502830
 	wg sync.WaitGroup
 }
 
 func (s *StopWaiterSafe) Started() bool {
-<<<<<<< HEAD
-	s.mutex.RLock()
-	defer s.mutex.RUnlock()
-	return s.started
+	st := s.Lock()
+	defer s.Unlock()
+	return st.Started
 }
 
 func (s *StopWaiterSafe) Stopped() bool {
-	s.mutex.RLock()
-	defer s.mutex.RUnlock()
-	return s.stopped
+	st := s.Lock()
+	defer s.Unlock()
+	return st.Stopped
 }
 
 func (s *StopWaiterSafe) GetContextSafe() (context.Context, error) {
-	s.mutex.RLock()
-	defer s.mutex.RUnlock()
-	return s.getContext()
-=======
-	st := s.Lock()
-	defer s.Unlock()
-	return st.Started
-}
-
-func (s *StopWaiterSafe) Stopped() bool {
-	st := s.Lock()
-	defer s.Unlock()
-	return st.Stopped
-}
-
-func (s *StopWaiterSafe) GetContextSafe() (context.Context, error) {
 	st := s.Lock()
 	defer s.Unlock()
 	return st.GetContext()
->>>>>>> 16502830
 }
 
 // this context is not cancelled even after someone calls Stop
 func (s *StopWaiterSafe) GetParentContextSafe() (context.Context, error) {
-<<<<<<< HEAD
-	s.mutex.RLock()
-	defer s.mutex.RUnlock()
-	return s.getParentContext()
-}
-
-// Only call this internally with the mutex held.
-func (s *StopWaiterSafe) getContext() (context.Context, error) {
-	if s.started {
-		return s.ctx, nil
-	}
-	return nil, errors.New("not started")
-}
-
-// Only call this internally with the mutex held.
-func (s *StopWaiterSafe) getParentContext() (context.Context, error) {
-	if s.started {
-		return s.parentCtx, nil
-	}
-	return nil, errors.New("not started")
-=======
 	st := s.Lock()
 	defer s.Unlock()
 	return st.GetParentContext()
->>>>>>> 16502830
 }
 
 func getParentName(parent any) string {
