--- conflicted
+++ resolved
@@ -25,16 +25,12 @@
 	t.Fatal(colors.Red, printables, colors.Clear)
 }
 
-<<<<<<< HEAD
 func LogImpl(t *testing.T, printables ...interface{}) {
 	t.Helper()
 	t.Log(colors.Mint, printables, colors.Clear)
 }
 
-func RandomizeSlice(slice []byte) {
-=======
 func RandomizeSlice(slice []byte) []byte {
->>>>>>> 69b2212f
 	_, err := rand.Read(slice)
 	if err != nil {
 		panic(err)
