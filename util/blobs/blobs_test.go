// Copyright 2024, Offchain Labs, Inc.
// For license information, see https://github.com/OffchainLabs/nitro/blob/master/LICENSE.md

package blobs

import (
	"bytes"
	"math/big"
	"math/rand"
	"testing"

	"github.com/ethereum/go-ethereum/crypto/kzg4844"
	"github.com/ethereum/go-ethereum/params"
)

const bytesEncodedPerBlob = 254 * 4096 / 8

var blsModulus, _ = new(big.Int).SetString("52435875175126190479447740508185965837690552500527637822603658699938581184513", 10)

func TestBlobEncoding(t *testing.T) {
	r := rand.New(rand.NewSource(1))
outer:
	for i := 0; i < 40; i++ {
		data := make([]byte, r.Int()%bytesEncodedPerBlob*3)
		_, err := r.Read(data)
		if err != nil {
			t.Fatalf("failed to generate random bytes: %v", err)
		}
		enc, err := EncodeBlobs(data)
		if err != nil {
			t.Errorf("failed to encode blobs for length %v: %v", len(data), err)
			continue
		}
		for _, b := range enc {
			for fieldElement := 0; fieldElement < params.BlobTxFieldElementsPerBlob; fieldElement++ {
				bigInt := new(big.Int).SetBytes(b[fieldElement*32 : (fieldElement+1)*32])
				if bigInt.Cmp(blsModulus) >= 0 {
					t.Errorf("for length %v blob %v has field element %v value %v >= modulus %v", len(data), b, fieldElement, bigInt, blsModulus)
					continue outer
				}
			}
		}
		dec, err := DecodeBlobs(enc)
		if err != nil {
			t.Errorf("failed to decode blobs for length %v: %v", len(data), err)
			continue
		}
		if !bytes.Equal(data, dec) {
			t.Errorf("got different decoding for length %v", len(data))
			continue
		}
	}
}

<<<<<<< HEAD
func TestComputeBlobProofsVersion0(t *testing.T) {
=======
func TestComputeProofsVersion0(t *testing.T) {
>>>>>>> c05a0c6f
	testData := []byte("test data for blob proof version 0")
	blobs, err := EncodeBlobs(testData)
	if err != nil {
		t.Fatalf("failed to encode blobs: %v", err)
	}
	if len(blobs) == 0 {
		t.Fatal("expected at least one blob")
	}
	commitments, _, err := ComputeCommitmentsAndHashes(blobs)
	if err != nil {
		t.Fatalf("failed to compute commitments: %v", err)
	}

<<<<<<< HEAD
	proofs, version, err := ComputeBlobProofs(blobs, commitments, false)
=======
	proofs, version, err := ComputeProofs(blobs, commitments, false)
>>>>>>> c05a0c6f
	if err != nil {
		t.Fatalf("failed to compute version 0 proofs: %v", err)
	}

	// Check version
	if version != 0 {
		t.Errorf("expected version 0, got %d", version)
	}

	// Check proof count: should be 1 proof per blob
	expectedProofCount := len(blobs)
	if len(proofs) != expectedProofCount {
		t.Errorf("expected %d proofs, got %d", expectedProofCount, len(proofs))
	}

	// Verify the proofs are valid
	for i := range blobs {
		err = kzg4844.VerifyBlobProof(&blobs[i], commitments[i], proofs[i])
		if err != nil {
			t.Errorf("blob proof verification failed for blob %d: %v", i, err)
		}
	}
}

<<<<<<< HEAD
func TestComputeBlobProofsVersion1(t *testing.T) {
=======
func TestComputeProofsVersion1(t *testing.T) {
>>>>>>> c05a0c6f
	testData := []byte("test data for blob proof version 1 with cell proofs")
	blobs, err := EncodeBlobs(testData)
	if err != nil {
		t.Fatalf("failed to encode blobs: %v", err)
	}
	if len(blobs) == 0 {
		t.Fatal("expected at least one blob")
	}
	commitments, _, err := ComputeCommitmentsAndHashes(blobs)
	if err != nil {
		t.Fatalf("failed to compute commitments: %v", err)
	}

<<<<<<< HEAD
	proofs, version, err := ComputeBlobProofs(blobs, commitments, true)
=======
	proofs, version, err := ComputeProofs(blobs, commitments, true)
>>>>>>> c05a0c6f
	if err != nil {
		t.Fatalf("failed to compute version 1 proofs: %v", err)
	}

	// Check version
	if version != 1 {
		t.Errorf("expected version 1, got %d", version)
	}

	// Check proof count: should be CellProofsPerBlob (128) proofs per blob
	expectedProofCount := len(blobs) * kzg4844.CellProofsPerBlob
	if len(proofs) != expectedProofCount {
		t.Errorf("expected %d proofs, got %d", expectedProofCount, len(proofs))
	}

	// Verify the cell proofs are valid
	err = kzg4844.VerifyCellProofs(blobs, commitments, proofs)
	if err != nil {
		t.Errorf("cell proof verification failed: %v", err)
	}
}

<<<<<<< HEAD
func TestComputeBlobProofsMismatchedInputs(t *testing.T) {
=======
func TestComputeProofsMismatchedInputs(t *testing.T) {
>>>>>>> c05a0c6f
	testData := []byte("test data")
	blobs, err := EncodeBlobs(testData)
	if err != nil {
		t.Fatalf("failed to encode blobs: %v", err)
	}

<<<<<<< HEAD
	_, _, err = ComputeBlobProofs(blobs, []kzg4844.Commitment{}, false)
=======
	_, _, err = ComputeProofs(blobs, []kzg4844.Commitment{}, false)
>>>>>>> c05a0c6f
	if err == nil {
		t.Error("expected error for mismatched blobs and commitments, got nil")
	}
}

<<<<<<< HEAD
func TestComputeBlobProofsMultipleBlobsVersion0(t *testing.T) {
=======
func TestComputeProofsMultipleBlobsVersion0(t *testing.T) {
>>>>>>> c05a0c6f
	// Create test data large enough to span multiple blobs
	testData := make([]byte, bytesEncodedPerBlob*2)
	for i := range testData {
		testData[i] = byte(i % 256)
	}
	multiBlobs, err := EncodeBlobs(testData)
	if err != nil {
		t.Fatalf("failed to encode blobs: %v", err)
	}
	if len(multiBlobs) < 2 {
		t.Fatalf("expected at least 2 blobs, got %d", len(multiBlobs))
	}

	multiCommitments, _, err := ComputeCommitmentsAndHashes(multiBlobs)
	if err != nil {
		t.Fatalf("failed to compute commitments: %v", err)
	}

<<<<<<< HEAD
	proofs, version, err := ComputeBlobProofs(multiBlobs, multiCommitments, false)
=======
	proofs, version, err := ComputeProofs(multiBlobs, multiCommitments, false)
>>>>>>> c05a0c6f
	if err != nil {
		t.Fatalf("failed to compute proofs: %v", err)
	}

	if version != 0 {
		t.Errorf("expected version 0, got %d", version)
	}

	// Should be 1 proof per blob
	if len(proofs) != len(multiBlobs) {
		t.Errorf("expected %d proofs, got %d", len(multiBlobs), len(proofs))
	}

	// Verify all proofs
	for i := range multiBlobs {
		err = kzg4844.VerifyBlobProof(&multiBlobs[i], multiCommitments[i], proofs[i])
		if err != nil {
			t.Errorf("blob proof verification failed for blob %d: %v", i, err)
		}
	}
}

<<<<<<< HEAD
func TestComputeBlobProofsMultipleBlobsVersion1(t *testing.T) {
=======
func TestComputeProofsMultipleBlobsVersion1(t *testing.T) {
>>>>>>> c05a0c6f
	// Create test data large enough to span multiple blobs
	testData := make([]byte, bytesEncodedPerBlob*2)
	for i := range testData {
		testData[i] = byte(i % 256)
	}
	multiBlobs, err := EncodeBlobs(testData)
	if err != nil {
		t.Fatalf("failed to encode blobs: %v", err)
	}
	if len(multiBlobs) < 2 {
		t.Fatalf("expected at least 2 blobs, got %d", len(multiBlobs))
	}

	multiCommitments, _, err := ComputeCommitmentsAndHashes(multiBlobs)
	if err != nil {
		t.Fatalf("failed to compute commitments: %v", err)
	}

<<<<<<< HEAD
	proofs, version, err := ComputeBlobProofs(multiBlobs, multiCommitments, true)
=======
	proofs, version, err := ComputeProofs(multiBlobs, multiCommitments, true)
>>>>>>> c05a0c6f
	if err != nil {
		t.Fatalf("failed to compute proofs: %v", err)
	}

	if version != 1 {
		t.Errorf("expected version 1, got %d", version)
	}

	// Should be CellProofsPerBlob proofs per blob
	expectedCount := len(multiBlobs) * kzg4844.CellProofsPerBlob
	if len(proofs) != expectedCount {
		t.Errorf("expected %d proofs, got %d", expectedCount, len(proofs))
	}

	// Verify all cell proofs
	err = kzg4844.VerifyCellProofs(multiBlobs, multiCommitments, proofs)
	if err != nil {
		t.Errorf("cell proof verification failed: %v", err)
	}
}<|MERGE_RESOLUTION|>--- conflicted
+++ resolved
@@ -52,11 +52,7 @@
 	}
 }
 
-<<<<<<< HEAD
-func TestComputeBlobProofsVersion0(t *testing.T) {
-=======
 func TestComputeProofsVersion0(t *testing.T) {
->>>>>>> c05a0c6f
 	testData := []byte("test data for blob proof version 0")
 	blobs, err := EncodeBlobs(testData)
 	if err != nil {
@@ -70,11 +66,7 @@
 		t.Fatalf("failed to compute commitments: %v", err)
 	}
 
-<<<<<<< HEAD
-	proofs, version, err := ComputeBlobProofs(blobs, commitments, false)
-=======
 	proofs, version, err := ComputeProofs(blobs, commitments, false)
->>>>>>> c05a0c6f
 	if err != nil {
 		t.Fatalf("failed to compute version 0 proofs: %v", err)
 	}
@@ -99,11 +91,7 @@
 	}
 }
 
-<<<<<<< HEAD
-func TestComputeBlobProofsVersion1(t *testing.T) {
-=======
 func TestComputeProofsVersion1(t *testing.T) {
->>>>>>> c05a0c6f
 	testData := []byte("test data for blob proof version 1 with cell proofs")
 	blobs, err := EncodeBlobs(testData)
 	if err != nil {
@@ -117,11 +105,7 @@
 		t.Fatalf("failed to compute commitments: %v", err)
 	}
 
-<<<<<<< HEAD
-	proofs, version, err := ComputeBlobProofs(blobs, commitments, true)
-=======
 	proofs, version, err := ComputeProofs(blobs, commitments, true)
->>>>>>> c05a0c6f
 	if err != nil {
 		t.Fatalf("failed to compute version 1 proofs: %v", err)
 	}
@@ -144,32 +128,20 @@
 	}
 }
 
-<<<<<<< HEAD
-func TestComputeBlobProofsMismatchedInputs(t *testing.T) {
-=======
 func TestComputeProofsMismatchedInputs(t *testing.T) {
->>>>>>> c05a0c6f
 	testData := []byte("test data")
 	blobs, err := EncodeBlobs(testData)
 	if err != nil {
 		t.Fatalf("failed to encode blobs: %v", err)
 	}
 
-<<<<<<< HEAD
-	_, _, err = ComputeBlobProofs(blobs, []kzg4844.Commitment{}, false)
-=======
 	_, _, err = ComputeProofs(blobs, []kzg4844.Commitment{}, false)
->>>>>>> c05a0c6f
 	if err == nil {
 		t.Error("expected error for mismatched blobs and commitments, got nil")
 	}
 }
 
-<<<<<<< HEAD
-func TestComputeBlobProofsMultipleBlobsVersion0(t *testing.T) {
-=======
 func TestComputeProofsMultipleBlobsVersion0(t *testing.T) {
->>>>>>> c05a0c6f
 	// Create test data large enough to span multiple blobs
 	testData := make([]byte, bytesEncodedPerBlob*2)
 	for i := range testData {
@@ -188,11 +160,7 @@
 		t.Fatalf("failed to compute commitments: %v", err)
 	}
 
-<<<<<<< HEAD
-	proofs, version, err := ComputeBlobProofs(multiBlobs, multiCommitments, false)
-=======
 	proofs, version, err := ComputeProofs(multiBlobs, multiCommitments, false)
->>>>>>> c05a0c6f
 	if err != nil {
 		t.Fatalf("failed to compute proofs: %v", err)
 	}
@@ -215,11 +183,7 @@
 	}
 }
 
-<<<<<<< HEAD
-func TestComputeBlobProofsMultipleBlobsVersion1(t *testing.T) {
-=======
 func TestComputeProofsMultipleBlobsVersion1(t *testing.T) {
->>>>>>> c05a0c6f
 	// Create test data large enough to span multiple blobs
 	testData := make([]byte, bytesEncodedPerBlob*2)
 	for i := range testData {
@@ -238,11 +202,7 @@
 		t.Fatalf("failed to compute commitments: %v", err)
 	}
 
-<<<<<<< HEAD
-	proofs, version, err := ComputeBlobProofs(multiBlobs, multiCommitments, true)
-=======
 	proofs, version, err := ComputeProofs(multiBlobs, multiCommitments, true)
->>>>>>> c05a0c6f
 	if err != nil {
 		t.Fatalf("failed to compute proofs: %v", err)
 	}
