// Copyright 2023-2024, Offchain Labs, Inc.
// For license information, see https://github.com/OffchainLabs/nitro/blob/master/LICENSE.md

package blobs

import (
	"bytes"
	"crypto/sha256"
	"fmt"

	"github.com/ethereum/go-ethereum/common"
	"github.com/ethereum/go-ethereum/crypto/kzg4844"
	"github.com/ethereum/go-ethereum/params"
	"github.com/ethereum/go-ethereum/rlp"
)

func fillBlobBytes(blob []byte, data []byte) []byte {
	for fieldElement := 0; fieldElement < params.BlobTxFieldElementsPerBlob; fieldElement++ {
		startIdx := fieldElement*32 + 1
		copy(blob[startIdx:startIdx+31], data)
		if len(data) <= 31 {
			return nil
		}
		data = data[31:]
	}
	return data
}

// The number of bits in a BLS scalar that aren't part of a whole byte.
const spareBlobBits = 6 // = math.floor(math.log2(BLS_MODULUS)) % 8

// The number of bytes encodable in a blob with the current encoding scheme.
const BlobEncodableData = 254 * params.BlobTxFieldElementsPerBlob / 8

func fillBlobBits(blob []byte, data []byte) ([]byte, error) {
	var acc uint16
	accBits := 0
	for fieldElement := 0; fieldElement < params.BlobTxFieldElementsPerBlob; fieldElement++ {
		if accBits < spareBlobBits && len(data) > 0 {
			acc |= uint16(data[0]) << accBits
			accBits += 8
			data = data[1:]
		}
		// #nosec G115
		blob[fieldElement*32] = uint8(acc & ((1 << spareBlobBits) - 1))
		accBits -= spareBlobBits
		if accBits < 0 {
			// We're out of data
			break
		}
		acc >>= spareBlobBits
	}
	if accBits > 0 {
		return nil, fmt.Errorf("somehow ended up with %v spare accBits", accBits)
	}
	return data, nil
}

// EncodeBlobs takes in raw bytes data to convert into blobs used for KZG commitment EIP-4844
// transactions on Ethereum.
func EncodeBlobs(data []byte) ([]kzg4844.Blob, error) {
	data, err := rlp.EncodeToBytes(data)
	if err != nil {
		return nil, err
	}
	var blobs []kzg4844.Blob
	for len(data) > 0 {
		var b kzg4844.Blob
		data = fillBlobBytes(b[:], data)
		data, err = fillBlobBits(b[:], data)
		if err != nil {
			return nil, err
		}
		blobs = append(blobs, b)
	}
	return blobs, nil
}

// DecodeBlobs decodes blobs into the batch data encoded in them.
func DecodeBlobs(blobs []kzg4844.Blob) ([]byte, error) {
	var rlpData []byte
	for _, blob := range blobs {
		for fieldIndex := 0; fieldIndex < params.BlobTxFieldElementsPerBlob; fieldIndex++ {
			rlpData = append(rlpData, blob[fieldIndex*32+1:(fieldIndex+1)*32]...)
		}
		var acc uint16
		accBits := 0
		for fieldIndex := 0; fieldIndex < params.BlobTxFieldElementsPerBlob; fieldIndex++ {
			acc |= uint16(blob[fieldIndex*32]) << accBits
			accBits += spareBlobBits
			if accBits >= 8 {
				// #nosec G115
				rlpData = append(rlpData, uint8(acc))
				acc >>= 8
				accBits -= 8
			}
		}
		if accBits != 0 {
			return nil, fmt.Errorf("somehow ended up with %v spare accBits", accBits)
		}
	}
	var outputData []byte
	err := rlp.Decode(bytes.NewReader(rlpData), &outputData)
	return outputData, err
}

func CommitmentToVersionedHash(commitment kzg4844.Commitment) common.Hash {
	// As per the EIP-4844 spec, the versioned hash is the SHA-256 hash of the commitment with the first byte set to 1.
	hash := sha256.Sum256(commitment[:])
	hash[0] = 1
	return hash
}

// Return KZG commitments, proofs, and versioned hashes that correspond to these blobs
func ComputeCommitmentsAndHashes(blobs []kzg4844.Blob) ([]kzg4844.Commitment, []common.Hash, error) {
	commitments := make([]kzg4844.Commitment, len(blobs))
	versionedHashes := make([]common.Hash, len(blobs))

	for i := range blobs {
		var err error
		commitments[i], err = kzg4844.BlobToCommitment(&blobs[i])
		if err != nil {
			return nil, nil, err
		}
		versionedHashes[i] = CommitmentToVersionedHash(commitments[i])
	}

	return commitments, versionedHashes, nil
}

<<<<<<< HEAD
// ComputeBlobProofs computes either legacy blob proofs (Version0) or cell proofs (Version1)
// based on the enableCellProofs flag. Returns proofs, version byte, and error.
func ComputeBlobProofs(blobs []kzg4844.Blob, commitments []kzg4844.Commitment, enableCellProofs bool) ([]kzg4844.Proof, byte, error) {
	if len(blobs) != len(commitments) {
		return nil, 0, fmt.Errorf("ComputeBlobProofs got %v blobs but %v commitments", len(blobs), len(commitments))
	}

	if enableCellProofs {
		// Version1: Use cell proofs for Fusaka compatibility (EIP-7742)
=======
// ComputeProofs computes either legacy blob proofs (Version0) or cell proofs (Version1)
// based on the enableCellProofs flag. Returns proofs, version byte, and error.
func ComputeProofs(blobs []kzg4844.Blob, commitments []kzg4844.Commitment, enableCellProofs bool) ([]kzg4844.Proof, byte, error) {
	if len(blobs) != len(commitments) {
		return nil, 0, fmt.Errorf("ComputeProofs got %v blobs but %v commitments", len(blobs), len(commitments))
	}

	if enableCellProofs {
		// Version1: Use cell proofs for Fusaka compatibility
>>>>>>> c05a0c6f
		// Each blob generates CellProofsPerBlob (128) proofs
		proofs := make([]kzg4844.Proof, 0, len(blobs)*kzg4844.CellProofsPerBlob)
		for i := range blobs {
			cellProofs, err := kzg4844.ComputeCellProofs(&blobs[i])
			if err != nil {
				return nil, 0, fmt.Errorf("failed to compute cell proofs for blob %d: %w", i, err)
			}
			proofs = append(proofs, cellProofs...)
		}
		return proofs, 1, nil // BlobSidecarVersion1
	}

	// Version0: Use legacy blob proofs (pre-Fusaka)
	// Each blob generates 1 proof
	proofs := make([]kzg4844.Proof, len(blobs))
	for i := range blobs {
		var err error
		proofs[i], err = kzg4844.ComputeBlobProof(&blobs[i], commitments[i])
		if err != nil {
			return nil, 0, fmt.Errorf("failed to compute blob proof for blob %d: %w", i, err)
		}
	}
	return proofs, 0, nil // BlobSidecarVersion0
}<|MERGE_RESOLUTION|>--- conflicted
+++ resolved
@@ -128,17 +128,6 @@
 	return commitments, versionedHashes, nil
 }
 
-<<<<<<< HEAD
-// ComputeBlobProofs computes either legacy blob proofs (Version0) or cell proofs (Version1)
-// based on the enableCellProofs flag. Returns proofs, version byte, and error.
-func ComputeBlobProofs(blobs []kzg4844.Blob, commitments []kzg4844.Commitment, enableCellProofs bool) ([]kzg4844.Proof, byte, error) {
-	if len(blobs) != len(commitments) {
-		return nil, 0, fmt.Errorf("ComputeBlobProofs got %v blobs but %v commitments", len(blobs), len(commitments))
-	}
-
-	if enableCellProofs {
-		// Version1: Use cell proofs for Fusaka compatibility (EIP-7742)
-=======
 // ComputeProofs computes either legacy blob proofs (Version0) or cell proofs (Version1)
 // based on the enableCellProofs flag. Returns proofs, version byte, and error.
 func ComputeProofs(blobs []kzg4844.Blob, commitments []kzg4844.Commitment, enableCellProofs bool) ([]kzg4844.Proof, byte, error) {
@@ -148,7 +137,6 @@
 
 	if enableCellProofs {
 		// Version1: Use cell proofs for Fusaka compatibility
->>>>>>> c05a0c6f
 		// Each blob generates CellProofsPerBlob (128) proofs
 		proofs := make([]kzg4844.Proof, 0, len(blobs)*kzg4844.CellProofsPerBlob)
 		for i := range blobs {
