module github.com/offchainlabs/nitro

go 1.21

replace github.com/VictoriaMetrics/fastcache => ./fastcache

replace github.com/ethereum/go-ethereum => ./go-ethereum

replace github.com/centrifuge/go-substrate-rpc-client/v4 => github.com/availproject/go-substrate-rpc-client/v4 v4.1.0-avail-2.1.5-rc2

require (
	github.com/Knetic/govaluate v3.0.1-0.20171022003610-9aa49832a739+incompatible
	github.com/Shopify/toxiproxy v2.1.4+incompatible
	github.com/alicebob/miniredis/v2 v2.32.1
	github.com/andybalholm/brotli v1.0.4
	github.com/aws/aws-sdk-go-v2 v1.21.2
	github.com/aws/aws-sdk-go-v2/config v1.18.45
	github.com/aws/aws-sdk-go-v2/credentials v1.13.43
	github.com/aws/aws-sdk-go-v2/feature/s3/manager v1.11.10
	github.com/aws/aws-sdk-go-v2/service/s3 v1.26.9
	github.com/cavaliergopher/grab/v3 v3.0.1
	github.com/centrifuge/go-substrate-rpc-client/v4 v4.2.1
	github.com/cockroachdb/pebble v0.0.0-20230928194634-aa077af62593
	github.com/codeclysm/extract/v3 v3.0.2
	github.com/dgraph-io/badger/v4 v4.2.0
	github.com/enescakir/emoji v1.0.0
	github.com/ethereum/go-ethereum v1.10.26
	github.com/fatih/structtag v1.2.0
	github.com/gdamore/tcell/v2 v2.7.1
	github.com/go-redis/redis/v8 v8.11.5
	github.com/gobwas/httphead v0.1.0
	github.com/gobwas/ws v1.2.1
	github.com/gobwas/ws-examples v0.0.0-20190625122829-a9e8908d9484
	github.com/google/btree v1.1.2
	github.com/google/go-cmp v0.6.0
	github.com/google/uuid v1.3.0
	github.com/hashicorp/golang-lru/v2 v2.0.7
	github.com/holiman/uint256 v1.2.4
	github.com/knadh/koanf v1.4.0
	github.com/mailru/easygo v0.0.0-20190618140210-3c14a0dc985f
	github.com/mitchellh/mapstructure v1.4.1
	github.com/pkg/errors v0.9.1
	github.com/r3labs/diff/v3 v3.0.1
	github.com/rivo/tview v0.0.0-20240307173318-e804876934a1
	github.com/spf13/pflag v1.0.5
	github.com/syndtr/goleveldb v1.0.1-0.20210819022825-2ae1ddf74ef7
<<<<<<< HEAD
	github.com/vedhavyas/go-subkey v1.0.3
	github.com/wasmerio/wasmer-go v1.0.4
=======
>>>>>>> b26e84ed
	github.com/wealdtech/go-merkletree v1.0.0
	golang.org/x/crypto v0.21.0
	golang.org/x/exp v0.0.0-20231110203233-9a3e6036ecaa
	golang.org/x/sys v0.18.0
	golang.org/x/term v0.18.0
	golang.org/x/tools v0.16.0
	gopkg.in/natefinch/lumberjack.v2 v2.0.0
)

require (
	github.com/btcsuite/btcd/chaincfg/chainhash v1.1.0 // indirect
	github.com/google/go-querystring v1.1.0 // indirect
	github.com/vedhavyas/go-subkey/v2 v2.0.0 // indirect
)

require (
	github.com/ChainSafe/go-schnorrkel v1.0.0 // indirect
	github.com/DataDog/zstd v1.4.5 // indirect
	github.com/Microsoft/go-winio v0.6.1 // indirect
	github.com/StackExchange/wmi v1.2.1 // indirect
	github.com/VictoriaMetrics/fastcache v1.12.1 // indirect
	github.com/alicebob/gopher-json v0.0.0-20200520072559-a9ecdc9d1d3a // indirect
	github.com/aws/aws-sdk-go-v2/aws/protocol/eventstream v1.4.1 // indirect
	github.com/aws/aws-sdk-go-v2/feature/ec2/imds v1.13.13 // indirect
	github.com/aws/aws-sdk-go-v2/internal/configsources v1.1.43 // indirect
	github.com/aws/aws-sdk-go-v2/internal/endpoints/v2 v2.4.37 // indirect
	github.com/aws/aws-sdk-go-v2/internal/ini v1.3.45 // indirect
	github.com/aws/aws-sdk-go-v2/internal/v4a v1.0.1 // indirect
	github.com/aws/aws-sdk-go-v2/service/internal/accept-encoding v1.9.1 // indirect
	github.com/aws/aws-sdk-go-v2/service/internal/checksum v1.1.5 // indirect
	github.com/aws/aws-sdk-go-v2/service/internal/presigned-url v1.9.37 // indirect
	github.com/aws/aws-sdk-go-v2/service/internal/s3shared v1.13.4 // indirect
	github.com/aws/aws-sdk-go-v2/service/sso v1.15.2 // indirect
	github.com/aws/aws-sdk-go-v2/service/ssooidc v1.17.3 // indirect
	github.com/aws/aws-sdk-go-v2/service/sts v1.23.2 // indirect
	github.com/aws/smithy-go v1.15.0 // indirect
	github.com/beorn7/perks v1.0.1 // indirect
	github.com/bits-and-blooms/bitset v1.10.0 // indirect
	github.com/btcsuite/btcd/btcec/v2 v2.2.0 // indirect
	github.com/cespare/xxhash/v2 v2.2.0 // indirect
	github.com/cockroachdb/errors v1.9.1 // indirect
	github.com/cockroachdb/logtags v0.0.0-20211118104740-dabe8e521a4f // indirect
	github.com/cockroachdb/redact v1.1.3 // indirect
	github.com/cockroachdb/tokenbucket v0.0.0-20230807174530-cc333fc44b06 // indirect
	github.com/consensys/bavard v0.1.13 // indirect
	github.com/consensys/gnark-crypto v0.12.1 // indirect
	github.com/cosmos/go-bip39 v1.0.0 // indirect
	github.com/cpuguy83/go-md2man/v2 v2.0.2 // indirect
	github.com/crate-crypto/go-ipa v0.0.0-20231025140028-3c0104f4b233 // indirect
	github.com/crate-crypto/go-kzg-4844 v0.7.0 // indirect
	github.com/davecgh/go-spew v1.1.1 // indirect
	github.com/deckarep/golang-set v1.8.0 // indirect
	github.com/deckarep/golang-set/v2 v2.1.0 // indirect
	github.com/decred/base58 v1.0.4 // indirect
	github.com/decred/dcrd/crypto/blake256 v1.0.1 // indirect
	github.com/decred/dcrd/dcrec/secp256k1/v4 v4.2.0 // indirect
	github.com/dgraph-io/ristretto v0.1.1 // indirect
	github.com/dgryski/go-rendezvous v0.0.0-20200823014737-9f7001d12a5f // indirect
	github.com/dlclark/regexp2 v1.7.0 // indirect
	github.com/dop251/goja v0.0.0-20230806174421-c933cf95e127 // indirect
	github.com/dustin/go-humanize v1.0.0 // indirect
	github.com/ethereum/c-kzg-4844 v0.4.0 // indirect
	github.com/fjl/memsize v0.0.2 // indirect
	github.com/fsnotify/fsnotify v1.6.0 // indirect
	github.com/gammazero/deque v0.2.1 // indirect
	github.com/gballet/go-libpcsclite v0.0.0-20190607065134-2772fd86a8ff // indirect
	github.com/gballet/go-verkle v0.1.1-0.20231031103413-a67434b50f46 // indirect
	github.com/gdamore/encoding v1.0.0 // indirect
	github.com/getsentry/sentry-go v0.12.0 // indirect
	github.com/go-ole/go-ole v1.3.0 // indirect
	github.com/go-sourcemap/sourcemap v2.1.3+incompatible // indirect
	github.com/gobwas/pool v0.2.1 // indirect
	github.com/gofrs/flock v0.8.1 // indirect
	github.com/gogo/protobuf v1.3.2 // indirect
	github.com/golang-jwt/jwt/v4 v4.5.0 // indirect
	github.com/golang/glog v1.0.0 // indirect
	github.com/golang/groupcache v0.0.0-20200121045136-8c9f03a8e57e // indirect
	github.com/golang/protobuf v1.5.3 // indirect
	github.com/golang/snappy v0.0.5-0.20220116011046-fa5810519dcb // indirect
	github.com/google/flatbuffers v1.12.1 // indirect
	github.com/google/go-github/v62 v62.0.0
	github.com/google/pprof v0.0.0-20231023181126-ff6d637d2a7b // indirect
	github.com/gorilla/websocket v1.5.0 // indirect
	github.com/graph-gophers/graphql-go v1.3.0 // indirect
	github.com/gtank/merlin v0.1.1 // indirect
	github.com/gtank/ristretto255 v0.1.2 // indirect
	github.com/h2non/filetype v1.0.6 // indirect
	github.com/hashicorp/go-bexpr v0.1.10 // indirect
	github.com/holiman/billy v0.0.0-20240216141850-2abb0c79d3c4 // indirect
	github.com/holiman/bloomfilter/v2 v2.0.3 // indirect
	github.com/huin/goupnp v1.3.0 // indirect
	github.com/jackpal/go-nat-pmp v1.0.2 // indirect
	github.com/jmespath/go-jmespath v0.4.0 // indirect
	github.com/juju/errors v0.0.0-20181118221551-089d3ea4e4d5 // indirect
	github.com/juju/loggo v0.0.0-20180524022052-584905176618 // indirect
	github.com/klauspost/compress v1.17.2 // indirect
	github.com/kr/pretty v0.3.1 // indirect
	github.com/kr/text v0.2.0 // indirect
	github.com/lucasb-eyer/go-colorful v1.2.0 // indirect
	github.com/mattn/go-colorable v0.1.13 // indirect
	github.com/mattn/go-isatty v0.0.20 // indirect
	github.com/mattn/go-runewidth v0.0.15 // indirect
	github.com/matttproud/golang_protobuf_extensions v1.0.2-0.20181231171920-c182affec369 // indirect
	github.com/mimoo/StrobeGo v0.0.0-20220103164710-9a04d6ca976b // indirect
	github.com/mitchellh/copystructure v1.2.0 // indirect
	github.com/mitchellh/pointerstructure v1.2.0 // indirect
	github.com/mitchellh/reflectwalk v1.0.2 // indirect
	github.com/mmcloughlin/addchain v0.4.0 // indirect
	github.com/olekukonko/tablewriter v0.0.5 // indirect
	github.com/opentracing/opentracing-go v1.1.0 // indirect
	github.com/pierrec/xxHash v0.1.5 // indirect
	github.com/prometheus/client_golang v1.14.0 // indirect
	github.com/prometheus/client_model v0.4.0 // indirect
	github.com/prometheus/common v0.37.0 // indirect
	github.com/prometheus/procfs v0.8.0 // indirect
	github.com/rhnvrm/simples3 v0.6.1 // indirect
	github.com/rivo/uniseg v0.4.7 // indirect
	github.com/rogpeppe/go-internal v1.9.0 // indirect
	github.com/rs/cors v1.8.2 // indirect
	github.com/russross/blackfriday/v2 v2.1.0 // indirect
	github.com/shirou/gopsutil v3.21.4-0.20210419000835-c7a38de76ee5+incompatible // indirect
	github.com/status-im/keycard-go v0.2.0 // indirect
	github.com/supranational/blst v0.3.11 // indirect
	github.com/tklauser/go-sysconf v0.3.12 // indirect
	github.com/tklauser/numcpus v0.6.1 // indirect
	github.com/tyler-smith/go-bip39 v1.1.0 // indirect
	github.com/urfave/cli/v2 v2.25.7 // indirect
	github.com/vmihailenco/msgpack/v5 v5.3.5 // indirect
	github.com/vmihailenco/tagparser/v2 v2.0.0 // indirect
	github.com/xrash/smetrics v0.0.0-20201216005158-039620a65673 // indirect
	github.com/yuin/gopher-lua v1.1.1 // indirect
	go.opencensus.io v0.22.5 // indirect
	golang.org/x/mod v0.14.0 // indirect
<<<<<<< HEAD
	golang.org/x/net v0.21.0 // indirect
	golang.org/x/sync v0.5.0
	golang.org/x/text v0.14.0 // indirect
	golang.org/x/time v0.3.0 // indirect
	google.golang.org/protobuf v1.30.0 // indirect
	gopkg.in/natefinch/npipe.v2 v2.0.0-20160621034901-c1b8fa8bdcce // indirect
=======
	golang.org/x/net v0.23.0 // indirect
	golang.org/x/oauth2 v0.22.0
	golang.org/x/sync v0.5.0
	golang.org/x/text v0.14.0 // indirect
	golang.org/x/time v0.3.0 // indirect
	google.golang.org/protobuf v1.33.0 // indirect
>>>>>>> b26e84ed
	rsc.io/tmplfunc v0.0.3 // indirect
)<|MERGE_RESOLUTION|>--- conflicted
+++ resolved
@@ -44,11 +44,7 @@
 	github.com/rivo/tview v0.0.0-20240307173318-e804876934a1
 	github.com/spf13/pflag v1.0.5
 	github.com/syndtr/goleveldb v1.0.1-0.20210819022825-2ae1ddf74ef7
-<<<<<<< HEAD
 	github.com/vedhavyas/go-subkey v1.0.3
-	github.com/wasmerio/wasmer-go v1.0.4
-=======
->>>>>>> b26e84ed
 	github.com/wealdtech/go-merkletree v1.0.0
 	golang.org/x/crypto v0.21.0
 	golang.org/x/exp v0.0.0-20231110203233-9a3e6036ecaa
@@ -182,20 +178,11 @@
 	github.com/yuin/gopher-lua v1.1.1 // indirect
 	go.opencensus.io v0.22.5 // indirect
 	golang.org/x/mod v0.14.0 // indirect
-<<<<<<< HEAD
-	golang.org/x/net v0.21.0 // indirect
-	golang.org/x/sync v0.5.0
-	golang.org/x/text v0.14.0 // indirect
-	golang.org/x/time v0.3.0 // indirect
-	google.golang.org/protobuf v1.30.0 // indirect
-	gopkg.in/natefinch/npipe.v2 v2.0.0-20160621034901-c1b8fa8bdcce // indirect
-=======
 	golang.org/x/net v0.23.0 // indirect
 	golang.org/x/oauth2 v0.22.0
 	golang.org/x/sync v0.5.0
 	golang.org/x/text v0.14.0 // indirect
 	golang.org/x/time v0.3.0 // indirect
 	google.golang.org/protobuf v1.33.0 // indirect
->>>>>>> b26e84ed
 	rsc.io/tmplfunc v0.0.3 // indirect
 )