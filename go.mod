--- conflicted
+++ resolved
@@ -162,12 +162,8 @@
 	github.com/yusufpapurcu/wmi v1.2.2 // indirect
 	go.opencensus.io v0.24.0 // indirect
 	golang.org/x/mod v0.14.0 // indirect
-<<<<<<< HEAD
-	golang.org/x/net v0.22.0 // indirect
-=======
 	golang.org/x/net v0.23.0 // indirect
 	golang.org/x/oauth2 v0.22.0
->>>>>>> d81324da
 	golang.org/x/sync v0.5.0
 	golang.org/x/text v0.14.0 // indirect
 	golang.org/x/time v0.3.0 // indirect
