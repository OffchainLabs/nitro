//
// Copyright 2021, Offchain Labs, Inc. All rights reserved.
// SPDX-License-Identifier: UNLICENSED
//

pragma solidity ^0.8.4;

import "./IInbox.sol";
import "./IBridge.sol";

import "./Messages.sol";
import "../libraries/AddressAliasHelper.sol";
import "../libraries/DelegateCallAware.sol";
<<<<<<< HEAD
import "../libraries/EthCallAware.sol";
import { 
    L2_MSG, 
    L1MessageType_L2FundedByL1, 
    L1MessageType_submitRetryableTx, 
    L2MessageType_unsignedEOATx, 
    L2MessageType_unsignedContractTx 
=======
import {
    L2_MSG,
    L1MessageType_L2FundedByL1,
    L1MessageType_submitRetryableTx,
    L2MessageType_unsignedEOATx,
    L2MessageType_unsignedContractTx
>>>>>>> 1dd30616
} from "../libraries/MessageTypes.sol";
import {MAX_DATA_SIZE} from "../libraries/Constants.sol";

import "@openzeppelin/contracts-upgradeable/utils/AddressUpgradeable.sol";
import "@openzeppelin/contracts-upgradeable/security/PausableUpgradeable.sol";
import "./Bridge.sol";

/**
<<<<<<< HEAD
* @title Inbox for user and contract originated messages
* @notice Messages created via this inbox are enqueued in the delayed accumulator
* to await inclusion in the SequencerInbox
*/
contract Inbox is DelegateCallAware, PausableUpgradeable, IInbox, EthCallAware {
=======
 * @title Inbox for user and contract originated messages
 * @notice Messages created via this inbox are enqueued in the delayed accumulator
 * to await inclusion in the SequencerInbox
 */
contract Inbox is DelegateCallAware, PausableUpgradeable, IInbox {
>>>>>>> 1dd30616
    IBridge public override bridge;

    modifier onlyOwner() {
        // whoevever owns the Bridge, also owns the Inbox. this is usually the rollup contract
        address bridgeOwner = Bridge(address(bridge)).owner();
        if (msg.sender != bridgeOwner) revert NotOwner(msg.sender, bridgeOwner);
        _;
    }

    /// @notice pauses all inbox functionality
    function pause() external onlyOwner {
        _pause();
    }

    /// @notice unpauses all inbox functionality
    function unpause() external onlyOwner {
        _unpause();
    }

    function initialize(IBridge _bridge) external initializer onlyDelegated {
        if (address(bridge) != address(0)) revert AlreadyInit();
        bridge = _bridge;
        __Pausable_init();
    }

    /// @dev function to be called one time during the inbox upgrade process
    /// this is used to fix the storage slots
    function postUpgradeInit(IBridge _bridge) external onlyDelegated onlyProxyOwner {
        uint8 slotsToWipe = 3;
        for (uint8 i = 0; i < slotsToWipe; i++) {
            assembly {
                sstore(i, 0)
            }
        }
        bridge = _bridge;
    }

    /**
     * @notice Send a generic L2 message to the chain
     * @dev This method is an optimization to avoid having to emit the entirety of the messageData in a log. Instead validators are expected to be able to parse the data from the transaction's input
     * @param messageData Data of the message being sent
     */
    function sendL2MessageFromOrigin(bytes calldata messageData)
        external
        whenNotPaused
        returns (uint256)
    {
        // solhint-disable-next-line avoid-tx-origin
        if (msg.sender != tx.origin) revert NotOrigin();
        if (messageData.length > MAX_DATA_SIZE)
            revert DataTooLarge(messageData.length, MAX_DATA_SIZE);
        uint256 msgNum = deliverToBridge(L2_MSG, msg.sender, keccak256(messageData));
        emit InboxMessageDeliveredFromOrigin(msgNum);
        return msgNum;
    }

    /**
     * @notice Send a generic L2 message to the chain
     * @dev This method can be used to send any type of message that doesn't require L1 validation
     * @param messageData Data of the message being sent
     */
    function sendL2Message(bytes calldata messageData)
        external
        override
        revertOnCall(false)
        whenNotPaused
        returns (uint256)
    {
        if (messageData.length > MAX_DATA_SIZE)
            revert DataTooLarge(messageData.length, MAX_DATA_SIZE);
        uint256 msgNum = deliverToBridge(L2_MSG, msg.sender, keccak256(messageData));
        emit InboxMessageDelivered(msgNum, messageData);
        return msgNum;
    }

    function sendL1FundedUnsignedTransaction(
        uint256 gasLimit,
        uint256 maxFeePerGas,
        uint256 nonce,
        address to,
        bytes calldata data
    ) external payable virtual override revertOnCall(gasLimit == 0) whenNotPaused returns (uint256) {
        return
            _deliverMessage(
                L1MessageType_L2FundedByL1,
                msg.sender,
                abi.encodePacked(
                    L2MessageType_unsignedEOATx,
                    gasLimit,
                    maxFeePerGas,
                    nonce,
                    uint256(uint160(to)),
                    msg.value,
                    data
                )
            );
    }

    function sendL1FundedContractTransaction(
        uint256 gasLimit,
        uint256 maxFeePerGas,
        address to,
        bytes calldata data
    ) external payable virtual override revertOnCall(gasLimit == 0) whenNotPaused returns (uint256) {
        return
            _deliverMessage(
                L1MessageType_L2FundedByL1,
                msg.sender,
                abi.encodePacked(
                    L2MessageType_unsignedContractTx,
                    gasLimit,
                    maxFeePerGas,
                    uint256(uint160(to)),
                    msg.value,
                    data
                )
            );
    }

    function sendUnsignedTransaction(
        uint256 gasLimit,
        uint256 maxFeePerGas,
        uint256 nonce,
        address to,
        uint256 value,
        bytes calldata data
    ) external virtual override revertOnCall(gasLimit == 0) whenNotPaused returns (uint256) {
        return
            _deliverMessage(
                L2_MSG,
                msg.sender,
                abi.encodePacked(
                    L2MessageType_unsignedEOATx,
                    gasLimit,
                    maxFeePerGas,
                    nonce,
                    uint256(uint160(to)),
                    value,
                    data
                )
            );
    }

    function sendContractTransaction(
        uint256 gasLimit,
        uint256 maxFeePerGas,
        address to,
        uint256 value,
        bytes calldata data
    ) external virtual override revertOnCall(gasLimit == 0) whenNotPaused returns (uint256) {
        return
            _deliverMessage(
                L2_MSG,
                msg.sender,
                abi.encodePacked(
                    L2MessageType_unsignedContractTx,
                    gasLimit,
                    maxFeePerGas,
                    uint256(uint160(to)),
                    value,
                    data
                )
            );
    }

    /// @notice deposit eth from L1 to L2
    /// @dev this function should not be called inside contract constructors
    function depositEth(uint256 maxSubmissionCost)
        external
        payable
        virtual
        override
        revertOnCall(false)
        whenNotPaused
        returns (uint256)
    {
        address sender = msg.sender;
        address destinationAddress = msg.sender;

        // solhint-disable-next-line avoid-tx-origin
        if (!AddressUpgradeable.isContract(sender) && tx.origin == msg.sender) {
            // isContract check fails if this function is called during a contract's constructor.
            // We don't adjust the address for calls coming from L1 contracts since their addresses get remapped
            // If the caller is an EOA, we adjust the address.
            // This is needed because unsigned messages to the L2 (such as retryables)
            // have the L1 sender address mapped.
            // Here we preemptively reverse the mapping for EOAs so deposits work as expected
            sender = AddressAliasHelper.undoL1ToL2Alias(sender);
        } else {
            destinationAddress = AddressAliasHelper.applyL1ToL2Alias(destinationAddress);
        }

        return
            _deliverMessage(
                L1MessageType_submitRetryableTx,
                sender,
                abi.encodePacked(
                    // the beneficiary and other refund addresses don't get rewritten by arb-os
                    // so we use the original msg.sender value
                    uint256(uint160(bytes20(destinationAddress))),
                    uint256(0),
                    msg.value,
                    maxSubmissionCost,
                    uint256(uint160(bytes20(destinationAddress))),
                    uint256(uint160(bytes20(destinationAddress))),
                    uint256(0),
                    uint256(0),
                    uint256(0),
                    ""
                )
            );
    }

    /**
     * @notice Put a message in the L2 inbox that can be reexecuted for some fixed amount of time if it reverts
     * @dev Advanced usage only (does not rewrite aliases for excessFeeRefundAddress and callValueRefundAddress). createRetryableTicket method is the recommended standard.
     * @param to destination L2 contract address
     * @param l2CallValue call value for retryable L2 message
     * @param  maxSubmissionCost Max gas deducted from user's L2 balance to cover base submission fee
     * @param excessFeeRefundAddress gasLimit x maxFeePerGas - execution cost gets credited here on L2 balance
     * @param callValueRefundAddress l2Callvalue gets credited here on L2 if retryable txn times out or gets cancelled
     * @param gasLimit Max gas deducted from user's L2 balance to cover L2 execution
     * @param maxFeePerGas price bid for L2 execution
     * @param data ABI encoded data of L2 message
     * @return unique id for retryable transaction (keccak256(requestID, uint(0) )
     */
    function createRetryableTicketNoRefundAliasRewrite(
        address to,
        uint256 l2CallValue,
        uint256 maxSubmissionCost,
        address excessFeeRefundAddress,
        address callValueRefundAddress,
        uint256 gasLimit,
        uint256 maxFeePerGas,
        bytes calldata data
<<<<<<< HEAD
    ) public payable virtual revertOnCall(gasLimit == 0) whenNotPaused returns (uint256) {

=======
    ) public payable virtual whenNotPaused returns (uint256) {
>>>>>>> 1dd30616
        return
            _deliverMessage(
                L1MessageType_submitRetryableTx,
                msg.sender,
                abi.encodePacked(
                    uint256(uint160(to)),
                    l2CallValue,
                    msg.value,
                    maxSubmissionCost,
                    uint256(uint160(excessFeeRefundAddress)),
                    uint256(uint160(callValueRefundAddress)),
                    gasLimit,
                    maxFeePerGas,
                    data.length,
                    data
                )
            );
    }

    /**
     * @notice Put a message in the L2 inbox that can be reexecuted for some fixed amount of time if it reverts
     * @dev all msg.value will deposited to callValueRefundAddress on L2
     * @param to destination L2 contract address
     * @param l2CallValue call value for retryable L2 message
     * @param  maxSubmissionCost Max gas deducted from user's L2 balance to cover base submission fee
     * @param excessFeeRefundAddress gasLimit x maxFeePerGas - execution cost gets credited here on L2 balance
     * @param callValueRefundAddress l2Callvalue gets credited here on L2 if retryable txn times out or gets cancelled
     * @param gasLimit Max gas deducted from user's L2 balance to cover L2 execution
     * @param maxFeePerGas price bid for L2 execution
     * @param data ABI encoded data of L2 message
     * @return unique id for retryable transaction (keccak256(requestID, uint(0) )
     */
    function createRetryableTicket(
        address to,
        uint256 l2CallValue,
        uint256 maxSubmissionCost,
        address excessFeeRefundAddress,
        address callValueRefundAddress,
        uint256 gasLimit,
        uint256 maxFeePerGas,
        bytes calldata data
    ) external payable virtual override revertOnCall(gasLimit == 0) whenNotPaused returns (uint256) {
        // if a refund address is a contract, we apply the alias to it
        // so that it can access its funds on the L2
        // since the beneficiary and other refund addresses don't get rewritten by arb-os
        if (AddressUpgradeable.isContract(excessFeeRefundAddress)) {
            excessFeeRefundAddress = AddressAliasHelper.applyL1ToL2Alias(excessFeeRefundAddress);
        }
        if (AddressUpgradeable.isContract(callValueRefundAddress)) {
            // this is the beneficiary. be careful since this is the address that can cancel the retryable in the L2
            callValueRefundAddress = AddressAliasHelper.applyL1ToL2Alias(callValueRefundAddress);
        }

        return
            createRetryableTicketNoRefundAliasRewrite(
                to,
                l2CallValue,
                maxSubmissionCost,
                excessFeeRefundAddress,
                callValueRefundAddress,
                gasLimit,
                maxFeePerGas,
                data
            );
    }

    function _deliverMessage(
        uint8 _kind,
        address _sender,
        bytes memory _messageData
    ) internal returns (uint256) {
        if (_messageData.length > MAX_DATA_SIZE)
            revert DataTooLarge(_messageData.length, MAX_DATA_SIZE);
        uint256 msgNum = deliverToBridge(_kind, _sender, keccak256(_messageData));
        emit InboxMessageDelivered(msgNum, _messageData);
        return msgNum;
    }

    function deliverToBridge(
        uint8 kind,
        address sender,
        bytes32 messageDataHash
    ) internal returns (uint256) {
        return bridge.enqueueDelayedMessage{value: msg.value}(kind, sender, messageDataHash);
    }
}<|MERGE_RESOLUTION|>--- conflicted
+++ resolved
@@ -11,7 +11,6 @@
 import "./Messages.sol";
 import "../libraries/AddressAliasHelper.sol";
 import "../libraries/DelegateCallAware.sol";
-<<<<<<< HEAD
 import "../libraries/EthCallAware.sol";
 import { 
     L2_MSG, 
@@ -19,14 +18,6 @@
     L1MessageType_submitRetryableTx, 
     L2MessageType_unsignedEOATx, 
     L2MessageType_unsignedContractTx 
-=======
-import {
-    L2_MSG,
-    L1MessageType_L2FundedByL1,
-    L1MessageType_submitRetryableTx,
-    L2MessageType_unsignedEOATx,
-    L2MessageType_unsignedContractTx
->>>>>>> 1dd30616
 } from "../libraries/MessageTypes.sol";
 import {MAX_DATA_SIZE} from "../libraries/Constants.sol";
 
@@ -35,19 +26,11 @@
 import "./Bridge.sol";
 
 /**
-<<<<<<< HEAD
 * @title Inbox for user and contract originated messages
 * @notice Messages created via this inbox are enqueued in the delayed accumulator
 * to await inclusion in the SequencerInbox
 */
 contract Inbox is DelegateCallAware, PausableUpgradeable, IInbox, EthCallAware {
-=======
- * @title Inbox for user and contract originated messages
- * @notice Messages created via this inbox are enqueued in the delayed accumulator
- * to await inclusion in the SequencerInbox
- */
-contract Inbox is DelegateCallAware, PausableUpgradeable, IInbox {
->>>>>>> 1dd30616
     IBridge public override bridge;
 
     modifier onlyOwner() {
@@ -283,12 +266,7 @@
         uint256 gasLimit,
         uint256 maxFeePerGas,
         bytes calldata data
-<<<<<<< HEAD
     ) public payable virtual revertOnCall(gasLimit == 0) whenNotPaused returns (uint256) {
-
-=======
-    ) public payable virtual whenNotPaused returns (uint256) {
->>>>>>> 1dd30616
         return
             _deliverMessage(
                 L1MessageType_submitRetryableTx,
