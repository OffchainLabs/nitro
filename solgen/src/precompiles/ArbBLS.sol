pragma solidity >=0.4.21 <0.9.0;

interface ArbBLS {
    // Deprecated -- equivalent to registerAltBN128
    function register(uint x0, uint x1, uint y0, uint y1) external;  // DEPRECATED

<<<<<<< HEAD
    // Get the BLS public key associated with an account (revert if there isn't one)
    function getPublicKey(address account) external view returns (uint, uint, uint, uint);
=======
    // Deprecated -- equivalent to getAltBN128
    function getPublicKey(address addr) external view returns (uint, uint, uint, uint);  // DEPRECATED

    // Associate an AltBN128 public key with the caller's address
    function registerAltBN128(uint x0, uint x1, uint y0, uint y1) external;

    // Get the AltBN128 public key associated with an address (revert if there isn't one)
    function getAltBN128(address addr) external view returns (uint, uint, uint, uint);

    // Associate a BLS 12-381 public key with the caller's address
    function registerBLS12381(bytes calldata key) external;

    // Get the BLS 12-381 public key associated with an address (revert if there isn't one)
    function getBLS12381(address addr) external view returns (bytes memory);
>>>>>>> 55b34f71
}<|MERGE_RESOLUTION|>--- conflicted
+++ resolved
@@ -4,10 +4,6 @@
     // Deprecated -- equivalent to registerAltBN128
     function register(uint x0, uint x1, uint y0, uint y1) external;  // DEPRECATED
 
-<<<<<<< HEAD
-    // Get the BLS public key associated with an account (revert if there isn't one)
-    function getPublicKey(address account) external view returns (uint, uint, uint, uint);
-=======
     // Deprecated -- equivalent to getAltBN128
     function getPublicKey(address addr) external view returns (uint, uint, uint, uint);  // DEPRECATED
 
@@ -22,5 +18,4 @@
 
     // Get the BLS 12-381 public key associated with an address (revert if there isn't one)
     function getBLS12381(address addr) external view returns (bytes memory);
->>>>>>> 55b34f71
 }