--- conflicted
+++ resolved
@@ -152,7 +152,7 @@
             bytes32 successionChallenge = prevAssertion.successionChallenge;
             if (successionChallenge != bytes32(0)) {
                 bytes32 winner = challengeManager.winningClaim(successionChallenge);
-                require(AssertionLib.AssertionId2Num(winner) == assertionNum, "IN_CHAL");
+                require(AssertionNodeLib.AssertionId2Num(winner) == assertionNum, "IN_CHAL");
             } else {
                 revert("NO_CHAL");
             }
@@ -281,39 +281,9 @@
     }
 
     function createChallenge(
-<<<<<<< HEAD
         uint64 assertionNum
     ) external onlyValidator whenNotPaused returns(bytes32) {
         // HN: TODO: prevent rejected assertion to create challenge
-=======
-        address[2] calldata stakers,
-        uint64[2] calldata assertionNums,
-        MachineStatus[2] calldata machineStatuses,
-        GlobalState[2] calldata globalStates,
-        uint64 numBlocks,
-        bytes32 secondExecutionHash,
-        uint256[2] calldata proposedBlocks,
-        bytes32[2] calldata wasmModuleRoots
-    ) external onlyValidator whenNotPaused {
-        require(assertionNums[0] < assertionNums[1], "WRONG_ORDER");
-        require(assertionNums[1] <= latestAssertionCreated(), "NOT_PROPOSED");
-        require(latestConfirmed() < assertionNums[0], "ALREADY_CONFIRMED");
-
-        AssertionNode storage assertion1 = getAssertionStorage(assertionNums[0]);
-        AssertionNode storage assertion2 = getAssertionStorage(assertionNums[1]);
-
-        // ensure assertions staked on the same parent (and thus in conflict)
-        require(assertion1.prevNum == assertion2.prevNum, "DIFF_PREV");
-
-        // ensure both stakers aren't currently in challenge
-        requireUnchallengedStaker(stakers[0]);
-        requireUnchallengedStaker(stakers[1]);
-
-        require(assertionHasStaker(assertionNums[0], stakers[0]), "STAKER1_NOT_STAKED");
-        require(assertionHasStaker(assertionNums[1], stakers[1]), "STAKER2_NOT_STAKED");
-
-        // Check param data against challenge hash
->>>>>>> 2cb59d5b
         require(
             getAssertionStorage(assertionNum).successionChallenge == bytes32(0),
             "ALREADY_CHALLENGED"
@@ -322,7 +292,7 @@
             getAssertionStorage(assertionNum).secondChildBlock > 0, "NO_SECOND_CHILD"
         );
         // HN: TODO: validation
-        bytes32 challengeId = challengeManager.createChallenge(AssertionLib.AssertionNum2Id(assertionNum));
+        bytes32 challengeId = challengeManager.createChallenge(AssertionNodeLib.AssertionNum2Id(assertionNum));
         require(challengeId != bytes32(0), "CHALLENGE_FAILED_TO_CREATE");
         getAssertionStorage(assertionNum).successionChallenge = challengeId;
         return challengeId;
