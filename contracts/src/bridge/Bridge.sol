--- conflicted
+++ resolved
@@ -266,15 +266,11 @@
         }
     }
 
-<<<<<<< HEAD
     function setSequencerReportedSubMessageCount(uint256 newMsgCount) external onlyRollupOrOwner {
         sequencerReportedSubMessageCount = newMsgCount;
     }
 
     function delayedMessageCount() external view override returns (uint256) {
-=======
-    function delayedMessageCount() external view returns (uint256) {
->>>>>>> 59aa2722
         return delayedInboxAccs.length;
     }
 
