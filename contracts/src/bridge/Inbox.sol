--- conflicted
+++ resolved
@@ -230,29 +230,10 @@
 
         return
             _deliverMessage(
-<<<<<<< HEAD
-                L1MessageType_submitRetryableTx,
-                sender,
-                abi.encodePacked(
-                    // the beneficiary and other refund addresses don't get rewritten by arb-os
-                    // so we use the original msg.sender value
-                    uint256(uint160(bytes20(destinationAddress))),
-                    uint256(0),
-                    msg.value,
-                    maxSubmissionCost,
-                    uint256(uint160(bytes20(destinationAddress))),
-                    uint256(uint160(bytes20(destinationAddress))),
-                    uint256(0),
-                    uint256(0),
-                    uint256(0),
-                    ""
-                ),
-                false
-=======
                 L1MessageType_ethDeposit,
                 sender, // arb-os will add the alias to this value
-                abi.encodePacked(msg.value)
->>>>>>> ff0a1c4d
+                abi.encodePacked(msg.value),
+                false
             );
     }
 
