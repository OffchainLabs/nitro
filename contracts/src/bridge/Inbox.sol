// Copyright 2021-2022, Offchain Labs, Inc.
// For license information, see https://github.com/nitro/blob/master/LICENSE
// SPDX-License-Identifier: BUSL-1.1

pragma solidity ^0.8.4;

import "./IInbox.sol";
import "./IBridge.sol";

import "./Messages.sol";
import "../libraries/AddressAliasHelper.sol";
import "../libraries/DelegateCallAware.sol";
import {EthCallAware, CallAwareData} from "../libraries/EthCallAware.sol";
import {
    L2_MSG,
    L1MessageType_L2FundedByL1,
    L1MessageType_submitRetryableTx,
    L1MessageType_ethDeposit,
    L2MessageType_unsignedEOATx,
    L2MessageType_unsignedContractTx
} from "../libraries/MessageTypes.sol";
import {MAX_DATA_SIZE} from "../libraries/Constants.sol";

import "@openzeppelin/contracts-upgradeable/utils/AddressUpgradeable.sol";
import "@openzeppelin/contracts-upgradeable/security/PausableUpgradeable.sol";
import "./Bridge.sol";

/**
 * @title Inbox for user and contract originated messages
 * @notice Messages created via this inbox are enqueued in the delayed accumulator
 * to await inclusion in the SequencerInbox
 */
contract Inbox is DelegateCallAware, PausableUpgradeable, IInbox {
    IBridge public override bridge;

    modifier onlyOwner() {
        // whoevever owns the Bridge, also owns the Inbox. this is usually the rollup contract
        address bridgeOwner = Bridge(address(bridge)).owner();
        if (msg.sender != bridgeOwner) revert NotOwner(msg.sender, bridgeOwner);
        _;
    }

    /// @notice pauses all inbox functionality
    function pause() external onlyOwner {
        _pause();
    }

    /// @notice unpauses all inbox functionality
    function unpause() external onlyOwner {
        _unpause();
    }

    function initialize(IBridge _bridge) external initializer onlyDelegated {
        if (address(bridge) != address(0)) revert AlreadyInit();
        bridge = _bridge;
        __Pausable_init();
    }

    /// @dev function to be called one time during the inbox upgrade process
    /// this is used to fix the storage slots
    function postUpgradeInit(IBridge _bridge) external onlyDelegated onlyProxyOwner {
        uint8 slotsToWipe = 3;
        for (uint8 i = 0; i < slotsToWipe; i++) {
            assembly {
                sstore(i, 0)
            }
        }
        bridge = _bridge;
    }

    /**
     * @notice Send a generic L2 message to the chain
     * @dev This method is an optimization to avoid having to emit the entirety of the messageData in a log. Instead validators are expected to be able to parse the data from the transaction's input
     * @param messageData Data of the message being sent
     */
    function sendL2MessageFromOrigin(bytes calldata messageData)
        external
        whenNotPaused
        returns (uint256)
    {
        // solhint-disable-next-line avoid-tx-origin
        if (msg.sender != tx.origin) revert NotOrigin();
        if (messageData.length > MAX_DATA_SIZE)
            revert DataTooLarge(messageData.length, MAX_DATA_SIZE);
        uint256 msgNum = deliverToBridge(L2_MSG, msg.sender, keccak256(messageData));
        emit InboxMessageDeliveredFromOrigin(msgNum);
        return msgNum;
    }

    /**
     * @notice Send a generic L2 message to the chain
     * @dev This method can be used to send any type of message that doesn't require L1 validation
     * @param messageData Data of the message being sent
     */
    function sendL2Message(bytes calldata messageData)
        external
        override
        whenNotPaused
        returns (uint256)
    {
        return _deliverMessage(L2_MSG, msg.sender, messageData, false);
    }

    function sendL1FundedUnsignedTransaction(
        uint256 gasLimit,
        uint256 maxFeePerGas,
        uint256 nonce,
        address to,
        bytes calldata data
    ) external payable virtual override whenNotPaused returns (uint256) {
        return
            _deliverMessage(
                L1MessageType_L2FundedByL1,
                msg.sender,
                abi.encodePacked(
                    L2MessageType_unsignedEOATx,
                    gasLimit,
                    maxFeePerGas,
                    nonce,
                    uint256(uint160(to)),
                    msg.value,
                    data
                ),
                gasLimit != 0
            );
    }

    function sendL1FundedContractTransaction(
        uint256 gasLimit,
        uint256 maxFeePerGas,
        address to,
        bytes calldata data
    ) external payable virtual override whenNotPaused returns (uint256) {
        return
            _deliverMessage(
                L1MessageType_L2FundedByL1,
                msg.sender,
                abi.encodePacked(
                    L2MessageType_unsignedContractTx,
                    gasLimit,
                    maxFeePerGas,
                    uint256(uint160(to)),
                    msg.value,
                    data
                ),
                gasLimit != 0
            );
    }

    function sendUnsignedTransaction(
        uint256 gasLimit,
        uint256 maxFeePerGas,
        uint256 nonce,
        address to,
        uint256 value,
        bytes calldata data
    ) external virtual override whenNotPaused returns (uint256) {
        return
            _deliverMessage(
                L2_MSG,
                msg.sender,
                abi.encodePacked(
                    L2MessageType_unsignedEOATx,
                    gasLimit,
                    maxFeePerGas,
                    nonce,
                    uint256(uint160(to)),
                    value,
                    data
                ),
                gasLimit != 0
            );
    }

    function sendContractTransaction(
        uint256 gasLimit,
        uint256 maxFeePerGas,
        address to,
        uint256 value,
        bytes calldata data
    ) external virtual override whenNotPaused returns (uint256) {
        return
            _deliverMessage(
                L2_MSG,
                msg.sender,
                abi.encodePacked(
                    L2MessageType_unsignedContractTx,
                    gasLimit,
                    maxFeePerGas,
                    uint256(uint160(to)),
                    value,
                    data
                ),
                gasLimit != 0
            );
    }

    /**
     * @notice Get the L1 fee for submitting a retryable
     * @dev This fee can be paid by funds already in the L2 aliased address or by the current message value
     * @dev This formula may change in the future, to future proof your code query this method instead of inlining!!
     * @param dataLength The length of the retryable's calldata, in bytes
     * @param baseFee The block basefee when the retryable is included in the chain
     */
    function calculateRetryableSubmissionFee(uint256 dataLength, uint256 baseFee)
        public
        pure
        returns (uint256)
    {
        return (1400 + 6 * dataLength) * baseFee;
    }

    /// @notice deposit eth from L1 to L2
    /// @dev this does not trigger the fallback function when receiving in the L2 side.
    /// Look into retryable tickets if you are interested in this functionality.
    /// @dev this function should not be called inside contract constructors
    function depositEth() public payable override whenNotPaused returns (uint256) {
        address sender = msg.sender;

        // solhint-disable-next-line avoid-tx-origin
        if (!AddressUpgradeable.isContract(sender) && tx.origin == msg.sender) {
            // isContract check fails if this function is called during a contract's constructor.
            // We don't adjust the address for calls coming from L1 contracts since their addresses get remapped
            // If the caller is an EOA, we adjust the address.
            // This is needed because unsigned messages to the L2 (such as retryables)
            // have the L1 sender address mapped.
            // Here we preemptively reverse the mapping for EOAs so deposits work as expected
            sender = AddressAliasHelper.undoL1ToL2Alias(sender);
        }

        return
            _deliverMessage(
                L1MessageType_ethDeposit,
                sender, // arb-os will add the alias to this value
                abi.encodePacked(msg.value),
                false
            );
    }

    /// @notice deprecated in favour of depositEth with no parameters
    function depositEth(uint256) external payable virtual override whenNotPaused returns (uint256) {
        return depositEth();
    }

    /**
     * @notice deprecated in favour of unsafeCreateRetryableTicket
     * @dev deprecated in favour of unsafeCreateRetryableTicket
     * @param to destination L2 contract address
     * @param l2CallValue call value for retryable L2 message
     * @param maxSubmissionCost Max gas deducted from user's L2 balance to cover base submission fee
     * @param excessFeeRefundAddress gasLimit x maxFeePerGas - execution cost gets credited here on L2 balance
     * @param callValueRefundAddress l2Callvalue gets credited here on L2 if retryable txn times out or gets cancelled
     * @param gasLimit Max gas deducted from user's L2 balance to cover L2 execution
     * @param maxFeePerGas price bid for L2 execution
     * @param data ABI encoded data of L2 message
     * @return unique id for retryable transaction (keccak256(requestID, uint(0) )
     */
    function createRetryableTicketNoRefundAliasRewrite(
        address to,
        uint256 l2CallValue,
        uint256 maxSubmissionCost,
        address excessFeeRefundAddress,
        address callValueRefundAddress,
        uint256 gasLimit,
        uint256 maxFeePerGas,
        bytes calldata data
    ) external payable virtual whenNotPaused returns (uint256) {
        return
            unsafeCreateRetryableTicket(
                to,
                l2CallValue,
                maxSubmissionCost,
                excessFeeRefundAddress,
                callValueRefundAddress,
                gasLimit,
                maxFeePerGas,
                data
            );
    }

    /**
     * @notice Put a message in the L2 inbox that can be reexecuted for some fixed amount of time if it reverts
     * @dev all msg.value will deposited to callValueRefundAddress on L2
     * @param to destination L2 contract address
     * @param l2CallValue call value for retryable L2 message
     * @param maxSubmissionCost Max gas deducted from user's L2 balance to cover base submission fee
     * @param excessFeeRefundAddress gasLimit x maxFeePerGas - execution cost gets credited here on L2 balance
     * @param callValueRefundAddress l2Callvalue gets credited here on L2 if retryable txn times out or gets cancelled
     * @param gasLimit Max gas deducted from user's L2 balance to cover L2 execution
     * @param maxFeePerGas price bid for L2 execution
     * @param data ABI encoded data of L2 message
     * @return unique id for retryable transaction (keccak256(requestID, uint(0) )
     */
    function createRetryableTicket(
        address to,
        uint256 l2CallValue,
        uint256 maxSubmissionCost,
        address excessFeeRefundAddress,
        address callValueRefundAddress,
        uint256 gasLimit,
        uint256 maxFeePerGas,
        bytes calldata data
    ) external payable virtual override whenNotPaused returns (uint256) {
        // ensure the user's deposit alone will make submission succeed
        if (msg.value < maxSubmissionCost + l2CallValue)
            revert InsufficientValue(maxSubmissionCost + l2CallValue, msg.value);

        // if a refund address is a contract, we apply the alias to it
        // so that it can access its funds on the L2
        // since the beneficiary and other refund addresses don't get rewritten by arb-os
        if (AddressUpgradeable.isContract(excessFeeRefundAddress)) {
            excessFeeRefundAddress = AddressAliasHelper.applyL1ToL2Alias(excessFeeRefundAddress);
        }
        if (AddressUpgradeable.isContract(callValueRefundAddress)) {
            // this is the beneficiary. be careful since this is the address that can cancel the retryable in the L2
            callValueRefundAddress = AddressAliasHelper.applyL1ToL2Alias(callValueRefundAddress);
        }

        return
            unsafeCreateRetryableTicket(
                to,
                l2CallValue,
                maxSubmissionCost,
                excessFeeRefundAddress,
                callValueRefundAddress,
                gasLimit,
                maxFeePerGas,
                data
            );
    }

    /**
     * @notice Put a message in the L2 inbox that can be reexecuted for some fixed amount of time if it reverts
     * @dev Same as createRetryableTicket, but does not guarantee that submission will succeed by requiring the needed funds
     * come from the deposit alone, rather than falling back on the user's L2 balance
     * @dev Advanced usage only (does not rewrite aliases for excessFeeRefundAddress and callValueRefundAddress).
     * createRetryableTicket method is the recommended standard.
     * @param to destination L2 contract address
     * @param l2CallValue call value for retryable L2 message
     * @param maxSubmissionCost Max gas deducted from user's L2 balance to cover base submission fee
     * @param excessFeeRefundAddress gasLimit x maxFeePerGas - execution cost gets credited here on L2 balance
     * @param callValueRefundAddress l2Callvalue gets credited here on L2 if retryable txn times out or gets cancelled
     * @param gasLimit Max gas deducted from user's L2 balance to cover L2 execution
     * @param maxFeePerGas price bid for L2 execution
     * @param data ABI encoded data of L2 message
     * @return unique id for retryable transaction (keccak256(requestID, uint(0) )
     */
    function unsafeCreateRetryableTicket(
        address to,
        uint256 l2CallValue,
        uint256 maxSubmissionCost,
        address excessFeeRefundAddress,
        address callValueRefundAddress,
        uint256 gasLimit,
        uint256 maxFeePerGas,
        bytes calldata data
    ) public payable virtual override whenNotPaused returns (uint256) {
<<<<<<< HEAD
        {
            uint256 submissionFee = calculateRetryableSubmissionFee(data.length, block.basefee);
            require(maxSubmissionCost >= submissionFee, "insufficient submission fee");
        }
=======
        uint256 submissionFee = calculateRetryableSubmissionFee(data.length, block.basefee);
        if (maxSubmissionCost < submissionFee)
            revert InsufficientSubmissionCost(submissionFee, maxSubmissionCost);
>>>>>>> ff1ed5af

        return
            _deliverMessage(
                L1MessageType_submitRetryableTx,
                msg.sender,
                abi.encodePacked(
                    uint256(uint160(to)),
                    l2CallValue,
                    msg.value,
                    maxSubmissionCost,
                    uint256(uint160(excessFeeRefundAddress)),
                    uint256(uint160(callValueRefundAddress)),
                    gasLimit,
                    maxFeePerGas,
                    data.length,
                    data
                ),
                gasLimit != 0
            );
    }

    function _deliverMessage(
        uint8 _kind,
        address _sender,
        bytes memory _messageData,
        bool allowRevertOnCall
    ) internal returns (uint256) {
        if (_messageData.length > MAX_DATA_SIZE)
            revert DataTooLarge(_messageData.length, MAX_DATA_SIZE);
        if (EthCallAware.isCall() && allowRevertOnCall)
            revert CallAwareData(0x00, abi.encodePacked(_sender, _messageData));
        uint256 msgNum = deliverToBridge(_kind, _sender, keccak256(_messageData));
        emit InboxMessageDelivered(msgNum, _messageData);
        return msgNum;
    }

    function deliverToBridge(
        uint8 kind,
        address sender,
        bytes32 messageDataHash
    ) internal returns (uint256) {
        return bridge.enqueueDelayedMessage{value: msg.value}(kind, sender, messageDataHash);
    }
}<|MERGE_RESOLUTION|>--- conflicted
+++ resolved
@@ -355,16 +355,9 @@
         uint256 maxFeePerGas,
         bytes calldata data
     ) public payable virtual override whenNotPaused returns (uint256) {
-<<<<<<< HEAD
-        {
-            uint256 submissionFee = calculateRetryableSubmissionFee(data.length, block.basefee);
-            require(maxSubmissionCost >= submissionFee, "insufficient submission fee");
-        }
-=======
         uint256 submissionFee = calculateRetryableSubmissionFee(data.length, block.basefee);
         if (maxSubmissionCost < submissionFee)
             revert InsufficientSubmissionCost(submissionFee, maxSubmissionCost);
->>>>>>> ff1ed5af
 
         return
             _deliverMessage(
