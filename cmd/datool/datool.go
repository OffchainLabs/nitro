// Copyright 2021-2022, Offchain Labs, Inc.
// For license information, see https://github.com/nitro/blob/master/LICENSE

package main

import (
	"bytes"
	"context"
	"crypto/ecdsa"
	"crypto/rand"
	"encoding/base64"
	"errors"
	"fmt"
	"io"
	"os"
	"strings"
	"time"

	"github.com/ethereum/go-ethereum/common"
	"github.com/ethereum/go-ethereum/common/hexutil"
	"github.com/ethereum/go-ethereum/crypto"
	"github.com/offchainlabs/nitro/arbstate"
	"github.com/offchainlabs/nitro/cmd/genericconf"

	"github.com/offchainlabs/nitro/cmd/util"
	"github.com/offchainlabs/nitro/das"
	"github.com/offchainlabs/nitro/das/dasrpc"
	"github.com/offchainlabs/nitro/das/dastree"
	flag "github.com/spf13/pflag"
)

func main() {
	args := os.Args
	if len(args) < 2 {
		panic("Usage: datool [client|keygen|generatehash] ...")
	}

	var err error
	switch strings.ToLower(args[1]) {
	case "client":
		err = startClient(args[2:])
	case "keygen":
		err = startKeyGen(args[2:])
	case "generatehash":
		err = generateHash(args[2])
	default:
		panic(fmt.Sprintf("Unknown tool '%s' specified, valid tools are 'client', 'keygen', 'generatehash'", args[1]))
	}
	if err != nil {
		panic(err)
	}
}

// datool client ...

func startClient(args []string) error {
	switch strings.ToLower(args[0]) {
	case "rpc":
		switch strings.ToLower(args[1]) {
		case "store":
			return startClientStore(args[2:])
		default:
			return fmt.Errorf("datool client rpc '%s' not supported, valid arguments are 'store' and 'getByHash'", args[1])

		}
	case "rest":
		switch strings.ToLower(args[1]) {
		case "getbyhash":
			return startRESTClientGetByHash(args[2:])
		default:
			return fmt.Errorf("datool client rest '%s' not supported, valid argument is 'getByHash'", args[1])
		}

	}
	return fmt.Errorf("datool client '%s' not supported, valid arguments are 'rpc' and 'rest'", args[0])

}

// datool client rpc store

type ClientStoreConfig struct {
	URL                   string                 `koanf:"url"`
	Message               string                 `koanf:"message"`
	RandomMessageSize     int                    `koanf:"random-message-size"`
	DASRetentionPeriod    time.Duration          `koanf:"das-retention-period"`
	SigningKey            string                 `koanf:"signing-key"`
	SigningWallet         string                 `koanf:"signing-wallet"`
	SigningWalletPassword string                 `koanf:"signing-wallet-password"`
	ConfConfig            genericconf.ConfConfig `koanf:"conf"`
}

func parseClientStoreConfig(args []string) (*ClientStoreConfig, error) {
	f := flag.NewFlagSet("datool client store", flag.ContinueOnError)
	f.String("url", "", "URL of DAS server to connect to")
	f.String("message", "", "message to send")
	f.Int("random-message-size", 0, "send a message of a specified number of random bytes")
	f.String("signing-key", "", "ecdsa private key to sign the message with, treated as a hex string if prefixed with 0x otherise treated as a file; if not specified the message is not signed")
	f.String("signing-wallet", "", "wallet containing ecdsa key to sign the message with")
	f.String("signing-wallet-password", genericconf.PASSWORD_NOT_SET, "password to unlock the wallet, if not specified the user is prompted for the password")
	f.Duration("das-retention-period", 24*time.Hour, "The period which DASes are requested to retain the stored batches.")
	genericconf.ConfConfigAddOptions("conf", f)

	k, err := util.BeginCommonParse(f, args)
	if err != nil {
		return nil, err
	}

	var config ClientStoreConfig
	if err := util.EndCommonParse(k, &config); err != nil {
		return nil, err
	}
	return &config, nil
}

func startClientStore(args []string) error {
	config, err := parseClientStoreConfig(args)
	if err != nil {
		return err
	}

	client, err := dasrpc.NewDASRPCClient(config.URL)
	if err != nil {
		return err
	}

	var dasClient das.DataAvailabilityService = client
	if config.SigningKey != "" {
		var privateKey *ecdsa.PrivateKey
		if config.SigningKey[:2] == "0x" {
			privateKey, err = crypto.HexToECDSA(config.SigningKey[2:])
			if err != nil {
				return err
			}
		} else {
			privateKey, err = crypto.LoadECDSA(config.SigningKey)
			if err != nil {
				return err
			}
		}
		signer := das.DasSignerFromPrivateKey(privateKey)

		dasClient, err = das.NewStoreSigningDAS(dasClient, signer)
		if err != nil {
			return err
		}
	} else if config.SigningWallet != "" {
		walletConf := &genericconf.WalletConfig{
			Pathname:      config.SigningWallet,
			PasswordImpl:  config.SigningWalletPassword,
			PrivateKey:    "",
			Account:       "",
			OnlyCreateKey: false,
		}
		_, signer, err := util.OpenWallet("datool", walletConf, nil)
		if err != nil {
			return err
		}
		dasClient, err = das.NewStoreSigningDAS(dasClient, signer)
		if err != nil {
			return err
		}
	}

	ctx := context.Background()
	var cert *arbstate.DataAvailabilityCertificate

	if config.RandomMessageSize > 0 {
		message := make([]byte, config.RandomMessageSize)
		_, err = rand.Read(message)
		if err != nil {
			return err
		}
		cert, err = dasClient.Store(ctx, message, uint64(time.Now().Add(config.DASRetentionPeriod).Unix()), []byte{})
	} else if len(config.Message) > 0 {
		cert, err = dasClient.Store(ctx, []byte(config.Message), uint64(time.Now().Add(config.DASRetentionPeriod).Unix()), []byte{})
	} else {
		return errors.New("--message or --random-message-size must be specified")
	}

	if err != nil {
		return err
	}

	serializedCert := das.Serialize(cert)
	fmt.Printf("Hex Encoded Cert: %s\n", string(hexutil.Encode(serializedCert)))
	fmt.Printf("Hex Encoded Data Hash: %s\n", string(hexutil.Encode(cert.DataHash[:])))

	return nil
}

<<<<<<< HEAD
=======
// datool client rpc getbyhash
type RPCClientGetByHashConfig struct {
	URL        string                 `koanf:"url"`
	DataHash   string                 `koanf:"data-hash"`
	ConfConfig genericconf.ConfConfig `koanf:"conf"`
}

func parseRPCClientGetByHashConfig(args []string) (*RPCClientGetByHashConfig, error) {
	f := flag.NewFlagSet("datool client retrieve", flag.ContinueOnError)
	f.String("url", "http://localhost:9876", "URL of DAS server to connect to.")
	f.String("data-hash", "", "hash of the message to retrieve, if starts with '0x' it's treated as hex encoded, otherwise base64 encoded")

	genericconf.ConfConfigAddOptions("conf", f)

	k, err := util.BeginCommonParse(f, args)
	if err != nil {
		return nil, err
	}

	var config RPCClientGetByHashConfig
	if err := util.EndCommonParse(k, &config); err != nil {
		return nil, err
	}
	return &config, nil
}

func startRPCClientGetByHash(args []string) error {
	config, err := parseRPCClientGetByHashConfig(args)
	if err != nil {
		return err
	}

	client, err := dasrpc.NewDASRPCClient(config.URL)
	if err != nil {
		return err
	}

	var decodedHash []byte
	if strings.HasPrefix(config.DataHash, "0x") {
		decodedHash, err = hexutil.Decode(config.DataHash)
		if err != nil {
			return err
		}
	} else {
		hashDecoder := base64.NewDecoder(base64.StdEncoding, bytes.NewReader([]byte(config.DataHash)))
		decodedHash, err = io.ReadAll(hashDecoder)
		if err != nil {
			return err
		}
	}

	ctx := context.Background()
	message, err := client.GetByHash(ctx, common.BytesToHash(decodedHash))
	if err != nil {
		return err
	}
	fmt.Printf("Message: %s\n", message)
	return nil
}

>>>>>>> 742af84f
// datool client rest getbyhash

type RESTClientGetByHashConfig struct {
	URL        string                 `koanf:"url"`
	DataHash   string                 `koanf:"data-hash"`
	ConfConfig genericconf.ConfConfig `koanf:"conf"`
}

func parseRESTClientGetByHashConfig(args []string) (*RESTClientGetByHashConfig, error) {
	f := flag.NewFlagSet("datool client retrieve", flag.ContinueOnError)
	f.String("url", "http://localhost:9877", "URL of DAS server to connect to.")
	f.String("data-hash", "", "hash of the message to retrieve, if starts with '0x' it's treated as hex encoded, otherwise base64 encoded")

	genericconf.ConfConfigAddOptions("conf", f)

	k, err := util.BeginCommonParse(f, args)
	if err != nil {
		return nil, err
	}

	var config RESTClientGetByHashConfig
	if err := util.EndCommonParse(k, &config); err != nil {
		return nil, err
	}
	return &config, nil
}

func startRESTClientGetByHash(args []string) error {
	config, err := parseRESTClientGetByHashConfig(args)
	if err != nil {
		return err
	}

	client, err := das.NewRestfulDasClientFromURL(config.URL)
	if err != nil {
		return err
	}

	var decodedHash []byte
	if strings.HasPrefix(config.DataHash, "0x") {
		decodedHash, err = hexutil.Decode(config.DataHash)
		if err != nil {
			return err
		}
	} else {
		hashDecoder := base64.NewDecoder(base64.StdEncoding, bytes.NewReader([]byte(config.DataHash)))
		decodedHash, err = io.ReadAll(hashDecoder)
		if err != nil {
			return err
		}
	}

	ctx := context.Background()
	message, err := client.GetByHash(ctx, common.BytesToHash(decodedHash))
	if err != nil {
		return err
	}
	fmt.Printf("Message: %s\n", message)
	return nil
}

// das keygen

type KeyGenConfig struct {
	Dir        string
	ConfConfig genericconf.ConfConfig `koanf:"conf"`
	ECDSAMode  bool                   `koanf:"ecdsa"`
	WalletMode bool                   `koanf:"wallet"`
}

func parseKeyGenConfig(args []string) (*KeyGenConfig, error) {
	f := flag.NewFlagSet("datool keygen", flag.ContinueOnError)
	f.String("dir", "", "the directory to generate the keys in")
	f.Bool("ecdsa", false, "generate an ECDSA keypair instead of BLS")
	f.Bool("wallet", false, "generate the ECDSA keypair in a wallet file")
	genericconf.ConfConfigAddOptions("conf", f)

	k, err := util.BeginCommonParse(f, args)
	if err != nil {
		return nil, err
	}

	var config KeyGenConfig
	if err := util.EndCommonParse(k, &config); err != nil {
		return nil, err
	}
	return &config, nil
}

func startKeyGen(args []string) error {
	config, err := parseKeyGenConfig(args)
	if err != nil {
		return err
	}

	if !config.ECDSAMode {
		_, _, err = das.GenerateAndStoreKeys(config.Dir)
		if err != nil {
			return err
		}
		return nil
	} else if !config.WalletMode {
		return das.GenerateAndStoreECDSAKeys(config.Dir)
	} else {
		walletConf := &genericconf.WalletConfig{
			Pathname:      config.Dir,
			PasswordImpl:  genericconf.PASSWORD_NOT_SET, // This causes a prompt for the password
			PrivateKey:    "",
			Account:       "",
			OnlyCreateKey: true,
		}
		_, _, err = util.OpenWallet("datool", walletConf, nil)
		if err != nil && strings.Contains(fmt.Sprint(err), "wallet key created") {
			return nil
		}
		return err
	}
}

func generateHash(message string) error {
	fmt.Printf("Hex Encoded Data Hash: %s\n", hexutil.Encode(dastree.HashBytes([]byte(message))))
	return nil
}<|MERGE_RESOLUTION|>--- conflicted
+++ resolved
@@ -188,69 +188,6 @@
 	return nil
 }
 
-<<<<<<< HEAD
-=======
-// datool client rpc getbyhash
-type RPCClientGetByHashConfig struct {
-	URL        string                 `koanf:"url"`
-	DataHash   string                 `koanf:"data-hash"`
-	ConfConfig genericconf.ConfConfig `koanf:"conf"`
-}
-
-func parseRPCClientGetByHashConfig(args []string) (*RPCClientGetByHashConfig, error) {
-	f := flag.NewFlagSet("datool client retrieve", flag.ContinueOnError)
-	f.String("url", "http://localhost:9876", "URL of DAS server to connect to.")
-	f.String("data-hash", "", "hash of the message to retrieve, if starts with '0x' it's treated as hex encoded, otherwise base64 encoded")
-
-	genericconf.ConfConfigAddOptions("conf", f)
-
-	k, err := util.BeginCommonParse(f, args)
-	if err != nil {
-		return nil, err
-	}
-
-	var config RPCClientGetByHashConfig
-	if err := util.EndCommonParse(k, &config); err != nil {
-		return nil, err
-	}
-	return &config, nil
-}
-
-func startRPCClientGetByHash(args []string) error {
-	config, err := parseRPCClientGetByHashConfig(args)
-	if err != nil {
-		return err
-	}
-
-	client, err := dasrpc.NewDASRPCClient(config.URL)
-	if err != nil {
-		return err
-	}
-
-	var decodedHash []byte
-	if strings.HasPrefix(config.DataHash, "0x") {
-		decodedHash, err = hexutil.Decode(config.DataHash)
-		if err != nil {
-			return err
-		}
-	} else {
-		hashDecoder := base64.NewDecoder(base64.StdEncoding, bytes.NewReader([]byte(config.DataHash)))
-		decodedHash, err = io.ReadAll(hashDecoder)
-		if err != nil {
-			return err
-		}
-	}
-
-	ctx := context.Background()
-	message, err := client.GetByHash(ctx, common.BytesToHash(decodedHash))
-	if err != nil {
-		return err
-	}
-	fmt.Printf("Message: %s\n", message)
-	return nil
-}
-
->>>>>>> 742af84f
 // datool client rest getbyhash
 
 type RESTClientGetByHashConfig struct {
