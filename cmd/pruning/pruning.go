--- conflicted
+++ resolved
@@ -89,11 +89,7 @@
 var hashListRegex = regexp.MustCompile("^(0x)?[0-9a-fA-F]{64}(,(0x)?[0-9a-fA-F]{64})*$")
 
 // Finds important roots to retain while proving
-<<<<<<< HEAD
-func findImportantRoots(ctx context.Context, chainDb ethdb.Database, stack *node.Node, initConfig *conf.InitConfig, persistentConfig *conf.PersistentConfig, l1Client *ethclient.Client, rollupAddrs chaininfo.RollupAddresses, validatorRequired bool) ([]common.Hash, error) {
-=======
 func findImportantRoots(ctx context.Context, chainDb ethdb.Database, stack *node.Node, initConfig *conf.InitConfig, cacheConfig *core.BlockChainConfig, persistentConfig *conf.PersistentConfig, l1Client *ethclient.Client, rollupAddrs chaininfo.RollupAddresses, validatorRequired, melEnabled bool) ([]common.Hash, error) {
->>>>>>> 990313b8
 	chainConfig := gethexec.TryReadStoredChainConfig(chainDb)
 	if chainConfig == nil {
 		return nil, errors.New("database doesn't have a chain config (was this node initialized?)")
@@ -297,11 +293,7 @@
 	if initConfig.Prune == "" {
 		return pruner.RecoverPruning(stack.InstanceDir(), chainDb, initConfig.PruneThreads)
 	}
-<<<<<<< HEAD
-	root, err := findImportantRoots(ctx, chainDb, stack, initConfig, persistentConfig, l1Client, rollupAddrs, validatorRequired)
-=======
 	root, err := findImportantRoots(ctx, chainDb, stack, initConfig, cacheConfig, persistentConfig, l1Client, rollupAddrs, validatorRequired, melEnabled)
->>>>>>> 990313b8
 	if err != nil {
 		return fmt.Errorf("failed to find root to retain for pruning: %w", err)
 	}
