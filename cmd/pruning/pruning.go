package pruning

import (
	"context"
	"errors"
	"fmt"
	"math/big"
	"reflect"
	"regexp"
	"strings"

	"github.com/ethereum/go-ethereum/accounts/abi/bind"
	"github.com/ethereum/go-ethereum/common"
	"github.com/ethereum/go-ethereum/core"
	"github.com/ethereum/go-ethereum/core/rawdb"
	"github.com/ethereum/go-ethereum/core/state/pruner"
	"github.com/ethereum/go-ethereum/core/types"
	"github.com/ethereum/go-ethereum/ethclient"
	"github.com/ethereum/go-ethereum/ethdb"
	"github.com/ethereum/go-ethereum/log"
	"github.com/ethereum/go-ethereum/node"
	"github.com/ethereum/go-ethereum/rpc"

	"github.com/offchainlabs/nitro/arbnode/dataposter/storage"
<<<<<<< HEAD
	"github.com/offchainlabs/nitro/arbnode/db-schema"
=======
	"github.com/offchainlabs/nitro/arbnode/db/read"
>>>>>>> d4fc693a
	"github.com/offchainlabs/nitro/arbnode/mel"
	"github.com/offchainlabs/nitro/arbutil"
	protocol "github.com/offchainlabs/nitro/bold/chain-abstraction"
	"github.com/offchainlabs/nitro/cmd/chaininfo"
	"github.com/offchainlabs/nitro/cmd/conf"
	"github.com/offchainlabs/nitro/execution/gethexec"
	"github.com/offchainlabs/nitro/solgen/go/bridgegen"
	"github.com/offchainlabs/nitro/solgen/go/rollupgen"
	"github.com/offchainlabs/nitro/staker"
	"github.com/offchainlabs/nitro/staker/bold"
	legacystaker "github.com/offchainlabs/nitro/staker/legacy"
	multiprotocolstaker "github.com/offchainlabs/nitro/staker/multi_protocol"
)

type importantRoots struct {
	chainDb ethdb.Database
	roots   []common.Hash
	heights []uint64
}

// The minimum block distance between two important roots
const minRootDistance = 2000

// Marks a header as important, and records its root and height.
// If overwrite is true, it'll remove any future roots and replace them with this header.
// If overwrite is false, it'll ignore this header if it has future roots.
func (r *importantRoots) addHeader(header *types.Header, overwrite bool) error {
	targetBlockNum := header.Number.Uint64()
	for {
		if header == nil || header.Root == (common.Hash{}) {
			log.Error("missing state of pruning target", "blockNum", targetBlockNum)
			return nil
		}
		exists, err := r.chainDb.Has(header.Root.Bytes())
		if err != nil {
			return err
		}
		if exists {
			break
		}
		num := header.Number.Uint64()
		if num%3000 == 0 {
			log.Info("looking for old block with state to keep", "current", num, "target", targetBlockNum)
		}
		// An underflow is fine here because it'll just return nil due to not found
		header = rawdb.ReadHeader(r.chainDb, header.ParentHash, num-1)
	}
	height := header.Number.Uint64()
	for len(r.heights) > 0 && r.heights[len(r.heights)-1] > height {
		if !overwrite {
			return nil
		}
		r.roots = r.roots[:len(r.roots)-1]
		r.heights = r.heights[:len(r.heights)-1]
	}
	if len(r.heights) > 0 && r.heights[len(r.heights)-1]+minRootDistance > height {
		return nil
	}
	r.roots = append(r.roots, header.Root)
	r.heights = append(r.heights, height)
	return nil
}

var hashListRegex = regexp.MustCompile("^(0x)?[0-9a-fA-F]{64}(,(0x)?[0-9a-fA-F]{64})*$")

// Finds important roots to retain while proving
func findImportantRoots(ctx context.Context, chainDb ethdb.Database, stack *node.Node, initConfig *conf.InitConfig, cacheConfig *core.BlockChainConfig, persistentConfig *conf.PersistentConfig, l1Client *ethclient.Client, rollupAddrs chaininfo.RollupAddresses, validatorRequired, melEnabled bool) ([]common.Hash, error) {
	chainConfig := gethexec.TryReadStoredChainConfig(chainDb)
	if chainConfig == nil {
		return nil, errors.New("database doesn't have a chain config (was this node initialized?)")
	}
	arbDb, err := stack.OpenDatabaseWithOptions("arbitrumdata", node.DatabaseOptions{MetricsNamespace: "arbitrumdata/", ReadOnly: true, PebbleExtraOptions: persistentConfig.Pebble.ExtraOptions("arbitrumdata"), NoFreezer: true})
	if err != nil {
		return nil, err
	}
	defer func() {
		err := arbDb.Close()
		if err != nil {
			log.Warn("failed to close arbitrum database after finding pruning targets", "err", err)
		}
	}()
	roots := importantRoots{
		chainDb: chainDb,
	}
	genesisNum := chainConfig.ArbitrumChainParams.GenesisBlockNum
	genesisHash := rawdb.ReadCanonicalHash(chainDb, genesisNum)
	genesisHeader := rawdb.ReadHeader(chainDb, genesisHash, genesisNum)
	if genesisHeader == nil {
		return nil, errors.New("missing L2 genesis block header")
	}
	err = roots.addHeader(genesisHeader, false)
	if err != nil {
		return nil, err
	}
	if initConfig.Prune == "validator" {
		if l1Client == nil || reflect.ValueOf(l1Client).IsNil() {
			return nil, errors.New("an L1 connection is required for validator pruning")
		}
		confirmedHash, err := getLatestConfirmedHash(ctx, rollupAddrs, l1Client)
		if err != nil {
			return nil, err
		}
		confirmedNumber, found := rawdb.ReadHeaderNumber(chainDb, confirmedHash)
		var confirmedHeader *types.Header
		if found {
			confirmedHeader = rawdb.ReadHeader(chainDb, confirmedHash, confirmedNumber)
		}
		if confirmedHeader != nil {
			err = roots.addHeader(confirmedHeader, false)
			if err != nil {
				return nil, err
			}
		} else {
			log.Warn("missing latest confirmed block", "hash", confirmedHash)
		}

		validatorDb := rawdb.NewTable(arbDb, storage.BlockValidatorPrefix)
		lastValidated, err := staker.ReadLastValidatedInfo(validatorDb)
		if err != nil {
			return nil, err
		}
		if lastValidated != nil {
			var lastValidatedHeader *types.Header
			headerNum, found := rawdb.ReadHeaderNumber(chainDb, lastValidated.GlobalState.BlockHash)
			if found {
				lastValidatedHeader = rawdb.ReadHeader(chainDb, lastValidated.GlobalState.BlockHash, headerNum)
			}
			if lastValidatedHeader != nil {
				err = roots.addHeader(lastValidatedHeader, false)
				if err != nil {
					return nil, err
				}
			} else {
				log.Warn("missing latest validated block", "hash", lastValidated.GlobalState.BlockHash)
			}
		}
	} else if initConfig.Prune == "full" || initConfig.Prune == "minimal" {
		if validatorRequired {
			return nil, fmt.Errorf("refusing to prune in %s mode when validator is enabled (you should use \"validator\" pruning mode)", initConfig.Prune)
		}
	} else if hashListRegex.MatchString(initConfig.Prune) {
		parts := strings.Split(initConfig.Prune, ",")
		roots := []common.Hash{genesisHeader.Root}
		for _, part := range parts {
			root := common.HexToHash(part)
			if root == genesisHeader.Root {
				// This was already included in the builtin list
				continue
			}
			roots = append(roots, root)
		}
		return roots, nil
	} else {
		return nil, fmt.Errorf("unknown pruning mode: \"%v\"", initConfig.Prune)
	}
	if initConfig.Prune != "minimal" && l1Client != nil {
		// in pruning modes other then "minimal", find the latest finalized block and add it as a pruning target
		l1Block, err := l1Client.BlockByNumber(ctx, big.NewInt(int64(rpc.FinalizedBlockNumber)))
		if err != nil {
			return nil, fmt.Errorf("failed to get finalized block: %w", err)
		}
		l1BlockNum := l1Block.NumberU64()
		var batch uint64
		if melEnabled {
<<<<<<< HEAD
			batch, err = dbschema.GetMelSequencerBatchCount(arbDb)
		} else {
			batch, err = dbschema.GetSequencerBatchCount(arbDb)
=======
			batch, err = read.MELSequencerBatchCount(arbDb)
		} else {
			batch, err = read.SequencerBatchCount(arbDb)
>>>>>>> d4fc693a
		}
		if err != nil {
			return nil, err
		}
		for {
			if ctx.Err() != nil {
				return nil, ctx.Err()
			}
			if batch == 0 {
				// No batch has been finalized
				break
			}
			batch -= 1
			var meta mel.BatchMetadata
			if melEnabled {
<<<<<<< HEAD
				meta, err = dbschema.GetMelBatchMetadata(arbDb, batch)
			} else {
				meta, err = dbschema.GetBatchMetadata(arbDb, batch)
=======
				meta, err = read.MELBatchMetadata(arbDb, batch)
			} else {
				meta, err = read.BatchMetadata(arbDb, batch)
>>>>>>> d4fc693a
			}
			if err != nil {
				return nil, err
			}
			if meta.ParentChainBlock <= l1BlockNum {
				signedBlockNum := arbutil.MessageCountToBlockNumber(meta.MessageCount, genesisNum)
				// #nosec G115
				blockNum := uint64(signedBlockNum)
				l2Hash := rawdb.ReadCanonicalHash(chainDb, blockNum)
				l2Header := rawdb.ReadHeader(chainDb, l2Hash, blockNum)
				if l2Header == nil {
					log.Warn("latest finalized L2 block is unknown", "blockNum", signedBlockNum)
					break
				}
				err = roots.addHeader(l2Header, false)
				if err != nil {
					return nil, err
				}
				break
			}
		}
	}
	roots.roots = append(roots.roots, common.Hash{}) // the latest snapshot
	log.Info("found pruning target blocks", "heights", roots.heights, "roots", roots.roots)
	return roots.roots, nil
}

func getLatestConfirmedHash(ctx context.Context, rollupAddrs chaininfo.RollupAddresses, l1Client *ethclient.Client) (common.Hash, error) {
	callOpts := bind.CallOpts{
		Context:     ctx,
		BlockNumber: big.NewInt(int64(rpc.FinalizedBlockNumber)),
	}
	bridge, err := bridgegen.NewIBridge(rollupAddrs.Bridge, l1Client)
	if err != nil {
		return common.Hash{}, err
	}
	isBoldActive, rollupAddress, err := multiprotocolstaker.IsBoldActive(&callOpts, bridge, l1Client)
	if err != nil {
		return common.Hash{}, err
	}
	if isBoldActive {
		rollupUserLogic, err := rollupgen.NewRollupUserLogic(rollupAddress, l1Client)
		if err != nil {
			return common.Hash{}, err
		}
		latestConfirmed, err := rollupUserLogic.LatestConfirmed(&callOpts)
		if err != nil {
			return common.Hash{}, err
		}
		assertion, err := bold.ReadBoldAssertionCreationInfo(
			ctx,
			rollupUserLogic,
			l1Client,
			rollupAddress,
			latestConfirmed,
		)
		if err != nil {
			return common.Hash{}, err
		}
		return protocol.GoGlobalStateFromSolidity(assertion.AfterState.GlobalState).BlockHash, nil
	} else {
		rollup, err := legacystaker.NewRollupWatcher(rollupAddrs.Rollup, l1Client, callOpts)
		if err != nil {
			return common.Hash{}, err
		}
		latestConfirmedNum, err := rollup.LatestConfirmed(&callOpts)
		if err != nil {
			return common.Hash{}, err
		}
		latestConfirmedNode, err := rollup.LookupNode(ctx, latestConfirmedNum)
		if err != nil {
			return common.Hash{}, err
		}
		return latestConfirmedNode.Assertion.AfterState.GlobalState.BlockHash, nil
	}
}

func PruneChainDb(ctx context.Context, chainDb ethdb.Database, stack *node.Node, initConfig *conf.InitConfig, cacheConfig *core.BlockChainConfig, persistentConfig *conf.PersistentConfig, l1Client *ethclient.Client, rollupAddrs chaininfo.RollupAddresses, validatorRequired, melEnabled bool) error {
	if cacheConfig.StateScheme == rawdb.PathScheme {
		return nil
	}

	if initConfig.Prune == "" {
		return pruner.RecoverPruning(stack.InstanceDir(), chainDb, initConfig.PruneThreads)
	}
	root, err := findImportantRoots(ctx, chainDb, stack, initConfig, cacheConfig, persistentConfig, l1Client, rollupAddrs, validatorRequired, melEnabled)
	if err != nil {
		return fmt.Errorf("failed to find root to retain for pruning: %w", err)
	}

	pruner, err := pruner.NewPruner(chainDb, pruner.Config{Datadir: stack.InstanceDir(), BloomSize: initConfig.PruneBloomSize, Threads: initConfig.PruneThreads, CleanCacheSize: initConfig.PruneTrieCleanCache, ParallelStorageTraversal: initConfig.PruneParallelStorageTraversal})
	if err != nil {
		return err
	}
	return pruner.Prune(root)
}<|MERGE_RESOLUTION|>--- conflicted
+++ resolved
@@ -22,11 +22,7 @@
 	"github.com/ethereum/go-ethereum/rpc"
 
 	"github.com/offchainlabs/nitro/arbnode/dataposter/storage"
-<<<<<<< HEAD
-	"github.com/offchainlabs/nitro/arbnode/db-schema"
-=======
 	"github.com/offchainlabs/nitro/arbnode/db/read"
->>>>>>> d4fc693a
 	"github.com/offchainlabs/nitro/arbnode/mel"
 	"github.com/offchainlabs/nitro/arbutil"
 	protocol "github.com/offchainlabs/nitro/bold/chain-abstraction"
@@ -191,15 +187,9 @@
 		l1BlockNum := l1Block.NumberU64()
 		var batch uint64
 		if melEnabled {
-<<<<<<< HEAD
-			batch, err = dbschema.GetMelSequencerBatchCount(arbDb)
-		} else {
-			batch, err = dbschema.GetSequencerBatchCount(arbDb)
-=======
 			batch, err = read.MELSequencerBatchCount(arbDb)
 		} else {
 			batch, err = read.SequencerBatchCount(arbDb)
->>>>>>> d4fc693a
 		}
 		if err != nil {
 			return nil, err
@@ -215,15 +205,9 @@
 			batch -= 1
 			var meta mel.BatchMetadata
 			if melEnabled {
-<<<<<<< HEAD
-				meta, err = dbschema.GetMelBatchMetadata(arbDb, batch)
-			} else {
-				meta, err = dbschema.GetBatchMetadata(arbDb, batch)
-=======
 				meta, err = read.MELBatchMetadata(arbDb, batch)
 			} else {
 				meta, err = read.BatchMetadata(arbDb, batch)
->>>>>>> d4fc693a
 			}
 			if err != nil {
 				return nil, err
