--- conflicted
+++ resolved
@@ -124,11 +124,7 @@
 
 	f.String("parent-chain.node-url", DefaultParentChainConfig.NodeURL, "URL for parent chain node")
 	f.Int("parent-chain.connection-attempts", DefaultParentChainConfig.ConnectionAttempts, "parent chain RPC connection attempts (spaced out at least 1 second per attempt, 0 to retry infinitely)")
-<<<<<<< HEAD
-	f.String("parent-chain.sequencer-inbox-address", DefaultParentChainConfig.SequencerInboxAddress, "parent chain address of SequencerInbox contract")
-=======
 	f.String("parent-chain.sequencer-inbox-address", DefaultParentChainConfig.SequencerInboxAddress, "parent chain address of SequencerInbox contract to use for validating requests to store data. Can be set to \"none\" for testing")
->>>>>>> f1d26440
 
 	das.DataAvailabilityConfigAddDaserverOptions("data-availability", f)
 	genericconf.ConfConfigAddOptions("conf", f)
@@ -233,11 +229,7 @@
 	defer cancel()
 
 	var l1Reader *headerreader.HeaderReader
-<<<<<<< HEAD
-	if serverConfig.ParentChain.NodeURL != "" && serverConfig.ParentChain.NodeURL != "none" {
-=======
 	if serverConfig.ParentChain.NodeURL != "" {
->>>>>>> f1d26440
 		l1Client, err := das.GetL1Client(ctx, serverConfig.ParentChain.ConnectionAttempts, serverConfig.ParentChain.NodeURL)
 		if err != nil {
 			return err
