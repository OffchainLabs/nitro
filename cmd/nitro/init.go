// Copyright 2021-2022, Offchain Labs, Inc.
// For license information, see https://github.com/nitro/blob/master/LICENSE

package main

import (
	"context"
	"encoding/json"
	"errors"
	"fmt"
	"math/big"
	"os"
	"runtime"
	"strings"
	"sync"
	"time"

	"github.com/cavaliergopher/grab/v3"
	extract "github.com/codeclysm/extract/v3"
	"github.com/ethereum/go-ethereum/common"
	"github.com/ethereum/go-ethereum/core"
	"github.com/ethereum/go-ethereum/core/rawdb"
	"github.com/ethereum/go-ethereum/core/types"
	"github.com/ethereum/go-ethereum/ethdb"
	"github.com/ethereum/go-ethereum/log"
	"github.com/ethereum/go-ethereum/node"
	"github.com/ethereum/go-ethereum/params"

	"github.com/offchainlabs/nitro/arbnode"
	"github.com/offchainlabs/nitro/arbos/arbosState"
	"github.com/offchainlabs/nitro/arbos/arbostypes"
	"github.com/offchainlabs/nitro/arbutil"
	"github.com/offchainlabs/nitro/cmd/chaininfo"
	"github.com/offchainlabs/nitro/cmd/conf"
	"github.com/offchainlabs/nitro/cmd/ipfshelper"
	"github.com/offchainlabs/nitro/cmd/pruning"
	"github.com/offchainlabs/nitro/cmd/staterecovery"
	"github.com/offchainlabs/nitro/execution/gethexec"
	"github.com/offchainlabs/nitro/statetransfer"
	"github.com/offchainlabs/nitro/util/arbmath"
)

func downloadInit(ctx context.Context, initConfig *conf.InitConfig) (string, error) {
	if initConfig.Url == "" {
		return "", nil
	}
	if strings.HasPrefix(initConfig.Url, "file:") {
		return initConfig.Url[5:], nil
	}
	if ipfshelper.CanBeIpfsPath(initConfig.Url) {
		ipfsNode, err := ipfshelper.CreateIpfsHelper(ctx, initConfig.DownloadPath, false, []string{}, ipfshelper.DefaultIpfsProfiles)
		if err != nil {
			return "", err
		}
		log.Info("Downloading initial database via IPFS", "url", initConfig.Url)
		initFile, downloadErr := ipfsNode.DownloadFile(ctx, initConfig.Url, initConfig.DownloadPath)
		closeErr := ipfsNode.Close()
		if downloadErr != nil {
			if closeErr != nil {
				log.Error("Failed to close IPFS node after download error", "err", closeErr)
			}
			return "", fmt.Errorf("Failed to download file from IPFS: %w", downloadErr)
		}
		if closeErr != nil {
			return "", fmt.Errorf("Failed to close IPFS node: %w", err)
		}
		return initFile, nil
	}
	grabclient := grab.NewClient()
	log.Info("Downloading initial database", "url", initConfig.Url)
	fmt.Println()
	printTicker := time.NewTicker(time.Second)
	defer printTicker.Stop()
	attempt := 0
	for {
		attempt++
		req, err := grab.NewRequest(initConfig.DownloadPath, initConfig.Url)
		if err != nil {
			panic(err)
		}
		resp := grabclient.Do(req.WithContext(ctx))
		firstPrintTime := time.Now().Add(time.Second * 2)
	updateLoop:
		for {
			select {
			case <-printTicker.C:
				if time.Now().After(firstPrintTime) {
					bps := resp.BytesPerSecond()
					if bps == 0 {
						bps = 1 // avoid division by zero
					}
					done := resp.BytesComplete()
					total := resp.Size()
					timeRemaining := time.Second * (time.Duration(total-done) / time.Duration(bps))
					timeRemaining = timeRemaining.Truncate(time.Millisecond * 10)
					fmt.Printf("\033[2K\r  transferred %v / %v bytes (%.2f%%) [%.2fMbps, %s remaining]",
						done,
						total,
						resp.Progress()*100,
						bps*8/1000000,
						timeRemaining.String())
				}
			case <-resp.Done:
				if err := resp.Err(); err != nil {
					fmt.Printf("\n  attempt %d failed: %v\n", attempt, err)
					break updateLoop
				}
				fmt.Printf("\n")
				log.Info("Download done", "filename", resp.Filename, "duration", resp.Duration())
				fmt.Println()
				return resp.Filename, nil
			case <-ctx.Done():
				return "", ctx.Err()
			}
		}
		select {
		case <-ctx.Done():
			return "", ctx.Err()
		case <-time.After(initConfig.DownloadPoll):
		}
	}
}

func validateBlockChain(blockChain *core.BlockChain, chainConfig *params.ChainConfig) error {
	statedb, err := blockChain.State()
	if err != nil {
		return err
	}
	currentArbosState, err := arbosState.OpenSystemArbosState(statedb, nil, true)
	if err != nil {
		return err
	}
	chainId, err := currentArbosState.ChainId()
	if err != nil {
		return err
	}
	if chainId.Cmp(chainConfig.ChainID) != 0 {
		return fmt.Errorf("attempted to launch node with chain ID %v on ArbOS state with chain ID %v", chainConfig.ChainID, chainId)
	}
	oldSerializedConfig, err := currentArbosState.ChainConfig()
	if err != nil {
		return fmt.Errorf("failed to get old chain config from ArbOS state: %w", err)
	}
	if len(oldSerializedConfig) != 0 {
		var oldConfig params.ChainConfig
		err = json.Unmarshal(oldSerializedConfig, &oldConfig)
		if err != nil {
			return fmt.Errorf("failed to deserialize old chain config: %w", err)
		}
		currentBlock := blockChain.CurrentBlock()
		if currentBlock == nil {
			return errors.New("failed to get current block")
		}
		if err := oldConfig.CheckCompatible(chainConfig, currentBlock.Number.Uint64(), currentBlock.Time); err != nil {
			return fmt.Errorf("invalid chain config, not compatible with previous: %w", err)
		}
	}
	// Make sure we don't allow accidentally downgrading ArbOS
	if chainConfig.DebugMode() {
		if currentArbosState.ArbOSVersion() > currentArbosState.MaxDebugArbosVersionSupported() {
			return fmt.Errorf("attempted to launch node in debug mode with ArbOS version %v on ArbOS state with version %v", currentArbosState.MaxDebugArbosVersionSupported(), currentArbosState.ArbOSVersion())
		}
	} else {
		if currentArbosState.ArbOSVersion() > currentArbosState.MaxArbosVersionSupported() {
			return fmt.Errorf("attempted to launch node with ArbOS version %v on ArbOS state with version %v", currentArbosState.MaxArbosVersionSupported(), currentArbosState.ArbOSVersion())
		}

	}

	return nil
}

func openInitializeChainDb(ctx context.Context, stack *node.Node, config *NodeConfig, chainId *big.Int, cacheConfig *core.CacheConfig, persistentConfig *conf.PersistentConfig, l1Client arbutil.L1Interface, rollupAddrs chaininfo.RollupAddresses) (ethdb.Database, *core.BlockChain, error) {
	if !config.Init.Force {
		if readOnlyDb, err := stack.OpenDatabaseWithFreezerWithExtraOptions("l2chaindata", 0, 0, "", "l2chaindata/", true, persistentConfig.Pebble.ExtraOptions("l2chaindata")); err == nil {
			if chainConfig := gethexec.TryReadStoredChainConfig(readOnlyDb); chainConfig != nil {
				readOnlyDb.Close()
				if !arbmath.BigEquals(chainConfig.ChainID, chainId) {
					return nil, nil, fmt.Errorf("database has chain ID %v but config has chain ID %v (are you sure this database is for the right chain?)", chainConfig.ChainID, chainId)
				}
<<<<<<< HEAD
				chainDb, err := stack.OpenDatabaseWithFreezerWithExtraOptions("l2chaindata", config.Execution.Caching.DatabaseCache, config.Persistent.Handles, config.Persistent.Ancient, "l2chaindata/", false, persistentConfig.Pebble.ExtraOptions("l2chaindata"))
=======
				chainData, err := stack.OpenDatabaseWithFreezer("l2chaindata", config.Execution.Caching.DatabaseCache, config.Persistent.Handles, config.Persistent.Ancient, "l2chaindata/", false)
>>>>>>> 3cc94a3b
				if err != nil {
					return nil, nil, err
				}
				wasmDb, err := stack.OpenDatabase("wasm", config.Execution.Caching.DatabaseCache, config.Persistent.Handles, "wasm/", false)
				if err != nil {
					return nil, nil, err
				}
<<<<<<< HEAD
				err = pruning.PruneChainDb(ctx, chainDb, stack, &config.Init, cacheConfig, persistentConfig, l1Client, rollupAddrs, config.Node.ValidatorRequired())
=======
				chainDb := rawdb.WrapDatabaseWithWasm(chainData, wasmDb, 1)
				err = pruning.PruneChainDb(ctx, chainDb, stack, &config.Init, cacheConfig, l1Client, rollupAddrs, config.Node.ValidatorRequired())
>>>>>>> 3cc94a3b
				if err != nil {
					return chainDb, nil, fmt.Errorf("error pruning: %w", err)
				}
				l2BlockChain, err := gethexec.GetBlockChain(chainDb, cacheConfig, chainConfig, config.Execution.TxLookupLimit)
				if err != nil {
					return chainDb, nil, err
				}
				err = validateBlockChain(l2BlockChain, chainConfig)
				if err != nil {
					return chainDb, l2BlockChain, err
				}
				if config.Init.RecreateMissingStateFrom > 0 {
					err = staterecovery.RecreateMissingStates(chainDb, l2BlockChain, cacheConfig, config.Init.RecreateMissingStateFrom)
					if err != nil {
						return chainDb, l2BlockChain, fmt.Errorf("failed to recreate missing states: %w", err)
					}
				}

				return chainDb, l2BlockChain, nil
			}
			readOnlyDb.Close()
		}
	}

	initFile, err := downloadInit(ctx, &config.Init)
	if err != nil {
		return nil, nil, err
	}

	if initFile != "" {
		reader, err := os.Open(initFile)
		if err != nil {
			return nil, nil, fmt.Errorf("couln't open init '%v' archive: %w", initFile, err)
		}
		stat, err := reader.Stat()
		if err != nil {
			return nil, nil, err
		}
		log.Info("extracting downloaded init archive", "size", fmt.Sprintf("%dMB", stat.Size()/1024/1024))
		err = extract.Archive(context.Background(), reader, stack.InstanceDir(), nil)
		if err != nil {
			return nil, nil, fmt.Errorf("couln't extract init archive '%v' err:%w", initFile, err)
		}
	}

	var initDataReader statetransfer.InitDataReader = nil

<<<<<<< HEAD
	chainDb, err := stack.OpenDatabaseWithFreezerWithExtraOptions("l2chaindata", config.Execution.Caching.DatabaseCache, config.Persistent.Handles, config.Persistent.Ancient, "l2chaindata/", false, persistentConfig.Pebble.ExtraOptions("l2chaindata"))
=======
	chainData, err := stack.OpenDatabaseWithFreezer("l2chaindata", config.Execution.Caching.DatabaseCache, config.Persistent.Handles, config.Persistent.Ancient, "l2chaindata/", false)
>>>>>>> 3cc94a3b
	if err != nil {
		return nil, nil, err
	}
	wasmDb, err := stack.OpenDatabase("wasm", config.Execution.Caching.DatabaseCache, config.Persistent.Handles, "wasm/", false)
	if err != nil {
		return nil, nil, err
	}
	chainDb := rawdb.WrapDatabaseWithWasm(chainData, wasmDb, 1)

	if config.Init.ImportFile != "" {
		initDataReader, err = statetransfer.NewJsonInitDataReader(config.Init.ImportFile)
		if err != nil {
			return chainDb, nil, fmt.Errorf("error reading import file: %w", err)
		}
	}
	if config.Init.Empty {
		if initDataReader != nil {
			return chainDb, nil, errors.New("multiple init methods supplied")
		}
		initData := statetransfer.ArbosInitializationInfo{
			NextBlockNumber: 0,
		}
		initDataReader = statetransfer.NewMemoryInitDataReader(&initData)
	}
	if config.Init.DevInit {
		if initDataReader != nil {
			return chainDb, nil, errors.New("multiple init methods supplied")
		}
		initData := statetransfer.ArbosInitializationInfo{
			NextBlockNumber: config.Init.DevInitBlockNum,
			Accounts: []statetransfer.AccountInitializationInfo{
				{
					Addr:       common.HexToAddress(config.Init.DevInitAddress),
					EthBalance: new(big.Int).Mul(big.NewInt(params.Ether), big.NewInt(1000)),
					Nonce:      0,
				},
			},
		}
		initDataReader = statetransfer.NewMemoryInitDataReader(&initData)
	}

	var chainConfig *params.ChainConfig

	var l2BlockChain *core.BlockChain
	txIndexWg := sync.WaitGroup{}
	if initDataReader == nil {
		chainConfig = gethexec.TryReadStoredChainConfig(chainDb)
		if chainConfig == nil {
			return chainDb, nil, errors.New("no --init.* mode supplied and chain data not in expected directory")
		}
		l2BlockChain, err = gethexec.GetBlockChain(chainDb, cacheConfig, chainConfig, config.Execution.TxLookupLimit)
		if err != nil {
			return chainDb, nil, err
		}
		genesisBlockNr := chainConfig.ArbitrumChainParams.GenesisBlockNum
		genesisBlock := l2BlockChain.GetBlockByNumber(genesisBlockNr)
		if genesisBlock != nil {
			log.Info("loaded genesis block from database", "number", genesisBlockNr, "hash", genesisBlock.Hash())
		} else {
			// The node will probably die later, but might as well not kill it here?
			log.Error("database missing genesis block", "number", genesisBlockNr)
		}
		testUpdateTxIndex(chainDb, chainConfig, &txIndexWg)
	} else {
		genesisBlockNr, err := initDataReader.GetNextBlockNumber()
		if err != nil {
			return chainDb, nil, err
		}
		combinedL2ChainInfoFiles := aggregateL2ChainInfoFiles(ctx, config.Chain.InfoFiles, config.Chain.InfoIpfsUrl, config.Chain.InfoIpfsDownloadPath)
		chainConfig, err = chaininfo.GetChainConfig(new(big.Int).SetUint64(config.Chain.ID), config.Chain.Name, genesisBlockNr, combinedL2ChainInfoFiles, config.Chain.InfoJson)
		if err != nil {
			return chainDb, nil, err
		}
		testUpdateTxIndex(chainDb, chainConfig, &txIndexWg)
		ancients, err := chainDb.Ancients()
		if err != nil {
			return chainDb, nil, err
		}
		if ancients < genesisBlockNr {
			return chainDb, nil, fmt.Errorf("%v pre-init blocks required, but only %v found", genesisBlockNr, ancients)
		}
		if ancients > genesisBlockNr {
			storedGenHash := rawdb.ReadCanonicalHash(chainDb, genesisBlockNr)
			storedGenBlock := rawdb.ReadBlock(chainDb, storedGenHash, genesisBlockNr)
			if storedGenBlock.Header().Root == (common.Hash{}) {
				return chainDb, nil, fmt.Errorf("attempting to init genesis block %x, but this block is in database with no state root", genesisBlockNr)
			}
			log.Warn("Re-creating genesis though it seems to exist in database", "blockNr", genesisBlockNr)
		}
		log.Info("Initializing", "ancients", ancients, "genesisBlockNr", genesisBlockNr)
		if config.Init.ThenQuit {
			cacheConfig.SnapshotWait = true
		}
		var parsedInitMessage *arbostypes.ParsedInitMessage
		if config.Node.ParentChainReader.Enable {
			delayedBridge, err := arbnode.NewDelayedBridge(l1Client, rollupAddrs.Bridge, rollupAddrs.DeployedAt)
			if err != nil {
				return chainDb, nil, fmt.Errorf("failed creating delayed bridge while attempting to get serialized chain config from init message: %w", err)
			}
			deployedAt := new(big.Int).SetUint64(rollupAddrs.DeployedAt)
			delayedMessages, err := delayedBridge.LookupMessagesInRange(ctx, deployedAt, deployedAt, nil)
			if err != nil {
				return chainDb, nil, fmt.Errorf("failed getting delayed messages while attempting to get serialized chain config from init message: %w", err)
			}
			var initMessage *arbostypes.L1IncomingMessage
			for _, msg := range delayedMessages {
				if msg.Message.Header.Kind == arbostypes.L1MessageType_Initialize {
					initMessage = msg.Message
					break
				}
			}
			if initMessage == nil {
				return chainDb, nil, fmt.Errorf("failed to get init message while attempting to get serialized chain config")
			}
			parsedInitMessage, err = initMessage.ParseInitMessage()
			if err != nil {
				return chainDb, nil, err
			}
			if parsedInitMessage.ChainId.Cmp(chainId) != 0 {
				return chainDb, nil, fmt.Errorf("expected L2 chain ID %v but read L2 chain ID %v from init message in L1 inbox", chainId, parsedInitMessage.ChainId)
			}
			if parsedInitMessage.ChainConfig != nil {
				if err := parsedInitMessage.ChainConfig.CheckCompatible(chainConfig, chainConfig.ArbitrumChainParams.GenesisBlockNum, 0); err != nil {
					return chainDb, nil, fmt.Errorf("incompatible chain config read from init message in L1 inbox: %w", err)
				}
			}
			log.Info("Read serialized chain config from init message", "json", string(parsedInitMessage.SerializedChainConfig))
		} else {
			serializedChainConfig, err := json.Marshal(chainConfig)
			if err != nil {
				return chainDb, nil, err
			}
			parsedInitMessage = &arbostypes.ParsedInitMessage{
				ChainId:               chainConfig.ChainID,
				InitialL1BaseFee:      arbostypes.DefaultInitialL1BaseFee,
				ChainConfig:           chainConfig,
				SerializedChainConfig: serializedChainConfig,
			}
			log.Warn("Created fake init message as L1Reader is disabled and serialized chain config from init message is not available", "json", string(serializedChainConfig))
		}

		l2BlockChain, err = gethexec.WriteOrTestBlockChain(chainDb, cacheConfig, initDataReader, chainConfig, parsedInitMessage, config.Execution.TxLookupLimit, config.Init.AccountsPerSync)
		if err != nil {
			return chainDb, nil, err
		}
	}
	txIndexWg.Wait()
	err = chainDb.Sync()
	if err != nil {
		return chainDb, l2BlockChain, err
	}

	err = pruning.PruneChainDb(ctx, chainDb, stack, &config.Init, cacheConfig, persistentConfig, l1Client, rollupAddrs, config.Node.ValidatorRequired())
	if err != nil {
		return chainDb, nil, fmt.Errorf("error pruning: %w", err)
	}

	err = validateBlockChain(l2BlockChain, chainConfig)
	if err != nil {
		return chainDb, l2BlockChain, err
	}

	return chainDb, l2BlockChain, nil
}

func testTxIndexUpdated(chainDb ethdb.Database, lastBlock uint64) bool {
	var transactions types.Transactions
	blockHash := rawdb.ReadCanonicalHash(chainDb, lastBlock)
	reReadNumber := rawdb.ReadHeaderNumber(chainDb, blockHash)
	if reReadNumber == nil {
		return false
	}
	for ; ; lastBlock-- {
		blockHash := rawdb.ReadCanonicalHash(chainDb, lastBlock)
		block := rawdb.ReadBlock(chainDb, blockHash, lastBlock)
		transactions = block.Transactions()
		if len(transactions) == 0 {
			if lastBlock == 0 {
				return true
			}
			continue
		}
		entry := rawdb.ReadTxLookupEntry(chainDb, transactions[len(transactions)-1].Hash())
		return entry != nil
	}
}

func testUpdateTxIndex(chainDb ethdb.Database, chainConfig *params.ChainConfig, globalWg *sync.WaitGroup) {
	lastBlock := chainConfig.ArbitrumChainParams.GenesisBlockNum
	if lastBlock == 0 {
		// no Tx, no need to update index
		return
	}

	lastBlock -= 1
	if testTxIndexUpdated(chainDb, lastBlock) {
		return
	}

	var localWg sync.WaitGroup
	threads := runtime.NumCPU()
	var failedTxIndiciesMutex sync.Mutex
	failedTxIndicies := make(map[common.Hash]uint64)
	for thread := 0; thread < threads; thread++ {
		thread := thread
		localWg.Add(1)
		go func() {
			batch := chainDb.NewBatch()
			for blockNum := uint64(thread); blockNum <= lastBlock; blockNum += uint64(threads) {
				blockHash := rawdb.ReadCanonicalHash(chainDb, blockNum)
				block := rawdb.ReadBlock(chainDb, blockHash, blockNum)
				receipts := rawdb.ReadRawReceipts(chainDb, blockHash, blockNum)
				for i, receipt := range receipts {
					// receipt.TxHash isn't populated as we used ReadRawReceipts
					txHash := block.Transactions()[i].Hash()
					if receipt.Status != 0 || receipt.GasUsed != 0 {
						rawdb.WriteTxLookupEntries(batch, blockNum, []common.Hash{txHash})
					} else {
						failedTxIndiciesMutex.Lock()
						prev, exists := failedTxIndicies[txHash]
						if !exists || prev < blockNum {
							failedTxIndicies[txHash] = blockNum
						}
						failedTxIndiciesMutex.Unlock()
					}
				}
				rawdb.WriteHeaderNumber(batch, block.Header().Hash(), blockNum)
				if blockNum%1_000_000 == 0 {
					log.Info("writing tx lookup entries", "block", blockNum)
				}
				if batch.ValueSize() >= ethdb.IdealBatchSize {
					err := batch.Write()
					if err != nil {
						panic(err)
					}
					batch.Reset()
				}
			}
			err := batch.Write()
			if err != nil {
				panic(err)
			}
			localWg.Done()
		}()
	}

	globalWg.Add(1)
	go func() {
		localWg.Wait()
		batch := chainDb.NewBatch()
		for txHash, blockNum := range failedTxIndicies {
			if rawdb.ReadTxLookupEntry(chainDb, txHash) == nil {
				rawdb.WriteTxLookupEntries(batch, blockNum, []common.Hash{txHash})
			}
			if batch.ValueSize() >= ethdb.IdealBatchSize {
				err := batch.Write()
				if err != nil {
					panic(err)
				}
				batch.Reset()
			}
		}
		err := batch.Write()
		if err != nil {
			panic(err)
		}
		log.Info("Tx lookup entries written")
		globalWg.Done()
	}()
}<|MERGE_RESOLUTION|>--- conflicted
+++ resolved
@@ -178,11 +178,7 @@
 				if !arbmath.BigEquals(chainConfig.ChainID, chainId) {
 					return nil, nil, fmt.Errorf("database has chain ID %v but config has chain ID %v (are you sure this database is for the right chain?)", chainConfig.ChainID, chainId)
 				}
-<<<<<<< HEAD
-				chainDb, err := stack.OpenDatabaseWithFreezerWithExtraOptions("l2chaindata", config.Execution.Caching.DatabaseCache, config.Persistent.Handles, config.Persistent.Ancient, "l2chaindata/", false, persistentConfig.Pebble.ExtraOptions("l2chaindata"))
-=======
-				chainData, err := stack.OpenDatabaseWithFreezer("l2chaindata", config.Execution.Caching.DatabaseCache, config.Persistent.Handles, config.Persistent.Ancient, "l2chaindata/", false)
->>>>>>> 3cc94a3b
+				chainData, err := stack.OpenDatabaseWithFreezerWithExtraOptions("l2chaindata", config.Execution.Caching.DatabaseCache, config.Persistent.Handles, config.Persistent.Ancient, "l2chaindata/", false, persistentConfig.Pebble.ExtraOptions("l2chaindata"))
 				if err != nil {
 					return nil, nil, err
 				}
@@ -190,12 +186,8 @@
 				if err != nil {
 					return nil, nil, err
 				}
-<<<<<<< HEAD
+				chainDb := rawdb.WrapDatabaseWithWasm(chainData, wasmDb, 1)
 				err = pruning.PruneChainDb(ctx, chainDb, stack, &config.Init, cacheConfig, persistentConfig, l1Client, rollupAddrs, config.Node.ValidatorRequired())
-=======
-				chainDb := rawdb.WrapDatabaseWithWasm(chainData, wasmDb, 1)
-				err = pruning.PruneChainDb(ctx, chainDb, stack, &config.Init, cacheConfig, l1Client, rollupAddrs, config.Node.ValidatorRequired())
->>>>>>> 3cc94a3b
 				if err != nil {
 					return chainDb, nil, fmt.Errorf("error pruning: %w", err)
 				}
@@ -243,11 +235,7 @@
 
 	var initDataReader statetransfer.InitDataReader = nil
 
-<<<<<<< HEAD
-	chainDb, err := stack.OpenDatabaseWithFreezerWithExtraOptions("l2chaindata", config.Execution.Caching.DatabaseCache, config.Persistent.Handles, config.Persistent.Ancient, "l2chaindata/", false, persistentConfig.Pebble.ExtraOptions("l2chaindata"))
-=======
-	chainData, err := stack.OpenDatabaseWithFreezer("l2chaindata", config.Execution.Caching.DatabaseCache, config.Persistent.Handles, config.Persistent.Ancient, "l2chaindata/", false)
->>>>>>> 3cc94a3b
+	chainData, err := stack.OpenDatabaseWithFreezerWithExtraOptions("l2chaindata", config.Execution.Caching.DatabaseCache, config.Persistent.Handles, config.Persistent.Ancient, "l2chaindata/", false, persistentConfig.Pebble.ExtraOptions("l2chaindata"))
 	if err != nil {
 		return nil, nil, err
 	}
