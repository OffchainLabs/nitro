--- conflicted
+++ resolved
@@ -857,12 +857,7 @@
 		if !emptyBlockChain && (cacheConfig.StateScheme == rawdb.PathScheme) && config.Init.Force {
 			return chainDb, nil, errors.New("It is not possible to force init with non-empty blockchain when using path scheme")
 		}
-<<<<<<< HEAD
-		l2BlockChain, err = gethexec.WriteOrTestBlockChain(chainDb, cacheConfig, initDataReader, chainConfig, genesisArbOSInit, parsedInitMessage, config.Execution.TxLookupLimit, config.Init.AccountsPerSync)
-=======
-
-		l2BlockChain, err = gethexec.WriteOrTestBlockChain(chainDb, cacheConfig, initDataReader, chainConfig, tracer, parsedInitMessage, config.Execution.TxLookupLimit, config.Init.AccountsPerSync)
->>>>>>> 358cb845
+		l2BlockChain, err = gethexec.WriteOrTestBlockChain(chainDb, cacheConfig, initDataReader, chainConfig, genesisArbOSInit, tracer, parsedInitMessage, config.Execution.TxLookupLimit, config.Init.AccountsPerSync)
 		if err != nil {
 			return chainDb, nil, err
 		}
