--- conflicted
+++ resolved
@@ -639,11 +639,7 @@
 				if err != nil {
 					return nil, nil, err
 				}
-<<<<<<< HEAD
-				err = pruning.PruneChainDb(ctx, chainDb, stack, &config.Init, cacheConfig, persistentConfig, l1Client, rollupAddrs, config.Node.ValidatorRequired(), config.Node.MessageExtraction.Enable)
-=======
-				err = pruning.PruneExecutionDB(ctx, executionDB, stack, &config.Init, cacheConfig, persistentConfig, l1Client, rollupAddrs, config.Node.ValidatorRequired(), false)
->>>>>>> 9afe8728
+				err = pruning.PruneExecutionDB(ctx, executionDB, stack, &config.Init, cacheConfig, persistentConfig, l1Client, rollupAddrs, config.Node.ValidatorRequired(), config.Node.MessageExtraction.Enable)
 				if err != nil {
 					return executionDB, nil, fmt.Errorf("error pruning: %w", err)
 				}
@@ -928,11 +924,7 @@
 		return executionDB, l2BlockChain, err
 	}
 
-<<<<<<< HEAD
-	err = pruning.PruneChainDb(ctx, chainDb, stack, &config.Init, cacheConfig, persistentConfig, l1Client, rollupAddrs, config.Node.ValidatorRequired(), config.Node.MessageExtraction.Enable)
-=======
-	err = pruning.PruneExecutionDB(ctx, executionDB, stack, &config.Init, cacheConfig, persistentConfig, l1Client, rollupAddrs, config.Node.ValidatorRequired(), false)
->>>>>>> 9afe8728
+	err = pruning.PruneExecutionDB(ctx, executionDB, stack, &config.Init, cacheConfig, persistentConfig, l1Client, rollupAddrs, config.Node.ValidatorRequired(), config.Node.MessageExtraction.Enable)
 	if err != nil {
 		return executionDB, nil, fmt.Errorf("error pruning: %w", err)
 	}
