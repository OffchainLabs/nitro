// Copyright 2021-2022, Offchain Labs, Inc.
// For license information, see https://github.com/nitro/blob/master/LICENSE

package main

import (
	"context"
	"crypto/ecdsa"
	"encoding/hex"
	"errors"
	"fmt"
	"io"
	"math/big"
	"os"
	"os/signal"
	"path/filepath"
	"reflect"
	"strings"
	"sync"
	"syscall"
	"time"

	"github.com/cockroachdb/pebble"
	"github.com/knadh/koanf"
	"github.com/knadh/koanf/providers/confmap"
	flag "github.com/spf13/pflag"
	"github.com/syndtr/goleveldb/leveldb"

	"github.com/ethereum/go-ethereum/accounts"
	"github.com/ethereum/go-ethereum/accounts/abi/bind"
	"github.com/ethereum/go-ethereum/accounts/keystore"
	"github.com/ethereum/go-ethereum/arbitrum"
	"github.com/ethereum/go-ethereum/common"
	"github.com/ethereum/go-ethereum/core/rawdb"
	"github.com/ethereum/go-ethereum/core/types"
	"github.com/ethereum/go-ethereum/crypto"
	_ "github.com/ethereum/go-ethereum/eth/tracers/js"
	_ "github.com/ethereum/go-ethereum/eth/tracers/native"
	"github.com/ethereum/go-ethereum/ethclient"
	"github.com/ethereum/go-ethereum/ethdb"
	"github.com/ethereum/go-ethereum/graphql"
	"github.com/ethereum/go-ethereum/log"
	"github.com/ethereum/go-ethereum/metrics"
	"github.com/ethereum/go-ethereum/metrics/exp"
	"github.com/ethereum/go-ethereum/node"
	"github.com/ethereum/go-ethereum/params"

	"github.com/offchainlabs/nitro/arbnode"
	"github.com/offchainlabs/nitro/arbnode/resourcemanager"
	"github.com/offchainlabs/nitro/arbstate/daprovider"
	"github.com/offchainlabs/nitro/arbutil"
	blocksreexecutor "github.com/offchainlabs/nitro/blocks_reexecutor"
	"github.com/offchainlabs/nitro/cmd/chaininfo"
	"github.com/offchainlabs/nitro/cmd/conf"
	"github.com/offchainlabs/nitro/cmd/genericconf"
	"github.com/offchainlabs/nitro/cmd/util"
	"github.com/offchainlabs/nitro/cmd/util/confighelpers"
	"github.com/offchainlabs/nitro/das"
	"github.com/offchainlabs/nitro/execution/gethexec"
	_ "github.com/offchainlabs/nitro/execution/nodeInterface"
	"github.com/offchainlabs/nitro/solgen/go/bridgegen"
	"github.com/offchainlabs/nitro/solgen/go/precompilesgen"
	"github.com/offchainlabs/nitro/solgen/go/rollupgen"
	legacystaker "github.com/offchainlabs/nitro/staker/legacy"
	"github.com/offchainlabs/nitro/staker/validatorwallet"
	"github.com/offchainlabs/nitro/util/colors"
	"github.com/offchainlabs/nitro/util/dbutil"
	"github.com/offchainlabs/nitro/util/headerreader"
	"github.com/offchainlabs/nitro/util/iostat"
	"github.com/offchainlabs/nitro/util/rpcclient"
	"github.com/offchainlabs/nitro/util/signature"
	"github.com/offchainlabs/nitro/validator/server_common"
	"github.com/offchainlabs/nitro/validator/valnode"
)

func printSampleUsage(name string) {
	fmt.Printf("Sample usage: %s [OPTIONS] \n\n", name)
	fmt.Printf("Options:\n")
	fmt.Printf("  --help\n")
	fmt.Printf("  --dev: Start a default L2-only dev chain\n")
}

func addUnlockWallet(accountManager *accounts.Manager, walletConf *genericconf.WalletConfig) (common.Address, error) {
	var devAddr common.Address

	var devPrivKey *ecdsa.PrivateKey
	var err error
	if walletConf.PrivateKey != "" {
		devPrivKey, err = crypto.HexToECDSA(walletConf.PrivateKey)
		if err != nil {
			return common.Address{}, err
		}

		devAddr = crypto.PubkeyToAddress(devPrivKey.PublicKey)

		log.Info("Dev node funded private key", "priv", walletConf.PrivateKey)
		log.Info("Funded public address", "addr", devAddr)
	}

	if walletConf.Pathname != "" {
		myKeystore := keystore.NewKeyStore(walletConf.Pathname, keystore.StandardScryptN, keystore.StandardScryptP)
		accountManager.AddBackend(myKeystore)
		var account accounts.Account
		if myKeystore.HasAddress(devAddr) {
			account.Address = devAddr
			account, err = myKeystore.Find(account)
		} else if walletConf.Account != "" && myKeystore.HasAddress(common.HexToAddress(walletConf.Account)) {
			account.Address = common.HexToAddress(walletConf.Account)
			account, err = myKeystore.Find(account)
		} else {
			if walletConf.Pwd() == nil {
				return common.Address{}, errors.New("l2 password not set")
			}
			if devPrivKey == nil {
				return common.Address{}, errors.New("l2 private key not set")
			}
			account, err = myKeystore.ImportECDSA(devPrivKey, *walletConf.Pwd())
		}
		if err != nil {
			return common.Address{}, err
		}
		if walletConf.Pwd() == nil {
			return common.Address{}, errors.New("l2 password not set")
		}
		err = myKeystore.Unlock(account, *walletConf.Pwd())
		if err != nil {
			return common.Address{}, err
		}
	}
	return devAddr, nil
}

func closeDb(db io.Closer, name string) {
	if db != nil {
		err := db.Close()
		// unfortunately the freezer db means we can't just use errors.Is
		if err != nil && !strings.Contains(err.Error(), leveldb.ErrClosed.Error()) && !strings.Contains(err.Error(), pebble.ErrClosed.Error()) {
			log.Warn("failed to close database on shutdown", "db", name, "err", err)
		}
	}
}

func main() {
	os.Exit(mainImpl())
}

// Checks metrics and PProf flag, runs them if enabled.
// Note: they are separate so one can enable/disable them as they wish, the only
// requirement is that they can't run on the same address and port.
func startMetrics(cfg *NodeConfig) error {
	mAddr := fmt.Sprintf("%v:%v", cfg.MetricsServer.Addr, cfg.MetricsServer.Port)
	pAddr := fmt.Sprintf("%v:%v", cfg.PprofCfg.Addr, cfg.PprofCfg.Port)
	if cfg.Metrics && cfg.PProf && mAddr == pAddr {
		return fmt.Errorf("metrics and pprof cannot be enabled on the same address:port: %s", mAddr)
	}
	if cfg.Metrics {
		log.Info("Enabling metrics collection")
		metrics.Enable()
		go metrics.CollectProcessMetrics(cfg.MetricsServer.UpdateInterval)
		exp.Setup(fmt.Sprintf("%v:%v", cfg.MetricsServer.Addr, cfg.MetricsServer.Port))
	}
	if cfg.PProf {
		genericconf.StartPprof(pAddr)
	}
	return nil
}

// Returns the exit code
func mainImpl() int {
	ctx, cancelFunc := context.WithCancel(context.Background())
	defer cancelFunc()

	args := os.Args[1:]
	nodeConfig, l2DevWallet, err := ParseNode(ctx, args)
	if err != nil {
		confighelpers.PrintErrorAndExit(err, printSampleUsage)
	}
	stackConf := node.DefaultConfig
	stackConf.DataDir = nodeConfig.Persistent.Chain
	stackConf.DBEngine = nodeConfig.Persistent.DBEngine
	nodeConfig.Rpc.Apply(&stackConf)
	nodeConfig.HTTP.Apply(&stackConf)
	nodeConfig.WS.Apply(&stackConf)
	nodeConfig.Auth.Apply(&stackConf)
	nodeConfig.IPC.Apply(&stackConf)
	nodeConfig.GraphQL.Apply(&stackConf)
	if nodeConfig.WS.ExposeAll {
		stackConf.WSModules = append(stackConf.WSModules, "personal")
	}
	stackConf.P2P.ListenAddr = ""
	stackConf.P2P.NoDial = true
	stackConf.P2P.NoDiscovery = true
	vcsRevision, strippedRevision, vcsTime := confighelpers.GetVersion()
	stackConf.Version = strippedRevision

	pathResolver := func(workdir string) func(string) string {
		if workdir == "" {
			workdir, err = os.Getwd()
			if err != nil {
				log.Warn("Failed to get workdir", "err", err)
			}
		}
		return func(path string) string {
			if filepath.IsAbs(path) {
				return path
			}
			return filepath.Join(workdir, path)
		}
	}

	if stackConf.JWTSecret == "" && stackConf.AuthAddr != "" {
		filename := pathResolver(nodeConfig.Persistent.GlobalConfig)("jwtsecret")
		if err := genericconf.TryCreatingJWTSecret(filename); err != nil {
			log.Error("Failed to prepare jwt secret file", "err", err)
			return 1
		}
		stackConf.JWTSecret = filename
	}
	err = genericconf.InitLog(nodeConfig.LogType, nodeConfig.LogLevel, &nodeConfig.FileLogging, pathResolver(nodeConfig.Persistent.LogDir))
	if err != nil {
		fmt.Fprintf(os.Stderr, "Error initializing logging: %v\n", err)
		return 1
	}

	log.Info("Running Arbitrum nitro node", "revision", vcsRevision, "vcs.time", vcsTime)

	if nodeConfig.Node.Dangerous.NoL1Listener {
		nodeConfig.Node.ParentChainReader.Enable = false
		nodeConfig.Node.BatchPoster.Enable = false
		nodeConfig.Node.DelayedSequencer.Enable = false
	} else {
		nodeConfig.Node.ParentChainReader.Enable = true
	}

	if nodeConfig.Execution.Sequencer.Enable != nodeConfig.Node.Sequencer {
		log.Error("consensus and execution must agree if sequencing is enabled or not", "Execution.Sequencer.Enable", nodeConfig.Execution.Sequencer.Enable, "Node.Sequencer", nodeConfig.Node.Sequencer)
	}
	if nodeConfig.Node.SeqCoordinator.Enable && !nodeConfig.Node.ParentChainReader.Enable {
		log.Error("Sequencer coordinator must be enabled with parent chain reader, try starting node with --parent-chain.connection.url")
		return 1
	}
	if nodeConfig.Execution.Sequencer.Enable && !nodeConfig.Execution.Sequencer.Timeboost.Enable && nodeConfig.Node.TransactionStreamer.TrackBlockMetadataFrom != 0 {
		log.Warn("Sequencer node's track-block-metadata-from is set but timeboost is not enabled")
	}

	var dataSigner signature.DataSignerFunc
	var l1TransactionOptsValidator *bind.TransactOpts
	var l1TransactionOptsBatchPoster *bind.TransactOpts
	// If sequencer and signing is enabled or batchposter is enabled without
	// external signing sequencer will need a key.
	sequencerNeedsKey := (nodeConfig.Node.Sequencer && !nodeConfig.Node.Feed.Output.DisableSigning) ||
		(nodeConfig.Node.BatchPoster.Enable && (nodeConfig.Node.BatchPoster.DataPoster.ExternalSigner.URL == "" || nodeConfig.Node.DataAvailability.Enable))
	validatorNeedsKey := nodeConfig.Node.Staker.OnlyCreateWalletContract ||
		(nodeConfig.Node.Staker.Enable && !strings.EqualFold(nodeConfig.Node.Staker.Strategy, "watchtower") && nodeConfig.Node.Staker.DataPoster.ExternalSigner.URL == "")

	defaultL1WalletConfig := conf.DefaultL1WalletConfig
	defaultL1WalletConfig.ResolveDirectoryNames(nodeConfig.Persistent.Chain)

	nodeConfig.Node.Staker.ParentChainWallet.ResolveDirectoryNames(nodeConfig.Persistent.Chain)
	defaultValidatorL1WalletConfig := legacystaker.DefaultValidatorL1WalletConfig
	defaultValidatorL1WalletConfig.ResolveDirectoryNames(nodeConfig.Persistent.Chain)

	nodeConfig.Node.BatchPoster.ParentChainWallet.ResolveDirectoryNames(nodeConfig.Persistent.Chain)
	defaultBatchPosterL1WalletConfig := arbnode.DefaultBatchPosterL1WalletConfig
	defaultBatchPosterL1WalletConfig.ResolveDirectoryNames(nodeConfig.Persistent.Chain)

	if sequencerNeedsKey || nodeConfig.Node.BatchPoster.ParentChainWallet.OnlyCreateKey {
		l1TransactionOptsBatchPoster, dataSigner, err = util.OpenWallet("l1-batch-poster", &nodeConfig.Node.BatchPoster.ParentChainWallet, new(big.Int).SetUint64(nodeConfig.ParentChain.ID))
		if err != nil {
			flag.Usage()
			log.Crit("error opening Batch poster parent chain wallet", "path", nodeConfig.Node.BatchPoster.ParentChainWallet.Pathname, "account", nodeConfig.Node.BatchPoster.ParentChainWallet.Account, "err", err)
		}
		if nodeConfig.Node.BatchPoster.ParentChainWallet.OnlyCreateKey {
			return 0
		}
	}
	if validatorNeedsKey || nodeConfig.Node.Staker.ParentChainWallet.OnlyCreateKey {
		l1TransactionOptsValidator, _, err = util.OpenWallet("l1-validator", &nodeConfig.Node.Staker.ParentChainWallet, new(big.Int).SetUint64(nodeConfig.ParentChain.ID))
		if err != nil {
			flag.Usage()
			log.Crit("error opening Validator parent chain wallet", "path", nodeConfig.Node.Staker.ParentChainWallet.Pathname, "account", nodeConfig.Node.Staker.ParentChainWallet.Account, "err", err)
		}
		if nodeConfig.Node.Staker.ParentChainWallet.OnlyCreateKey {
			return 0
		}
	}

	if nodeConfig.Node.Staker.Enable {
		if !nodeConfig.Node.ParentChainReader.Enable {
			flag.Usage()
			log.Crit("validator must have the parent chain reader enabled")
		}
		strategy, err := legacystaker.ParseStrategy(nodeConfig.Node.Staker.Strategy)
		if err != nil {
			log.Crit("couldn't parse staker strategy", "err", err)
		}
		if strategy != legacystaker.WatchtowerStrategy && !nodeConfig.Node.Staker.Dangerous.WithoutBlockValidator {
			nodeConfig.Node.BlockValidator.Enable = true
		}
	}

	if nodeConfig.Execution.RPC.MaxRecreateStateDepth == arbitrum.UninitializedMaxRecreateStateDepth {
		if nodeConfig.Execution.Caching.Archive {
			nodeConfig.Execution.RPC.MaxRecreateStateDepth = arbitrum.DefaultArchiveNodeMaxRecreateStateDepth
		} else {
			nodeConfig.Execution.RPC.MaxRecreateStateDepth = arbitrum.DefaultNonArchiveNodeMaxRecreateStateDepth
		}
	}
	liveNodeConfig := genericconf.NewLiveConfig[*NodeConfig](args, nodeConfig, func(ctx context.Context, args []string) (*NodeConfig, error) {
		nodeConfig, _, err := ParseNode(ctx, args)
		return nodeConfig, err
	})

	var rollupAddrs chaininfo.RollupAddresses
	var l1Client *ethclient.Client
	var l1Reader *headerreader.HeaderReader
	var blobReader daprovider.BlobReader
	if nodeConfig.Node.ParentChainReader.Enable {
		confFetcher := func() *rpcclient.ClientConfig { return &liveNodeConfig.Get().ParentChain.Connection }
		rpcClient := rpcclient.NewRpcClient(confFetcher, nil)
		err := rpcClient.Start(ctx)
		if err != nil {
			log.Crit("couldn't connect to L1", "err", err)
		}
		l1Client = ethclient.NewClient(rpcClient)
		l1ChainId, err := l1Client.ChainID(ctx)
		if err != nil {
			log.Crit("couldn't read L1 chainid", "err", err)
		}
		if l1ChainId.Uint64() != nodeConfig.ParentChain.ID {
			log.Crit("L1 chainID doesn't fit config", "found", l1ChainId.Uint64(), "expected", nodeConfig.ParentChain.ID)
		}

		log.Info("connected to l1 chain", "l1url", nodeConfig.ParentChain.Connection.URL, "l1chainid", nodeConfig.ParentChain.ID)

		rollupAddrs, err = chaininfo.GetRollupAddressesConfig(nodeConfig.Chain.ID, nodeConfig.Chain.Name, nodeConfig.Chain.InfoFiles, nodeConfig.Chain.InfoJson)
		if err != nil {
			log.Crit("error getting rollup addresses", "err", err)
		}
		arbSys, _ := precompilesgen.NewArbSys(types.ArbSysAddress, l1Client)
		l1Reader, err = headerreader.New(ctx, l1Client, func() *headerreader.Config { return &liveNodeConfig.Get().Node.ParentChainReader }, arbSys)
		if err != nil {
			log.Crit("failed to get L1 headerreader", "err", err)
		}
		if !l1Reader.IsParentChainArbitrum() && !nodeConfig.Node.Dangerous.DisableBlobReader {
			if nodeConfig.ParentChain.BlobClient.BeaconUrl == "" {
				flag.Usage()
				log.Crit("a beacon chain RPC URL is required to read batches, but it was not configured (CLI argument: --parent-chain.blob-client.beacon-url [URL])")
			}
			blobClient, err := headerreader.NewBlobClient(nodeConfig.ParentChain.BlobClient, l1Client)
			if err != nil {
				log.Crit("failed to initialize blob client", "err", err)
			}
			blobReader = blobClient
		}
	}

	if nodeConfig.Node.Staker.OnlyCreateWalletContract {
		if !nodeConfig.Node.Staker.UseSmartContractWallet {
			flag.Usage()
			log.Crit("--node.validator.only-create-wallet-contract requires --node.validator.use-smart-contract-wallet")
		}
		if l1Reader == nil {
			flag.Usage()
			log.Crit("--node.validator.only-create-wallet-contract conflicts with --node.dangerous.no-l1-listener")
		}
		// Just create validator smart wallet if needed then exit
		deployInfo, err := chaininfo.GetRollupAddressesConfig(nodeConfig.Chain.ID, nodeConfig.Chain.Name, nodeConfig.Chain.InfoFiles, nodeConfig.Chain.InfoJson)
		if err != nil {
			log.Crit("error getting rollup addresses config", "err", err)
		}

		dataPoster, err := arbnode.DataposterOnlyUsedToCreateValidatorWalletContract(
			ctx,
			l1Reader,
			l1TransactionOptsValidator,
			&nodeConfig.Node.Staker.DataPoster,
			new(big.Int).SetUint64(nodeConfig.ParentChain.ID),
		)
		if err != nil {
			log.Crit("error creating data poster to create validator wallet contract", "err", err)
		}
		getExtraGas := func() uint64 { return nodeConfig.Node.Staker.ExtraGas }

		// #nosec G115
		addr, err := validatorwallet.GetValidatorWalletContract(ctx, deployInfo.ValidatorWalletCreator, int64(deployInfo.DeployedAt), l1Reader, true, dataPoster, getExtraGas)
		if err != nil {
			log.Crit("error creating validator wallet contract", "error", err, "address", l1TransactionOptsValidator.From.Hex())
		}
		fmt.Printf("Created validator smart contract wallet at %s, remove --node.validator.only-create-wallet-contract and restart\n", addr.String())
		return 0
	}

	if err := resourcemanager.Init(&nodeConfig.Node.ResourceMgmt); err != nil {
		flag.Usage()
		log.Crit("Failed to start resource management module", "err", err)
	}

	var sameProcessValidationNodeEnabled bool
	if nodeConfig.Node.BlockValidator.Enable && (nodeConfig.Node.BlockValidator.ValidationServerConfigs[0].URL == "self" || nodeConfig.Node.BlockValidator.ValidationServerConfigs[0].URL == "self-auth") {
		sameProcessValidationNodeEnabled = true
		valnode.EnsureValidationExposedViaAuthRPC(&stackConf)
	}
	stack, err := node.New(&stackConf)
	if err != nil {
		flag.Usage()
		log.Crit("failed to initialize geth stack", "err", err)
	}
	{
		devAddr, err := addUnlockWallet(stack.AccountManager(), l2DevWallet)
		if err != nil {
			flag.Usage()
			log.Crit("error opening L2 dev wallet", "err", err)
		}
		if devAddr != (common.Address{}) {
			nodeConfig.Init.DevInitAddress = devAddr.String()
		}
	}

	if err := startMetrics(nodeConfig); err != nil {
		log.Error("Error starting metrics", "error", err)
		return 1
	}

	if nodeConfig.Metrics {
		go iostat.RegisterAndPopulateMetrics(ctx, 1, 5)
	}

	var deferFuncs []func()
	defer func() {
		for i := range deferFuncs {
			deferFuncs[i]()
		}
	}()

	// Check that node is compatible with on-chain WASM module root on startup and before any ArbOS upgrades take effect to prevent divergences
	if nodeConfig.Node.ParentChainReader.Enable && nodeConfig.Validation.Wasm.EnableWasmrootsCheck {
		err := checkWasmModuleRootCompatibility(ctx, nodeConfig.Validation.Wasm, l1Client, rollupAddrs)
		if err != nil {
			log.Warn("failed to check if node is compatible with on-chain WASM module root", "err", err)
		}
	}

	chainDb, l2BlockChain, err := openInitializeChainDb(ctx, stack, nodeConfig, new(big.Int).SetUint64(nodeConfig.Chain.ID), gethexec.DefaultCacheConfigFor(stack, &nodeConfig.Execution.Caching), &nodeConfig.Execution.StylusTarget, &nodeConfig.Persistent, l1Client, rollupAddrs)
	if l2BlockChain != nil {
		deferFuncs = append(deferFuncs, func() { l2BlockChain.Stop() })
	}
	deferFuncs = append(deferFuncs, func() { closeDb(chainDb, "chainDb") })
	if err != nil {
		flag.Usage()
		log.Error("error initializing database", "err", err)
		return 1
	}

	arbDb, err := stack.OpenDatabaseWithExtraOptions("arbitrumdata", 0, 0, "arbitrumdata/", false, nodeConfig.Persistent.Pebble.ExtraOptions("arbitrumdata"))
	deferFuncs = append(deferFuncs, func() { closeDb(arbDb, "arbDb") })
	if err != nil {
		log.Error("failed to open database", "err", err)
		log.Error("database is corrupt; delete it and try again", "database-directory", stack.InstanceDir())
		return 1
	}
	if err := dbutil.UnfinishedConversionCheck(arbDb); err != nil {
		log.Error("arbitrumdata unfinished conversion check error", "err", err)
		return 1
	}

	fatalErrChan := make(chan error, 10)

	if nodeConfig.BlocksReExecutor.Enable && l2BlockChain != nil {
		if !nodeConfig.Init.ThenQuit {
			log.Error("blocks-reexecutor cannot be enabled without --init.then-quit")
			return 1
		}
		blocksReExecutor, err := blocksreexecutor.New(&nodeConfig.BlocksReExecutor, l2BlockChain, chainDb, fatalErrChan)
		if err != nil {
			log.Error("error initializing blocksReExecutor", "err", err)
			return 1
		}
		if err := gethexec.PopulateStylusTargetCache(&nodeConfig.Execution.StylusTarget); err != nil {
			log.Error("error populating stylus target cache", "err", err)
			return 1
		}
		success := make(chan struct{})
		blocksReExecutor.Start(ctx, success)
		deferFuncs = append(deferFuncs, func() { blocksReExecutor.StopAndWait() })
		select {
		case err := <-fatalErrChan:
			log.Error("shutting down due to fatal error", "err", err)
			defer log.Error("shut down due to fatal error", "err", err)
			return 1
		case <-success:
		}
	}

	if nodeConfig.Init.ThenQuit && !nodeConfig.Init.IsReorgRequested() {
		return 0
	}

	chainInfo, err := chaininfo.ProcessChainInfo(nodeConfig.Chain.ID, nodeConfig.Chain.Name, nodeConfig.Chain.InfoFiles, nodeConfig.Chain.InfoJson)
	if err != nil {
		log.Error("error processing l2 chain info", "err", err)
		return 1
	}
	if err := validateBlockChain(l2BlockChain, chainInfo.ChainConfig); err != nil {
		log.Error("user provided chain config is not compatible with onchain chain config", "err", err)
		return 1
	}

	if l2BlockChain.Config().ArbitrumChainParams.DataAvailabilityCommittee != nodeConfig.Node.DataAvailability.Enable {
		flag.Usage()
		log.Error(fmt.Sprintf("data availability service usage for this chain is set to %v but --node.data-availability.enable is set to %v", l2BlockChain.Config().ArbitrumChainParams.DataAvailabilityCommittee, nodeConfig.Node.DataAvailability.Enable))
		return 1
	}

	var valNode *valnode.ValidationNode
	if sameProcessValidationNodeEnabled {
		valNode, err = valnode.CreateValidationNode(
			func() *valnode.Config { return &liveNodeConfig.Get().Validation },
			stack,
			fatalErrChan,
		)
		if err != nil {
			valNode = nil
			log.Warn("couldn't init validation node", "err", err)
		}
	}

	execNode, err := gethexec.CreateExecutionNode(
		ctx,
		stack,
		chainDb,
		l2BlockChain,
		l1Client,
		func() *gethexec.Config { return &liveNodeConfig.Get().Execution },
		liveNodeConfig.Get().Node.TransactionStreamer.SyncTillBlock,
	)
	if err != nil {
		log.Error("failed to create execution node", "err", err)
		return 1
	}

	currentNode, err := arbnode.CreateNodeFullExecutionClient(
		ctx,
		stack,
		execNode,
		execNode,
		execNode,
		execNode,
		arbDb,
		&NodeConfigFetcher{liveNodeConfig},
		l2BlockChain.Config(),
		l1Client,
		&rollupAddrs,
		l1TransactionOptsValidator,
		l1TransactionOptsBatchPoster,
		dataSigner,
		fatalErrChan,
		new(big.Int).SetUint64(nodeConfig.ParentChain.ID),
		blobReader,
	)
	if err != nil {
		log.Error("failed to create node", "err", err)
		return 1
	}

	// Validate sequencer's MaxTxDataSize and batchPoster's MaxSize params.
	// SequencerInbox's maxDataSize is defaulted to 117964 which is 90% of Geth's 128KB tx size limit, leaving ~13KB for proving.
	seqInboxMaxDataSize := 117964
	if nodeConfig.Node.ParentChainReader.Enable {
		seqInbox, err := bridgegen.NewSequencerInbox(rollupAddrs.SequencerInbox, l1Client)
		if err != nil {
			log.Error("failed to create sequencer inbox for validating sequencer's MaxTxDataSize and batchposter's MaxSize", "err", err)
			return 1
		}
		res, err := seqInbox.MaxDataSize(&bind.CallOpts{Context: ctx})
		if err == nil {
			seqInboxMaxDataSize = int(res.Int64())
		} else if !headerreader.IsExecutionReverted(err) {
			log.Error("error fetching MaxDataSize from sequencer inbox", "err", err)
			return 1
		}
	}
	// If batchPoster is enabled, validate MaxSize to be at least 10kB below the sequencer inbox’s maxDataSize if the data availability service is not enabled.
	// The 10kB gap is because its possible for the batch poster to exceed its MaxSize limit and produce batches of slightly larger size.
	if nodeConfig.Node.BatchPoster.Enable && !nodeConfig.Node.DataAvailability.Enable {
		if nodeConfig.Node.BatchPoster.MaxSize > seqInboxMaxDataSize-10000 {
			log.Error("batchPoster's MaxSize is too large")
			return 1
		}
	}

	if nodeConfig.Execution.Sequencer.Enable {
		// Validate MaxTxDataSize to be at least 5kB below the batch poster's MaxSize to allow space for headers and such.
		if nodeConfig.Execution.Sequencer.MaxTxDataSize > nodeConfig.Node.BatchPoster.MaxSize-5000 {
			log.Error("sequencer's MaxTxDataSize too large compared to the batchPoster's MaxSize")
			return 1
		}
		// Since the batchposter's MaxSize must be at least 10kB below the sequencer inbox’s maxDataSize, then MaxTxDataSize must also be 15kB below the sequencer inbox’s maxDataSize.
		if nodeConfig.Execution.Sequencer.MaxTxDataSize > seqInboxMaxDataSize-15000 && !nodeConfig.Execution.Sequencer.Dangerous.DisableSeqInboxMaxDataSizeCheck {
			log.Error("sequencer's MaxTxDataSize too large compared to the sequencer inbox's MaxDataSize")
			return 1
		}
	}

	liveNodeConfig.SetOnReloadHook(func(oldCfg *NodeConfig, newCfg *NodeConfig) error {
		if err := genericconf.InitLog(newCfg.LogType, newCfg.LogLevel, &newCfg.FileLogging, pathResolver(nodeConfig.Persistent.LogDir)); err != nil {
			return fmt.Errorf("failed to re-init logging: %w", err)
		}
		return currentNode.OnConfigReload(&oldCfg.Node, &newCfg.Node)
	})

	if nodeConfig.Node.Dangerous.NoL1Listener && nodeConfig.Init.DevInit {
		// If we don't have any messages, we're not connected to the L1, and we're using a dev init,
		// we should create our own fake init message.
		count, err := currentNode.TxStreamer.GetMessageCount()
		if err != nil {
			log.Warn("Getmessagecount failed. Assuming new database", "err", err)
			count = 0
		}
		if count == 0 {
			err = currentNode.TxStreamer.AddFakeInitMessage()
			if err != nil {
				panic(err)
			}
		}
	}

	// Before starting the node, wait until the transaction that deployed rollup is finalized
	if nodeConfig.EnsureRollupDeployment &&
		nodeConfig.Node.ParentChainReader.Enable &&
		rollupAddrs.DeployedAt > 0 {
		currentFinalized, err := l1Reader.LatestFinalizedBlockNr(ctx)
		if err != nil && errors.Is(err, headerreader.ErrBlockNumberNotSupported) {
			log.Info("Finality not supported by parent chain, disabling the check to verify if rollup deployment tx was finalized", "err", err)
		} else {
			newHeaders, unsubscribe := l1Reader.Subscribe(false)
			retriesOnError := 10
			sigint := make(chan os.Signal, 1)
			signal.Notify(sigint, os.Interrupt, syscall.SIGTERM)
			for currentFinalized < rollupAddrs.DeployedAt && retriesOnError > 0 {
				select {
				case <-newHeaders:
					if finalized, err := l1Reader.LatestFinalizedBlockNr(ctx); err != nil {
						if errors.Is(err, headerreader.ErrBlockNumberNotSupported) {
							log.Error("Finality support was removed from parent chain mid way, disabling the check to verify if the rollup deployment tx was finalized", "err", err)
							retriesOnError = 0 // Break out of for loop as well
							break
						}
						log.Error("Error getting latestFinalizedBlockNr from l1Reader", "err", err)
						retriesOnError--
					} else {
						currentFinalized = finalized
						log.Debug("Finalized block number updated", "finalized", finalized)
					}
				case <-ctx.Done():
					log.Error("Context done while checking if the rollup deployment tx was finalized")
					return 1
				case <-sigint:
					log.Info("shutting down because of sigint")
					return 0
				}
			}
			unsubscribe()
		}
	}

	gqlConf := nodeConfig.GraphQL
	if gqlConf.Enable {
		if err := graphql.New(stack, execNode.Backend.APIBackend(), execNode.FilterSystem, gqlConf.CORSDomain, gqlConf.VHosts); err != nil {
			log.Error("failed to register the GraphQL service", "err", err)
			return 1
		}
	}

	if valNode != nil {
		err = valNode.Start(ctx)
		if err != nil {
			fatalErrChan <- fmt.Errorf("error starting validator node: %w", err)
		} else {
			log.Info("validation node started")
			defer valNode.Stop()
		}
	}
	if err == nil {
		err = currentNode.Start(ctx)
		if err != nil {
			fatalErrChan <- fmt.Errorf("error starting node: %w", err)
		}
		// remove previous deferFuncs, StopAndWait closes database and blockchain.
		deferFuncs = []func(){func() { currentNode.StopAndWait() }}
	}

	// Live db snapshot creation is only supported on archive nodes
	if nodeConfig.Execution.Caching.Archive {
		go liveDBSnapshotter(ctx, chainDb, arbDb, execNode.ExecEngine.CreateBlocksMutex(), func() string { return liveNodeConfig.Get().SnapshotDir })
	}

	sigint := make(chan os.Signal, 1)
	signal.Notify(sigint, os.Interrupt, syscall.SIGTERM)

	if err == nil && nodeConfig.Init.IsReorgRequested() {
		err = initReorg(nodeConfig.Init, chainInfo.ChainConfig, currentNode.InboxTracker)
		if err != nil {
			fatalErrChan <- fmt.Errorf("error reorging per init config: %w", err)
		} else if nodeConfig.Init.ThenQuit {
			return 0
		}
	}

	err = execNode.InitializeTimeboost(ctx, chainInfo.ChainConfig)
	if err != nil {
		fatalErrChan <- fmt.Errorf("error intializing timeboost: %w", err)
	}

	err = nil
	select {
	case err = <-fatalErrChan:
	case <-sigint:
		// If there was both a sigint and a fatal error, we want to log the fatal error
		select {
		case err = <-fatalErrChan:
		default:
			log.Info("shutting down because of sigint")
		}
	}

	if err != nil {
		log.Error("shutting down due to fatal error", "err", err)
		defer log.Error("shut down due to fatal error", "err", err)
		return 1
	}

	return 0
}

func liveDBSnapshotter(ctx context.Context, chainDb, arbDb ethdb.Database, createBlocksMutex *sync.Mutex, snapshotDirGetter func() string) {
	sigusr2 := make(chan os.Signal, 1)
	signal.Notify(sigusr2, syscall.SIGUSR2)

	for {
		select {
		case <-ctx.Done():
			return
		case <-sigusr2:
			log.Info("Live databases snapshot creation triggered by SIGUSR2")
		}

		snapshotDir := snapshotDirGetter()
		if snapshotDir == "" {
			log.Error("Aborting live databases snapshot creation as destination directory is empty, try updating --snapshot-dir in the config file")
			continue
		}

		createBlocksMutex.Lock()
		log.Info("Beginning snapshot creation for l2chaindata, ancient and wasm databases")
		err := chainDb.CreateDBSnapshot(snapshotDir)
		createBlocksMutex.Unlock()
		if err != nil {
			log.Error("Snapshot creation for l2chaindata, ancient and wasm databases failed", "err", err)
			continue
		}
		log.Info("Live snapshot of l2chaindata, ancient and wasm databases were successfully created")

		log.Info("Beginning snapshot creation for arbitrumdata database")
		if err := arbDb.CreateDBSnapshot(snapshotDir); err != nil {
			log.Error("Snapshot creation for arbitrumdata database failed", "err", err)
		} else {
			log.Info("Live snapshot of arbitrumdata database was successfully created")
		}
	}
}

type NodeConfig struct {
<<<<<<< HEAD
	Conf             genericconf.ConfConfig          `koanf:"conf" reload:"hot"`
	Node             arbnode.Config                  `koanf:"node" reload:"hot"`
	Execution        gethexec.Config                 `koanf:"execution" reload:"hot"`
	Validation       valnode.Config                  `koanf:"validation" reload:"hot"`
	ParentChain      conf.ParentChainConfig          `koanf:"parent-chain" reload:"hot"`
	Chain            conf.L2Config                   `koanf:"chain"`
	LogLevel         string                          `koanf:"log-level" reload:"hot"`
	LogType          string                          `koanf:"log-type" reload:"hot"`
	FileLogging      genericconf.FileLoggingConfig   `koanf:"file-logging" reload:"hot"`
	Persistent       conf.PersistentConfig           `koanf:"persistent"`
	HTTP             genericconf.HTTPConfig          `koanf:"http"`
	WS               genericconf.WSConfig            `koanf:"ws"`
	IPC              genericconf.IPCConfig           `koanf:"ipc"`
	Auth             genericconf.AuthRPCConfig       `koanf:"auth"`
	GraphQL          genericconf.GraphQLConfig       `koanf:"graphql"`
	Metrics          bool                            `koanf:"metrics"`
	MetricsServer    genericconf.MetricsServerConfig `koanf:"metrics-server"`
	PProf            bool                            `koanf:"pprof"`
	PprofCfg         genericconf.PProf               `koanf:"pprof-cfg"`
	Init             conf.InitConfig                 `koanf:"init"`
	Rpc              genericconf.RpcConfig           `koanf:"rpc"`
	BlocksReExecutor blocksreexecutor.Config         `koanf:"blocks-reexecutor"`
	SnapshotDir      string                          `koanf:"snapshot-dir" reload:"hot"`
}

var NodeConfigDefault = NodeConfig{
	Conf:             genericconf.ConfConfigDefault,
	Node:             arbnode.ConfigDefault,
	Execution:        gethexec.ConfigDefault,
	Validation:       valnode.DefaultValidationConfig,
	ParentChain:      conf.L1ConfigDefault,
	Chain:            conf.L2ConfigDefault,
	LogLevel:         "INFO",
	LogType:          "plaintext",
	FileLogging:      genericconf.DefaultFileLoggingConfig,
	Persistent:       conf.PersistentConfigDefault,
	HTTP:             genericconf.HTTPConfigDefault,
	WS:               genericconf.WSConfigDefault,
	IPC:              genericconf.IPCConfigDefault,
	Auth:             genericconf.AuthRPCConfigDefault,
	GraphQL:          genericconf.GraphQLConfigDefault,
	Metrics:          false,
	MetricsServer:    genericconf.MetricsServerConfigDefault,
	Init:             conf.InitConfigDefault,
	Rpc:              genericconf.DefaultRpcConfig,
	PProf:            false,
	PprofCfg:         genericconf.PProfDefault,
	BlocksReExecutor: blocksreexecutor.DefaultConfig,
	SnapshotDir:      "",
=======
	Conf                   genericconf.ConfConfig          `koanf:"conf" reload:"hot"`
	Node                   arbnode.Config                  `koanf:"node" reload:"hot"`
	Execution              gethexec.Config                 `koanf:"execution" reload:"hot"`
	Validation             valnode.Config                  `koanf:"validation" reload:"hot"`
	ParentChain            conf.ParentChainConfig          `koanf:"parent-chain" reload:"hot"`
	Chain                  conf.L2Config                   `koanf:"chain"`
	LogLevel               string                          `koanf:"log-level" reload:"hot"`
	LogType                string                          `koanf:"log-type" reload:"hot"`
	FileLogging            genericconf.FileLoggingConfig   `koanf:"file-logging" reload:"hot"`
	Persistent             conf.PersistentConfig           `koanf:"persistent"`
	HTTP                   genericconf.HTTPConfig          `koanf:"http"`
	WS                     genericconf.WSConfig            `koanf:"ws"`
	IPC                    genericconf.IPCConfig           `koanf:"ipc"`
	Auth                   genericconf.AuthRPCConfig       `koanf:"auth"`
	GraphQL                genericconf.GraphQLConfig       `koanf:"graphql"`
	Metrics                bool                            `koanf:"metrics"`
	MetricsServer          genericconf.MetricsServerConfig `koanf:"metrics-server"`
	PProf                  bool                            `koanf:"pprof"`
	PprofCfg               genericconf.PProf               `koanf:"pprof-cfg"`
	Init                   conf.InitConfig                 `koanf:"init"`
	Rpc                    genericconf.RpcConfig           `koanf:"rpc"`
	BlocksReExecutor       blocksreexecutor.Config         `koanf:"blocks-reexecutor"`
	EnsureRollupDeployment bool                            `koanf:"ensure-rollup-deployment" reload:"hot"`
}

var NodeConfigDefault = NodeConfig{
	Conf:                   genericconf.ConfConfigDefault,
	Node:                   arbnode.ConfigDefault,
	Execution:              gethexec.ConfigDefault,
	Validation:             valnode.DefaultValidationConfig,
	ParentChain:            conf.L1ConfigDefault,
	Chain:                  conf.L2ConfigDefault,
	LogLevel:               "INFO",
	LogType:                "plaintext",
	FileLogging:            genericconf.DefaultFileLoggingConfig,
	Persistent:             conf.PersistentConfigDefault,
	HTTP:                   genericconf.HTTPConfigDefault,
	WS:                     genericconf.WSConfigDefault,
	IPC:                    genericconf.IPCConfigDefault,
	Auth:                   genericconf.AuthRPCConfigDefault,
	GraphQL:                genericconf.GraphQLConfigDefault,
	Metrics:                false,
	MetricsServer:          genericconf.MetricsServerConfigDefault,
	Init:                   conf.InitConfigDefault,
	Rpc:                    genericconf.DefaultRpcConfig,
	PProf:                  false,
	PprofCfg:               genericconf.PProfDefault,
	BlocksReExecutor:       blocksreexecutor.DefaultConfig,
	EnsureRollupDeployment: true,
>>>>>>> e4acf16d
}

func NodeConfigAddOptions(f *flag.FlagSet) {
	genericconf.ConfConfigAddOptions("conf", f)
	arbnode.ConfigAddOptions("node", f, true, true)
	gethexec.ConfigAddOptions("execution", f)
	valnode.ValidationConfigAddOptions("validation", f)
	conf.L1ConfigAddOptions("parent-chain", f)
	conf.L2ConfigAddOptions("chain", f)
	f.String("log-level", NodeConfigDefault.LogLevel, "log level, valid values are CRIT, ERROR, WARN, INFO, DEBUG, TRACE")
	f.String("log-type", NodeConfigDefault.LogType, "log type (plaintext or json)")
	genericconf.FileLoggingConfigAddOptions("file-logging", f)
	conf.PersistentConfigAddOptions("persistent", f)
	genericconf.HTTPConfigAddOptions("http", f)
	genericconf.WSConfigAddOptions("ws", f)
	genericconf.IPCConfigAddOptions("ipc", f)
	genericconf.AuthRPCConfigAddOptions("auth", f)
	genericconf.GraphQLConfigAddOptions("graphql", f)
	f.Bool("metrics", NodeConfigDefault.Metrics, "enable metrics")
	genericconf.MetricsServerAddOptions("metrics-server", f)
	f.Bool("pprof", NodeConfigDefault.PProf, "enable pprof")
	genericconf.PProfAddOptions("pprof-cfg", f)

	conf.InitConfigAddOptions("init", f)
	genericconf.RpcConfigAddOptions("rpc", f)
	blocksreexecutor.ConfigAddOptions("blocks-reexecutor", f)
<<<<<<< HEAD

	f.String("snapshot-dir", NodeConfigDefault.SnapshotDir, "directory in which snapshot of databases would be stored")
=======
	f.Bool("ensure-rollup-deployment", NodeConfigDefault.EnsureRollupDeployment, "before starting the node, wait until the transaction that deployed rollup is finalized")
>>>>>>> e4acf16d
}

func (c *NodeConfig) ResolveDirectoryNames() error {
	err := c.Persistent.ResolveDirectoryNames()
	if err != nil {
		return err
	}
	c.Chain.ResolveDirectoryNames(c.Persistent.Chain)

	return nil
}

func (c *NodeConfig) ShallowClone() *NodeConfig {
	config := &NodeConfig{}
	*config = *c
	return config
}

func (c *NodeConfig) CanReload(new *NodeConfig) error {
	var check func(node, other reflect.Value, path string)
	var err error

	check = func(node, value reflect.Value, path string) {
		if node.Kind() != reflect.Struct {
			return
		}

		for i := 0; i < node.NumField(); i++ {
			fieldTy := node.Type().Field(i)
			if !fieldTy.IsExported() {
				continue
			}
			hot := fieldTy.Tag.Get("reload") == "hot"
			dot := path + "." + fieldTy.Name

			first := node.Field(i).Interface()
			other := value.Field(i).Interface()

			if !hot && !reflect.DeepEqual(first, other) {
				err = fmt.Errorf("illegal change to %v%v%v", colors.Red, dot, colors.Clear)
			} else {
				check(node.Field(i), value.Field(i), dot)
			}
		}
	}

	check(reflect.ValueOf(c).Elem(), reflect.ValueOf(new).Elem(), "config")
	return err
}

func (c *NodeConfig) Validate() error {
	if c.Init.RecreateMissingStateFrom > 0 && !c.Execution.Caching.Archive {
		return errors.New("recreate-missing-state-from enabled for a non-archive node")
	}
	if err := c.Init.Validate(); err != nil {
		return err
	}
	if err := c.ParentChain.Validate(); err != nil {
		return err
	}
	if err := c.Node.Validate(); err != nil {
		return err
	}
	if err := c.Execution.Validate(); err != nil {
		return err
	}
	if err := c.BlocksReExecutor.Validate(); err != nil {
		return err
	}
	if c.Node.ValidatorRequired() && (c.Execution.Caching.StateScheme == rawdb.PathScheme) {
		return errors.New("path cannot be used as execution.caching.state-scheme when validator is required")
	}
	return c.Persistent.Validate()
}

func (c *NodeConfig) GetReloadInterval() time.Duration {
	return c.Conf.ReloadInterval
}

func ParseNode(ctx context.Context, args []string) (*NodeConfig, *genericconf.WalletConfig, error) {
	f := flag.NewFlagSet("", flag.ContinueOnError)

	NodeConfigAddOptions(f)

	k, err := confighelpers.BeginCommonParse(f, args)
	if err != nil {
		return nil, nil, err
	}

	l2ChainId := k.Int64("chain.id")
	l2ChainName := k.String("chain.name")
	l2ChainInfoFiles := k.Strings("chain.info-files")
	l2ChainInfoJson := k.String("chain.info-json")
	// #nosec G115
	err = applyChainParameters(k, uint64(l2ChainId), l2ChainName, l2ChainInfoFiles, l2ChainInfoJson)
	if err != nil {
		return nil, nil, err
	}

	err = confighelpers.ApplyOverrides(f, k)
	if err != nil {
		return nil, nil, err
	}

	if err = das.FixKeysetCLIParsing("node.data-availability.rpc-aggregator.backends", k); err != nil {
		return nil, nil, err
	}

	var nodeConfig NodeConfig
	if err := confighelpers.EndCommonParse(k, &nodeConfig); err != nil {
		return nil, nil, err
	}

	// Don't print wallet passwords
	if nodeConfig.Conf.Dump {
		err = confighelpers.DumpConfig(k, map[string]interface{}{
			"node.batch-poster.parent-chain-wallet.password":    "",
			"node.batch-poster.parent-chain-wallet.private-key": "",
			"node.staker.parent-chain-wallet.password":          "",
			"node.staker.parent-chain-wallet.private-key":       "",
			"chain.dev-wallet.password":                         "",
			"chain.dev-wallet.private-key":                      "",
		})
		if err != nil {
			return nil, nil, err
		}
	}

	if nodeConfig.Persistent.Chain == "" {
		return nil, nil, errors.New("--persistent.chain not specified")
	}

	err = nodeConfig.ResolveDirectoryNames()
	if err != nil {
		return nil, nil, err
	}

	// Don't pass around wallet contents with normal configuration
	l2DevWallet := nodeConfig.Chain.DevWallet
	nodeConfig.Chain.DevWallet = genericconf.WalletConfigDefault

	if nodeConfig.Execution.Caching.Archive {
		nodeConfig.Node.MessagePruner.Enable = false
	}

	if nodeConfig.Execution.Caching.Archive && nodeConfig.Execution.TxLookupLimit != 0 {
		log.Info("retaining ability to lookup full transaction history as archive mode is enabled")
		nodeConfig.Execution.TxLookupLimit = 0
	}

	err = nodeConfig.Validate()
	if err != nil {
		return nil, nil, err
	}
	return &nodeConfig, &l2DevWallet, nil
}

func applyChainParameters(k *koanf.Koanf, chainId uint64, chainName string, l2ChainInfoFiles []string, l2ChainInfoJson string) error {
	chainInfo, err := chaininfo.ProcessChainInfo(chainId, chainName, l2ChainInfoFiles, l2ChainInfoJson)
	if err != nil {
		return err
	}
	var parentChainIsArbitrum bool
	if chainInfo.ParentChainIsArbitrum != nil {
		parentChainIsArbitrum = *chainInfo.ParentChainIsArbitrum
	} else {
		log.Warn("Chain info field parent-chain-is-arbitrum is missing, in the future this will be required", "chainId", chainInfo.ChainConfig.ChainID, "parentChainId", chainInfo.ParentChainId)
		_, err := chaininfo.ProcessChainInfo(chainInfo.ParentChainId, "", l2ChainInfoFiles, "")
		if err == nil {
			parentChainIsArbitrum = true
		}
	}
	chainDefaults := map[string]interface{}{
		"persistent.chain": chainInfo.ChainName,
		"chain.name":       chainInfo.ChainName,
		"chain.id":         chainInfo.ChainConfig.ChainID.Uint64(),
		"parent-chain.id":  chainInfo.ParentChainId,
	}
	// Only use chainInfo.SequencerUrl as default forwarding-target if sequencer is not enabled
	if !k.Bool("execution.sequencer.enable") && chainInfo.SequencerUrl != "" {
		chainDefaults["execution.forwarding-target"] = chainInfo.SequencerUrl
	}
	if chainInfo.SecondaryForwardingTarget != "" {
		chainDefaults["execution.secondary-forwarding-target"] = strings.Split(chainInfo.SecondaryForwardingTarget, ",")
	}
	if chainInfo.FeedUrl != "" {
		chainDefaults["node.feed.input.url"] = strings.Split(chainInfo.FeedUrl, ",")
	}
	if chainInfo.SecondaryFeedUrl != "" {
		chainDefaults["node.feed.input.secondary-url"] = strings.Split(chainInfo.SecondaryFeedUrl, ",")
	}
	if chainInfo.DasIndexUrl != "" {
		chainDefaults["node.data-availability.enable"] = true
		chainDefaults["node.data-availability.rest-aggregator.enable"] = true
		chainDefaults["node.data-availability.rest-aggregator.online-url-list"] = chainInfo.DasIndexUrl
	} else if chainInfo.ChainConfig.ArbitrumChainParams.DataAvailabilityCommittee {
		chainDefaults["node.data-availability.enable"] = true
	}
	if !chainInfo.HasGenesisState {
		chainDefaults["init.empty"] = true
	}
	if parentChainIsArbitrum {
		l2MaxTxSize := gethexec.DefaultSequencerConfig.MaxTxDataSize
		bufferSpace := 5000
		if l2MaxTxSize < bufferSpace*2 {
			return fmt.Errorf("not enough room in parent chain max tx size %v for bufferSpace %v * 2", l2MaxTxSize, bufferSpace)
		}
		safeBatchSize := l2MaxTxSize - bufferSpace
		chainDefaults["node.batch-poster.max-size"] = safeBatchSize
		chainDefaults["execution.sequencer.max-tx-data-size"] = safeBatchSize - bufferSpace
		// Arbitrum chains produce blocks more quickly, so the inbox reader should read more blocks at once.
		// Even if this is too large, on error the inbox reader will reset its query size down to the default.
		chainDefaults["node.inbox-reader.max-blocks-to-read"] = 10_000
	}
	if chainInfo.DasIndexUrl != "" {
		chainDefaults["node.batch-poster.max-size"] = 1_000_000
	}
	// 0 is default for any chain unless specified in the chain_defaults
	chainDefaults["node.transaction-streamer.track-block-metadata-from"] = chainInfo.TrackBlockMetadataFrom
	err = k.Load(confmap.Provider(chainDefaults, "."), nil)
	if err != nil {
		return err
	}
	return nil
}

func initReorg(initConfig conf.InitConfig, chainConfig *params.ChainConfig, inboxTracker *arbnode.InboxTracker) error {
	var batchCount uint64
	if initConfig.ReorgToBatch >= 0 {
		// #nosec G115
		batchCount = uint64(initConfig.ReorgToBatch) + 1
	} else {
		var messageIndex arbutil.MessageIndex
		if initConfig.ReorgToMessageBatch >= 0 {
			// #nosec G115
			messageIndex = arbutil.MessageIndex(initConfig.ReorgToMessageBatch)
		} else if initConfig.ReorgToBlockBatch > 0 {
			genesis := chainConfig.ArbitrumChainParams.GenesisBlockNum
			// #nosec G115
			blockNum := uint64(initConfig.ReorgToBlockBatch)
			if blockNum < genesis {
				return fmt.Errorf("ReorgToBlockBatch %d before genesis %d", blockNum, genesis)
			}
			messageIndex = arbutil.MessageIndex(blockNum - genesis)
		} else {
			log.Warn("Tried to do init reorg, but no init reorg options specified")
			return nil
		}
		// Reorg out the batch containing the next message
		var found bool
		var err error
		batchCount, found, err = inboxTracker.FindInboxBatchContainingMessage(messageIndex + 1)
		if err != nil {
			return err
		}
		if !found {
			log.Warn("init-reorg: no need to reorg, because message ahead of chain", "messageIndex", messageIndex)
			return nil
		}
	}
	return inboxTracker.ReorgBatchesTo(batchCount)
}

type NodeConfigFetcher struct {
	*genericconf.LiveConfig[*NodeConfig]
}

func (f *NodeConfigFetcher) Get() *arbnode.Config {
	return &f.LiveConfig.Get().Node
}

func checkWasmModuleRootCompatibility(ctx context.Context, wasmConfig valnode.WasmConfig, l1Client *ethclient.Client, rollupAddrs chaininfo.RollupAddresses) error {
	// Fetch current on-chain WASM module root
	rollupUserLogic, err := rollupgen.NewRollupUserLogic(rollupAddrs.Rollup, l1Client)
	if err != nil {
		return fmt.Errorf("failed to create RollupUserLogic: %w", err)
	}
	moduleRoot, err := rollupUserLogic.WasmModuleRoot(&bind.CallOpts{Context: ctx})
	if err != nil {
		return fmt.Errorf("failed to get on-chain WASM module root: %w", err)
	}
	if (moduleRoot == common.Hash{}) {
		return errors.New("on-chain WASM module root is zero")
	}
	// Check if the on-chain WASM module root belongs to the set of allowed module roots
	allowedWasmModuleRoots := wasmConfig.AllowedWasmModuleRoots
	if len(allowedWasmModuleRoots) > 0 {
		moduleRootMatched := false
		for _, root := range allowedWasmModuleRoots {
			bytes, err := hex.DecodeString(strings.TrimPrefix(root, "0x"))
			if err == nil {
				if common.HexToHash(root) == common.BytesToHash(bytes) {
					moduleRootMatched = true
					break
				}
				continue
			}
			locator, locatorErr := server_common.NewMachineLocator(root)
			if locatorErr != nil {
				log.Warn("allowed-wasm-module-roots: value not a hex nor valid path:", "value", root, "locatorErr", locatorErr, "decodeErr", err)
				continue
			}
			path := locator.GetMachinePath(moduleRoot)
			if _, err := os.Stat(path); err == nil {
				moduleRootMatched = true
				break
			}
		}
		if !moduleRootMatched {
			return errors.New("on-chain WASM module root did not match with any of the allowed WASM module roots")
		}
	} else {
		// If no allowed module roots were provided in config, check if we have a validator machine directory for the on-chain WASM module root
		locator, err := server_common.NewMachineLocator(wasmConfig.RootPath)
		if err != nil {
			return fmt.Errorf("failed to create machine locator: %w", err)
		}
		path := locator.GetMachinePath(moduleRoot)
		if _, err := os.Stat(path); err != nil {
			return fmt.Errorf("unable to find validator machine directory for the on-chain WASM module root: %w", err)
		}
	}
	return nil
}<|MERGE_RESOLUTION|>--- conflicted
+++ resolved
@@ -771,57 +771,6 @@
 }
 
 type NodeConfig struct {
-<<<<<<< HEAD
-	Conf             genericconf.ConfConfig          `koanf:"conf" reload:"hot"`
-	Node             arbnode.Config                  `koanf:"node" reload:"hot"`
-	Execution        gethexec.Config                 `koanf:"execution" reload:"hot"`
-	Validation       valnode.Config                  `koanf:"validation" reload:"hot"`
-	ParentChain      conf.ParentChainConfig          `koanf:"parent-chain" reload:"hot"`
-	Chain            conf.L2Config                   `koanf:"chain"`
-	LogLevel         string                          `koanf:"log-level" reload:"hot"`
-	LogType          string                          `koanf:"log-type" reload:"hot"`
-	FileLogging      genericconf.FileLoggingConfig   `koanf:"file-logging" reload:"hot"`
-	Persistent       conf.PersistentConfig           `koanf:"persistent"`
-	HTTP             genericconf.HTTPConfig          `koanf:"http"`
-	WS               genericconf.WSConfig            `koanf:"ws"`
-	IPC              genericconf.IPCConfig           `koanf:"ipc"`
-	Auth             genericconf.AuthRPCConfig       `koanf:"auth"`
-	GraphQL          genericconf.GraphQLConfig       `koanf:"graphql"`
-	Metrics          bool                            `koanf:"metrics"`
-	MetricsServer    genericconf.MetricsServerConfig `koanf:"metrics-server"`
-	PProf            bool                            `koanf:"pprof"`
-	PprofCfg         genericconf.PProf               `koanf:"pprof-cfg"`
-	Init             conf.InitConfig                 `koanf:"init"`
-	Rpc              genericconf.RpcConfig           `koanf:"rpc"`
-	BlocksReExecutor blocksreexecutor.Config         `koanf:"blocks-reexecutor"`
-	SnapshotDir      string                          `koanf:"snapshot-dir" reload:"hot"`
-}
-
-var NodeConfigDefault = NodeConfig{
-	Conf:             genericconf.ConfConfigDefault,
-	Node:             arbnode.ConfigDefault,
-	Execution:        gethexec.ConfigDefault,
-	Validation:       valnode.DefaultValidationConfig,
-	ParentChain:      conf.L1ConfigDefault,
-	Chain:            conf.L2ConfigDefault,
-	LogLevel:         "INFO",
-	LogType:          "plaintext",
-	FileLogging:      genericconf.DefaultFileLoggingConfig,
-	Persistent:       conf.PersistentConfigDefault,
-	HTTP:             genericconf.HTTPConfigDefault,
-	WS:               genericconf.WSConfigDefault,
-	IPC:              genericconf.IPCConfigDefault,
-	Auth:             genericconf.AuthRPCConfigDefault,
-	GraphQL:          genericconf.GraphQLConfigDefault,
-	Metrics:          false,
-	MetricsServer:    genericconf.MetricsServerConfigDefault,
-	Init:             conf.InitConfigDefault,
-	Rpc:              genericconf.DefaultRpcConfig,
-	PProf:            false,
-	PprofCfg:         genericconf.PProfDefault,
-	BlocksReExecutor: blocksreexecutor.DefaultConfig,
-	SnapshotDir:      "",
-=======
 	Conf                   genericconf.ConfConfig          `koanf:"conf" reload:"hot"`
 	Node                   arbnode.Config                  `koanf:"node" reload:"hot"`
 	Execution              gethexec.Config                 `koanf:"execution" reload:"hot"`
@@ -845,6 +794,7 @@
 	Rpc                    genericconf.RpcConfig           `koanf:"rpc"`
 	BlocksReExecutor       blocksreexecutor.Config         `koanf:"blocks-reexecutor"`
 	EnsureRollupDeployment bool                            `koanf:"ensure-rollup-deployment" reload:"hot"`
+	SnapshotDir            string                          `koanf:"snapshot-dir" reload:"hot"`
 }
 
 var NodeConfigDefault = NodeConfig{
@@ -871,7 +821,7 @@
 	PprofCfg:               genericconf.PProfDefault,
 	BlocksReExecutor:       blocksreexecutor.DefaultConfig,
 	EnsureRollupDeployment: true,
->>>>>>> e4acf16d
+	SnapshotDir:            "",
 }
 
 func NodeConfigAddOptions(f *flag.FlagSet) {
@@ -898,12 +848,8 @@
 	conf.InitConfigAddOptions("init", f)
 	genericconf.RpcConfigAddOptions("rpc", f)
 	blocksreexecutor.ConfigAddOptions("blocks-reexecutor", f)
-<<<<<<< HEAD
-
+	f.Bool("ensure-rollup-deployment", NodeConfigDefault.EnsureRollupDeployment, "before starting the node, wait until the transaction that deployed rollup is finalized")
 	f.String("snapshot-dir", NodeConfigDefault.SnapshotDir, "directory in which snapshot of databases would be stored")
-=======
-	f.Bool("ensure-rollup-deployment", NodeConfigDefault.EnsureRollupDeployment, "before starting the node, wait until the transaction that deployed rollup is finalized")
->>>>>>> e4acf16d
 }
 
 func (c *NodeConfig) ResolveDirectoryNames() error {
