--- conflicted
+++ resolved
@@ -242,7 +242,7 @@
 	sequencerNeedsKey := (nodeConfig.Node.Sequencer && !nodeConfig.Node.Feed.Output.DisableSigning) ||
 		(nodeConfig.Node.BatchPoster.Enable && nodeConfig.Node.BatchPoster.DataPoster.ExternalSigner.URL == "")
 	validatorNeedsKey := nodeConfig.Node.Staker.OnlyCreateWalletContract ||
-		((nodeConfig.Node.Staker.Enable || nodeConfig.Node.Bold.Enable) && !strings.EqualFold(nodeConfig.Node.Staker.Strategy, "watchtower") && nodeConfig.Node.Staker.DataPoster.ExternalSigner.URL == "")
+		(nodeConfig.Node.Staker.Enable && !strings.EqualFold(nodeConfig.Node.Staker.Strategy, "watchtower") && nodeConfig.Node.Staker.DataPoster.ExternalSigner.URL == "")
 
 	defaultL1WalletConfig := conf.DefaultL1WalletConfig
 	defaultL1WalletConfig.ResolveDirectoryNames(nodeConfig.Persistent.Chain)
@@ -255,39 +255,11 @@
 	defaultBatchPosterL1WalletConfig := arbnode.DefaultBatchPosterL1WalletConfig
 	defaultBatchPosterL1WalletConfig.ResolveDirectoryNames(nodeConfig.Persistent.Chain)
 
-<<<<<<< HEAD
-	if nodeConfig.Node.Staker.ParentChainWallet == defaultValidatorL1WalletConfig && nodeConfig.Node.BatchPoster.ParentChainWallet == defaultBatchPosterL1WalletConfig {
-		if sequencerNeedsKey || validatorNeedsKey || l1Wallet.OnlyCreateKey {
-			if nodeConfig.Node.BatchPoster.ParentChainWallet.PrivateKey != "" {
-				privKey, err := crypto.HexToECDSA(nodeConfig.Node.BatchPoster.ParentChainWallet.PrivateKey)
-				if err != nil {
-					log.Crit("Failed to parse bold validator private key", "err", err)
-				}
-				opts, err := bind.NewKeyedTransactorWithChainID(privKey, new(big.Int).SetUint64(nodeConfig.ParentChain.ID))
-				if err != nil {
-					log.Crit("Failed to create bold validator opts from private key", "err", err)
-				}
-				l1TransactionOptsBatchPoster = opts
-				l1TransactionOptsValidator = opts
-			} else {
-				l1TransactionOpts, dataSigner, err = util.OpenWallet("l1", l1Wallet, new(big.Int).SetUint64(nodeConfig.ParentChain.ID))
-				if err != nil {
-					flag.Usage()
-					log.Crit("error opening parent chain wallet", "path", l1Wallet.Pathname, "account", l1Wallet.Account, "err", err)
-				}
-				if l1Wallet.OnlyCreateKey {
-					return 0
-				}
-				l1TransactionOptsBatchPoster = l1TransactionOpts
-				l1TransactionOptsValidator = l1TransactionOpts
-			}
-=======
 	if sequencerNeedsKey || nodeConfig.Node.BatchPoster.ParentChainWallet.OnlyCreateKey {
 		l1TransactionOptsBatchPoster, dataSigner, err = util.OpenWallet("l1-batch-poster", &nodeConfig.Node.BatchPoster.ParentChainWallet, new(big.Int).SetUint64(nodeConfig.ParentChain.ID))
 		if err != nil {
 			flag.Usage()
 			log.Crit("error opening Batch poster parent chain wallet", "path", nodeConfig.Node.BatchPoster.ParentChainWallet.Pathname, "account", nodeConfig.Node.BatchPoster.ParentChainWallet.Account, "err", err)
->>>>>>> 5589f2b3
 		}
 		if nodeConfig.Node.BatchPoster.ParentChainWallet.OnlyCreateKey {
 			return 0
