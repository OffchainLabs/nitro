--- conflicted
+++ resolved
@@ -523,23 +523,6 @@
 		}
 	}
 
-<<<<<<< HEAD
-=======
-	execNode, err := gethexec.CreateExecutionNode(
-		ctx,
-		stack,
-		chainDb,
-		l2BlockChain,
-		l1Client,
-		&ExecutionNodeConfigFetcher{liveNodeConfig},
-		new(big.Int).SetUint64(nodeConfig.ParentChain.ID),
-		liveNodeConfig.Get().Node.TransactionStreamer.SyncTillBlock,
-	)
-	if err != nil {
-		log.Error("failed to create execution node", "err", err)
-		return 1
-	}
->>>>>>> 273f530b
 	var wasmModuleRoot common.Hash
 	if liveNodeConfig.Get().Node.ValidatorRequired() {
 		locator, err := server_common.NewMachineLocator(liveNodeConfig.Get().Validation.Wasm.RootPath)
@@ -549,7 +532,6 @@
 		wasmModuleRoot = locator.LatestWasmModuleRoot()
 	}
 
-<<<<<<< HEAD
 	var execNode *gethexec.ExecutionNode
 	var consensusNode *arbnode.Node
 	if nodeConfig.ExecutionNode {
@@ -559,7 +541,7 @@
 			chainDb,
 			l2BlockChain,
 			l1Client,
-			func() *gethexec.Config { return &liveNodeConfig.Get().Execution },
+			&ExecutionNodeConfigFetcher{liveNodeConfig},
 			new(big.Int).SetUint64(nodeConfig.ParentChain.ID),
 			liveNodeConfig.Get().Node.TransactionStreamer.SyncTillBlock,
 		)
@@ -572,7 +554,7 @@
 			stack,
 			execNode,
 			arbDb,
-			&NodeConfigFetcher{liveNodeConfig},
+			&ConsensusNodeConfigFetcher{liveNodeConfig},
 			l2BlockChain.Config(),
 			l1Client,
 			&rollupAddrs,
@@ -594,7 +576,7 @@
 			stack,
 			nil,
 			arbDb,
-			&NodeConfigFetcher{liveNodeConfig},
+			&ConsensusNodeConfigFetcher{liveNodeConfig},
 			l2BlockChain.Config(),
 			l1Client,
 			&rollupAddrs,
@@ -610,31 +592,6 @@
 			log.Error("failed to create consensus node", "err", err)
 			return 1
 		}
-=======
-	currentNode, err := arbnode.CreateNodeFullExecutionClient(
-		ctx,
-		stack,
-		execNode,
-		execNode,
-		execNode,
-		execNode,
-		arbDb,
-		&ConsensusNodeConfigFetcher{liveNodeConfig},
-		l2BlockChain.Config(),
-		l1Client,
-		&rollupAddrs,
-		l1TransactionOptsValidator,
-		l1TransactionOptsBatchPoster,
-		dataSigner,
-		fatalErrChan,
-		new(big.Int).SetUint64(nodeConfig.ParentChain.ID),
-		blobReader,
-		wasmModuleRoot,
-	)
-	if err != nil {
-		log.Error("failed to create node", "err", err)
-		return 1
->>>>>>> 273f530b
 	}
 	// Validate sequencer's MaxTxDataSize and batchPoster's MaxSize params.
 	// SequencerInbox's maxDataSize is defaulted to 117964 which is 90% of Geth's 128KB tx size limit, leaving ~13KB for proving.
