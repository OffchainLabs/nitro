// Copyright 2021-2022, Offchain Labs, Inc.
// For license information, see https://github.com/nitro/blob/master/LICENSE

package main

import (
	"context"
	"crypto/ecdsa"
	"fmt"
	"math"
	"math/big"
	"os"
	"os/signal"
	"reflect"
	"strings"
	"syscall"
	"time"

	"github.com/knadh/koanf"
	"github.com/knadh/koanf/providers/confmap"
	"github.com/pkg/errors"
	flag "github.com/spf13/pflag"

	"github.com/ethereum/go-ethereum/accounts"
	"github.com/ethereum/go-ethereum/accounts/abi/bind"
	"github.com/ethereum/go-ethereum/accounts/keystore"
	"github.com/ethereum/go-ethereum/common"
	"github.com/ethereum/go-ethereum/crypto"
	_ "github.com/ethereum/go-ethereum/eth/tracers/js"
	_ "github.com/ethereum/go-ethereum/eth/tracers/native"
	"github.com/ethereum/go-ethereum/ethclient"
	"github.com/ethereum/go-ethereum/graphql"
	"github.com/ethereum/go-ethereum/log"
	"github.com/ethereum/go-ethereum/metrics"
	"github.com/ethereum/go-ethereum/metrics/exp"
	"github.com/ethereum/go-ethereum/node"

	"github.com/offchainlabs/nitro/arbnode"
	"github.com/offchainlabs/nitro/cmd/conf"
	"github.com/offchainlabs/nitro/cmd/genericconf"
	"github.com/offchainlabs/nitro/cmd/util"
	_ "github.com/offchainlabs/nitro/nodeInterface"
	"github.com/offchainlabs/nitro/util/colors"
	"github.com/offchainlabs/nitro/util/headerreader"
	"github.com/offchainlabs/nitro/validator"
)

func printSampleUsage(name string) {
	fmt.Printf("\n")
	fmt.Printf("Sample usage:                  %s --help \n", name)
}

func initLog(logType string, logLevel log.Lvl) error {
	logFormat, err := genericconf.ParseLogType(logType)
	if err != nil {
		flag.Usage()
		return fmt.Errorf("Error parsing log type: %w", err)
	}
	glogger := log.NewGlogHandler(log.StreamHandler(os.Stderr, logFormat))
	glogger.Verbosity(logLevel)
	log.Root().SetHandler(glogger)
	return nil
}

func addUnlockWallet(accountManager *accounts.Manager, walletConf *genericconf.WalletConfig) (common.Address, error) {
	var devAddr common.Address

	var devPrivKey *ecdsa.PrivateKey
	var err error
	if walletConf.PrivateKey != "" {
		devPrivKey, err = crypto.HexToECDSA(walletConf.PrivateKey)
		if err != nil {
			return common.Address{}, err
		}

		devAddr = crypto.PubkeyToAddress(devPrivKey.PublicKey)

		log.Info("Dev node funded private key", "priv", walletConf.PrivateKey)
		log.Info("Funded public address", "addr", devAddr)
	}

	if walletConf.Pathname != "" {
		myKeystore := keystore.NewKeyStore(walletConf.Pathname, keystore.StandardScryptN, keystore.StandardScryptP)
		accountManager.AddBackend(myKeystore)
		var account accounts.Account
		if myKeystore.HasAddress(devAddr) {
			account.Address = devAddr
			account, err = myKeystore.Find(account)
		} else if walletConf.Account != "" && myKeystore.HasAddress(common.HexToAddress(walletConf.Account)) {
			account.Address = common.HexToAddress(walletConf.Account)
			account, err = myKeystore.Find(account)
		} else {
			if walletConf.Password() == nil {
				return common.Address{}, errors.New("l2 password not set")
			}
			if devPrivKey == nil {
				return common.Address{}, errors.New("l2 private key not set")
			}
			account, err = myKeystore.ImportECDSA(devPrivKey, *walletConf.Password())
		}
		if err != nil {
			return common.Address{}, err
		}
		if walletConf.Password() == nil {
			return common.Address{}, errors.New("l2 password not set")
		}
		err = myKeystore.Unlock(account, *walletConf.Password())
		if err != nil {
			return common.Address{}, err
		}
	}
	return devAddr, nil
}

func getConfigReloader(config *NodeConfig, args []string) arbnode.ConfigReloader {
	return func(ctx context.Context) (arbnode.ConfigFetcher, arbnode.ConfigReloader, time.Duration, error) {
		newConfig, _, _, _, _, err := ParseNode(ctx, args)
		if err != nil {
			return nil, nil, 0, err
		}
		if err := config.CanReload(newConfig); err != nil {
			return nil, nil, 0, err
		}
		if err := initLog(newConfig.LogType, log.Lvl(newConfig.LogLevel)); err != nil {
			return nil, nil, 0, err
		}
		return func() *arbnode.Config { return &newConfig.Node }, getConfigReloader(newConfig, args), newConfig.Conf.ReloadInterval, nil
	}
}

func main() {
	ctx, cancelFunc := context.WithCancel(context.Background())
	defer cancelFunc()

	vcsRevision, vcsTime := genericconf.GetVersion()
	args := os.Args[1:]
	nodeConfig, l1Wallet, l2DevWallet, l1Client, l1ChainId, err := ParseNode(ctx, args)
	if err != nil {
		fmt.Printf("\nrevision: %v, vcs.time: %v\n", vcsRevision, vcsTime)
		printSampleUsage(os.Args[0])
		if !strings.Contains(err.Error(), "help requested") {
			fmt.Printf("%s\n", err.Error())
		}

		return
	}
	err = initLog(nodeConfig.LogType, log.Lvl(nodeConfig.LogLevel))
	if err != nil {
		panic(err)
	}

	log.Info("Running Arbitrum nitro node", "revision", vcsRevision, "vcs.time", vcsTime)

	if nodeConfig.Node.Dangerous.NoL1Listener {
		nodeConfig.Node.L1Reader.Enable = false
		nodeConfig.Node.BatchPoster.Enable = false
		nodeConfig.Node.DelayedSequencer.Enable = false
	} else {
		nodeConfig.Node.L1Reader.Enable = true
	}

	if nodeConfig.Node.Sequencer.Enable {
		if nodeConfig.Node.ForwardingTarget() != "" {
			flag.Usage()
			panic("forwarding-target set when sequencer enabled")
		}
		if nodeConfig.Node.L1Reader.Enable && nodeConfig.Node.InboxReader.HardReorg {
			panic("hard reorgs cannot safely be enabled with sequencer mode enabled")
		}
	} else if nodeConfig.Node.ForwardingTargetImpl == "" {
		flag.Usage()
		panic("forwarding-target unset, and not sequencer (can set to \"null\" to disable forwarding)")
	}

	if nodeConfig.Node.SeqCoordinator.Enable {
		if nodeConfig.Node.SeqCoordinator.SigningKey == "" && !nodeConfig.Node.SeqCoordinator.Dangerous.DisableSignatureVerification {
			panic("sequencer coordinator enabled, but signing key unset, and signature verification isn't disabled")
		}
	}

	var rollupAddrs arbnode.RollupAddresses
	var l1TransactionOpts *bind.TransactOpts
	var daSigner func([]byte) ([]byte, error)
	setupNeedsKey := l1Wallet.OnlyCreateKey || nodeConfig.Node.Validator.OnlyCreateWalletContract
	if nodeConfig.Node.L1Reader.Enable || setupNeedsKey {
		log.Info("connected to l1 chain", "l1url", nodeConfig.L1.URL, "l1chainid", l1ChainId)

		rollupAddrs, err = nodeConfig.L1.Rollup.ParseAddresses()
		if err != nil {
			panic(err)
		}

		validatorNeedsKey := nodeConfig.Node.Validator.Enable && !strings.EqualFold(nodeConfig.Node.Validator.Strategy, "watchtower")
		if nodeConfig.Node.BatchPoster.Enable || validatorNeedsKey || setupNeedsKey {
			l1TransactionOpts, daSigner, err = util.OpenWallet("l1", l1Wallet, new(big.Int).SetUint64(nodeConfig.L1.ChainID))
			if err != nil {
				fmt.Printf("%v\n", err.Error())
				return
			}
		}
	} else if l1Client != nil {
		// Don't need l1Client anymore
		log.Info("used chain id to get rollup parameters", "l1url", nodeConfig.L1.URL, "l1chainid", l1ChainId)
		l1Client = nil
	}

	if nodeConfig.Node.Validator.Enable {
		if !nodeConfig.Node.L1Reader.Enable {
			flag.Usage()
			panic("validator must read from L1")
		}
		if !nodeConfig.Node.Validator.Dangerous.WithoutBlockValidator {
			nodeConfig.Node.BlockValidator.Enable = true
		}
	}

	if nodeConfig.Node.Validator.OnlyCreateWalletContract {
		l1Reader := headerreader.New(l1Client, nodeConfig.Node.L1Reader)

		// Just create validator smart wallet if needed then exit
		deployInfo, err := nodeConfig.L1.Rollup.ParseAddresses()
		if err != nil {
			log.Error("error getting deployment info for creating validator wallet contract", "error", err)
			return
		}
		addr, err := validator.GetValidatorWallet(ctx, deployInfo.ValidatorWalletCreator, int64(deployInfo.DeployedAt), l1TransactionOpts, l1Reader, true)
		if err != nil {
			log.Error("error creating validator wallet contract", "error", err, "address", l1TransactionOpts.From.Hex())
			return
		}
		fmt.Printf("created validator smart contract wallet at %s, remove --node.validator.only-create-wallet-contract and restart\n", addr.String())

		return
	}

	if nodeConfig.Node.Archive && nodeConfig.Node.TxLookupLimit != 0 {
		log.Info("retaining ability to lookup full transaction history as archive mode is enabled")
		nodeConfig.Node.TxLookupLimit = 0
	}

	stackConf := node.DefaultConfig
	stackConf.DataDir = nodeConfig.Persistent.Chain
	nodeConfig.HTTP.Apply(&stackConf)
	nodeConfig.WS.Apply(&stackConf)
	nodeConfig.GraphQL.Apply(&stackConf)
	if nodeConfig.WS.ExposeAll {
		stackConf.WSModules = append(stackConf.WSModules, "personal")
	}
	stackConf.P2P.ListenAddr = ""
	stackConf.P2P.NoDial = true
	stackConf.P2P.NoDiscovery = true
	stack, err := node.New(&stackConf)
	if err != nil {
		flag.Usage()
		panic(err)
	}
	{
		devAddr, err := addUnlockWallet(stack.AccountManager(), l2DevWallet)
		if err != nil {
			flag.Usage()
			panic(err)
		}
		if devAddr != (common.Address{}) {
			nodeConfig.Init.DevInitAddr = devAddr.String()
		}
	}

	chainDb, l2BlockChain, err := openInitializeChainDb(ctx, stack, nodeConfig, new(big.Int).SetUint64(nodeConfig.L2.ChainID), arbnode.DefaultCacheConfigFor(stack, nodeConfig.Node.Archive))
	if err != nil {
		printSampleUsage(os.Args[0])
		fmt.Printf("%s\n", err.Error())
		return
	}

	arbDb, err := stack.OpenDatabase("arbitrumdata", 0, 0, "", false)
	if err != nil {
		panic(fmt.Sprintf("Failed to open database: %v", err))
	}

	if nodeConfig.Init.ThenQuit {
		return
	}

	if l2BlockChain.Config().ArbitrumChainParams.DataAvailabilityCommittee && !nodeConfig.Node.DataAvailability.Enable {
		flag.Usage()
		panic("a data availability service must be configured for this chain (see the --node.data-availability family of options)")
	}

	if nodeConfig.Metrics {
		go metrics.CollectProcessMetrics(nodeConfig.MetricsServer.UpdateInterval)

		if nodeConfig.MetricsServer.Addr != "" {
			address := fmt.Sprintf("%v:%v", nodeConfig.MetricsServer.Addr, nodeConfig.MetricsServer.Port)
			exp.Setup(address)
		}
	}

	liveNodeConfig := arbnode.NewLiveConfig(func() *arbnode.Config { return &nodeConfig.Node }, getConfigReloader(nodeConfig, args), nodeConfig.Conf.ReloadInterval)
	liveNodeConfig.Start(ctx)

	feedErrChan := make(chan error, 10)
	currentNode, err := arbnode.CreateNode(
		ctx,
		stack,
		chainDb,
		arbDb,
		liveNodeConfig,
		l2BlockChain,
		l1Client,
		&rollupAddrs,
		l1TransactionOpts,
		daSigner,
		feedErrChan,
	)
	if err != nil {
		panic(err)
	}
	if nodeConfig.Node.Dangerous.NoL1Listener && nodeConfig.Init.DevInit {
		// If we don't have any messages, we're not connected to the L1, and we're using a dev init,
		// we should create our own fake init message.
		count, err := currentNode.TxStreamer.GetMessageCount()
		if err != nil {
			log.Warn("Getmessagecount failed. Assuming new database", "err", err)
			count = 0
		}
		if count == 0 {
			err = currentNode.TxStreamer.AddFakeInitMessage()
			if err != nil {
				panic(err)
			}
		}
	}
	gqlConf := nodeConfig.GraphQL
	if gqlConf.Enable {
		if err := graphql.New(stack, currentNode.Backend.APIBackend(), gqlConf.CORSDomain, gqlConf.VHosts); err != nil {
			panic(fmt.Sprintf("Failed to register the GraphQL service: %v", err))
		}
	}
	if err := stack.Start(); err != nil {
		panic(fmt.Sprintf("Error starting protocol stack: %v\n", err))
	}

	sigint := make(chan os.Signal, 1)
	signal.Notify(sigint, os.Interrupt, syscall.SIGTERM)

	select {
	case err := <-feedErrChan:
		log.Error("shutting down because broadcaster stopped", "err", err)
	case <-sigint:
		log.Info("shutting down because of sigint")
	}

	// cause future ctrl+c's to panic
	close(sigint)

	if err := stack.Close(); err != nil {
		panic(fmt.Sprintf("Error closing stack: %v\n", err))
	}
}

type NodeConfig struct {
	Conf          genericconf.ConfConfig          `koanf:"conf" reload:"hot"`
	Node          arbnode.Config                  `koanf:"node" reload:"hot"`
	L1            conf.L1Config                   `koanf:"l1"`
	L2            conf.L2Config                   `koanf:"l2"`
	LogLevel      int                             `koanf:"log-level" reload:"hot"`
	LogType       string                          `koanf:"log-type" reload:"hot"`
	Persistent    conf.PersistentConfig           `koanf:"persistent"`
	HTTP          genericconf.HTTPConfig          `koanf:"http"`
	WS            genericconf.WSConfig            `koanf:"ws"`
	GraphQL       genericconf.GraphQLConfig       `koanf:"graphql"`
	Metrics       bool                            `koanf:"metrics"`
	MetricsServer genericconf.MetricsServerConfig `koanf:"metrics-server"`
	Init          InitConfig                      `koanf:"init"`
}

var NodeConfigDefault = NodeConfig{
	Conf:          genericconf.ConfConfigDefault,
	Node:          arbnode.ConfigDefault,
	L1:            conf.L1ConfigDefault,
	L2:            conf.L2ConfigDefault,
	LogLevel:      int(log.LvlInfo),
	LogType:       "plaintext",
	Persistent:    conf.PersistentConfigDefault,
	HTTP:          genericconf.HTTPConfigDefault,
	WS:            genericconf.WSConfigDefault,
	Metrics:       false,
	MetricsServer: genericconf.MetricsServerConfigDefault,
}

func NodeConfigAddOptions(f *flag.FlagSet) {
	genericconf.ConfConfigAddOptions("conf", f)
	arbnode.ConfigAddOptions("node", f, true, true)
	conf.L1ConfigAddOptions("l1", f)
	conf.L2ConfigAddOptions("l2", f)
	f.Int("log-level", NodeConfigDefault.LogLevel, "log level")
	f.String("log-type", NodeConfigDefault.LogType, "log type (plaintext or json)")
	conf.PersistentConfigAddOptions("persistent", f)
	genericconf.HTTPConfigAddOptions("http", f)
	genericconf.WSConfigAddOptions("ws", f)
	genericconf.GraphQLConfigAddOptions("graphql", f)
	f.Bool("metrics", NodeConfigDefault.Metrics, "enable metrics")
	genericconf.MetricsServerAddOptions("metrics-server", f)
	InitConfigAddOptions("init", f)
}

func (c *NodeConfig) ResolveDirectoryNames() error {
	err := c.Persistent.ResolveDirectoryNames()
	if err != nil {
		return err
	}
	c.L1.ResolveDirectoryNames(c.Persistent.Chain)
	c.L2.ResolveDirectoryNames(c.Persistent.Chain)

	return nil
}

func (c *NodeConfig) ShallowClone() *NodeConfig {
	config := &NodeConfig{}
	*config = *c
	return config
}

func (c *NodeConfig) CanReload(new *NodeConfig) error {
	var check func(node, other reflect.Value, path string)
	var err error

	check = func(node, value reflect.Value, path string) {
		if node.Kind() != reflect.Struct {
			return
		}

		for i := 0; i < node.NumField(); i++ {
			hot := node.Type().Field(i).Tag.Get("reload") == "hot"
			dot := path + "." + node.Type().Field(i).Name

			first := node.Field(i).Interface()
			other := value.Field(i).Interface()

			if !hot && !reflect.DeepEqual(first, other) {
				err = fmt.Errorf("Illegal change to %v%v%v", colors.Red, dot, colors.Clear)
			} else {
				check(node.Field(i), value.Field(i), dot)
			}
		}
	}

	check(reflect.ValueOf(c).Elem(), reflect.ValueOf(new).Elem(), "config")
	return err
}

func ParseNode(ctx context.Context, args []string) (*NodeConfig, *genericconf.WalletConfig, *genericconf.WalletConfig, *ethclient.Client, *big.Int, error) {
	f := flag.NewFlagSet("", flag.ContinueOnError)

	NodeConfigAddOptions(f)

	k, err := util.BeginCommonParse(f, args)
	if err != nil {
		return nil, nil, nil, nil, nil, err
	}

	var l1ChainId *big.Int
	var l1Client *ethclient.Client
	l1URL := k.String("l1.url")
	configChainId := uint64(k.Int64("l1.chain-id"))
	if l1URL != "" {
		maxConnectionAttempts := k.Int("l1.connection-attempts")
		if maxConnectionAttempts <= 0 {
			maxConnectionAttempts = math.MaxInt
		}
		for i := 1; i <= maxConnectionAttempts; i++ {
			l1Client, err = ethclient.DialContext(ctx, l1URL)
			if err == nil {
				l1ChainId, err = l1Client.ChainID(ctx)
				if err == nil {
					// Successfully got chain ID
					break
				}
			}
			if i < maxConnectionAttempts {
				log.Warn("error connecting to L1", "err", err)
			} else {
				panic(err)
			}

			timer := time.NewTimer(time.Second * 1)
			select {
			case <-ctx.Done():
				timer.Stop()
				return nil, nil, nil, nil, nil, errors.New("aborting startup")
			case <-timer.C:
			}
		}
	} else if configChainId == 0 && !k.Bool("conf.dump") {
		return nil, nil, nil, nil, nil, errors.New("l1 chain id not provided")
	} else if k.Bool("node.l1-reader.enable") {
		return nil, nil, nil, nil, nil, errors.New("l1 reader enabled but --l1.url not provided")
	}

	if l1ChainId == nil {
		l1ChainId = big.NewInt(int64(configChainId))
	}

	if configChainId != l1ChainId.Uint64() {
		if configChainId != 0 {
			log.Error("chain id from L1 does not match command line chain id", "l1", l1ChainId.String(), "cli", configChainId)
			return nil, nil, nil, nil, nil, errors.New("chain id from L1 does not match command line chain id")
		}

		err := k.Load(confmap.Provider(map[string]interface{}{
			"l1.chain-id": l1ChainId.Uint64(),
		}, "."), nil)
		if err != nil {
			return nil, nil, nil, nil, nil, errors.Wrap(err, "error setting ")
		}
	}

	chainFound := false
	l2ChainId := k.Int64("l2.chain-id")
	if l1ChainId.Uint64() == 1 { // mainnet
		switch l2ChainId {
		case 0:
			return nil, nil, nil, nil, nil, errors.New("must specify --l2.chain-id to choose rollup")
		case 42161:
			if err := applyArbitrumOneParameters(k); err != nil {
				return nil, nil, nil, nil, nil, err
			}
			chainFound = true
		case 42170:
			if err := applyArbitrumNovaParameters(k); err != nil {
				return nil, nil, nil, nil, nil, err
			}
			chainFound = true
		}
	} else if l1ChainId.Uint64() == 4 {
		switch l2ChainId {
		case 0:
			return nil, nil, nil, nil, nil, errors.New("must specify --l2.chain-id to choose rollup")
		case 421611:
			if err := applyArbitrumRollupRinkebyTestnetParameters(k); err != nil {
				return nil, nil, nil, nil, nil, err
			}
			chainFound = true
		}
	} else if l1ChainId.Uint64() == 5 {
		switch l2ChainId {
		case 0:
			return nil, nil, nil, nil, nil, errors.New("must specify --l2.chain-id to choose rollup")
		case 421613:
			if err := applyArbitrumRollupGoerliTestnetParameters(k); err != nil {
				return nil, nil, nil, nil, nil, err
			}
			chainFound = true
		case 421703:
			if err := applyArbitrumAnytrustGoerliTestnetParameters(k); err != nil {
				return nil, nil, nil, nil, nil, err
			}
			chainFound = true
		}
	}

	err = util.ApplyOverrides(f, k)
	if err != nil {
		return nil, nil, nil, nil, nil, err
	}

	var nodeConfig NodeConfig
	if err := util.EndCommonParse(k, &nodeConfig); err != nil {
		return nil, nil, nil, nil, nil, err
	}

	// Don't print wallet passwords
	if nodeConfig.Conf.Dump {
		err = util.DumpConfig(k, map[string]interface{}{
			"l1.wallet.password":        "",
			"l1.wallet.private-key":     "",
			"l2.dev-wallet.password":    "",
			"l2.dev-wallet.private-key": "",
		})
		if err != nil {
			return nil, nil, nil, nil, nil, err
		}
	}

	if nodeConfig.Persistent.Chain == "" {
		if !chainFound {
			// If persistent-chain not defined, user not creating custom chain
			return nil, nil, nil, nil, nil, fmt.Errorf("Unknown chain with L1: %d, L2: %d.  Change L1, update L2 chain id, or provide --persistent.chain\n", l1ChainId.Uint64(), l2ChainId)
		}
		return nil, nil, nil, nil, nil, errors.New("--persistent.chain not specified")
	}

	err = nodeConfig.ResolveDirectoryNames()
	if err != nil {
		return nil, nil, nil, nil, nil, err
	}

	// Don't pass around wallet contents with normal configuration
	l1Wallet := nodeConfig.L1.Wallet
	l2DevWallet := nodeConfig.L2.DevWallet
	nodeConfig.L1.Wallet = genericconf.WalletConfigDefault
	nodeConfig.L2.DevWallet = genericconf.WalletConfigDefault

	return &nodeConfig, &l1Wallet, &l2DevWallet, l1Client, l1ChainId, nil
}

func applyArbitrumOneParameters(k *koanf.Koanf) error {
	return k.Load(confmap.Provider(map[string]interface{}{
		"persistent.chain":                   "arb1",
		"node.forwarding-target":             "https://arb1.arbitrum.io/rpc",
		"node.feed.input.url":                "wss://arb1.arbitrum.io/feed",
		"l1.rollup.bridge":                   "0x8315177ab297ba92a06054ce80a67ed4dbd7ed3a",
		"l1.rollup.inbox":                    "0x4dbd4fc535ac27206064b68ffcf827b0a60bab3f",
		"l1.rollup.rollup":                   "0x5ef0d09d1e6204141b4d37530808ed19f60fba35",
		"l1.rollup.sequencer-inbox":          "0x1c479675ad559dc151f6ec7ed3fbf8cee79582b6",
		"l1.rollup.validator-utils":          "0x9e40625f52829cf04bc4839f186d621ee33b0e67",
		"l1.rollup.validator-wallet-creator": "0x960953f7c69cd2bc2322db9223a815c680ccc7ea",
		"l1.rollup.deployed-at":              15411056,
		"l2.chain-id":                        42161,
	}, "."), nil)
}

func applyArbitrumNovaParameters(k *koanf.Koanf) error {
	return k.Load(confmap.Provider(map[string]interface{}{
		"persistent.chain":                                       "nova",
		"node.forwarding-target":                                 "https://nova.arbitrum.io/rpc",
		"node.feed.input.url":                                    "wss://nova.arbitrum.io/feed",
		"node.data-availability.enable":                          true,
		"node.data-availability.rest-aggregator.enable":          true,
		"node.data-availability.rest-aggregator.online-url-list": "https://nova.arbitrum.io/das-servers",
		"l1.rollup.bridge":                                       "0xc1ebd02f738644983b6c4b2d440b8e77dde276bd",
		"l1.rollup.inbox":                                        "0xc4448b71118c9071bcb9734a0eac55d18a153949",
		"l1.rollup.rollup":                                       "0xfb209827c58283535b744575e11953dcc4bead88",
		"l1.rollup.sequencer-inbox":                              "0x211e1c4c7f1bf5351ac850ed10fd68cffcf6c21b",
		"l1.rollup.validator-utils":                              "0x2B081fbaB646D9013f2699BebEf62B7e7d7F0976",
		"l1.rollup.validator-wallet-creator":                     "0xe05465Aab36ba1277dAE36aa27a7B74830e74DE4",
		"l1.rollup.deployed-at":                                  15016829,
		"l2.chain-id":                                            42170,
		"init.empty":                                             true,
	}, "."), nil)
}

func applyArbitrumRollupGoerliTestnetParameters(k *koanf.Koanf) error {
	return k.Load(confmap.Provider(map[string]interface{}{
		"persistent.chain":                   "goerli-rollup",
		"node.forwarding-target":             "https://goerli-rollup.arbitrum.io/rpc",
		"node.feed.input.url":                "wss://goerli-rollup.arbitrum.io/feed",
		"l1.rollup.bridge":                   "0xaf4159a80b6cc41ed517db1c453d1ef5c2e4db72",
		"l1.rollup.inbox":                    "0x6bebc4925716945d46f0ec336d5c2564f419682c",
		"l1.rollup.rollup":                   "0x45e5caea8768f42b385a366d3551ad1e0cbfab17",
		"l1.rollup.sequencer-inbox":          "0x0484a87b144745a2e5b7c359552119b6ea2917a9",
		"l1.rollup.validator-utils":          "0x344f651fe566a02db939c8657427deb5524ea78e",
		"l1.rollup.validator-wallet-creator": "0x53eb4f4524b3b9646d41743054230d3f425397b3",
		"l1.rollup.deployed-at":              7217526,
		"l2.chain-id":                        421613,
		"init.empty":                         true,
	}, "."), nil)
}

func applyArbitrumRollupRinkebyTestnetParameters(k *koanf.Koanf) error {
	return k.Load(confmap.Provider(map[string]interface{}{
		"persistent.chain":                   "rinkeby-nitro",
		"node.forwarding-target":             "https://rinkeby.arbitrum.io/rpc",
		"node.feed.input.url":                "wss://rinkeby.arbitrum.io/feed",
		"l1.rollup.bridge":                   "0x85c720444e436e1f9407e0c3895d3fe149f41168",
		"l1.rollup.inbox":                    "0x578BAde599406A8fE3d24Fd7f7211c0911F5B29e",
		"l1.rollup.rollup":                   "0x71c6093c564eddcfaf03481c3f59f88849f1e644",
		"l1.rollup.sequencer-inbox":          "0x957c9c64f7c2ce091e56af3f33ab20259096355f",
		"l1.rollup.validator-utils":          "0x0ea7372338a589e7f0b00e463a53aa464ef04e17",
		"l1.rollup.validator-wallet-creator": "0x237b8965cebe27108bc1d6b71575c3b070050f7a",
		"l1.rollup.deployed-at":              11088567,
		"l2.chain-id":                        421611,
	}, "."), nil)
}

func applyArbitrumAnytrustGoerliTestnetParameters(k *koanf.Koanf) error {
	return k.Load(confmap.Provider(map[string]interface{}{
		"persistent.chain": "goerli-anytrust",
	}, "."), nil)
<<<<<<< HEAD
=======
}

type LiveNodeConfig struct {
	stopwaiter.StopWaiter

	mutex  sync.RWMutex
	args   []string
	config *NodeConfig
}

func (c *LiveNodeConfig) get() *NodeConfig {
	c.mutex.RLock()
	defer c.mutex.RUnlock()
	return c.config
}

func (c *LiveNodeConfig) set(config *NodeConfig) error {
	c.mutex.Lock()
	defer c.mutex.Unlock()

	if err := c.config.CanReload(config); err != nil {
		return err
	}
	if err := initLog(config.LogType, log.Lvl(config.LogLevel)); err != nil {
		return err
	}
	c.config = config
	return nil
}

func (c *LiveNodeConfig) Start(ctxIn context.Context) {
	c.StopWaiter.Start(ctxIn)

	sigusr1 := make(chan os.Signal, 1)
	signal.Notify(sigusr1, syscall.SIGUSR1)

	c.LaunchThread(func(ctx context.Context) {
		for {
			reloadInterval := c.config.Conf.ReloadInterval
			if reloadInterval == 0 {
				select {
				case <-ctx.Done():
					return
				case <-sigusr1:
				}
			} else {
				timer := time.NewTimer(reloadInterval)
				select {
				case <-ctx.Done():
					timer.Stop()
					return
				case <-sigusr1:
					timer.Stop()
				case <-timer.C:
				}
			}
			log.Info("Reloading config...")
			nodeConfig, _, _, _, _, err := ParseNode(ctx, c.args)
			if err != nil {
				log.Error("error parsing live config", "error", err.Error())
				continue
			}
			err = c.set(nodeConfig)
			if err != nil {
				log.Error("error updating live config", "error", err.Error())
				continue
			}
			log.Info("Successfully reloaded config.")
		}
	})
}

func NewLiveNodeConfig(args []string, config *NodeConfig) *LiveNodeConfig {
	return &LiveNodeConfig{
		args:   args,
		config: config,
	}
}

type NodeConfigFetcher struct {
	*LiveNodeConfig
}

func (f *NodeConfigFetcher) Get() *arbnode.Config {
	return &f.LiveNodeConfig.get().Node
}

func (f *NodeConfigFetcher) Start(ctx context.Context) {
	f.LiveNodeConfig.Start(ctx)
}

func (f *NodeConfigFetcher) StopAndWait() {
	f.LiveNodeConfig.StopAndWait()
>>>>>>> f8c99e3c
}<|MERGE_RESOLUTION|>--- conflicted
+++ resolved
@@ -677,100 +677,4 @@
 	return k.Load(confmap.Provider(map[string]interface{}{
 		"persistent.chain": "goerli-anytrust",
 	}, "."), nil)
-<<<<<<< HEAD
-=======
-}
-
-type LiveNodeConfig struct {
-	stopwaiter.StopWaiter
-
-	mutex  sync.RWMutex
-	args   []string
-	config *NodeConfig
-}
-
-func (c *LiveNodeConfig) get() *NodeConfig {
-	c.mutex.RLock()
-	defer c.mutex.RUnlock()
-	return c.config
-}
-
-func (c *LiveNodeConfig) set(config *NodeConfig) error {
-	c.mutex.Lock()
-	defer c.mutex.Unlock()
-
-	if err := c.config.CanReload(config); err != nil {
-		return err
-	}
-	if err := initLog(config.LogType, log.Lvl(config.LogLevel)); err != nil {
-		return err
-	}
-	c.config = config
-	return nil
-}
-
-func (c *LiveNodeConfig) Start(ctxIn context.Context) {
-	c.StopWaiter.Start(ctxIn)
-
-	sigusr1 := make(chan os.Signal, 1)
-	signal.Notify(sigusr1, syscall.SIGUSR1)
-
-	c.LaunchThread(func(ctx context.Context) {
-		for {
-			reloadInterval := c.config.Conf.ReloadInterval
-			if reloadInterval == 0 {
-				select {
-				case <-ctx.Done():
-					return
-				case <-sigusr1:
-				}
-			} else {
-				timer := time.NewTimer(reloadInterval)
-				select {
-				case <-ctx.Done():
-					timer.Stop()
-					return
-				case <-sigusr1:
-					timer.Stop()
-				case <-timer.C:
-				}
-			}
-			log.Info("Reloading config...")
-			nodeConfig, _, _, _, _, err := ParseNode(ctx, c.args)
-			if err != nil {
-				log.Error("error parsing live config", "error", err.Error())
-				continue
-			}
-			err = c.set(nodeConfig)
-			if err != nil {
-				log.Error("error updating live config", "error", err.Error())
-				continue
-			}
-			log.Info("Successfully reloaded config.")
-		}
-	})
-}
-
-func NewLiveNodeConfig(args []string, config *NodeConfig) *LiveNodeConfig {
-	return &LiveNodeConfig{
-		args:   args,
-		config: config,
-	}
-}
-
-type NodeConfigFetcher struct {
-	*LiveNodeConfig
-}
-
-func (f *NodeConfigFetcher) Get() *arbnode.Config {
-	return &f.LiveNodeConfig.get().Node
-}
-
-func (f *NodeConfigFetcher) Start(ctx context.Context) {
-	f.LiveNodeConfig.Start(ctx)
-}
-
-func (f *NodeConfigFetcher) StopAndWait() {
-	f.LiveNodeConfig.StopAndWait()
->>>>>>> f8c99e3c
 }