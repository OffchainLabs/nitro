--- conflicted
+++ resolved
@@ -88,13 +88,8 @@
 	broadcasterClientTimeout := flag.Duration("feed.output.client-timeout", 15*time.Second, "duration to wait before timing out connections to client")
 	broadcasterWorkers := flag.Int("feed.output.workers", 100, "Number of threads to reserve for HTTP to WS upgrade")
 
-<<<<<<< HEAD
-	feedInputUrl := flag.String("feed.input.url", "", "URL of sequence feed source")
-	feedInputTimeout := flag.Duration("feed.input.timeout", 20*time.Second, "duration to wait before timing out connection to server")
-=======
 	feedInputUrls := flag.String("feed.input.url", "", "URLs of sequencer feed source, comma separated")
-	feedInputTimeout := flag.Duration("feed.input.timeout", 20*time.Second, "duration to wait before timing out conection to server")
->>>>>>> 84f9a462
+	feedInputTimeout := flag.Duration("feed.input.timeout", 20*time.Second, "duration to wait before timing out connection to server")å
 
 	l1validator := flag.Bool("l1validator", false, "enable L1 validator and staker functionality")
 	validatorstrategy := flag.String("validatorstrategy", "watchtower", "L1 validator strategy, either watchtower, defensive, stakeLatest, or makeNodes (requires l1role=validator)")
