// Copyright 2021-2022, Offchain Labs, Inc.
// For license information, see https://github.com/OffchainLabs/nitro/blob/master/LICENSE.md

package main

import (
	"context"
	"fmt"
	"io"
	"os"
	"os/signal"
	"syscall"

	flag "github.com/spf13/pflag"

	"github.com/ethereum/go-ethereum/log"

	"github.com/offchainlabs/nitro/cmd/genericconf"
	"github.com/offchainlabs/nitro/cmd/util"
	"github.com/offchainlabs/nitro/cmd/util/confighelpers"
	"github.com/offchainlabs/nitro/relay"
)

func main() {
	if err := startup(); err != nil {
		log.Error("Error running relay", "err", err)
	}
}

func printSampleUsage(progname string) {
	fmt.Printf("\n")
	fmt.Printf("Sample usage:                  %s --node.feed.input.url=<L1 RPC> --chain.id=<L2 chain id> \n", progname)
}

<<<<<<< HEAD
=======
// Checks metrics and PProf flag, runs them if enabled.
// Note: they are separate so one can enable/disable them as they wish, the only
// requirement is that they can't run on the same address and port.
func startMetrics(cfg *relay.Config) error {
	mAddr := fmt.Sprintf("%v:%v", cfg.MetricsServer.Addr, cfg.MetricsServer.Port)
	pAddr := fmt.Sprintf("%v:%v", cfg.PprofCfg.Addr, cfg.PprofCfg.Port)
	if cfg.Metrics && cfg.PProf && mAddr == pAddr {
		return fmt.Errorf("metrics and pprof cannot be enabled on the same address:port: %s", mAddr)
	}
	if cfg.Metrics {
		log.Info("Enabling metrics collection")
		metrics.Enable()
		go metrics.CollectProcessMetrics(cfg.MetricsServer.UpdateInterval)
		exp.Setup(fmt.Sprintf("%v:%v", cfg.MetricsServer.Addr, cfg.MetricsServer.Port))
	}
	if cfg.PProf {
		genericconf.StartPprof(pAddr)
	}
	return nil
}

>>>>>>> 5b41a2dc
func startup() error {
	ctx := context.Background()

	relayConfig, err := relay.ParseRelay(ctx, os.Args[1:])
	if err != nil || len(relayConfig.Node.Feed.Input.URL) == 0 || relayConfig.Node.Feed.Input.URL[0] == "" || relayConfig.Chain.ID == 0 {
		confighelpers.PrintErrorAndExit(err, printSampleUsage)
	}

	handler, err := genericconf.HandlerFromLogType(relayConfig.LogType, io.Writer(os.Stderr))
	if err != nil {
		flag.Usage()
		return fmt.Errorf("error parsing log type when creating handler: %w", err)
	}
	logLevel, err := genericconf.ToSlogLevel(relayConfig.LogLevel)
	if err != nil {
		confighelpers.PrintErrorAndExit(err, printSampleUsage)
	}
	glogger := log.NewGlogHandler(handler)
	glogger.Verbosity(logLevel)
	log.SetDefault(log.NewLogger(glogger))

	vcsRevision, _, vcsTime := confighelpers.GetVersion()
	log.Info("Running Arbitrum nitro relay", "revision", vcsRevision, "vcs.time", vcsTime)

	defer log.Info("Cleanly shutting down relay")

	sigint := make(chan os.Signal, 1)
	signal.Notify(sigint, os.Interrupt, syscall.SIGTERM)

	// Start up an arbitrum sequencer relay
	feedErrChan := make(chan error, 10)
	newRelay, err := relay.NewRelay(relayConfig, feedErrChan)
	if err != nil {
		return err
	}

	err = util.StartMetricsAndPProf(&util.MetricsPProfOpts{
		Metrics:       relayConfig.Metrics,
		MetricsServer: relayConfig.MetricsServer,
		PProf:         relayConfig.PProf,
		PprofCfg:      relayConfig.PprofCfg,
	})
	if err != nil {
		return err
	}

	if err := newRelay.Start(ctx); err != nil {
		return err
	}

	select {
	case <-sigint:
		log.Info("shutting down because of sigint")
	case err := <-feedErrChan:
		log.Error("error connecting, exiting", "err", err)
	}

	// cause future ctrl+c's to panic
	close(sigint)

	newRelay.StopAndWait()
	return nil
}<|MERGE_RESOLUTION|>--- conflicted
+++ resolved
@@ -32,30 +32,6 @@
 	fmt.Printf("Sample usage:                  %s --node.feed.input.url=<L1 RPC> --chain.id=<L2 chain id> \n", progname)
 }
 
-<<<<<<< HEAD
-=======
-// Checks metrics and PProf flag, runs them if enabled.
-// Note: they are separate so one can enable/disable them as they wish, the only
-// requirement is that they can't run on the same address and port.
-func startMetrics(cfg *relay.Config) error {
-	mAddr := fmt.Sprintf("%v:%v", cfg.MetricsServer.Addr, cfg.MetricsServer.Port)
-	pAddr := fmt.Sprintf("%v:%v", cfg.PprofCfg.Addr, cfg.PprofCfg.Port)
-	if cfg.Metrics && cfg.PProf && mAddr == pAddr {
-		return fmt.Errorf("metrics and pprof cannot be enabled on the same address:port: %s", mAddr)
-	}
-	if cfg.Metrics {
-		log.Info("Enabling metrics collection")
-		metrics.Enable()
-		go metrics.CollectProcessMetrics(cfg.MetricsServer.UpdateInterval)
-		exp.Setup(fmt.Sprintf("%v:%v", cfg.MetricsServer.Addr, cfg.MetricsServer.Port))
-	}
-	if cfg.PProf {
-		genericconf.StartPprof(pAddr)
-	}
-	return nil
-}
-
->>>>>>> 5b41a2dc
 func startup() error {
 	ctx := context.Background()
 
