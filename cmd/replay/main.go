--- conflicted
+++ resolved
@@ -294,10 +294,7 @@
 			if !commitment.Equals(hotshotHeader.Commit()) {
 				panic(fmt.Sprintf("invalid hotshot header jst header at %v expected: %v, provided %v.", height, hotshotHeader.Commit(), commitment))
 			}
-<<<<<<< HEAD
 			arbvid.VerifyNamespace(chainConfig.ChainID.Uint64(), *jst.Proof, *jst.Header.PayloadCommitment, *jst.Header.NsTable, txs)
-=======
->>>>>>> a64afd84
 		}
 
 		newBlock, _, err = arbos.ProduceBlock(message.Message, message.DelayedMessagesRead, lastBlockHeader, statedb, chainContext, chainConfig, batchFetcher)
