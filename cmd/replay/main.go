// Copyright 2021-2022, Offchain Labs, Inc.
// For license information, see https://github.com/OffchainLabs/nitro/blob/master/LICENSE.md

package main

import (
	"bytes"
	"context"
	"encoding/hex"
	"encoding/json"
	"fmt"
	"io"
	"os"

	"github.com/ethereum/go-ethereum/common"
	"github.com/ethereum/go-ethereum/consensus"
	"github.com/ethereum/go-ethereum/core"
	"github.com/ethereum/go-ethereum/core/rawdb"
	"github.com/ethereum/go-ethereum/core/state"
	"github.com/ethereum/go-ethereum/core/types"
	"github.com/ethereum/go-ethereum/crypto"
	"github.com/ethereum/go-ethereum/crypto/kzg4844"
	"github.com/ethereum/go-ethereum/log"
	"github.com/ethereum/go-ethereum/params"
	"github.com/ethereum/go-ethereum/rlp"
	"github.com/ethereum/go-ethereum/triedb"

	"github.com/offchainlabs/nitro/arbos"
	"github.com/offchainlabs/nitro/arbos/arbosState"
	"github.com/offchainlabs/nitro/arbos/arbostypes"
	"github.com/offchainlabs/nitro/arbos/burn"
	"github.com/offchainlabs/nitro/arbstate"
	"github.com/offchainlabs/nitro/arbutil"
	"github.com/offchainlabs/nitro/cmd/chaininfo"
	"github.com/offchainlabs/nitro/daprovider"
	"github.com/offchainlabs/nitro/daprovider/das/dastree"
	"github.com/offchainlabs/nitro/daprovider/das/dasutil"
	"github.com/offchainlabs/nitro/gethhook"
	"github.com/offchainlabs/nitro/util/containers"
	"github.com/offchainlabs/nitro/wavmio"
)

func getBlockHeaderByHash(hash common.Hash) *types.Header {
	enc, err := wavmio.ResolveTypedPreimage(arbutil.Keccak256PreimageType, hash)
	if err != nil {
		panic(fmt.Errorf("Error resolving preimage: %w", err))
	}
	header := &types.Header{}
	err = rlp.DecodeBytes(enc, &header)
	if err != nil {
		panic(fmt.Errorf("Error parsing resolved block header: %w", err))
	}
	return header
}

func getLastBlockHeader() *types.Header {
	lastBlockHash := wavmio.GetLastBlockHash()
	if lastBlockHash == (common.Hash{}) {
		return nil
	}
	return getBlockHeaderByHash(lastBlockHash)
}

type WavmChainContext struct {
	chainConfig *params.ChainConfig
}

func (c WavmChainContext) CurrentHeader() *types.Header {
	return getLastBlockHeader()
}

func (c WavmChainContext) GetHeaderByNumber(number uint64) *types.Header {
	panic("GetHeaderByNumber should not be called in WavmChainContext")
}

func (c WavmChainContext) GetHeaderByHash(hash common.Hash) *types.Header {
	return getBlockHeaderByHash(hash)
}

func (c WavmChainContext) Config() *params.ChainConfig {
	return c.chainConfig
}

func (c WavmChainContext) Engine() consensus.Engine {
	return arbos.Engine{}
}

func (c WavmChainContext) GetHeader(hash common.Hash, num uint64) *types.Header {
	header := getBlockHeaderByHash(hash)
	if !header.Number.IsUint64() || header.Number.Uint64() != num {
		panic(fmt.Sprintf("Retrieved wrong block number for header hash %v -- requested %v but got %v", hash, num, header.Number.String()))
	}
	return header
}

type WavmInbox struct{}

func (i WavmInbox) PeekSequencerInbox() ([]byte, common.Hash, error) {
	pos := wavmio.GetInboxPosition()
	res := wavmio.ReadInboxMessage(pos)
	log.Info("PeekSequencerInbox", "pos", pos, "res[:8]", res[:8])
	// Our BlobPreimageReader doesn't need the block hash
	return res, common.Hash{}, nil
}

func (i WavmInbox) GetSequencerInboxPosition() uint64 {
	pos := wavmio.GetInboxPosition()
	log.Info("GetSequencerInboxPosition", "pos", pos)
	return pos
}

func (i WavmInbox) AdvanceSequencerInbox() {
	log.Info("AdvanceSequencerInbox")
	wavmio.AdvanceInboxMessage()
}

func (i WavmInbox) GetPositionWithinMessage() uint64 {
	pos := wavmio.GetPositionWithinMessage()
	log.Info("GetPositionWithinMessage", "pos", pos)
	return pos
}

func (i WavmInbox) SetPositionWithinMessage(pos uint64) {
	log.Info("SetPositionWithinMessage", "pos", pos)
	wavmio.SetPositionWithinMessage(pos)
}

func (i WavmInbox) ReadDelayedInbox(seqNum uint64) (*arbostypes.L1IncomingMessage, error) {
	log.Info("ReadDelayedMsg", "seqNum", seqNum)
	data := wavmio.ReadDelayedInboxMessage(seqNum)
	return arbostypes.ParseIncomingL1Message(bytes.NewReader(data), func(batchNum uint64) ([]byte, error) {
		return wavmio.ReadInboxMessage(batchNum), nil
	})
}

type PreimageDASReader struct {
}

func (*PreimageDASReader) String() string {
	return "PreimageDASReader"
}

func (dasReader *PreimageDASReader) GetByHash(ctx context.Context, hash common.Hash) ([]byte, error) {
	oracle := func(hash common.Hash) ([]byte, error) {
		return wavmio.ResolveTypedPreimage(arbutil.Keccak256PreimageType, hash)
	}
	return dastree.Content(hash, oracle)
}

func (dasReader *PreimageDASReader) GetKeysetByHash(ctx context.Context, hash common.Hash) ([]byte, error) {
	return dasReader.GetByHash(ctx, hash)
}

func (dasReader *PreimageDASReader) HealthCheck(ctx context.Context) error {
	return nil
}

func (dasReader *PreimageDASReader) ExpirationPolicy(ctx context.Context) (dasutil.ExpirationPolicy, error) {
	return dasutil.DiscardImmediately, nil
}

type BlobPreimageReader struct {
}

func (r *BlobPreimageReader) GetBlobs(
	ctx context.Context,
	batchBlockHash common.Hash,
	versionedHashes []common.Hash,
) ([]kzg4844.Blob, error) {
	var blobs []kzg4844.Blob
	for _, h := range versionedHashes {
		var blob kzg4844.Blob
		preimage, err := wavmio.ResolveTypedPreimage(arbutil.EthVersionedHashPreimageType, h)
		if err != nil {
			return nil, err
		}
		if len(preimage) != len(blob) {
			return nil, fmt.Errorf("for blob %v got back preimage of length %v but expected blob length %v", h, len(preimage), len(blob))
		}
		copy(blob[:], preimage)
		blobs = append(blobs, blob)
	}
	return blobs, nil
}

func (r *BlobPreimageReader) Initialize(ctx context.Context) error {
	return nil
}

type DACertificatePreimageReader struct {
}

func (r *DACertificatePreimageReader) RecoverPayload(
	batchNum uint64,
	batchBlockHash common.Hash,
	sequencerMsg []byte,
) containers.PromiseInterface[daprovider.PayloadResult] {
	promise := containers.NewPromise[daprovider.PayloadResult](nil)
	go func() {
		if len(sequencerMsg) <= 40 {
			promise.ProduceError(fmt.Errorf("sequencer message too small"))
			return
		}
		certificate := sequencerMsg[40:]

		// Hash the entire sequencer message to get the preimage key
		customDAPreimageHash := crypto.Keccak256Hash(certificate)

		// Validate the certificate before trying to read it
		if !wavmio.ValidateCertificate(arbutil.DACertificatePreimageType, customDAPreimageHash) {
			// Preimage is not available - treat as invalid batch
			log.Info("DACertificate preimage validation failed, treating as invalid batch",
				"batchNum", batchNum,
				"hash", customDAPreimageHash.Hex())
			promise.Produce(daprovider.PayloadResult{Payload: []byte{}})
			return
		}

		// Read the preimage (which contains the actual batch data)
		payload, err := wavmio.ResolveTypedPreimage(arbutil.DACertificatePreimageType, customDAPreimageHash)
		if err != nil {
			// This should not happen after successful validation
			panic(fmt.Errorf("failed to resolve DACertificate preimage after validation: %w", err))
		}

		log.Info("DACertificate batch recovered",
			"batchNum", batchNum,
			"hash", customDAPreimageHash.Hex(),
			"payloadSize", len(payload))

		promise.Produce(daprovider.PayloadResult{Payload: payload})
	}()
	return &promise
}

func (r *DACertificatePreimageReader) CollectPreimages(
	batchNum uint64,
	batchBlockHash common.Hash,
	sequencerMsg []byte,
) containers.PromiseInterface[daprovider.PreimagesResult] {
	promise := containers.NewPromise[daprovider.PreimagesResult](nil)
	go func() {
		// For the replay tool, we don't need to collect preimages
		// Just return an empty map
		promise.Produce(daprovider.PreimagesResult{Preimages: make(daprovider.PreimagesMap)})
	}()
	return &promise
}

// To generate:
// key, _ := crypto.HexToECDSA("0000000000000000000000000000000000000000000000000000000000000001")
// sig, _ := crypto.Sign(make([]byte, 32), key)
// println(hex.EncodeToString(sig))
const sampleSignature = "a0b37f8fba683cc68f6574cd43b39f0343a50008bf6ccea9d13231d9e7e2e1e411edc8d307254296264aebfc3dc76cd8b668373a072fd64665b50000e9fcce5201"

// We call this early to populate the secp256k1 ecc basepoint cache in the cached early machine state.
// That means we don't need to re-compute it for every block.
func populateEcdsaCaches() {
	signature, err := hex.DecodeString(sampleSignature)
	if err != nil {
		log.Warn("failed to decode sample signature to populate ECDSA cache", "err", err)
		return
	}
	_, err = crypto.Ecrecover(make([]byte, 32), signature)
	if err != nil {
		log.Warn("failed to recover signature to populate ECDSA cache", "err", err)
		return
	}
}

func main() {
	wavmio.StubInit()
	gethhook.RequireHookedGeth()

	glogger := log.NewGlogHandler(
		log.NewTerminalHandler(io.Writer(os.Stderr), false))
	glogger.Verbosity(log.LevelError)
	log.SetDefault(log.NewLogger(glogger))

	populateEcdsaCaches()

	raw := rawdb.NewDatabase(PreimageDb{})
	db := state.NewDatabase(triedb.NewDatabase(raw, nil), nil)

	lastBlockHash := wavmio.GetLastBlockHash()

	var lastBlockHeader *types.Header
	var lastBlockStateRoot common.Hash
	if lastBlockHash != (common.Hash{}) {
		lastBlockHeader = getBlockHeaderByHash(lastBlockHash)
		lastBlockStateRoot = lastBlockHeader.Root
	}

	log.Info("Initial State", "lastBlockHash", lastBlockHash, "lastBlockStateRoot", lastBlockStateRoot)
	statedb, err := state.NewDeterministic(lastBlockStateRoot, db)
	if err != nil {
		panic(fmt.Sprintf("Error opening state db: %v", err.Error()))
	}

	batchFetcher := func(batchNum uint64) ([]byte, error) {
		currentBatch := wavmio.GetInboxPosition()
		if batchNum > currentBatch {
			return nil, fmt.Errorf("invalid batch fetch request %d, max %d", batchNum, currentBatch)
		}
		return wavmio.ReadInboxMessage(batchNum), nil
	}
	readMessage := func(dasEnabled bool) *arbostypes.MessageWithMetadata {
		var delayedMessagesRead uint64
		if lastBlockHeader != nil {
			delayedMessagesRead = lastBlockHeader.Nonce.Uint64()
		}
		var dasReader dasutil.DASReader
		var dasKeysetFetcher dasutil.DASKeysetFetcher
		if dasEnabled {
			// DAS batch and keysets are all together in the same preimage binary.
			dasReader = &PreimageDASReader{}
			dasKeysetFetcher = &PreimageDASReader{}
		}
		backend := WavmInbox{}
		var keysetValidationMode = daprovider.KeysetPanicIfInvalid
		if backend.GetPositionWithinMessage() > 0 {
			keysetValidationMode = daprovider.KeysetDontValidate
		}
		dapReaders := daprovider.NewDAProviderRegistry()
		if dasReader != nil {
			err = dapReaders.SetupDASReader(dasutil.NewReaderForDAS(dasReader, dasKeysetFetcher, keysetValidationMode), nil)
			if err != nil {
				panic(fmt.Sprintf("Failed to register DAS reader: %v", err))
			}
		}
		err = dapReaders.SetupBlobReader(daprovider.NewReaderForBlobReader(&BlobPreimageReader{}))
		if err != nil {
			panic(fmt.Sprintf("Failed to register blob reader: %v", err))
		}
<<<<<<< HEAD
		err = dapReaders.SetupDACertificateReader(&DACertificatePreimageReader{}, nil)
		if err != nil {
			panic(fmt.Sprintf("Failed to register DA Certificate reader: %v", err))
		}
=======
>>>>>>> f1d26440

		inboxMultiplexer := arbstate.NewInboxMultiplexer(backend, delayedMessagesRead, dapReaders, keysetValidationMode)
		ctx := context.Background()
		message, err := inboxMultiplexer.Pop(ctx)
		if err != nil {
			panic(fmt.Sprintf("Error reading from inbox multiplexer: %v", err.Error()))
		}

		err = message.Message.FillInBatchGasFields(batchFetcher)
		if err != nil {
			message.Message = arbostypes.InvalidL1Message
		}
		return message
	}

	var newBlock *types.Block
	if lastBlockStateRoot != (common.Hash{}) {
		// ArbOS has already been initialized.
		// Load the chain config and then produce a block normally.

		initialArbosState, err := arbosState.OpenSystemArbosState(statedb, nil, true)
		if err != nil {
			panic(fmt.Sprintf("Error opening initial ArbOS state: %v", err.Error()))
		}
		chainId, err := initialArbosState.ChainId()
		if err != nil {
			panic(fmt.Sprintf("Error getting chain ID from initial ArbOS state: %v", err.Error()))
		}
		genesisBlockNum, err := initialArbosState.GenesisBlockNum()
		if err != nil {
			panic(fmt.Sprintf("Error getting genesis block number from initial ArbOS state: %v", err.Error()))
		}
		chainConfigJson, err := initialArbosState.ChainConfig()
		if err != nil {
			panic(fmt.Sprintf("Error getting chain config from initial ArbOS state: %v", err.Error()))
		}
		var chainConfig *params.ChainConfig
		if len(chainConfigJson) > 0 {
			chainConfig = &params.ChainConfig{}
			err = json.Unmarshal(chainConfigJson, chainConfig)
			if err != nil {
				panic(fmt.Sprintf("Error parsing chain config: %v", err.Error()))
			}
			if chainConfig.ChainID.Cmp(chainId) != 0 {
				panic(fmt.Sprintf("Error: chain id mismatch, chainID: %v, chainConfig.ChainID: %v", chainId, chainConfig.ChainID))
			}
			if chainConfig.ArbitrumChainParams.GenesisBlockNum != genesisBlockNum {
				panic(fmt.Sprintf("Error: genesis block number mismatch, genesisBlockNum: %v, chainConfig.ArbitrumParams.GenesisBlockNum: %v", genesisBlockNum, chainConfig.ArbitrumChainParams.GenesisBlockNum))
			}
		} else {
			log.Info("Falling back to hardcoded chain config.")
			chainConfig, err = chaininfo.GetChainConfig(chainId, "", genesisBlockNum, []string{}, "")
			if err != nil {
				panic(err)
			}
		}

		message := readMessage(chainConfig.ArbitrumChainParams.DataAvailabilityCommittee)

		chainContext := WavmChainContext{chainConfig: chainConfig}
		newBlock, _, err = arbos.ProduceBlock(message.Message, message.DelayedMessagesRead, lastBlockHeader, statedb, chainContext, false, core.NewMessageReplayContext(), false)
		if err != nil {
			panic(err)
		}
	} else {
		// Initialize ArbOS with this init message and create the genesis block.

		message := readMessage(false)

		initMessage, err := message.Message.ParseInitMessage()
		if err != nil {
			panic(err)
		}
		chainConfig := initMessage.ChainConfig
		if chainConfig == nil {
			log.Info("No chain config in the init message. Falling back to hardcoded chain config.")
			chainConfig, err = chaininfo.GetChainConfig(initMessage.ChainId, "", 0, []string{}, "")
			if err != nil {
				panic(err)
			}
		}

		_, err = arbosState.InitializeArbosState(statedb, burn.NewSystemBurner(nil, false), chainConfig, nil, initMessage)
		if err != nil {
			panic(fmt.Sprintf("Error initializing ArbOS: %v", err.Error()))
		}

		newBlock = arbosState.MakeGenesisBlock(common.Hash{}, 0, 0, statedb.IntermediateRoot(true), chainConfig)

	}

	newBlockHash := newBlock.Hash()

	log.Info("Final State", "newBlockHash", newBlockHash, "StateRoot", newBlock.Root())

	extraInfo := types.DeserializeHeaderExtraInformation(newBlock.Header())
	if extraInfo.ArbOSFormatVersion == 0 {
		panic(fmt.Sprintf("Error deserializing header extra info: %+v", newBlock.Header()))
	}
	wavmio.SetLastBlockHash(newBlockHash)
	wavmio.SetSendRoot(extraInfo.SendRoot)

	wavmio.StubFinal()
}<|MERGE_RESOLUTION|>--- conflicted
+++ resolved
@@ -332,13 +332,10 @@
 		if err != nil {
 			panic(fmt.Sprintf("Failed to register blob reader: %v", err))
 		}
-<<<<<<< HEAD
 		err = dapReaders.SetupDACertificateReader(&DACertificatePreimageReader{}, nil)
 		if err != nil {
 			panic(fmt.Sprintf("Failed to register DA Certificate reader: %v", err))
 		}
-=======
->>>>>>> f1d26440
 
 		inboxMultiplexer := arbstate.NewInboxMultiplexer(backend, delayedMessagesRead, dapReaders, keysetValidationMode)
 		ctx := context.Background()
