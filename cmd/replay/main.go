// Copyright 2021-2022, Offchain Labs, Inc.
// For license information, see https://github.com/nitro/blob/master/LICENSE

package main

import (
	"bytes"
	"context"
	"encoding/binary"
	"encoding/hex"
	"encoding/json"
	"fmt"
	"io"
	"os"

	"github.com/ethereum/go-ethereum/common"
	"github.com/ethereum/go-ethereum/consensus"
	"github.com/ethereum/go-ethereum/core/rawdb"
	"github.com/ethereum/go-ethereum/core/state"
	"github.com/ethereum/go-ethereum/core/types"
	"github.com/ethereum/go-ethereum/crypto"
	"github.com/ethereum/go-ethereum/crypto/kzg4844"
	"github.com/ethereum/go-ethereum/log"
	"github.com/ethereum/go-ethereum/params"
	"github.com/ethereum/go-ethereum/rlp"

	"github.com/offchainlabs/nitro/arbos"
	"github.com/offchainlabs/nitro/arbos/arbosState"
	"github.com/offchainlabs/nitro/arbos/arbostypes"
	"github.com/offchainlabs/nitro/arbos/burn"
	"github.com/offchainlabs/nitro/arbstate"
	"github.com/offchainlabs/nitro/arbstate/daprovider"
	"github.com/offchainlabs/nitro/arbutil"
	"github.com/offchainlabs/nitro/cmd/chaininfo"
	"github.com/offchainlabs/nitro/das/celestia/tree"
	celestiaTypes "github.com/offchainlabs/nitro/das/celestia/types"
	"github.com/offchainlabs/nitro/das/dastree"
	"github.com/offchainlabs/nitro/gethhook"
	"github.com/offchainlabs/nitro/wavmio"
)

func getBlockHeaderByHash(hash common.Hash) *types.Header {
	enc, err := wavmio.ResolveTypedPreimage(arbutil.Keccak256PreimageType, hash)
	if err != nil {
		panic(fmt.Errorf("Error resolving preimage: %w", err))
	}
	header := &types.Header{}
	err = rlp.DecodeBytes(enc, &header)
	if err != nil {
		panic(fmt.Errorf("Error parsing resolved block header: %w", err))
	}
	return header
}

type WavmChainContext struct{}

func (c WavmChainContext) Engine() consensus.Engine {
	return arbos.Engine{}
}

func (c WavmChainContext) GetHeader(hash common.Hash, num uint64) *types.Header {
	header := getBlockHeaderByHash(hash)
	if !header.Number.IsUint64() || header.Number.Uint64() != num {
		panic(fmt.Sprintf("Retrieved wrong block number for header hash %v -- requested %v but got %v", hash, num, header.Number.String()))
	}
	return header
}

type WavmInbox struct{}

func (i WavmInbox) PeekSequencerInbox() ([]byte, common.Hash, error) {
	pos := wavmio.GetInboxPosition()
	res := wavmio.ReadInboxMessage(pos)
	log.Info("PeekSequencerInbox", "pos", pos, "res[:8]", res[:8])
	// Our BlobPreimageReader doesn't need the block hash
	return res, common.Hash{}, nil
}

func (i WavmInbox) GetSequencerInboxPosition() uint64 {
	pos := wavmio.GetInboxPosition()
	log.Info("GetSequencerInboxPosition", "pos", pos)
	return pos
}

func (i WavmInbox) AdvanceSequencerInbox() {
	log.Info("AdvanceSequencerInbox")
	wavmio.AdvanceInboxMessage()
}

func (i WavmInbox) GetPositionWithinMessage() uint64 {
	pos := wavmio.GetPositionWithinMessage()
	log.Info("GetPositionWithinMessage", "pos", pos)
	return pos
}

func (i WavmInbox) SetPositionWithinMessage(pos uint64) {
	log.Info("SetPositionWithinMessage", "pos", pos)
	wavmio.SetPositionWithinMessage(pos)
}

func (i WavmInbox) ReadDelayedInbox(seqNum uint64) (*arbostypes.L1IncomingMessage, error) {
	log.Info("ReadDelayedMsg", "seqNum", seqNum)
	data := wavmio.ReadDelayedInboxMessage(seqNum)
	return arbostypes.ParseIncomingL1Message(bytes.NewReader(data), func(batchNum uint64) ([]byte, error) {
		return wavmio.ReadInboxMessage(batchNum), nil
	})
}

type PreimageDASReader struct {
}

func (dasReader *PreimageDASReader) GetByHash(ctx context.Context, hash common.Hash) ([]byte, error) {
	oracle := func(hash common.Hash) ([]byte, error) {
		return wavmio.ResolveTypedPreimage(arbutil.Keccak256PreimageType, hash)
	}
	return dastree.Content(hash, oracle)
}

func (dasReader *PreimageDASReader) HealthCheck(ctx context.Context) error {
	return nil
}

func (dasReader *PreimageDASReader) ExpirationPolicy(ctx context.Context) (daprovider.ExpirationPolicy, error) {
	return daprovider.DiscardImmediately, nil
}

type BlobPreimageReader struct {
}

func (r *BlobPreimageReader) GetBlobs(
	ctx context.Context,
	batchBlockHash common.Hash,
	versionedHashes []common.Hash,
) ([]kzg4844.Blob, error) {
	var blobs []kzg4844.Blob
	for _, h := range versionedHashes {
		var blob kzg4844.Blob
		preimage, err := wavmio.ResolveTypedPreimage(arbutil.EthVersionedHashPreimageType, h)
		if err != nil {
			return nil, err
		}
		if len(preimage) != len(blob) {
			return nil, fmt.Errorf("for blob %v got back preimage of length %v but expected blob length %v", h, len(preimage), len(blob))
		}
		copy(blob[:], preimage)
		blobs = append(blobs, blob)
	}
	return blobs, nil
}

func (r *BlobPreimageReader) Initialize(ctx context.Context) error {
	return nil
}

type PreimageCelestiaReader struct {
}

func (dasReader *PreimageCelestiaReader) Read(ctx context.Context, blobPointer *celestiaTypes.BlobPointer) ([]byte, *celestiaTypes.SquareData, error) {
	oracle := func(hash common.Hash) ([]byte, error) {
		return wavmio.ResolveTypedPreimage(arbutil.Sha2_256PreimageType, hash)
	}

	if blobPointer.SharesLength == 0 {
		return nil, nil, fmt.Errorf("Error, shares length is %v", blobPointer.SharesLength)
	}
	// first, walk down the merkle tree
	leaves, err := tree.MerkleTreeContent(oracle, common.BytesToHash(blobPointer.DataRoot[:]))
	if err != nil {
		log.Warn("Error revealing contents behind data root", "err", err)
		return nil, nil, err
	}

	squareSize := uint64(len(leaves)) / 2
	// split leaves in half to get row roots
	rowRoots := leaves[:squareSize]
	// We get the original data square size, wich is (size_of_the_extended_square / 2)
	odsSize := squareSize / 2

	startRow := blobPointer.Start / odsSize

	if blobPointer.Start >= odsSize*odsSize {
		// check that the square isn't just our share (very niche case, should only happens on local testing)
		if blobPointer.Start != odsSize*odsSize && odsSize > 1 {
			return nil, nil, fmt.Errorf("Error Start Index out of ODS bounds: index=%v odsSize=%v", blobPointer.Start, odsSize)
		}
	}

	// adjusted_end_index = adjusted_start_index + length - 1
	if blobPointer.Start+blobPointer.SharesLength < 1 {
		return nil, nil, fmt.Errorf("Error getting number of shares in first row: index+length %v > 1", blobPointer.Start+blobPointer.SharesLength)
	}
	endIndexOds := blobPointer.Start + blobPointer.SharesLength - 1
	if endIndexOds >= odsSize*odsSize {
		// check that the square isn't just our share (very niche case, should only happens on local testing)
		if endIndexOds != odsSize*odsSize && odsSize > 1 {
			return nil, nil, fmt.Errorf("Error End Index out of ODS bounds: index=%v odsSize=%v", endIndexOds, odsSize)
		}
	}
	endRow := endIndexOds / odsSize

	if endRow >= odsSize || startRow >= odsSize {
		return nil, nil, fmt.Errorf("Error rows out of bounds: startRow=%v endRow=%v odsSize=%v", startRow, endRow, odsSize)
	}

	startColumn := blobPointer.Start % odsSize
	endColumn := endIndexOds % odsSize

	if startRow == endRow && startColumn > endColumn {
		log.Error("start and end row are the same, and startColumn >= endColumn", "startColumn", startColumn, "endColumn ", endColumn)
		return []byte{}, nil, nil
	}

	// adjust the math in the CelestiaPayload function in the inbox

	// we can take ods * ods -> end index in ods
	// then we check that start index is in bounds, otherwise ignore -> return empty batch
	// then we check that end index is in bounds, otherwise ignore

	// get rows behind row root and shares for our blob
	rows := [][][]byte{}
	shares := [][]byte{}
	for i := startRow; i <= endRow; i++ {
		row, err := tree.NmtContent(oracle, rowRoots[i])
		if err != nil {
			return nil, nil, err
		}
		rows = append(rows, row)

		odsRow := row[:odsSize]

		// TODO explain the logic behind this branching
		if startRow == endRow {
			shares = append(shares, odsRow[startColumn:endColumn+1]...)
			break
		} else if i == startRow {
			shares = append(shares, odsRow[startColumn:]...)
		} else if i == endRow {
			shares = append(shares, odsRow[:endColumn+1]...)
		} else {
			shares = append(shares, odsRow...)
		}
	}

	data := []byte{}
	if tree.NamespaceSize*2+1 > uint64(len(shares[0])) || tree.NamespaceSize*2+5 > uint64(len(shares[0])) {
		return nil, nil, fmt.Errorf("Error getting sequence length on share of size %v", len(shares[0]))
	}
	sequenceLength := binary.BigEndian.Uint32(shares[0][tree.NamespaceSize*2+1 : tree.NamespaceSize*2+5])
	for i, share := range shares {
		// trim extra namespace
		share := share[tree.NamespaceSize:]
		if i == 0 {
			data = append(data, share[tree.NamespaceSize+5:]...)
			continue
		}
		data = append(data, share[tree.NamespaceSize+1:]...)
	}

	data = data[:sequenceLength]
	squareData := celestiaTypes.SquareData{
		RowRoots:    rowRoots,
		ColumnRoots: leaves[squareSize:],
		Rows:        rows,
		SquareSize:  squareSize,
		StartRow:    startRow,
		EndRow:      endRow,
	}
	return data, &squareData, nil
}

func (dasReader *PreimageCelestiaReader) GetProof(ctx context.Context, msg []byte) ([]byte, error) {
	return nil, nil
}

// To generate:
// key, _ := crypto.HexToECDSA("0000000000000000000000000000000000000000000000000000000000000001")
// sig, _ := crypto.Sign(make([]byte, 32), key)
// println(hex.EncodeToString(sig))
const sampleSignature = "a0b37f8fba683cc68f6574cd43b39f0343a50008bf6ccea9d13231d9e7e2e1e411edc8d307254296264aebfc3dc76cd8b668373a072fd64665b50000e9fcce5201"

// We call this early to populate the secp256k1 ecc basepoint cache in the cached early machine state.
// That means we don't need to re-compute it for every block.
func populateEcdsaCaches() {
	signature, err := hex.DecodeString(sampleSignature)
	if err != nil {
		log.Warn("failed to decode sample signature to populate ECDSA cache", "err", err)
		return
	}
	_, err = crypto.Ecrecover(make([]byte, 32), signature)
	if err != nil {
		log.Warn("failed to recover signature to populate ECDSA cache", "err", err)
		return
	}
}

func main() {
	wavmio.StubInit()
	gethhook.RequireHookedGeth()

	glogger := log.NewGlogHandler(
		log.NewTerminalHandler(io.Writer(os.Stderr), false))
	glogger.Verbosity(log.LevelError)
	log.SetDefault(log.NewLogger(glogger))

	populateEcdsaCaches()

	raw := rawdb.NewDatabase(PreimageDb{})
	db := state.NewDatabase(raw)

	lastBlockHash := wavmio.GetLastBlockHash()

	var lastBlockHeader *types.Header
	var lastBlockStateRoot common.Hash
	if lastBlockHash != (common.Hash{}) {
		lastBlockHeader = getBlockHeaderByHash(lastBlockHash)
		lastBlockStateRoot = lastBlockHeader.Root
	}

	log.Info("Initial State", "lastBlockHash", lastBlockHash, "lastBlockStateRoot", lastBlockStateRoot)
	statedb, err := state.NewDeterministic(lastBlockStateRoot, db)
	if err != nil {
		panic(fmt.Sprintf("Error opening state db: %v", err.Error()))
	}

	readMessage := func() *arbostypes.MessageWithMetadata {
		var delayedMessagesRead uint64
		if lastBlockHeader != nil {
			delayedMessagesRead = lastBlockHeader.Nonce.Uint64()
		}
<<<<<<< HEAD
		var dasReader daprovider.DASReader
		if dasEnabled {
			dasReader = &PreimageDASReader{}
		}
=======

>>>>>>> c9ab8b27
		backend := WavmInbox{}
		var keysetValidationMode = daprovider.KeysetPanicIfInvalid
		if backend.GetPositionWithinMessage() > 0 {
			keysetValidationMode = daprovider.KeysetDontValidate
		}
<<<<<<< HEAD
		var dapReaders []daprovider.Reader
		if dasReader != nil {
			dapReaders = append(dapReaders, daprovider.NewReaderForDAS(dasReader))
		}
		dapReaders = append(dapReaders, daprovider.NewReaderForBlobReader(&BlobPreimageReader{}))
		inboxMultiplexer := arbstate.NewInboxMultiplexer(backend, delayedMessagesRead, dapReaders, keysetValidationMode)
=======
		var daProviders []arbstate.DataAvailabilityProvider
		daProviders = append(daProviders, arbstate.NewDAProviderDAS(&PreimageDASReader{}))
		daProviders = append(daProviders, arbstate.NewDAProviderCelestia(&PreimageCelestiaReader{}))
		daProviders = append(daProviders, arbstate.NewDAProviderBlobReader(&BlobPreimageReader{}))
		inboxMultiplexer := arbstate.NewInboxMultiplexer(backend, delayedMessagesRead, daProviders, keysetValidationMode)
>>>>>>> c9ab8b27
		ctx := context.Background()
		message, err := inboxMultiplexer.Pop(ctx)
		if err != nil {
			panic(fmt.Sprintf("Error reading from inbox multiplexer: %v", err.Error()))
		}

		return message
	}

	var newBlock *types.Block
	if lastBlockStateRoot != (common.Hash{}) {
		// ArbOS has already been initialized.
		// Load the chain config and then produce a block normally.

		initialArbosState, err := arbosState.OpenSystemArbosState(statedb, nil, true)
		if err != nil {
			panic(fmt.Sprintf("Error opening initial ArbOS state: %v", err.Error()))
		}
		chainId, err := initialArbosState.ChainId()
		if err != nil {
			panic(fmt.Sprintf("Error getting chain ID from initial ArbOS state: %v", err.Error()))
		}
		genesisBlockNum, err := initialArbosState.GenesisBlockNum()
		if err != nil {
			panic(fmt.Sprintf("Error getting genesis block number from initial ArbOS state: %v", err.Error()))
		}
		chainConfigJson, err := initialArbosState.ChainConfig()
		if err != nil {
			panic(fmt.Sprintf("Error getting chain config from initial ArbOS state: %v", err.Error()))
		}
		var chainConfig *params.ChainConfig
		if len(chainConfigJson) > 0 {
			chainConfig = &params.ChainConfig{}
			err = json.Unmarshal(chainConfigJson, chainConfig)
			if err != nil {
				panic(fmt.Sprintf("Error parsing chain config: %v", err.Error()))
			}
			if chainConfig.ChainID.Cmp(chainId) != 0 {
				panic(fmt.Sprintf("Error: chain id mismatch, chainID: %v, chainConfig.ChainID: %v", chainId, chainConfig.ChainID))
			}
			if chainConfig.ArbitrumChainParams.GenesisBlockNum != genesisBlockNum {
				panic(fmt.Sprintf("Error: genesis block number mismatch, genesisBlockNum: %v, chainConfig.ArbitrumParams.GenesisBlockNum: %v", genesisBlockNum, chainConfig.ArbitrumChainParams.GenesisBlockNum))
			}
		} else {
			log.Info("Falling back to hardcoded chain config.")
			chainConfig, err = chaininfo.GetChainConfig(chainId, "", genesisBlockNum, []string{}, "")
			if err != nil {
				panic(err)
			}
		}

		// need to add Celestia or just "ExternalDA" as an option to the ArbitrumChainParams
		// for now we hard code Cthis to treu and hardcode Celestia in `readMessage`
		// to test the integration
		message := readMessage()

		chainContext := WavmChainContext{}
		batchFetcher := func(batchNum uint64) ([]byte, error) {
			return wavmio.ReadInboxMessage(batchNum), nil
		}
		newBlock, _, err = arbos.ProduceBlock(message.Message, message.DelayedMessagesRead, lastBlockHeader, statedb, chainContext, chainConfig, batchFetcher, false)
		if err != nil {
			panic(err)
		}

	} else {
		// Initialize ArbOS with this init message and create the genesis block.

		message := readMessage()

		initMessage, err := message.Message.ParseInitMessage()
		if err != nil {
			panic(err)
		}
		chainConfig := initMessage.ChainConfig
		if chainConfig == nil {
			log.Info("No chain config in the init message. Falling back to hardcoded chain config.")
			chainConfig, err = chaininfo.GetChainConfig(initMessage.ChainId, "", 0, []string{}, "")
			if err != nil {
				panic(err)
			}
		}

		_, err = arbosState.InitializeArbosState(statedb, burn.NewSystemBurner(nil, false), chainConfig, initMessage)
		if err != nil {
			panic(fmt.Sprintf("Error initializing ArbOS: %v", err.Error()))
		}

		newBlock = arbosState.MakeGenesisBlock(common.Hash{}, 0, 0, statedb.IntermediateRoot(true), chainConfig)

	}

	newBlockHash := newBlock.Hash()

	log.Info("Final State", "newBlockHash", newBlockHash, "StateRoot", newBlock.Root())

	extraInfo := types.DeserializeHeaderExtraInformation(newBlock.Header())
	if extraInfo.ArbOSFormatVersion == 0 {
		panic(fmt.Sprintf("Error deserializing header extra info: %+v", newBlock.Header()))
	}
	wavmio.SetLastBlockHash(newBlockHash)
	wavmio.SetSendRoot(extraInfo.SendRoot)

	wavmio.StubFinal()
}<|MERGE_RESOLUTION|>--- conflicted
+++ resolved
@@ -327,33 +327,18 @@
 		if lastBlockHeader != nil {
 			delayedMessagesRead = lastBlockHeader.Nonce.Uint64()
 		}
-<<<<<<< HEAD
-		var dasReader daprovider.DASReader
-		if dasEnabled {
-			dasReader = &PreimageDASReader{}
-		}
-=======
-
->>>>>>> c9ab8b27
 		backend := WavmInbox{}
 		var keysetValidationMode = daprovider.KeysetPanicIfInvalid
 		if backend.GetPositionWithinMessage() > 0 {
 			keysetValidationMode = daprovider.KeysetDontValidate
 		}
-<<<<<<< HEAD
+		// TODO (Diego): Add daProviders = append(daProviders, arbstate.NewDAProviderCelestia(&PreimageCelestiaReader{}))
 		var dapReaders []daprovider.Reader
 		if dasReader != nil {
 			dapReaders = append(dapReaders, daprovider.NewReaderForDAS(dasReader))
 		}
 		dapReaders = append(dapReaders, daprovider.NewReaderForBlobReader(&BlobPreimageReader{}))
 		inboxMultiplexer := arbstate.NewInboxMultiplexer(backend, delayedMessagesRead, dapReaders, keysetValidationMode)
-=======
-		var daProviders []arbstate.DataAvailabilityProvider
-		daProviders = append(daProviders, arbstate.NewDAProviderDAS(&PreimageDASReader{}))
-		daProviders = append(daProviders, arbstate.NewDAProviderCelestia(&PreimageCelestiaReader{}))
-		daProviders = append(daProviders, arbstate.NewDAProviderBlobReader(&BlobPreimageReader{}))
-		inboxMultiplexer := arbstate.NewInboxMultiplexer(backend, delayedMessagesRead, daProviders, keysetValidationMode)
->>>>>>> c9ab8b27
 		ctx := context.Background()
 		message, err := inboxMultiplexer.Pop(ctx)
 		if err != nil {
