--- conflicted
+++ resolved
@@ -293,10 +293,6 @@
 		message := readMessage(chainConfig.ArbitrumChainParams.DataAvailabilityCommittee)
 
 		chainContext := WavmChainContext{}
-<<<<<<< HEAD
-		batchFetcher := func(batchNum uint64) ([]byte, error) {
-			return wavmio.ReadInboxMessage(batchNum), nil
-		}
 
 		// Handle the various pre-conditions if the message is an Espresso message
 		validatingAgainstEspresso := chainConfig.ArbitrumChainParams.EnableEspresso && arbos.IsEspressoMsg(message.Message)
@@ -337,10 +333,7 @@
 			}
 
 		}
-		newBlock, _, err = arbos.ProduceBlock(message.Message, message.DelayedMessagesRead, lastBlockHeader, statedb, chainContext, chainConfig, batchFetcher, false)
-=======
 		newBlock, _, err = arbos.ProduceBlock(message.Message, message.DelayedMessagesRead, lastBlockHeader, statedb, chainContext, chainConfig, false)
->>>>>>> d81324da
 		if err != nil {
 			panic(err)
 		}
