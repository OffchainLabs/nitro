--- conflicted
+++ resolved
@@ -271,12 +271,8 @@
 		if err != nil {
 			panic(fmt.Sprintf("Failed to register blob reader: %v", err))
 		}
-<<<<<<< HEAD
+
 		inboxMultiplexer := arbstate.NewInboxMultiplexer(backend, delayedMessagesRead, dapReaders, keysetValidationMode, chainConfig)
-=======
-
-		inboxMultiplexer := arbstate.NewInboxMultiplexer(backend, delayedMessagesRead, dapReaders, keysetValidationMode)
->>>>>>> 6837a8fd
 		ctx := context.Background()
 		message, err := inboxMultiplexer.Pop(ctx)
 		if err != nil {
