// Copyright 2021-2022, Offchain Labs, Inc.
// For license information, see https://github.com/nitro/blob/master/LICENSE

package main

import (
	"context"
	"fmt"
	"os"

	"github.com/ethereum/go-ethereum/common"
	"github.com/ethereum/go-ethereum/consensus"
	"github.com/ethereum/go-ethereum/core/rawdb"
	"github.com/ethereum/go-ethereum/core/state"
	"github.com/ethereum/go-ethereum/core/types"
	"github.com/ethereum/go-ethereum/log"
	"github.com/ethereum/go-ethereum/rlp"
	"github.com/offchainlabs/nitro/arbos"
	"github.com/offchainlabs/nitro/arbos/arbosState"
	"github.com/offchainlabs/nitro/arbos/burn"
	"github.com/offchainlabs/nitro/arbstate"
	"github.com/offchainlabs/nitro/wavmio"
)

func getBlockHeaderByHash(hash common.Hash) *types.Header {
	enc := wavmio.ResolvePreImage(hash)
	header := &types.Header{}
	err := rlp.DecodeBytes(enc, &header)
	if err != nil {
		panic(fmt.Sprintf("Error parsing resolved block header: %v", err))
	}
	return header
}

type WavmChainContext struct{}

func (c WavmChainContext) Engine() consensus.Engine {
	return arbos.Engine{}
}

func (c WavmChainContext) GetHeader(hash common.Hash, num uint64) *types.Header {
	header := getBlockHeaderByHash(hash)
	if !header.Number.IsUint64() || header.Number.Uint64() != num {
		panic(fmt.Sprintf("Retrieved wrong block number for header hash %v -- requested %v but got %v", hash, num, header.Number.String()))
	}
	return header
}

type WavmInbox struct{}

func (i WavmInbox) PeekSequencerInbox() ([]byte, error) {
	pos := wavmio.GetInboxPosition()
	res := wavmio.ReadInboxMessage(pos)
	log.Info("PeekSequencerInbox", "pos", pos, "res[:8]", res[:8])
	return res, nil
}

func (i WavmInbox) GetSequencerInboxPosition() uint64 {
	pos := wavmio.GetInboxPosition()
	log.Info("GetSequencerInboxPosition", "pos", pos)
	return pos
}

func (i WavmInbox) AdvanceSequencerInbox() {
	log.Info("AdvanceSequencerInbox")
	wavmio.AdvanceInboxMessage()
}

func (i WavmInbox) GetPositionWithinMessage() uint64 {
	pos := wavmio.GetPositionWithinMessage()
	log.Info("GetPositionWithinMessage", "pos", pos)
	return pos
}

func (i WavmInbox) SetPositionWithinMessage(pos uint64) {
	log.Info("SetPositionWithinMessage", "pos", pos)
	wavmio.SetPositionWithinMessage(pos)
}

func (i WavmInbox) ReadDelayedInbox(seqNum uint64) ([]byte, error) {
	log.Info("ReadDelayedMsg", "seqNum", seqNum)
	return wavmio.ReadDelayedInboxMessage(seqNum), nil
}

type PreimageDASReader struct {
}

func (dasReader *PreimageDASReader) GetByHash(ctx context.Context, hash []byte) ([]byte, error) {
	return wavmio.ResolvePreImage(common.BytesToHash(hash)), nil
}

func (dasReader *PreimageDASReader) HealthCheck(ctx context.Context) error {
	return nil
}

func (dasReader *PreimageDASReader) ExpirationPolicy(ctx context.Context) (arbstate.ExpirationPolicy, error) {
	return arbstate.DiscardImmediately, nil
}
func main() {
	wavmio.StubInit()

	raw := rawdb.NewDatabase(PreimageDb{})
	db := state.NewDatabase(raw)
	glogger := log.NewGlogHandler(log.StreamHandler(os.Stderr, log.TerminalFormat(false)))
	glogger.Verbosity(log.LvlError)
	log.Root().SetHandler(glogger)

	lastBlockHash := wavmio.GetLastBlockHash()

	var lastBlockHeader *types.Header
	var lastBlockStateRoot common.Hash
	if lastBlockHash != (common.Hash{}) {
		lastBlockHeader = getBlockHeaderByHash(lastBlockHash)
		lastBlockStateRoot = lastBlockHeader.Root
	}

	log.Info("Initial State", "lastBlockHash", lastBlockHash, "lastBlockStateRoot", lastBlockStateRoot)
	statedb, err := state.New(lastBlockStateRoot, db, nil)
	if err != nil {
		panic(fmt.Sprintf("Error opening state db: %v", err.Error()))
	}

	readMessage := func(dasEnabled bool) *arbstate.MessageWithMetadata {
		var delayedMessagesRead uint64
		if lastBlockHeader != nil {
			delayedMessagesRead = lastBlockHeader.Nonce.Uint64()
		}
		var dasReader arbstate.DataAvailabilityReader
		if dasEnabled {
			dasReader = &PreimageDASReader{}
		}
		inboxMultiplexer := arbstate.NewInboxMultiplexer(WavmInbox{}, delayedMessagesRead, dasReader)
		ctx := context.Background()
		message, err := inboxMultiplexer.Pop(ctx)
		if err != nil {
			panic(fmt.Sprintf("Error reading from inbox multiplexer: %v", err.Error()))
		}

		return message
	}

	var newBlock *types.Block
	if lastBlockStateRoot != (common.Hash{}) {
		// ArbOS has already been initialized.
		// Load the chain config and then produce a block normally.

		initialArbosState, err := arbosState.OpenSystemArbosState(statedb, nil, true)
		if err != nil {
			panic(fmt.Sprintf("Error opening initial ArbOS state: %v", err.Error()))
		}
		chainId, err := initialArbosState.ChainId()
		if err != nil {
			panic(fmt.Sprintf("Error getting chain ID from initial ArbOS state: %v", err.Error()))
		}
		genesisBlockNum, err := initialArbosState.GenesisBlockNum()
		if err != nil {
			panic(fmt.Sprintf("Error getting chain ID from initial ArbOS state: %v", err.Error()))
		}
		chainConfig, err := arbos.GetChainConfig(chainId, genesisBlockNum)
		if err != nil {
			panic(err)
		}

		message := readMessage(chainConfig.ArbitrumChainParams.DataAvailabilityCommittee)

		chainContext := WavmChainContext{}
		newBlock, _ = arbos.ProduceBlock(message.Message, message.DelayedMessagesRead, lastBlockHeader, statedb, chainContext, chainConfig)

	} else {
		// Initialize ArbOS with this init message and create the genesis block.

		message := readMessage(false)

		chainId, genesisBlockNum, err := message.Message.ParseInitMessage()
		if err != nil {
			panic(err)
		}
<<<<<<< HEAD
		chainConfig, err := arbos.GetChainConfig(chainId, genesisBlockNum)
=======
		chainConfig, err := arbos.GetChainConfig(chainId, 0)
>>>>>>> 58ebb9b4
		if err != nil {
			panic(err)
		}
		_, err = arbosState.InitializeArbosState(statedb, burn.NewSystemBurner(nil, false), chainConfig)
		if err != nil {
			panic(fmt.Sprintf("Error initializing ArbOS: %v", err.Error()))
		}

		newBlock = arbosState.MakeGenesisBlock(common.Hash{}, 0, 0, statedb.IntermediateRoot(true))

	}

	newBlockHash := newBlock.Hash()

	log.Info("Final State", "newBlockHash", newBlockHash, "StateRoot", newBlock.Root())

	extraInfo, err := types.DeserializeHeaderExtraInformation(newBlock.Header())
	if err != nil {
		panic(fmt.Sprintf("Error deserializing header extra info: %v", err))
	}
	wavmio.SetLastBlockHash(newBlockHash)
	wavmio.SetSendRoot(extraInfo.SendRoot)

	wavmio.StubFinal()
}<|MERGE_RESOLUTION|>--- conflicted
+++ resolved
@@ -171,15 +171,11 @@
 
 		message := readMessage(false)
 
-		chainId, genesisBlockNum, err := message.Message.ParseInitMessage()
+		chainId, err := message.Message.ParseInitMessage()
 		if err != nil {
 			panic(err)
 		}
-<<<<<<< HEAD
-		chainConfig, err := arbos.GetChainConfig(chainId, genesisBlockNum)
-=======
 		chainConfig, err := arbos.GetChainConfig(chainId, 0)
->>>>>>> 58ebb9b4
 		if err != nil {
 			panic(err)
 		}
