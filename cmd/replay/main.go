// Copyright 2021-2022, Offchain Labs, Inc.
// For license information, see https://github.com/nitro/blob/master/LICENSE

package main

import (
	"bytes"
	"context"
	"encoding/binary"
	"encoding/hex"
	"encoding/json"
	"fmt"
	"io"
	"os"

	"github.com/ethereum/go-ethereum/common"
	"github.com/ethereum/go-ethereum/consensus"
	"github.com/ethereum/go-ethereum/core/rawdb"
	"github.com/ethereum/go-ethereum/core/state"
	"github.com/ethereum/go-ethereum/core/types"
	"github.com/ethereum/go-ethereum/crypto"
	"github.com/ethereum/go-ethereum/crypto/kzg4844"
	"github.com/ethereum/go-ethereum/log"
	"github.com/ethereum/go-ethereum/params"
	"github.com/ethereum/go-ethereum/rlp"

	"github.com/offchainlabs/nitro/arbos"
	"github.com/offchainlabs/nitro/arbos/arbosState"
	"github.com/offchainlabs/nitro/arbos/arbostypes"
	"github.com/offchainlabs/nitro/arbos/burn"
	"github.com/offchainlabs/nitro/arbstate"
	"github.com/offchainlabs/nitro/arbstate/daprovider"
	"github.com/offchainlabs/nitro/arbutil"
	"github.com/offchainlabs/nitro/cmd/chaininfo"
	"github.com/offchainlabs/nitro/das/celestia/tree"
	celestiaTypes "github.com/offchainlabs/nitro/das/celestia/types"
	"github.com/offchainlabs/nitro/das/dastree"
	"github.com/offchainlabs/nitro/gethhook"
	"github.com/offchainlabs/nitro/wavmio"
)

func getBlockHeaderByHash(hash common.Hash) *types.Header {
	enc, err := wavmio.ResolveTypedPreimage(arbutil.Keccak256PreimageType, hash)
	if err != nil {
		panic(fmt.Errorf("Error resolving preimage: %w", err))
	}
	header := &types.Header{}
	err = rlp.DecodeBytes(enc, &header)
	if err != nil {
		panic(fmt.Errorf("Error parsing resolved block header: %w", err))
	}
	return header
}

type WavmChainContext struct{}

func (c WavmChainContext) Engine() consensus.Engine {
	return arbos.Engine{}
}

func (c WavmChainContext) GetHeader(hash common.Hash, num uint64) *types.Header {
	header := getBlockHeaderByHash(hash)
	if !header.Number.IsUint64() || header.Number.Uint64() != num {
		panic(fmt.Sprintf("Retrieved wrong block number for header hash %v -- requested %v but got %v", hash, num, header.Number.String()))
	}
	return header
}

type WavmInbox struct{}

func (i WavmInbox) PeekSequencerInbox() ([]byte, common.Hash, error) {
	pos := wavmio.GetInboxPosition()
	res := wavmio.ReadInboxMessage(pos)
	log.Info("PeekSequencerInbox", "pos", pos, "res[:8]", res[:8])
	// Our BlobPreimageReader doesn't need the block hash
	return res, common.Hash{}, nil
}

func (i WavmInbox) GetSequencerInboxPosition() uint64 {
	pos := wavmio.GetInboxPosition()
	log.Info("GetSequencerInboxPosition", "pos", pos)
	return pos
}

func (i WavmInbox) AdvanceSequencerInbox() {
	log.Info("AdvanceSequencerInbox")
	wavmio.AdvanceInboxMessage()
}

func (i WavmInbox) GetPositionWithinMessage() uint64 {
	pos := wavmio.GetPositionWithinMessage()
	log.Info("GetPositionWithinMessage", "pos", pos)
	return pos
}

func (i WavmInbox) SetPositionWithinMessage(pos uint64) {
	log.Info("SetPositionWithinMessage", "pos", pos)
	wavmio.SetPositionWithinMessage(pos)
}

func (i WavmInbox) ReadDelayedInbox(seqNum uint64) (*arbostypes.L1IncomingMessage, error) {
	log.Info("ReadDelayedMsg", "seqNum", seqNum)
	data := wavmio.ReadDelayedInboxMessage(seqNum)
	return arbostypes.ParseIncomingL1Message(bytes.NewReader(data), func(batchNum uint64) ([]byte, error) {
		return wavmio.ReadInboxMessage(batchNum), nil
	})
}

type PreimageDASReader struct {
}

func (dasReader *PreimageDASReader) GetByHash(ctx context.Context, hash common.Hash) ([]byte, error) {
	oracle := func(hash common.Hash) ([]byte, error) {
		return wavmio.ResolveTypedPreimage(arbutil.Keccak256PreimageType, hash)
	}
	return dastree.Content(hash, oracle)
}

func (dasReader *PreimageDASReader) GetKeysetByHash(ctx context.Context, hash common.Hash) ([]byte, error) {
	return dasReader.GetByHash(ctx, hash)
}

func (dasReader *PreimageDASReader) HealthCheck(ctx context.Context) error {
	return nil
}

func (dasReader *PreimageDASReader) ExpirationPolicy(ctx context.Context) (daprovider.ExpirationPolicy, error) {
	return daprovider.DiscardImmediately, nil
}

type BlobPreimageReader struct {
}

func (r *BlobPreimageReader) GetBlobs(
	ctx context.Context,
	batchBlockHash common.Hash,
	versionedHashes []common.Hash,
) ([]kzg4844.Blob, error) {
	var blobs []kzg4844.Blob
	for _, h := range versionedHashes {
		var blob kzg4844.Blob
		preimage, err := wavmio.ResolveTypedPreimage(arbutil.EthVersionedHashPreimageType, h)
		if err != nil {
			return nil, err
		}
		if len(preimage) != len(blob) {
			return nil, fmt.Errorf("for blob %v got back preimage of length %v but expected blob length %v", h, len(preimage), len(blob))
		}
		copy(blob[:], preimage)
		blobs = append(blobs, blob)
	}
	return blobs, nil
}

func (r *BlobPreimageReader) Initialize(ctx context.Context) error {
	return nil
}

type PreimageCelestiaReader struct {
}

func (dasReader *PreimageCelestiaReader) Read(ctx context.Context, blobPointer *celestiaTypes.BlobPointer) ([]byte, *celestiaTypes.SquareData, error) {
	oracle := func(hash common.Hash) ([]byte, error) {
		return wavmio.ResolveTypedPreimage(arbutil.Sha2_256PreimageType, hash)
	}

	if blobPointer.SharesLength == 0 {
		return nil, nil, fmt.Errorf("Error, shares length is %v", blobPointer.SharesLength)
	}
	// first, walk down the merkle tree
	leaves, err := tree.MerkleTreeContent(oracle, common.BytesToHash(blobPointer.DataRoot[:]))
	if err != nil {
		log.Warn("Error revealing contents behind data root", "err", err)
		return nil, nil, err
	}

	squareSize := uint64(len(leaves)) / 2
	// split leaves in half to get row roots
	rowRoots := leaves[:squareSize]
	// We get the original data square size, wich is (size_of_the_extended_square / 2)
	odsSize := squareSize / 2

	startRow := blobPointer.Start / odsSize

	if blobPointer.Start >= odsSize*odsSize {
		// check that the square isn't just our share (very niche case, should only happens on local testing)
		if blobPointer.Start != odsSize*odsSize && odsSize > 1 {
			return nil, nil, fmt.Errorf("Error Start Index out of ODS bounds: index=%v odsSize=%v", blobPointer.Start, odsSize)
		}
	}

	// adjusted_end_index = adjusted_start_index + length - 1
	if blobPointer.Start+blobPointer.SharesLength < 1 {
		return nil, nil, fmt.Errorf("Error getting number of shares in first row: index+length %v > 1", blobPointer.Start+blobPointer.SharesLength)
	}
	endIndexOds := blobPointer.Start + blobPointer.SharesLength - 1
	if endIndexOds >= odsSize*odsSize {
		// check that the square isn't just our share (very niche case, should only happens on local testing)
		if endIndexOds != odsSize*odsSize && odsSize > 1 {
			return nil, nil, fmt.Errorf("Error End Index out of ODS bounds: index=%v odsSize=%v", endIndexOds, odsSize)
		}
	}
	endRow := endIndexOds / odsSize

	if endRow >= odsSize || startRow >= odsSize {
		return nil, nil, fmt.Errorf("Error rows out of bounds: startRow=%v endRow=%v odsSize=%v", startRow, endRow, odsSize)
	}

	startColumn := blobPointer.Start % odsSize
	endColumn := endIndexOds % odsSize

	if startRow == endRow && startColumn > endColumn {
		log.Error("start and end row are the same, and startColumn >= endColumn", "startColumn", startColumn, "endColumn ", endColumn)
		return []byte{}, nil, nil
	}

	// adjust the math in the CelestiaPayload function in the inbox

	// we can take ods * ods -> end index in ods
	// then we check that start index is in bounds, otherwise ignore -> return empty batch
	// then we check that end index is in bounds, otherwise ignore

	// get rows behind row root and shares for our blob
	rows := [][][]byte{}
	shares := [][]byte{}
	for i := startRow; i <= endRow; i++ {
		row, err := tree.NmtContent(oracle, rowRoots[i])
		if err != nil {
			return nil, nil, err
		}
		rows = append(rows, row)

		odsRow := row[:odsSize]

		// TODO explain the logic behind this branching
		if startRow == endRow {
			shares = append(shares, odsRow[startColumn:endColumn+1]...)
			break
		} else if i == startRow {
			shares = append(shares, odsRow[startColumn:]...)
		} else if i == endRow {
			shares = append(shares, odsRow[:endColumn+1]...)
		} else {
			shares = append(shares, odsRow...)
		}
	}

	data := []byte{}
	if tree.NamespaceSize*2+1 > uint64(len(shares[0])) || tree.NamespaceSize*2+5 > uint64(len(shares[0])) {
		return nil, nil, fmt.Errorf("Error getting sequence length on share of size %v", len(shares[0]))
	}
	sequenceLength := binary.BigEndian.Uint32(shares[0][tree.NamespaceSize*2+1 : tree.NamespaceSize*2+5])
	for i, share := range shares {
		// trim extra namespace
		share := share[tree.NamespaceSize:]
		if i == 0 {
			data = append(data, share[tree.NamespaceSize+5:]...)
			continue
		}
		data = append(data, share[tree.NamespaceSize+1:]...)
	}

	data = data[:sequenceLength]
	squareData := celestiaTypes.SquareData{
		RowRoots:    rowRoots,
		ColumnRoots: leaves[squareSize:],
		Rows:        rows,
		SquareSize:  squareSize,
		StartRow:    startRow,
		EndRow:      endRow,
	}
	return data, &squareData, nil
}

func (dasReader *PreimageCelestiaReader) GetProof(ctx context.Context, msg []byte) ([]byte, error) {
	return nil, nil
}

// To generate:
// key, _ := crypto.HexToECDSA("0000000000000000000000000000000000000000000000000000000000000001")
// sig, _ := crypto.Sign(make([]byte, 32), key)
// println(hex.EncodeToString(sig))
const sampleSignature = "a0b37f8fba683cc68f6574cd43b39f0343a50008bf6ccea9d13231d9e7e2e1e411edc8d307254296264aebfc3dc76cd8b668373a072fd64665b50000e9fcce5201"

// We call this early to populate the secp256k1 ecc basepoint cache in the cached early machine state.
// That means we don't need to re-compute it for every block.
func populateEcdsaCaches() {
	signature, err := hex.DecodeString(sampleSignature)
	if err != nil {
		log.Warn("failed to decode sample signature to populate ECDSA cache", "err", err)
		return
	}
	_, err = crypto.Ecrecover(make([]byte, 32), signature)
	if err != nil {
		log.Warn("failed to recover signature to populate ECDSA cache", "err", err)
		return
	}
}

func main() {
	wavmio.StubInit()
	gethhook.RequireHookedGeth()

	glogger := log.NewGlogHandler(
		log.NewTerminalHandler(io.Writer(os.Stderr), false))
	glogger.Verbosity(log.LevelError)
	log.SetDefault(log.NewLogger(glogger))

	populateEcdsaCaches()

	raw := rawdb.NewDatabase(PreimageDb{})
	db := state.NewDatabase(raw)

	lastBlockHash := wavmio.GetLastBlockHash()

	var lastBlockHeader *types.Header
	var lastBlockStateRoot common.Hash
	if lastBlockHash != (common.Hash{}) {
		lastBlockHeader = getBlockHeaderByHash(lastBlockHash)
		lastBlockStateRoot = lastBlockHeader.Root
	}

	log.Info("Initial State", "lastBlockHash", lastBlockHash, "lastBlockStateRoot", lastBlockStateRoot)
	statedb, err := state.NewDeterministic(lastBlockStateRoot, db)
	if err != nil {
		panic(fmt.Sprintf("Error opening state db: %v", err.Error()))
	}

	readMessage := func() *arbostypes.MessageWithMetadata {
		var delayedMessagesRead uint64
		if lastBlockHeader != nil {
			delayedMessagesRead = lastBlockHeader.Nonce.Uint64()
		}
<<<<<<< HEAD
		var dasReader daprovider.DASReader
		var dasKeysetFetcher daprovider.DASKeysetFetcher
		if dasEnabled {
			// DAS batch and keysets are all together in the same preimage binary.
			dasReader = &PreimageDASReader{}
			dasKeysetFetcher = &PreimageDASReader{}
		}
=======
>>>>>>> 1aa14ea9
		backend := WavmInbox{}
		var keysetValidationMode = daprovider.KeysetPanicIfInvalid
		if backend.GetPositionWithinMessage() > 0 {
			keysetValidationMode = daprovider.KeysetDontValidate
		}
		var dapReaders []daprovider.Reader
<<<<<<< HEAD
		if dasReader != nil {
			dapReaders = append(dapReaders, daprovider.NewReaderForDAS(dasReader, dasKeysetFetcher))
		}
=======
		dapReaders = append(dapReaders, daprovider.NewReaderForDAS(&PreimageDASReader{}))
		dapReaders = append(dapReaders, celestiaTypes.NewReaderForCelestia(&PreimageCelestiaReader{}))
>>>>>>> 1aa14ea9
		dapReaders = append(dapReaders, daprovider.NewReaderForBlobReader(&BlobPreimageReader{}))
		inboxMultiplexer := arbstate.NewInboxMultiplexer(backend, delayedMessagesRead, dapReaders, keysetValidationMode)
		ctx := context.Background()
		message, err := inboxMultiplexer.Pop(ctx)
		if err != nil {
			panic(fmt.Sprintf("Error reading from inbox multiplexer: %v", err.Error()))
		}

		return message
	}

	var newBlock *types.Block
	if lastBlockStateRoot != (common.Hash{}) {
		// ArbOS has already been initialized.
		// Load the chain config and then produce a block normally.

		initialArbosState, err := arbosState.OpenSystemArbosState(statedb, nil, true)
		if err != nil {
			panic(fmt.Sprintf("Error opening initial ArbOS state: %v", err.Error()))
		}
		chainId, err := initialArbosState.ChainId()
		if err != nil {
			panic(fmt.Sprintf("Error getting chain ID from initial ArbOS state: %v", err.Error()))
		}
		genesisBlockNum, err := initialArbosState.GenesisBlockNum()
		if err != nil {
			panic(fmt.Sprintf("Error getting genesis block number from initial ArbOS state: %v", err.Error()))
		}
		chainConfigJson, err := initialArbosState.ChainConfig()
		if err != nil {
			panic(fmt.Sprintf("Error getting chain config from initial ArbOS state: %v", err.Error()))
		}
		var chainConfig *params.ChainConfig
		if len(chainConfigJson) > 0 {
			chainConfig = &params.ChainConfig{}
			err = json.Unmarshal(chainConfigJson, chainConfig)
			if err != nil {
				panic(fmt.Sprintf("Error parsing chain config: %v", err.Error()))
			}
			if chainConfig.ChainID.Cmp(chainId) != 0 {
				panic(fmt.Sprintf("Error: chain id mismatch, chainID: %v, chainConfig.ChainID: %v", chainId, chainConfig.ChainID))
			}
			if chainConfig.ArbitrumChainParams.GenesisBlockNum != genesisBlockNum {
				panic(fmt.Sprintf("Error: genesis block number mismatch, genesisBlockNum: %v, chainConfig.ArbitrumParams.GenesisBlockNum: %v", genesisBlockNum, chainConfig.ArbitrumChainParams.GenesisBlockNum))
			}
		} else {
			log.Info("Falling back to hardcoded chain config.")
			chainConfig, err = chaininfo.GetChainConfig(chainId, "", genesisBlockNum, []string{}, "")
			if err != nil {
				panic(err)
			}
		}

		// need to add Celestia or just "ExternalDA" as an option to the ArbitrumChainParams
		// for now we hard code Cthis to treu and hardcode Celestia in `readMessage`
		// to test the integration
		message := readMessage()

		chainContext := WavmChainContext{}
		batchFetcher := func(batchNum uint64) ([]byte, error) {
			return wavmio.ReadInboxMessage(batchNum), nil
		}
		newBlock, _, err = arbos.ProduceBlock(message.Message, message.DelayedMessagesRead, lastBlockHeader, statedb, chainContext, chainConfig, batchFetcher, false)
		if err != nil {
			panic(err)
		}

	} else {
		// Initialize ArbOS with this init message and create the genesis block.

		message := readMessage()

		initMessage, err := message.Message.ParseInitMessage()
		if err != nil {
			panic(err)
		}
		chainConfig := initMessage.ChainConfig
		if chainConfig == nil {
			log.Info("No chain config in the init message. Falling back to hardcoded chain config.")
			chainConfig, err = chaininfo.GetChainConfig(initMessage.ChainId, "", 0, []string{}, "")
			if err != nil {
				panic(err)
			}
		}

		_, err = arbosState.InitializeArbosState(statedb, burn.NewSystemBurner(nil, false), chainConfig, initMessage)
		if err != nil {
			panic(fmt.Sprintf("Error initializing ArbOS: %v", err.Error()))
		}

		newBlock = arbosState.MakeGenesisBlock(common.Hash{}, 0, 0, statedb.IntermediateRoot(true), chainConfig)

	}

	newBlockHash := newBlock.Hash()

	log.Info("Final State", "newBlockHash", newBlockHash, "StateRoot", newBlock.Root())

	extraInfo := types.DeserializeHeaderExtraInformation(newBlock.Header())
	if extraInfo.ArbOSFormatVersion == 0 {
		panic(fmt.Sprintf("Error deserializing header extra info: %+v", newBlock.Header()))
	}
	wavmio.SetLastBlockHash(newBlockHash)
	wavmio.SetSendRoot(extraInfo.SendRoot)

	wavmio.StubFinal()
}<|MERGE_RESOLUTION|>--- conflicted
+++ resolved
@@ -331,30 +331,14 @@
 		if lastBlockHeader != nil {
 			delayedMessagesRead = lastBlockHeader.Nonce.Uint64()
 		}
-<<<<<<< HEAD
-		var dasReader daprovider.DASReader
-		var dasKeysetFetcher daprovider.DASKeysetFetcher
-		if dasEnabled {
-			// DAS batch and keysets are all together in the same preimage binary.
-			dasReader = &PreimageDASReader{}
-			dasKeysetFetcher = &PreimageDASReader{}
-		}
-=======
->>>>>>> 1aa14ea9
 		backend := WavmInbox{}
 		var keysetValidationMode = daprovider.KeysetPanicIfInvalid
 		if backend.GetPositionWithinMessage() > 0 {
 			keysetValidationMode = daprovider.KeysetDontValidate
 		}
 		var dapReaders []daprovider.Reader
-<<<<<<< HEAD
-		if dasReader != nil {
-			dapReaders = append(dapReaders, daprovider.NewReaderForDAS(dasReader, dasKeysetFetcher))
-		}
-=======
 		dapReaders = append(dapReaders, daprovider.NewReaderForDAS(&PreimageDASReader{}))
 		dapReaders = append(dapReaders, celestiaTypes.NewReaderForCelestia(&PreimageCelestiaReader{}))
->>>>>>> 1aa14ea9
 		dapReaders = append(dapReaders, daprovider.NewReaderForBlobReader(&BlobPreimageReader{}))
 		inboxMultiplexer := arbstate.NewInboxMultiplexer(backend, delayedMessagesRead, dapReaders, keysetValidationMode)
 		ctx := context.Background()
