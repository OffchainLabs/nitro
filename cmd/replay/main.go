// Copyright 2021-2022, Offchain Labs, Inc.
// For license information, see https://github.com/OffchainLabs/nitro/blob/master/LICENSE.md

package main

import (
	"bytes"
	"context"
	"encoding/hex"
	"encoding/json"
	"fmt"
	"io"
	"os"

	"github.com/ethereum/go-ethereum/common"
	"github.com/ethereum/go-ethereum/consensus"
	"github.com/ethereum/go-ethereum/core"
	"github.com/ethereum/go-ethereum/core/rawdb"
	"github.com/ethereum/go-ethereum/core/state"
	"github.com/ethereum/go-ethereum/core/types"
	"github.com/ethereum/go-ethereum/crypto"
	"github.com/ethereum/go-ethereum/crypto/kzg4844"
	"github.com/ethereum/go-ethereum/log"
	"github.com/ethereum/go-ethereum/params"
	"github.com/ethereum/go-ethereum/rlp"
	"github.com/ethereum/go-ethereum/triedb"

	"github.com/offchainlabs/nitro/arbos"
	"github.com/offchainlabs/nitro/arbos/arbosState"
	"github.com/offchainlabs/nitro/arbos/arbostypes"
	"github.com/offchainlabs/nitro/arbos/burn"
	"github.com/offchainlabs/nitro/arbstate"
	"github.com/offchainlabs/nitro/arbutil"
	"github.com/offchainlabs/nitro/cmd/chaininfo"
	"github.com/offchainlabs/nitro/daprovider"
	"github.com/offchainlabs/nitro/daprovider/das/dastree"
	"github.com/offchainlabs/nitro/daprovider/das/dasutil"
	"github.com/offchainlabs/nitro/gethhook"
	"github.com/offchainlabs/nitro/util/containers"
	"github.com/offchainlabs/nitro/wavmio"
)

func getBlockHeaderByHash(hash common.Hash) *types.Header {
	enc, err := wavmio.ResolveTypedPreimage(arbutil.Keccak256PreimageType, hash)
	if err != nil {
		panic(fmt.Errorf("Error resolving preimage: %w", err))
	}
	header := &types.Header{}
	err = rlp.DecodeBytes(enc, &header)
	if err != nil {
		panic(fmt.Errorf("Error parsing resolved block header: %w", err))
	}
	return header
}

func getLastBlockHeader() *types.Header {
	lastBlockHash := wavmio.GetLastBlockHash()
	if lastBlockHash == (common.Hash{}) {
		return nil
	}
	return getBlockHeaderByHash(lastBlockHash)
}

type WavmChainContext struct {
	chainConfig *params.ChainConfig
}

func (c WavmChainContext) CurrentHeader() *types.Header {
	return getLastBlockHeader()
}

func (c WavmChainContext) GetHeaderByNumber(number uint64) *types.Header {
	panic("GetHeaderByNumber should not be called in WavmChainContext")
}

func (c WavmChainContext) GetHeaderByHash(hash common.Hash) *types.Header {
	return getBlockHeaderByHash(hash)
}

func (c WavmChainContext) Config() *params.ChainConfig {
	return c.chainConfig
}

func (c WavmChainContext) Engine() consensus.Engine {
	return arbos.Engine{}
}

func (c WavmChainContext) GetHeader(hash common.Hash, num uint64) *types.Header {
	header := getBlockHeaderByHash(hash)
	if !header.Number.IsUint64() || header.Number.Uint64() != num {
		panic(fmt.Sprintf("Retrieved wrong block number for header hash %v -- requested %v but got %v", hash, num, header.Number.String()))
	}
	return header
}

type WavmInbox struct{}

func (i WavmInbox) PeekSequencerInbox() ([]byte, common.Hash, error) {
	pos := wavmio.GetInboxPosition()
	res := wavmio.ReadInboxMessage(pos)
	log.Info("PeekSequencerInbox", "pos", pos, "res[:8]", res[:8])
	// Our BlobPreimageReader doesn't need the block hash
	return res, common.Hash{}, nil
}

func (i WavmInbox) GetSequencerInboxPosition() uint64 {
	pos := wavmio.GetInboxPosition()
	log.Info("GetSequencerInboxPosition", "pos", pos)
	return pos
}

func (i WavmInbox) AdvanceSequencerInbox() {
	log.Info("AdvanceSequencerInbox")
	wavmio.AdvanceInboxMessage()
}

func (i WavmInbox) GetPositionWithinMessage() uint64 {
	pos := wavmio.GetPositionWithinMessage()
	log.Info("GetPositionWithinMessage", "pos", pos)
	return pos
}

func (i WavmInbox) SetPositionWithinMessage(pos uint64) {
	log.Info("SetPositionWithinMessage", "pos", pos)
	wavmio.SetPositionWithinMessage(pos)
}

func (i WavmInbox) ReadDelayedInbox(seqNum uint64) (*arbostypes.L1IncomingMessage, error) {
	log.Info("ReadDelayedMsg", "seqNum", seqNum)
	data := wavmio.ReadDelayedInboxMessage(seqNum)
	return arbostypes.ParseIncomingL1Message(bytes.NewReader(data), func(batchNum uint64) ([]byte, error) {
		return wavmio.ReadInboxMessage(batchNum), nil
	})
}

type PreimageDASReader struct {
}

func (*PreimageDASReader) String() string {
	return "PreimageDASReader"
}

func (dasReader *PreimageDASReader) GetByHash(ctx context.Context, hash common.Hash) ([]byte, error) {
	oracle := func(hash common.Hash) ([]byte, error) {
		return wavmio.ResolveTypedPreimage(arbutil.Keccak256PreimageType, hash)
	}
	return dastree.Content(hash, oracle)
}

func (dasReader *PreimageDASReader) GetKeysetByHash(ctx context.Context, hash common.Hash) ([]byte, error) {
	return dasReader.GetByHash(ctx, hash)
}

func (dasReader *PreimageDASReader) HealthCheck(ctx context.Context) error {
	return nil
}

func (dasReader *PreimageDASReader) ExpirationPolicy(ctx context.Context) (dasutil.ExpirationPolicy, error) {
	return dasutil.DiscardImmediately, nil
}

type BlobPreimageReader struct {
}

func (r *BlobPreimageReader) GetBlobs(
	ctx context.Context,
	batchBlockHash common.Hash,
	versionedHashes []common.Hash,
) ([]kzg4844.Blob, error) {
	var blobs []kzg4844.Blob
	for _, h := range versionedHashes {
		var blob kzg4844.Blob
		preimage, err := wavmio.ResolveTypedPreimage(arbutil.EthVersionedHashPreimageType, h)
		if err != nil {
			return nil, err
		}
		if len(preimage) != len(blob) {
			return nil, fmt.Errorf("for blob %v got back preimage of length %v but expected blob length %v", h, len(preimage), len(blob))
		}
		copy(blob[:], preimage)
		blobs = append(blobs, blob)
	}
	return blobs, nil
}

func (r *BlobPreimageReader) Initialize(ctx context.Context) error {
	return nil
}

type DACertificatePreimageReader struct {
}

func (r *DACertificatePreimageReader) RecoverPayload(
	batchNum uint64,
	batchBlockHash common.Hash,
	sequencerMsg []byte,
) containers.PromiseInterface[daprovider.PayloadResult] {
	return containers.DoPromise(context.Background(), func(ctx context.Context) (daprovider.PayloadResult, error) {
		if len(sequencerMsg) <= 40 {
			return daprovider.PayloadResult{}, fmt.Errorf("sequencer message too small")
		}
		certificate := sequencerMsg[40:]

		// Hash the entire sequencer message to get the preimage key
		customDAPreimageHash := crypto.Keccak256Hash(certificate)

		// Validate the certificate before trying to read it
		if !wavmio.ValidateCertificate(arbutil.DACertificatePreimageType, customDAPreimageHash) {
			// Preimage is not available - treat as invalid batch
			log.Warn("DACertificate preimage validation failed, treating as invalid batch",
				"batchNum", batchNum,
				"batchBlockHash", batchBlockHash,
				"hash", customDAPreimageHash.Hex())
			return daprovider.PayloadResult{Payload: []byte{}}, nil
		}

		// Read the preimage (which contains the actual batch data)
		payload, err := wavmio.ResolveTypedPreimage(arbutil.DACertificatePreimageType, customDAPreimageHash)
		if err != nil {
			// This should not happen after successful validation
			panic(fmt.Errorf("failed to resolve DACertificate preimage after validation: %w", err))
		}

		log.Info("DACertificate batch recovered",
			"batchNum", batchNum,
			"hash", customDAPreimageHash.Hex(),
			"payloadSize", len(payload))

		return daprovider.PayloadResult{Payload: payload}, nil
	})
}

func (r *DACertificatePreimageReader) CollectPreimages(
	batchNum uint64,
	batchBlockHash common.Hash,
	sequencerMsg []byte,
) containers.PromiseInterface[daprovider.PreimagesResult] {
	return containers.DoPromise(context.Background(), func(ctx context.Context) (daprovider.PreimagesResult, error) {
		// Stub implementation: CollectPreimages is only called by the stateless validator
		// to gather preimages before replay. In replay context, preimages have already been
		// collected and injected into the execution environment.
		return daprovider.PreimagesResult{Preimages: make(daprovider.PreimagesMap)}, nil
	})
}

// To generate:
// key, _ := crypto.HexToECDSA("0000000000000000000000000000000000000000000000000000000000000001")
// sig, _ := crypto.Sign(make([]byte, 32), key)
// println(hex.EncodeToString(sig))
const sampleSignature = "a0b37f8fba683cc68f6574cd43b39f0343a50008bf6ccea9d13231d9e7e2e1e411edc8d307254296264aebfc3dc76cd8b668373a072fd64665b50000e9fcce5201"

// We call this early to populate the secp256k1 ecc basepoint cache in the cached early machine state.
// That means we don't need to re-compute it for every block.
func populateEcdsaCaches() {
	signature, err := hex.DecodeString(sampleSignature)
	if err != nil {
		log.Warn("failed to decode sample signature to populate ECDSA cache", "err", err)
		return
	}
	_, err = crypto.Ecrecover(make([]byte, 32), signature)
	if err != nil {
		log.Warn("failed to recover signature to populate ECDSA cache", "err", err)
		return
	}
}

func main() {
	wavmio.StubInit()
	gethhook.RequireHookedGeth()

	glogger := log.NewGlogHandler(
		log.NewTerminalHandler(io.Writer(os.Stderr), false))
	glogger.Verbosity(log.LevelError)
	log.SetDefault(log.NewLogger(glogger))

	populateEcdsaCaches()

	raw := rawdb.NewDatabase(PreimageDb{})
	db := state.NewDatabase(triedb.NewDatabase(raw, nil), nil)

	lastBlockHash := wavmio.GetLastBlockHash()

	var lastBlockHeader *types.Header
	var lastBlockStateRoot common.Hash
	if lastBlockHash != (common.Hash{}) {
		lastBlockHeader = getBlockHeaderByHash(lastBlockHash)
		lastBlockStateRoot = lastBlockHeader.Root
	}

	log.Info("Initial State", "lastBlockHash", lastBlockHash, "lastBlockStateRoot", lastBlockStateRoot)
	statedb, err := state.NewDeterministic(lastBlockStateRoot, db)
	if err != nil {
		panic(fmt.Sprintf("Error opening state db: %v", err.Error()))
	}

	batchFetcher := func(batchNum uint64) ([]byte, error) {
		currentBatch := wavmio.GetInboxPosition()
		if batchNum > currentBatch {
			return nil, fmt.Errorf("invalid batch fetch request %d, max %d", batchNum, currentBatch)
		}
		return wavmio.ReadInboxMessage(batchNum), nil
	}
	readMessage := func(dasEnabled bool) *arbostypes.MessageWithMetadata {
		var delayedMessagesRead uint64
		if lastBlockHeader != nil {
			delayedMessagesRead = lastBlockHeader.Nonce.Uint64()
		}
		var dasReader dasutil.DASReader
		var dasKeysetFetcher dasutil.DASKeysetFetcher
		if dasEnabled {
			// DAS batch and keysets are all together in the same preimage binary.
			dasReader = &PreimageDASReader{}
			dasKeysetFetcher = &PreimageDASReader{}
		}
		backend := WavmInbox{}
		var keysetValidationMode = daprovider.KeysetPanicIfInvalid
		if backend.GetPositionWithinMessage() > 0 {
			keysetValidationMode = daprovider.KeysetDontValidate
		}
		dapReaders := daprovider.NewDAProviderRegistry()
		if dasReader != nil {
			err = dapReaders.SetupDASReader(dasutil.NewReaderForDAS(dasReader, dasKeysetFetcher, keysetValidationMode), nil)
			if err != nil {
				panic(fmt.Sprintf("Failed to register DAS reader: %v", err))
			}
		}
		err = dapReaders.SetupBlobReader(daprovider.NewReaderForBlobReader(&BlobPreimageReader{}))
		if err != nil {
			panic(fmt.Sprintf("Failed to register blob reader: %v", err))
		}
<<<<<<< HEAD
		err = dapReaders.SetupDACertificateReader(&DACertificatePreimageReader{}, nil)
		if err != nil {
			panic(fmt.Sprintf("Failed to register DA Certificate reader: %v", err))
		}
=======
>>>>>>> 179bd980

		inboxMultiplexer := arbstate.NewInboxMultiplexer(backend, delayedMessagesRead, dapReaders, keysetValidationMode)
		ctx := context.Background()
		message, err := inboxMultiplexer.Pop(ctx)
		if err != nil {
			panic(fmt.Sprintf("Error reading from inbox multiplexer: %v", err.Error()))
		}

		err = message.Message.FillInBatchGasFields(batchFetcher)
		if err != nil {
			message.Message = arbostypes.InvalidL1Message
		}
		return message
	}

	var newBlock *types.Block
	if lastBlockStateRoot != (common.Hash{}) {
		// ArbOS has already been initialized.
		// Load the chain config and then produce a block normally.

		initialArbosState, err := arbosState.OpenSystemArbosState(statedb, nil, true)
		if err != nil {
			panic(fmt.Sprintf("Error opening initial ArbOS state: %v", err.Error()))
		}
		chainId, err := initialArbosState.ChainId()
		if err != nil {
			panic(fmt.Sprintf("Error getting chain ID from initial ArbOS state: %v", err.Error()))
		}
		genesisBlockNum, err := initialArbosState.GenesisBlockNum()
		if err != nil {
			panic(fmt.Sprintf("Error getting genesis block number from initial ArbOS state: %v", err.Error()))
		}
		chainConfigJson, err := initialArbosState.ChainConfig()
		if err != nil {
			panic(fmt.Sprintf("Error getting chain config from initial ArbOS state: %v", err.Error()))
		}
		var chainConfig *params.ChainConfig
		if len(chainConfigJson) > 0 {
			chainConfig = &params.ChainConfig{}
			err = json.Unmarshal(chainConfigJson, chainConfig)
			if err != nil {
				panic(fmt.Sprintf("Error parsing chain config: %v", err.Error()))
			}
			if chainConfig.ChainID.Cmp(chainId) != 0 {
				panic(fmt.Sprintf("Error: chain id mismatch, chainID: %v, chainConfig.ChainID: %v", chainId, chainConfig.ChainID))
			}
			if chainConfig.ArbitrumChainParams.GenesisBlockNum != genesisBlockNum {
				panic(fmt.Sprintf("Error: genesis block number mismatch, genesisBlockNum: %v, chainConfig.ArbitrumParams.GenesisBlockNum: %v", genesisBlockNum, chainConfig.ArbitrumChainParams.GenesisBlockNum))
			}
		} else {
			log.Info("Falling back to hardcoded chain config.")
			chainConfig, err = chaininfo.GetChainConfig(chainId, "", genesisBlockNum, []string{}, "")
			if err != nil {
				panic(err)
			}
		}

		message := readMessage(chainConfig.ArbitrumChainParams.DataAvailabilityCommittee)

		chainContext := WavmChainContext{chainConfig: chainConfig}
		newBlock, _, err = arbos.ProduceBlock(message.Message, message.DelayedMessagesRead, lastBlockHeader, statedb, chainContext, false, core.NewMessageReplayContext(), false)
		if err != nil {
			panic(err)
		}
	} else {
		// Initialize ArbOS with this init message and create the genesis block.

		message := readMessage(false)

		initMessage, err := message.Message.ParseInitMessage()
		if err != nil {
			panic(err)
		}
		chainConfig := initMessage.ChainConfig
		if chainConfig == nil {
			log.Info("No chain config in the init message. Falling back to hardcoded chain config.")
			chainConfig, err = chaininfo.GetChainConfig(initMessage.ChainId, "", 0, []string{}, "")
			if err != nil {
				panic(err)
			}
		}

		_, err = arbosState.InitializeArbosState(statedb, burn.NewSystemBurner(nil, false), chainConfig, nil, initMessage)
		if err != nil {
			panic(fmt.Sprintf("Error initializing ArbOS: %v", err.Error()))
		}

		newBlock = arbosState.MakeGenesisBlock(common.Hash{}, 0, 0, statedb.IntermediateRoot(true), chainConfig)

	}

	newBlockHash := newBlock.Hash()

	log.Info("Final State", "newBlockHash", newBlockHash, "StateRoot", newBlock.Root())

	extraInfo := types.DeserializeHeaderExtraInformation(newBlock.Header())
	if extraInfo.ArbOSFormatVersion == 0 {
		panic(fmt.Sprintf("Error deserializing header extra info: %+v", newBlock.Header()))
	}
	wavmio.SetLastBlockHash(newBlockHash)
	wavmio.SetSendRoot(extraInfo.SendRoot)

	wavmio.StubFinal()
}<|MERGE_RESOLUTION|>--- conflicted
+++ resolved
@@ -328,13 +328,11 @@
 		if err != nil {
 			panic(fmt.Sprintf("Failed to register blob reader: %v", err))
 		}
-<<<<<<< HEAD
+
 		err = dapReaders.SetupDACertificateReader(&DACertificatePreimageReader{}, nil)
 		if err != nil {
 			panic(fmt.Sprintf("Failed to register DA Certificate reader: %v", err))
 		}
-=======
->>>>>>> 179bd980
 
 		inboxMultiplexer := arbstate.NewInboxMultiplexer(backend, delayedMessagesRead, dapReaders, keysetValidationMode)
 		ctx := context.Background()
