[
  {
    "chain-name": "arb1",
    "parent-chain-id": 1,
    "parent-chain-is-arbitrum": false,
    "sequencer-url": "https://arb1-sequencer.arbitrum.io/rpc",
    "secondary-forwarding-target": "https://arb1-sequencer-fallback-1.arbitrum.io/rpc,https://arb1-sequencer-fallback-2.arbitrum.io/rpc,https://arb1-sequencer-fallback-3.arbitrum.io/rpc,https://arb1-sequencer-fallback-4.arbitrum.io/rpc,https://arb1-sequencer-fallback-5.arbitrum.io/rpc",
    "feed-url": "wss://arb1-feed.arbitrum.io/feed",
    "feed-signed": false,
    "secondary-feed-url": "wss://arb1-delayed-feed.arbitrum.io/feed,wss://arb1-feed-fallback-1.arbitrum.io/feed,wss://arb1-feed-fallback-2.arbitrum.io/feed,wss://arb1-feed-fallback-3.arbitrum.io/feed,wss://arb1-feed-fallback-4.arbitrum.io/feed,wss://arb1-feed-fallback-5.arbitrum.io/feed",
    "has-genesis-state": true,
    "block-metadata-url": "https://arb1.arbitrum.io/rpc",
    "track-block-metadata-from": 327000000,
    "chain-config": {
      "chainId": 42161,
      "homesteadBlock": 0,
      "daoForkBlock": null,
      "daoForkSupport": true,
      "eip150Block": 0,
      "eip150Hash": "0x0000000000000000000000000000000000000000000000000000000000000000",
      "eip155Block": 0,
      "eip158Block": 0,
      "byzantiumBlock": 0,
      "constantinopleBlock": 0,
      "petersburgBlock": 0,
      "istanbulBlock": 0,
      "muirGlacierBlock": 0,
      "berlinBlock": 0,
      "londonBlock": 0,
      "clique": {
        "period": 0,
        "epoch": 0
      },
      "arbitrum": {
        "EnableArbOS": true,
        "AllowDebugPrecompiles": false,
        "DataAvailabilityCommittee": false,
        "InitialArbOSVersion": 6,
        "InitialChainOwner": "0xd345e41ae2cb00311956aa7109fc801ae8c81a52",
<<<<<<< HEAD
        "GenesisBlockNum": 0,
        "MaxUncompressedBatchSize": 16777216
=======
        "GenesisBlockNum": 22207818
>>>>>>> 6837a8fd
      }
    },
    "rollup": {
      "bridge": "0x8315177ab297ba92a06054ce80a67ed4dbd7ed3a",
      "inbox": "0x4dbd4fc535ac27206064b68ffcf827b0a60bab3f",
      "rollup": "0x5ef0d09d1e6204141b4d37530808ed19f60fba35",
      "sequencer-inbox": "0x1c479675ad559dc151f6ec7ed3fbf8cee79582b6",
      "validator-utils": "0x9e40625f52829cf04bc4839f186d621ee33b0e67",
      "validator-wallet-creator": "0x960953f7c69cd2bc2322db9223a815c680ccc7ea",
      "stake-token": "0xC02aaA39b223FE8D0A0e5C4F27eAD9083C756Cc2",
      "deployed-at": 15411056
    }
  },
  {
    "chain-name": "nova",
    "parent-chain-id": 1,
    "parent-chain-is-arbitrum": false,
    "sequencer-url": "https://nova.arbitrum.io/rpc",
    "feed-url": "wss://nova-feed.arbitrum.io/feed",
    "feed-signed": false,
    "das-index-url": "https://nova.arbitrum.io/das-servers",
    "block-metadata-url": "https://nova.arbitrum.io/rpc",
    "track-block-metadata-from": 83340000,
    "chain-config": {
      "chainId": 42170,
      "homesteadBlock": 0,
      "daoForkBlock": null,
      "daoForkSupport": true,
      "eip150Block": 0,
      "eip150Hash": "0x0000000000000000000000000000000000000000000000000000000000000000",
      "eip155Block": 0,
      "eip158Block": 0,
      "byzantiumBlock": 0,
      "constantinopleBlock": 0,
      "petersburgBlock": 0,
      "istanbulBlock": 0,
      "muirGlacierBlock": 0,
      "berlinBlock": 0,
      "londonBlock": 0,
      "clique": {
        "period": 0,
        "epoch": 0
      },
      "arbitrum": {
        "EnableArbOS": true,
        "AllowDebugPrecompiles": false,
        "DataAvailabilityCommittee": true,
        "InitialArbOSVersion": 1,
        "InitialChainOwner": "0x9c040726f2a657226ed95712245dee84b650a1b5",
        "GenesisBlockNum": 0,
        "MaxUncompressedBatchSize": 16777216
      }
    },
    "rollup": {
      "bridge": "0xc1ebd02f738644983b6c4b2d440b8e77dde276bd",
      "inbox": "0xc4448b71118c9071bcb9734a0eac55d18a153949",
      "rollup": "0xfb209827c58283535b744575e11953dcc4bead88",
      "sequencer-inbox": "0x211e1c4c7f1bf5351ac850ed10fd68cffcf6c21b",
      "validator-utils": "0x2B081fbaB646D9013f2699BebEf62B7e7d7F0976",
      "validator-wallet-creator": "0xe05465Aab36ba1277dAE36aa27a7B74830e74DE4",
      "stake-token": "0xC02aaA39b223FE8D0A0e5C4F27eAD9083C756Cc2",
      "deployed-at": 15016829
    }
  },
  {
    "chain-name": "goerli-rollup",
    "parent-chain-id": 5,
    "parent-chain-is-arbitrum": false,
    "sequencer-url": "https://goerli-rollup.arbitrum.io/rpc",
    "feed-url": "wss://goerli-rollup.arbitrum.io/feed",
    "feed-signed": false,
    "chain-config": {
      "chainId": 421613,
      "homesteadBlock": 0,
      "daoForkBlock": null,
      "daoForkSupport": true,
      "eip150Block": 0,
      "eip150Hash": "0x0000000000000000000000000000000000000000000000000000000000000000",
      "eip155Block": 0,
      "eip158Block": 0,
      "byzantiumBlock": 0,
      "constantinopleBlock": 0,
      "petersburgBlock": 0,
      "istanbulBlock": 0,
      "muirGlacierBlock": 0,
      "berlinBlock": 0,
      "londonBlock": 0,
      "clique": {
        "period": 0,
        "epoch": 0
      },
      "arbitrum": {
        "EnableArbOS": true,
        "AllowDebugPrecompiles": false,
        "DataAvailabilityCommittee": false,
        "InitialArbOSVersion": 2,
        "InitialChainOwner": "0x186b56023d42b2b4e7616589a5c62eef5fca21dd",
        "GenesisBlockNum": 0,
        "MaxUncompressedBatchSize": 16777216
      }
    },
    "rollup": {
      "bridge": "0xaf4159a80b6cc41ed517db1c453d1ef5c2e4db72",
      "inbox": "0x6bebc4925716945d46f0ec336d5c2564f419682c",
      "rollup": "0x45e5caea8768f42b385a366d3551ad1e0cbfab17",
      "sequencer-inbox": "0x0484a87b144745a2e5b7c359552119b6ea2917a9",
      "validator-utils": "0x344f651fe566a02db939c8657427deb5524ea78e",
      "validator-wallet-creator": "0x53eb4f4524b3b9646d41743054230d3f425397b3",
      "deployed-at": 7217526
    }
  },
  {
    "chain-name": "arb-dev-test",
    "chain-config": {
      "chainId": 412346,
      "homesteadBlock": 0,
      "daoForkBlock": null,
      "daoForkSupport": true,
      "eip150Block": 0,
      "eip150Hash": "0x0000000000000000000000000000000000000000000000000000000000000000",
      "eip155Block": 0,
      "eip158Block": 0,
      "byzantiumBlock": 0,
      "constantinopleBlock": 0,
      "petersburgBlock": 0,
      "istanbulBlock": 0,
      "muirGlacierBlock": 0,
      "berlinBlock": 0,
      "londonBlock": 0,
      "clique": {
        "period": 0,
        "epoch": 0
      },
      "arbitrum": {
        "EnableArbOS": true,
        "AllowDebugPrecompiles": true,
        "DataAvailabilityCommittee": false,
        "InitialArbOSVersion": 51,
        "InitialChainOwner": "0x0000000000000000000000000000000000000000",
        "GenesisBlockNum": 0,
        "MaxUncompressedBatchSize": 16777216
      }
    }
  },
  {
    "chain-name": "anytrust-dev-test",
    "chain-config": {
      "chainId": 412347,
      "homesteadBlock": 0,
      "daoForkBlock": null,
      "daoForkSupport": true,
      "eip150Block": 0,
      "eip150Hash": "0x0000000000000000000000000000000000000000000000000000000000000000",
      "eip155Block": 0,
      "eip158Block": 0,
      "byzantiumBlock": 0,
      "constantinopleBlock": 0,
      "petersburgBlock": 0,
      "istanbulBlock": 0,
      "muirGlacierBlock": 0,
      "berlinBlock": 0,
      "londonBlock": 0,
      "clique": {
        "period": 0,
        "epoch": 0
      },
      "arbitrum": {
        "EnableArbOS": true,
        "AllowDebugPrecompiles": true,
        "DataAvailabilityCommittee": true,
        "InitialArbOSVersion": 32,
        "InitialChainOwner": "0x0000000000000000000000000000000000000000",
        "GenesisBlockNum": 0,
        "MaxUncompressedBatchSize": 16777216
      }
    }
  },
  {
    "chain-id": 421614,
    "parent-chain-id": 11155111,
    "parent-chain-is-arbitrum": false,
    "chain-name": "sepolia-rollup",
    "sequencer-url": "https://sepolia-rollup-sequencer.arbitrum.io/rpc",
    "feed-url": "wss://sepolia-rollup.arbitrum.io/feed",
    "feed-signed": false,
    "block-metadata-url": "https://sepolia-rollup.arbitrum.io/rpc",
    "track-block-metadata-from": 123000000,
    "chain-config": {
      "chainId": 421614,
      "homesteadBlock": 0,
      "daoForkBlock": null,
      "daoForkSupport": true,
      "eip150Block": 0,
      "eip150Hash": "0x0000000000000000000000000000000000000000000000000000000000000000",
      "eip155Block": 0,
      "eip158Block": 0,
      "byzantiumBlock": 0,
      "constantinopleBlock": 0,
      "petersburgBlock": 0,
      "istanbulBlock": 0,
      "muirGlacierBlock": 0,
      "berlinBlock": 0,
      "londonBlock": 0,
      "clique": {
        "period": 0,
        "epoch": 0
      },
      "arbitrum": {
        "EnableArbOS": true,
        "AllowDebugPrecompiles": false,
        "DataAvailabilityCommittee": false,
        "InitialArbOSVersion": 10,
        "InitialChainOwner": "0x71B61c2E250AFa05dFc36304D6c91501bE0965D8",
        "GenesisBlockNum": 0,
        "MaxUncompressedBatchSize": 16777216
      }
    },
    "rollup": {
      "bridge": "0x38f918D0E9F1b721EDaA41302E399fa1B79333a9",
      "inbox": "0xaAe29B0366299461418F5324a79Afc425BE5ae21",
      "sequencer-inbox": "0x6c97864CE4bEf387dE0b3310A44230f7E3F1be0D",
      "rollup": "0x042B2E6C5E99d4c521bd49beeD5E99651D9B0Cf4",
      "validator-utils": "0x1f6860C3cac255fFFa72B7410b1183c3a0D261e0",
      "validator-wallet-creator": "0x894fC71fA0A666352824EC954B401573C861D664",
      "stake-token": "0xefb383126640fe4a760010c6e59c397d2b6c7141",
      "deployed-at": 4139226
    }
  },
  {
    "chain-id": 23011913,
    "parent-chain-id": 421614,
    "chain-name": "stylus-testnet",
    "sequencer-url": "https://stylus-testnet-sequencer.arbitrum.io/rpc",
    "feed-url": "wss://stylus-testnet.arbitrum.io/feed",
    "feed-signed": false,
    "chain-config":
    {
      "chainId": 23011913,
      "homesteadBlock": 0,
      "daoForkBlock": null,
      "daoForkSupport": true,
      "eip150Block": 0,
      "eip150Hash": "0x0000000000000000000000000000000000000000000000000000000000000000",
      "eip155Block": 0,
      "eip158Block": 0,
      "byzantiumBlock": 0,
      "constantinopleBlock": 0,
      "petersburgBlock": 0,
      "istanbulBlock": 0,
      "muirGlacierBlock": 0,
      "berlinBlock": 0,
      "londonBlock": 0,
      "clique":
      {
        "period": 0,
        "epoch": 0
      },
      "arbitrum":
      {
        "EnableArbOS": true,
        "AllowDebugPrecompiles": false,
        "DataAvailabilityCommittee": false,
        "InitialArbOSVersion": 10,
        "InitialChainOwner": "0x35c8d15334Eaf0e4b82417Fe10e28deEa0c5C32B",
        "GenesisBlockNum": 0
      }
    },
    "rollup":
    {
      "bridge": "0x35aa95ac4747D928E2Cd42FE4461F6D9d1826346",
      "inbox": "0xe1e3b1CBaCC870cb6e5F4Bdf246feB6eB5cD351B",
      "sequencer-inbox": "0x00A0F15b79d1D3e5991929FaAbCF2AA65623530c",
      "rollup": "0x94db9E36d9336cD6F9FfcAd399dDa6Cc05299898",
      "validator-utils": "0x8aB661AAC7693F60DF34464B6f964d3C3977e2D3",
      "validator-wallet-creator": "0x6065949AC7D6e86Ce9EAC2089C6b68B0b7077ED6",
      "deployed-at": 1847
    }
  }
]<|MERGE_RESOLUTION|>--- conflicted
+++ resolved
@@ -37,12 +37,8 @@
         "DataAvailabilityCommittee": false,
         "InitialArbOSVersion": 6,
         "InitialChainOwner": "0xd345e41ae2cb00311956aa7109fc801ae8c81a52",
-<<<<<<< HEAD
-        "GenesisBlockNum": 0,
-        "MaxUncompressedBatchSize": 16777216
-=======
-        "GenesisBlockNum": 22207818
->>>>>>> 6837a8fd
+        "GenesisBlockNum": 22207818,
+        "MaxUncompressedBatchSize": 16777216
       }
     },
     "rollup": {
