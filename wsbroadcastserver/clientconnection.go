--- conflicted
+++ resolved
@@ -5,13 +5,7 @@
 
 import (
 	"context"
-<<<<<<< HEAD
-	"encoding/json"
 	"fmt"
-	"io"
-=======
-	"fmt"
->>>>>>> d462a4cd
 	"math/rand"
 	"net"
 	"sync"
