package validator

import (
	espressoTypes "github.com/EspressoSystems/espresso-sequencer-go/types"
	"github.com/ethereum/go-ethereum/common"
	"github.com/ethereum/go-ethereum/core/state"
	"github.com/offchainlabs/nitro/arbutil"
)

type BatchInfo struct {
	Number    uint64
	BlockHash common.Hash
	Data      []byte
}

type ValidationInput struct {
	Id            uint64
	HasDelayedMsg bool
	DelayedMsgNr  uint64
	Preimages     map[arbutil.PreimageType]map[common.Hash][]byte
	UserWasms     state.UserWasms
	BatchInfo     []BatchInfo
	DelayedMsg    []byte
	StartState    GoGlobalState
<<<<<<< HEAD
	// The validating hotshot height.
	// We can't just use the `StartState.HotShotHeight + 1` to calculate
	// this one because the StartState might have the 0 height and this
	// is allowed for now.
	HotShotHeight uint64
	// The validating hotshot commitment
	HotShotCommitment espressoTypes.Commitment
=======
	DebugChain    bool
>>>>>>> 28033f94
}<|MERGE_RESOLUTION|>--- conflicted
+++ resolved
@@ -22,7 +22,6 @@
 	BatchInfo     []BatchInfo
 	DelayedMsg    []byte
 	StartState    GoGlobalState
-<<<<<<< HEAD
 	// The validating hotshot height.
 	// We can't just use the `StartState.HotShotHeight + 1` to calculate
 	// this one because the StartState might have the 0 height and this
@@ -30,7 +29,5 @@
 	HotShotHeight uint64
 	// The validating hotshot commitment
 	HotShotCommitment espressoTypes.Commitment
-=======
-	DebugChain    bool
->>>>>>> 28033f94
+	DebugChain        bool
 }