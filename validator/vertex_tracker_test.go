--- conflicted
+++ resolved
@@ -171,11 +171,7 @@
 	})
 	t.Run("bisects", func(t *testing.T) {
 		hook := test.NewGlobal()
-<<<<<<< HEAD
-		tkr, _ := setupNonPSTracker(t, ctx, tx)
-=======
 		tkr, _ := setupNonPSTracker(t, ctx)
->>>>>>> 560d4997
 		err := tkr.act(ctx)
 		require.NoError(t, err)
 		require.Equal(t, int(trackerBisecting), int(tkr.fsm.Current().State))
@@ -185,11 +181,7 @@
 	})
 	t.Run("merges", func(t *testing.T) {
 		hook := test.NewGlobal()
-<<<<<<< HEAD
-		evilTracker, honestTracker := setupNonPSTracker(t, ctx, tx)
-=======
 		evilTracker, honestTracker := setupNonPSTracker(t, ctx)
->>>>>>> 560d4997
 		err := evilTracker.act(ctx)
 		require.NoError(t, err)
 		require.Equal(t, int(trackerBisecting), int(evilTracker.fsm.Current().State))
@@ -270,8 +262,8 @@
 	require.NoError(t, err)
 
 	assertionHeight, err := assertion.Height()
-		require.NoError(t, err)
-		evilCommit, err := evilValidator.stateManager.HistoryCommitmentUpTo(ctx, assertionHeight)
+	require.NoError(t, err)
+	evilCommit, err := evilValidator.stateManager.HistoryCommitmentUpTo(ctx, assertionHeight)
 	require.NoError(t, err)
 	honestCommit, err := honestValidator.stateManager.HistoryCommitmentUpTo(ctx, assertionHeight)
 	require.NoError(t, err)
