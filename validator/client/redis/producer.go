package redis

import (
	"context"
	"fmt"
	"sync/atomic"

	"github.com/ethereum/go-ethereum/common"
	"github.com/ethereum/go-ethereum/log"
	"github.com/go-redis/redis/v8"
	"github.com/offchainlabs/nitro/pubsub"
	"github.com/offchainlabs/nitro/util/containers"
	"github.com/offchainlabs/nitro/util/redisutil"
	"github.com/offchainlabs/nitro/util/stopwaiter"
	"github.com/offchainlabs/nitro/validator"
	"github.com/offchainlabs/nitro/validator/server_api"
	"github.com/offchainlabs/nitro/validator/server_common"
	"github.com/spf13/pflag"
)

type ValidationClientConfig struct {
	Name           string                `koanf:"name"`
	StreamPrefix   string                `koanf:"stream-prefix"`
	Room           int32                 `koanf:"room"`
	RedisURL       string                `koanf:"redis-url"`
	ProducerConfig pubsub.ProducerConfig `koanf:"producer-config"`
	CreateStreams  bool                  `koanf:"create-streams"`
}

func (c ValidationClientConfig) Enabled() bool {
	return c.RedisURL != ""
}

var DefaultValidationClientConfig = ValidationClientConfig{
	Name:           "redis validation client",
	Room:           2,
	RedisURL:       "",
	ProducerConfig: pubsub.DefaultProducerConfig,
	CreateStreams:  true,
}

var TestValidationClientConfig = ValidationClientConfig{
	Name:           "test redis validation client",
	Room:           2,
	RedisURL:       "",
	StreamPrefix:   "test-",
	ProducerConfig: pubsub.TestProducerConfig,
	CreateStreams:  false,
}

func ValidationClientConfigAddOptions(prefix string, f *pflag.FlagSet) {
	f.String(prefix+".name", DefaultValidationClientConfig.Name, "validation client name")
	f.Int32(prefix+".room", DefaultValidationClientConfig.Room, "validation client room")
	f.String(prefix+".redis-url", DefaultValidationClientConfig.RedisURL, "redis url")
	f.String(prefix+".stream-prefix", DefaultValidationClientConfig.StreamPrefix, "prefix for stream name")
	pubsub.ProducerAddConfigAddOptions(prefix+".producer-config", f)
	f.Bool(prefix+".create-streams", DefaultValidationClientConfig.CreateStreams, "create redis streams if it does not exist")
}

// ValidationClient implements validation client through redis streams.
type ValidationClient struct {
	stopwaiter.StopWaiter
	config *ValidationClientConfig
<<<<<<< HEAD
	name   string
	room   int32
	// producers stores moduleRoot to producer mapping.
	producers      map[common.Hash]*pubsub.Producer[*validator.ValidationInput, validator.GoGlobalState]
	producerConfig pubsub.ProducerConfig
	redisClient    redis.UniversalClient
	moduleRoots    []common.Hash
=======
	room   atomic.Int32
	// producers stores moduleRoot to producer mapping.
	producers   map[common.Hash]*pubsub.Producer[*validator.ValidationInput, validator.GoGlobalState]
	redisClient redis.UniversalClient
	moduleRoots []common.Hash
>>>>>>> 0a078a70
}

func NewValidationClient(cfg *ValidationClientConfig) (*ValidationClient, error) {
	if cfg.RedisURL == "" {
		return nil, fmt.Errorf("redis url cannot be empty")
	}
	redisClient, err := redisutil.RedisClientFromURL(cfg.RedisURL)
	if err != nil {
		return nil, err
	}
<<<<<<< HEAD
	return &ValidationClient{
		config:      cfg,
		room:        cfg.Room,
		producers:   make(map[common.Hash]*pubsub.Producer[*validator.ValidationInput, validator.GoGlobalState]),
		redisClient: redisClient,
	}, nil
=======
	validationClient := &ValidationClient{
		config:      cfg,
		producers:   make(map[common.Hash]*pubsub.Producer[*validator.ValidationInput, validator.GoGlobalState]),
		redisClient: redisClient,
	}
	validationClient.room.Store(cfg.Room)
	return validationClient, nil
>>>>>>> 0a078a70
}

func (c *ValidationClient) Initialize(ctx context.Context, moduleRoots []common.Hash) error {
	for _, mr := range moduleRoots {
		if c.config.CreateStreams {
			if err := pubsub.CreateStream(ctx, server_api.RedisStreamForRoot(c.config.StreamPrefix, mr), c.redisClient); err != nil {
				return fmt.Errorf("creating redis stream: %w", err)
			}
		}
		if _, exists := c.producers[mr]; exists {
			log.Warn("Producer already existsw for module root", "hash", mr)
			continue
		}
		p, err := pubsub.NewProducer[*validator.ValidationInput, validator.GoGlobalState](
<<<<<<< HEAD
			c.redisClient, server_api.RedisStreamForRoot(c.config.StreamPrefix, mr), &c.producerConfig)
=======
			c.redisClient, server_api.RedisStreamForRoot(c.config.StreamPrefix, mr), &c.config.ProducerConfig)
>>>>>>> 0a078a70
		if err != nil {
			log.Warn("failed init redis for %v: %w", mr, err)
			continue
		}
		p.Start(c.GetContext())
		c.producers[mr] = p
		c.moduleRoots = append(c.moduleRoots, mr)
	}
	return nil
}

func (c *ValidationClient) WasmModuleRoots() ([]common.Hash, error) {
	return c.moduleRoots, nil
}

func (c *ValidationClient) Launch(entry *validator.ValidationInput, moduleRoot common.Hash) validator.ValidationRun {
	c.room.Add(-1)
	defer c.room.Add(1)
	producer, found := c.producers[moduleRoot]
	if !found {
		errPromise := containers.NewReadyPromise(validator.GoGlobalState{}, fmt.Errorf("no validation is configured for wasm root %v", moduleRoot))
		return server_common.NewValRun(errPromise, moduleRoot)
	}
	promise, err := producer.Produce(c.GetContext(), entry)
	if err != nil {
		errPromise := containers.NewReadyPromise(validator.GoGlobalState{}, fmt.Errorf("error producing input: %w", err))
		return server_common.NewValRun(errPromise, moduleRoot)
	}
	return server_common.NewValRun(promise, moduleRoot)
}

func (c *ValidationClient) Start(ctx_in context.Context) error {
	for _, p := range c.producers {
		p.Start(ctx_in)
	}
	c.StopWaiter.Start(ctx_in, c)
	return nil
}

func (c *ValidationClient) Stop() {
	for _, p := range c.producers {
		p.StopAndWait()
	}
	c.StopWaiter.StopAndWait()
}

func (c *ValidationClient) Name() string {
	return c.config.Name
}

func (c *ValidationClient) Room() int {
<<<<<<< HEAD
	return int(atomic.LoadInt32(&c.room))
=======
	return int(c.room.Load())
>>>>>>> 0a078a70
}<|MERGE_RESOLUTION|>--- conflicted
+++ resolved
@@ -61,21 +61,11 @@
 type ValidationClient struct {
 	stopwaiter.StopWaiter
 	config *ValidationClientConfig
-<<<<<<< HEAD
-	name   string
-	room   int32
-	// producers stores moduleRoot to producer mapping.
-	producers      map[common.Hash]*pubsub.Producer[*validator.ValidationInput, validator.GoGlobalState]
-	producerConfig pubsub.ProducerConfig
-	redisClient    redis.UniversalClient
-	moduleRoots    []common.Hash
-=======
 	room   atomic.Int32
 	// producers stores moduleRoot to producer mapping.
 	producers   map[common.Hash]*pubsub.Producer[*validator.ValidationInput, validator.GoGlobalState]
 	redisClient redis.UniversalClient
 	moduleRoots []common.Hash
->>>>>>> 0a078a70
 }
 
 func NewValidationClient(cfg *ValidationClientConfig) (*ValidationClient, error) {
@@ -86,14 +76,6 @@
 	if err != nil {
 		return nil, err
 	}
-<<<<<<< HEAD
-	return &ValidationClient{
-		config:      cfg,
-		room:        cfg.Room,
-		producers:   make(map[common.Hash]*pubsub.Producer[*validator.ValidationInput, validator.GoGlobalState]),
-		redisClient: redisClient,
-	}, nil
-=======
 	validationClient := &ValidationClient{
 		config:      cfg,
 		producers:   make(map[common.Hash]*pubsub.Producer[*validator.ValidationInput, validator.GoGlobalState]),
@@ -101,7 +83,6 @@
 	}
 	validationClient.room.Store(cfg.Room)
 	return validationClient, nil
->>>>>>> 0a078a70
 }
 
 func (c *ValidationClient) Initialize(ctx context.Context, moduleRoots []common.Hash) error {
@@ -116,11 +97,7 @@
 			continue
 		}
 		p, err := pubsub.NewProducer[*validator.ValidationInput, validator.GoGlobalState](
-<<<<<<< HEAD
-			c.redisClient, server_api.RedisStreamForRoot(c.config.StreamPrefix, mr), &c.producerConfig)
-=======
 			c.redisClient, server_api.RedisStreamForRoot(c.config.StreamPrefix, mr), &c.config.ProducerConfig)
->>>>>>> 0a078a70
 		if err != nil {
 			log.Warn("failed init redis for %v: %w", mr, err)
 			continue
@@ -172,9 +149,5 @@
 }
 
 func (c *ValidationClient) Room() int {
-<<<<<<< HEAD
-	return int(atomic.LoadInt32(&c.room))
-=======
 	return int(c.room.Load())
->>>>>>> 0a078a70
 }