--- conflicted
+++ resolved
@@ -14,81 +14,7 @@
 	"github.com/offchainlabs/nitro/validator"
 )
 
-<<<<<<< HEAD
-type BatchInfoJson struct {
-	Number  uint64
-	DataB64 string
-}
-
-type ValidationInputJson struct {
-	Id                uint64
-	HasDelayedMsg     bool
-	DelayedMsgNr      uint64
-	PreimagesB64      map[arbutil.PreimageType]*jsonapi.PreimagesMapJson
-	BatchInfo         []BatchInfoJson
-	HotShotHeight     uint64
-	HotShotCommitment espressoTypes.Commitment
-	DelayedMsgB64     string
-	StartState        validator.GoGlobalState
-}
-
-func ValidationInputToJson(entry *validator.ValidationInput) *ValidationInputJson {
-	jsonPreimagesMap := make(map[arbutil.PreimageType]*jsonapi.PreimagesMapJson)
-	for ty, preimages := range entry.Preimages {
-		jsonPreimagesMap[ty] = jsonapi.NewPreimagesMapJson(preimages)
-	}
-	res := &ValidationInputJson{
-		Id:                entry.Id,
-		HasDelayedMsg:     entry.HasDelayedMsg,
-		DelayedMsgNr:      entry.DelayedMsgNr,
-		DelayedMsgB64:     base64.StdEncoding.EncodeToString(entry.DelayedMsg),
-		StartState:        entry.StartState,
-		HotShotHeight:     entry.HotShotHeight,
-		HotShotCommitment: entry.HotShotCommitment,
-		PreimagesB64:      jsonPreimagesMap,
-	}
-	for _, binfo := range entry.BatchInfo {
-		encData := base64.StdEncoding.EncodeToString(binfo.Data)
-		res.BatchInfo = append(res.BatchInfo, BatchInfoJson{Number: binfo.Number, DataB64: encData})
-	}
-	return res
-}
-
-func ValidationInputFromJson(entry *ValidationInputJson) (*validator.ValidationInput, error) {
-	preimages := make(map[arbutil.PreimageType]map[common.Hash][]byte)
-	for ty, jsonPreimages := range entry.PreimagesB64 {
-		preimages[ty] = jsonPreimages.Map
-	}
-	valInput := &validator.ValidationInput{
-		Id:                entry.Id,
-		HasDelayedMsg:     entry.HasDelayedMsg,
-		DelayedMsgNr:      entry.DelayedMsgNr,
-		StartState:        entry.StartState,
-		HotShotHeight:     entry.HotShotHeight,
-		HotShotCommitment: entry.HotShotCommitment,
-		Preimages:         preimages,
-	}
-	delayed, err := base64.StdEncoding.DecodeString(entry.DelayedMsgB64)
-	if err != nil {
-		return nil, err
-	}
-	valInput.DelayedMsg = delayed
-	for _, binfo := range entry.BatchInfo {
-		data, err := base64.StdEncoding.DecodeString(binfo.DataB64)
-		if err != nil {
-			return nil, err
-		}
-		decInfo := validator.BatchInfo{
-			Number: binfo.Number,
-			Data:   data,
-		}
-		valInput.BatchInfo = append(valInput.BatchInfo, decInfo)
-	}
-	return valInput, nil
-}
-=======
 const Namespace string = "validation"
->>>>>>> 28033f94
 
 type MachineStepResultJson struct {
 	Hash        common.Hash
@@ -135,6 +61,9 @@
 	StartState    validator.GoGlobalState
 	UserWasms     map[common.Hash]UserWasmJson
 	DebugChain    bool
+
+	HotShotHeight     uint64
+	HotShotCommitment espressoTypes.Commitment
 }
 
 type UserWasmJson struct {
