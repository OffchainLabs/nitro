--- conflicted
+++ resolved
@@ -187,59 +187,4 @@
 	}
 	run.run.Close()
 	delete(a.runs, execid)
-<<<<<<< HEAD
-}
-
-func ValidationInputFromJson(entry *server_api.InputJSON) (*validator.ValidationInput, error) {
-	preimages := make(map[arbutil.PreimageType]map[common.Hash][]byte)
-	for ty, jsonPreimages := range entry.PreimagesB64 {
-		preimages[ty] = jsonPreimages.Map
-	}
-	valInput := &validator.ValidationInput{
-		Id:            entry.Id,
-		HasDelayedMsg: entry.HasDelayedMsg,
-		DelayedMsgNr:  entry.DelayedMsgNr,
-		StartState:    entry.StartState,
-		Preimages:     preimages,
-		UserWasms:     make(state.UserWasms),
-		DebugChain:    entry.DebugChain,
-
-		BlockHeight:       entry.L1BlockHeight,
-		HotShotLiveness:   entry.HotShotLiveness,
-		HotShotCommitment: entry.HotShotCommitment,
-	}
-	delayed, err := base64.StdEncoding.DecodeString(entry.DelayedMsgB64)
-	if err != nil {
-		return nil, err
-	}
-	valInput.DelayedMsg = delayed
-	for _, binfo := range entry.BatchInfo {
-		data, err := base64.StdEncoding.DecodeString(binfo.DataB64)
-		if err != nil {
-			return nil, err
-		}
-		decInfo := validator.BatchInfo{
-			Number: binfo.Number,
-			Data:   data,
-		}
-		valInput.BatchInfo = append(valInput.BatchInfo, decInfo)
-	}
-	for moduleHash, info := range entry.UserWasms {
-		asm, err := base64.StdEncoding.DecodeString(info.Asm)
-		if err != nil {
-			return nil, err
-		}
-		module, err := base64.StdEncoding.DecodeString(info.Module)
-		if err != nil {
-			return nil, err
-		}
-		decInfo := state.ActivatedWasm{
-			Asm:    asm,
-			Module: module,
-		}
-		valInput.UserWasms[moduleHash] = decInfo
-	}
-	return valInput, nil
-=======
->>>>>>> 81aa1b88
 }