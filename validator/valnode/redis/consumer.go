--- conflicted
+++ resolved
@@ -57,8 +57,9 @@
 	// Channel that all consumers use to indicate their readiness.
 	readyStreams := make(chan struct{}, len(s.consumers))
 	type workUnit struct {
-		req        *pubsub.Message[*validator.ValidationInput]
-		moduleRoot common.Hash
+		req         *pubsub.Message[*validator.ValidationInput]
+		moduleRoot  common.Hash
+		ackNotifier chan struct{}
 	}
 	workers := s.config.Workers
 	if workers == 0 {
@@ -103,16 +104,12 @@
 			case <-ready: // Wait until the stream exists and start consuming iteratively.
 			}
 			s.StopWaiter.CallIteratively(func(ctx context.Context) time.Duration {
-<<<<<<< HEAD
-				req, ackNotifier, err := c.Consume(ctx)
-=======
 				select {
 				case <-ctx.Done():
 					return 0
 				case <-requestTokenQueue:
 				}
-				req, err := c.Consume(ctx)
->>>>>>> 58286590
+				req, ackNotifier, err := c.Consume(ctx)
 				if err != nil {
 					log.Error("Consuming request", "error", err)
 					requestTokenQueue <- struct{}{}
@@ -123,25 +120,9 @@
 					requestTokenQueue <- struct{}{}
 					return time.Second
 				}
-<<<<<<< HEAD
-				valRun := s.spawner.Launch(req.Value, moduleRoot)
-				res, err := valRun.Await(ctx)
-				if err != nil {
-					log.Error("Error validating", "request value", req.Value, "error", err)
-					close(ackNotifier)
-					return 0
-				}
-				err = c.SetResult(ctx, req.Value.SelfHash, req.ID, res)
-				// Even in error we close ackNotifier as there's no retry mechanism here and closing it will alow other consumers to autoclaim
-				close(ackNotifier)
-				if err != nil {
-					log.Error("Error setting result for request", "id", req.ID, "result", res, "error", err)
-					return 0
-=======
-				select {
-				case <-ctx.Done():
-				case workQueue <- workUnit{req, moduleRoot}:
->>>>>>> 58286590
+				select {
+				case <-ctx.Done():
+				case workQueue <- workUnit{req, moduleRoot, ackNotifier}:
 				}
 				return 0
 			})
@@ -174,8 +155,12 @@
 				res, err := valRun.Await(ctx)
 				if err != nil {
 					log.Error("Error validating", "request value", work.req.Value, "error", err)
+					close(work.ackNotifier)
 				} else {
-					if err := s.consumers[work.moduleRoot].SetResult(ctx, work.req.ID, res); err != nil {
+					err := s.consumers[work.moduleRoot].SetResult(ctx, work.req.Value.SelfHash, work.req.ID, res)
+					// Even in error we close ackNotifier as there's no retry mechanism here and closing it will alow other consumers to autoclaim
+					close(work.ackNotifier)
+					if err != nil {
 						log.Error("Error setting result for request", "id", work.req.ID, "result", res, "error", err)
 					}
 				}
