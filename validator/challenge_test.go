--- conflicted
+++ resolved
@@ -151,23 +151,11 @@
 		expectedWinner = asserter.From
 	}
 
-<<<<<<< HEAD
 	asserterManager, err := NewExecutionChallengeManager(ctx, backend, asserter, challenge, asserterMachine, 0, 4)
-	if err != nil {
-		t.Fatal(err)
-	}
+	Require(t, err)
 
 	challengerManager, err := NewExecutionChallengeManager(ctx, backend, challenger, challenge, challengerMachine, 0, 4)
-	if err != nil {
-		t.Fatal(err)
-	}
-=======
-	asserterManager, err := NewExecutionChallengeManager(ctx, backend, asserter, challenge, 0, asserterMachine, 4)
-	Require(t, err)
-
-	challengerManager, err := NewExecutionChallengeManager(ctx, backend, challenger, challenge, 0, challengerMachine, 4)
-	Require(t, err)
->>>>>>> 94b8d936
+	Require(t, err)
 
 	for i := 0; i < 100; i++ {
 		var currentCorrect bool
