// Copyright 2021-2022, Offchain Labs, Inc.
// For license information, see https://github.com/nitro/blob/master/LICENSE

package server_arb

import (
	"context"
	"fmt"
	"sync"
	"time"

	"github.com/ethereum/go-ethereum/common"
	"github.com/ethereum/go-ethereum/crypto"

	"github.com/ethereum/go-ethereum/log"
	"github.com/offchainlabs/nitro/util/containers"
	"github.com/offchainlabs/nitro/util/stopwaiter"
	"github.com/offchainlabs/nitro/validator"
	"github.com/offchainlabs/nitro/validator/server_common"
)

type executionRun struct {
	stopwaiter.StopWaiter
	cache                *MachineCache
	initialMachineGetter func(context.Context, ...server_common.MachineLoaderOpt) (MachineInterface, error)
	config               *MachineCacheConfig
	close                sync.Once
}

// NewExecutionChallengeBackend creates a backend with the given arguments.
// Note: machineCache may be nil, but if present, it must not have a restricted range.
func NewExecutionRun(
	ctxIn context.Context,
	initialMachineGetter func(context.Context, ...server_common.MachineLoaderOpt) (MachineInterface, error),
	config *MachineCacheConfig,
) (*executionRun, error) {
	exec := &executionRun{}
	exec.Start(ctxIn, exec)
	exec.initialMachineGetter = initialMachineGetter
	exec.config = config
	exec.cache = NewMachineCache(exec.GetContext(), initialMachineGetter, config)
	return exec, nil
}

func (e *executionRun) Close() {
	go e.close.Do(func() {
		e.StopAndWait()
		if e.cache != nil {
			e.cache.Destroy(e.GetParentContext())
		}
	})
}

func (e *executionRun) PrepareRange(start uint64, end uint64) containers.PromiseInterface[struct{}] {
	return stopwaiter.LaunchPromiseThread[struct{}](e, func(ctx context.Context) (struct{}, error) {
		err := e.cache.SetRange(ctx, start, end)
		return struct{}{}, err
	})
}

func (e *executionRun) GetStepAt(position uint64) containers.PromiseInterface[*validator.MachineStepResult] {
	return stopwaiter.LaunchPromiseThread[*validator.MachineStepResult](e, func(ctx context.Context) (*validator.MachineStepResult, error) {
<<<<<<< HEAD
		return e.intermediateGetStepAt(ctx, position)
	})
}

func (e *executionRun) GetLeavesWithStepSize(fromBatch, machineStartIndex, stepSize, numDesiredLeaves uint64) containers.PromiseInterface[[]common.Hash] {
	return stopwaiter.LaunchPromiseThread[[]common.Hash](e, func(ctx context.Context) ([]common.Hash, error) {
		if stepSize == 1 {
			e.cache = NewMachineCache(e.GetContext(), e.initialMachineGetter, e.config, server_common.WithAlwaysMerkleize())
			log.Info("Enabling Merkleization of machines for faster hashing. However, advancing to start index might take a while...")
=======
		var machine MachineInterface
		var err error
		if position == ^uint64(0) {
			machine, err = e.cache.GetFinalMachine(ctx)
		} else {
			machine, err = e.cache.GetMachineAt(ctx, position)
>>>>>>> 5589f2b3
		}
		log.Info(fmt.Sprintf("Starting BOLD machine computation at index %d", machineStartIndex))
		machine, err := e.cache.GetMachineAt(ctx, machineStartIndex)
		if err != nil {
			return nil, err
		}
		log.Debug(fmt.Sprintf("Advanced machine to index %d, beginning hash computation", machineStartIndex))
		// If the machine is starting at index 0, we always want to start at the "Machine finished" global state status
		// to align with the state roots that the inbox machine will produce.
		var stateRoots []common.Hash

		if machineStartIndex == 0 {
			gs := machine.GetGlobalState()
			log.Debug(fmt.Sprintf("Start global state for machine index 0: %+v", gs), "fromBatch", fromBatch)
			hash := crypto.Keccak256Hash([]byte("Machine finished:"), gs.Hash().Bytes())
			stateRoots = append(stateRoots, hash)
		} else {
			// Otherwise, we simply append the machine hash at the specified start index.
			stateRoots = append(stateRoots, machine.Hash())
		}
		startHash := stateRoots[0]

		// If we only want 1 state root, we can return early.
		if numDesiredLeaves == 1 {
			return stateRoots, nil
		}

		logInterval := numDesiredLeaves / 20 // Log every 5% progress
		if logInterval == 0 {
			logInterval = 1
		}

		start := time.Now()
		for numIterations := uint64(0); numIterations < numDesiredLeaves; numIterations++ {
			// The absolute opcode position the machine should be in after stepping.
			position := machineStartIndex + stepSize*(numIterations+1)

			// Advance the machine in step size increments.
			if err := machine.Step(ctx, stepSize); err != nil {
				return nil, fmt.Errorf("failed to step machine to position %d: %w", position, err)
			}
			if numIterations%logInterval == 0 || numIterations == numDesiredLeaves-1 {
				progressPercent := (float64(numIterations+1) / float64(numDesiredLeaves)) * 100
				log.Info(
					fmt.Sprintf(
						"Computing subchallenge progress: %.2f%% - %d of %d hashes needed",
						progressPercent,
						numIterations+1,
						numDesiredLeaves,
					),
					"fromBatch", fromBatch,
					"machinePosition", numIterations*stepSize+machineStartIndex,
					"timeSinceStart", time.Since(start),
					"stepSize", stepSize,
					"startHash", startHash,
					"machineStartIndex", machineStartIndex,
					"numDesiredLeaves", numDesiredLeaves,
				)
			}

			// If the machine reached the finished state, we can break out of the loop and append to
			// our state roots slice a finished machine hash.
			machineStep := machine.GetStepCount()
			if validator.MachineStatus(machine.Status()) == validator.MachineStatusFinished {
				gs := machine.GetGlobalState()
				hash := crypto.Keccak256Hash([]byte("Machine finished:"), gs.Hash().Bytes())
				stateRoots = append(stateRoots, hash)
				break
			}
			// Otherwise, if the position and machine step mismatch and the machine is running, something went wrong.
			if position != machineStep {
				machineRunning := machine.IsRunning()
				if machineRunning || machineStep > position {
					return nil, fmt.Errorf("machine is in wrong position want: %d, got: %d", position, machineStep)
				}
			}
			stateRoots = append(stateRoots, machine.Hash())

		}
		log.Info(
			"Successfully finished computing the data needed for opening a subchallenge",
			"fromBatch", fromBatch,
			"stepSize", stepSize,
			"startHash", startHash,
			"machineStartIndex", machineStartIndex,
			"numDesiredLeaves", numDesiredLeaves,
			"finishedHash", stateRoots[len(stateRoots)-1],
			"finishedGlobalState", fmt.Sprintf("%+v", machine.GetGlobalState()),
		)

		// If the machine finished in less than the number of hashes we anticipate, we pad
		// to the expected value by repeating the last machine hash until the state roots are the correct
		// length.
		lastStateRoot := stateRoots[len(stateRoots)-1]
		for len(stateRoots) < int(numDesiredLeaves) {
			stateRoots = append(stateRoots, lastStateRoot)
		}
		return stateRoots[:numDesiredLeaves], nil
	})
}

<<<<<<< HEAD
func (e *executionRun) intermediateGetStepAt(ctx context.Context, position uint64) (*validator.MachineStepResult, error) {
	var machine MachineInterface
	var err error
	if position == ^uint64(0) {
		machine, err = e.cache.GetFinalMachine(ctx)
	} else {
		// todo cache last machina
		machine, err = e.cache.GetMachineAt(ctx, position)
	}
	if err != nil {
		return nil, err
	}
	machineStep := machine.GetStepCount()
	if position != machineStep {
		machineRunning := machine.IsRunning()
		if machineRunning || machineStep > position {
			return nil, fmt.Errorf("machine is in wrong position want: %d, got: %d", position, machine.GetStepCount())
		}

	}
	result := &validator.MachineStepResult{
		Position:    machineStep,
		Status:      validator.MachineStatus(machine.Status()),
		GlobalState: machine.GetGlobalState(),
		Hash:        machine.Hash(),
	}
	return result, nil
=======
func (e *executionRun) GetMachineHashesWithStepSize(machineStartIndex, stepSize, maxIterations uint64) containers.PromiseInterface[[]common.Hash] {
	return stopwaiter.LaunchPromiseThread(e, func(ctx context.Context) ([]common.Hash, error) {
		return e.machineHashesWithStepSize(ctx, machineStartIndex, stepSize, maxIterations)
	})
}

func (e *executionRun) machineHashesWithStepSize(
	ctx context.Context,
	machineStartIndex,
	stepSize,
	maxIterations uint64,
) ([]common.Hash, error) {
	if stepSize == 0 {
		return nil, fmt.Errorf("step size cannot be 0")
	}
	if maxIterations == 0 {
		return nil, fmt.Errorf("max number of iterations cannot be 0")
	}
	machine, err := e.cache.GetMachineAt(ctx, machineStartIndex)
	if err != nil {
		return nil, err
	}
	log.Debug(fmt.Sprintf("Advanced machine to index %d, beginning hash computation", machineStartIndex))

	// In BOLD, the hash of a machine at index 0 is a special hash that is computed as the
	// `machineFinishedHash(gs)` where `gs` is the global state of the machine at index 0.
	// This is so that the hash aligns with the start state of the claimed challenge edge
	// at the level above, as required by the BOLD protocol.
	var machineHashes []common.Hash
	if machineStartIndex == 0 {
		gs := machine.GetGlobalState()
		log.Debug(fmt.Sprintf("Start global state for machine index 0: %+v", gs))
		machineHashes = append(machineHashes, machineFinishedHash(gs))
	} else {
		// Otherwise, we simply append the machine hash at the specified start index.
		machineHashes = append(machineHashes, machine.Hash())
	}
	startHash := machineHashes[0]

	// If we only want 1 hash, we can return early.
	if maxIterations == 1 {
		return machineHashes, nil
	}

	logInterval := maxIterations / 20 // Log every 5% progress
	if logInterval == 0 {
		logInterval = 1
	}

	start := time.Now()
	for i := uint64(0); i < maxIterations; i++ {
		// The absolute program counter the machine should be in after stepping.
		absoluteMachineIndex := machineStartIndex + stepSize*(i+1)

		// Advance the machine in step size increments.
		if err := machine.Step(ctx, stepSize); err != nil {
			return nil, fmt.Errorf("failed to step machine to position %d: %w", absoluteMachineIndex, err)
		}
		if i%logInterval == 0 || i == maxIterations-1 {
			progressPercent := (float64(i+1) / float64(maxIterations)) * 100
			log.Info(
				fmt.Sprintf(
					"Computing BOLD subchallenge progress: %.2f%% - %d of %d hashes",
					progressPercent,
					i+1,
					maxIterations,
				),
				"machinePosition", i*stepSize+machineStartIndex,
				"timeSinceStart", time.Since(start),
				"stepSize", stepSize,
				"startHash", startHash,
				"machineStartIndex", machineStartIndex,
				"maxIterations", maxIterations,
			)
		}
		machineHashes = append(machineHashes, machine.Hash())
		if uint64(len(machineHashes)) == maxIterations {
			log.Info("Reached the max number of iterations for the hashes needed to open a subchallenge")
			break
		}
		if !machine.IsRunning() {
			log.Info("Machine no longer running, exiting early from hash computation loop")
			break
		}
	}
	log.Info(
		"Successfully finished computing the data needed for opening a subchallenge",
		"stepSize", stepSize,
		"startHash", startHash,
		"machineStartIndex", machineStartIndex,
		"numberOfHashesComputed", len(machineHashes),
		"maxIterations", maxIterations,
		"finishedHash", machineHashes[len(machineHashes)-1],
		"finishedGlobalState", fmt.Sprintf("%+v", machine.GetGlobalState()),
	)
	return machineHashes, nil
>>>>>>> 5589f2b3
}

func (e *executionRun) GetProofAt(position uint64) containers.PromiseInterface[[]byte] {
	return stopwaiter.LaunchPromiseThread[[]byte](e, func(ctx context.Context) ([]byte, error) {
		machine, err := e.cache.GetMachineAt(ctx, position)
		if err != nil {
			return nil, err
		}
		return machine.ProveNextStep(), nil
	})
}

func (e *executionRun) GetLastStep() containers.PromiseInterface[*validator.MachineStepResult] {
	return e.GetStepAt(^uint64(0))
}

func (e *executionRun) CheckAlive(ctx context.Context) error {
	return nil
<<<<<<< HEAD
=======
}

func machineFinishedHash(gs validator.GoGlobalState) common.Hash {
	return crypto.Keccak256Hash([]byte("Machine finished:"), gs.Hash().Bytes())
>>>>>>> 5589f2b3
}<|MERGE_RESOLUTION|>--- conflicted
+++ resolved
@@ -16,28 +16,23 @@
 	"github.com/offchainlabs/nitro/util/containers"
 	"github.com/offchainlabs/nitro/util/stopwaiter"
 	"github.com/offchainlabs/nitro/validator"
-	"github.com/offchainlabs/nitro/validator/server_common"
 )
 
 type executionRun struct {
 	stopwaiter.StopWaiter
-	cache                *MachineCache
-	initialMachineGetter func(context.Context, ...server_common.MachineLoaderOpt) (MachineInterface, error)
-	config               *MachineCacheConfig
-	close                sync.Once
+	cache *MachineCache
+	close sync.Once
 }
 
 // NewExecutionChallengeBackend creates a backend with the given arguments.
 // Note: machineCache may be nil, but if present, it must not have a restricted range.
 func NewExecutionRun(
 	ctxIn context.Context,
-	initialMachineGetter func(context.Context, ...server_common.MachineLoaderOpt) (MachineInterface, error),
+	initialMachineGetter func(context.Context) (MachineInterface, error),
 	config *MachineCacheConfig,
 ) (*executionRun, error) {
 	exec := &executionRun{}
 	exec.Start(ctxIn, exec)
-	exec.initialMachineGetter = initialMachineGetter
-	exec.config = config
 	exec.cache = NewMachineCache(exec.GetContext(), initialMachineGetter, config)
 	return exec, nil
 }
@@ -60,154 +55,34 @@
 
 func (e *executionRun) GetStepAt(position uint64) containers.PromiseInterface[*validator.MachineStepResult] {
 	return stopwaiter.LaunchPromiseThread[*validator.MachineStepResult](e, func(ctx context.Context) (*validator.MachineStepResult, error) {
-<<<<<<< HEAD
-		return e.intermediateGetStepAt(ctx, position)
-	})
-}
-
-func (e *executionRun) GetLeavesWithStepSize(fromBatch, machineStartIndex, stepSize, numDesiredLeaves uint64) containers.PromiseInterface[[]common.Hash] {
-	return stopwaiter.LaunchPromiseThread[[]common.Hash](e, func(ctx context.Context) ([]common.Hash, error) {
-		if stepSize == 1 {
-			e.cache = NewMachineCache(e.GetContext(), e.initialMachineGetter, e.config, server_common.WithAlwaysMerkleize())
-			log.Info("Enabling Merkleization of machines for faster hashing. However, advancing to start index might take a while...")
-=======
 		var machine MachineInterface
 		var err error
 		if position == ^uint64(0) {
 			machine, err = e.cache.GetFinalMachine(ctx)
 		} else {
 			machine, err = e.cache.GetMachineAt(ctx, position)
->>>>>>> 5589f2b3
-		}
-		log.Info(fmt.Sprintf("Starting BOLD machine computation at index %d", machineStartIndex))
-		machine, err := e.cache.GetMachineAt(ctx, machineStartIndex)
+		}
 		if err != nil {
 			return nil, err
 		}
-		log.Debug(fmt.Sprintf("Advanced machine to index %d, beginning hash computation", machineStartIndex))
-		// If the machine is starting at index 0, we always want to start at the "Machine finished" global state status
-		// to align with the state roots that the inbox machine will produce.
-		var stateRoots []common.Hash
-
-		if machineStartIndex == 0 {
-			gs := machine.GetGlobalState()
-			log.Debug(fmt.Sprintf("Start global state for machine index 0: %+v", gs), "fromBatch", fromBatch)
-			hash := crypto.Keccak256Hash([]byte("Machine finished:"), gs.Hash().Bytes())
-			stateRoots = append(stateRoots, hash)
-		} else {
-			// Otherwise, we simply append the machine hash at the specified start index.
-			stateRoots = append(stateRoots, machine.Hash())
-		}
-		startHash := stateRoots[0]
-
-		// If we only want 1 state root, we can return early.
-		if numDesiredLeaves == 1 {
-			return stateRoots, nil
-		}
-
-		logInterval := numDesiredLeaves / 20 // Log every 5% progress
-		if logInterval == 0 {
-			logInterval = 1
-		}
-
-		start := time.Now()
-		for numIterations := uint64(0); numIterations < numDesiredLeaves; numIterations++ {
-			// The absolute opcode position the machine should be in after stepping.
-			position := machineStartIndex + stepSize*(numIterations+1)
-
-			// Advance the machine in step size increments.
-			if err := machine.Step(ctx, stepSize); err != nil {
-				return nil, fmt.Errorf("failed to step machine to position %d: %w", position, err)
+		machineStep := machine.GetStepCount()
+		if position != machineStep {
+			machineRunning := machine.IsRunning()
+			if machineRunning || machineStep > position {
+				return nil, fmt.Errorf("machine is in wrong position want: %d, got: %d", position, machine.GetStepCount())
 			}
-			if numIterations%logInterval == 0 || numIterations == numDesiredLeaves-1 {
-				progressPercent := (float64(numIterations+1) / float64(numDesiredLeaves)) * 100
-				log.Info(
-					fmt.Sprintf(
-						"Computing subchallenge progress: %.2f%% - %d of %d hashes needed",
-						progressPercent,
-						numIterations+1,
-						numDesiredLeaves,
-					),
-					"fromBatch", fromBatch,
-					"machinePosition", numIterations*stepSize+machineStartIndex,
-					"timeSinceStart", time.Since(start),
-					"stepSize", stepSize,
-					"startHash", startHash,
-					"machineStartIndex", machineStartIndex,
-					"numDesiredLeaves", numDesiredLeaves,
-				)
-			}
-
-			// If the machine reached the finished state, we can break out of the loop and append to
-			// our state roots slice a finished machine hash.
-			machineStep := machine.GetStepCount()
-			if validator.MachineStatus(machine.Status()) == validator.MachineStatusFinished {
-				gs := machine.GetGlobalState()
-				hash := crypto.Keccak256Hash([]byte("Machine finished:"), gs.Hash().Bytes())
-				stateRoots = append(stateRoots, hash)
-				break
-			}
-			// Otherwise, if the position and machine step mismatch and the machine is running, something went wrong.
-			if position != machineStep {
-				machineRunning := machine.IsRunning()
-				if machineRunning || machineStep > position {
-					return nil, fmt.Errorf("machine is in wrong position want: %d, got: %d", position, machineStep)
-				}
-			}
-			stateRoots = append(stateRoots, machine.Hash())
-
-		}
-		log.Info(
-			"Successfully finished computing the data needed for opening a subchallenge",
-			"fromBatch", fromBatch,
-			"stepSize", stepSize,
-			"startHash", startHash,
-			"machineStartIndex", machineStartIndex,
-			"numDesiredLeaves", numDesiredLeaves,
-			"finishedHash", stateRoots[len(stateRoots)-1],
-			"finishedGlobalState", fmt.Sprintf("%+v", machine.GetGlobalState()),
-		)
-
-		// If the machine finished in less than the number of hashes we anticipate, we pad
-		// to the expected value by repeating the last machine hash until the state roots are the correct
-		// length.
-		lastStateRoot := stateRoots[len(stateRoots)-1]
-		for len(stateRoots) < int(numDesiredLeaves) {
-			stateRoots = append(stateRoots, lastStateRoot)
-		}
-		return stateRoots[:numDesiredLeaves], nil
-	})
-}
-
-<<<<<<< HEAD
-func (e *executionRun) intermediateGetStepAt(ctx context.Context, position uint64) (*validator.MachineStepResult, error) {
-	var machine MachineInterface
-	var err error
-	if position == ^uint64(0) {
-		machine, err = e.cache.GetFinalMachine(ctx)
-	} else {
-		// todo cache last machina
-		machine, err = e.cache.GetMachineAt(ctx, position)
-	}
-	if err != nil {
-		return nil, err
-	}
-	machineStep := machine.GetStepCount()
-	if position != machineStep {
-		machineRunning := machine.IsRunning()
-		if machineRunning || machineStep > position {
-			return nil, fmt.Errorf("machine is in wrong position want: %d, got: %d", position, machine.GetStepCount())
-		}
-
-	}
-	result := &validator.MachineStepResult{
-		Position:    machineStep,
-		Status:      validator.MachineStatus(machine.Status()),
-		GlobalState: machine.GetGlobalState(),
-		Hash:        machine.Hash(),
-	}
-	return result, nil
-=======
+
+		}
+		result := &validator.MachineStepResult{
+			Position:    machineStep,
+			Status:      validator.MachineStatus(machine.Status()),
+			GlobalState: machine.GetGlobalState(),
+			Hash:        machine.Hash(),
+		}
+		return result, nil
+	})
+}
+
 func (e *executionRun) GetMachineHashesWithStepSize(machineStartIndex, stepSize, maxIterations uint64) containers.PromiseInterface[[]common.Hash] {
 	return stopwaiter.LaunchPromiseThread(e, func(ctx context.Context) ([]common.Hash, error) {
 		return e.machineHashesWithStepSize(ctx, machineStartIndex, stepSize, maxIterations)
@@ -304,7 +179,6 @@
 		"finishedGlobalState", fmt.Sprintf("%+v", machine.GetGlobalState()),
 	)
 	return machineHashes, nil
->>>>>>> 5589f2b3
 }
 
 func (e *executionRun) GetProofAt(position uint64) containers.PromiseInterface[[]byte] {
@@ -323,11 +197,8 @@
 
 func (e *executionRun) CheckAlive(ctx context.Context) error {
 	return nil
-<<<<<<< HEAD
-=======
 }
 
 func machineFinishedHash(gs validator.GoGlobalState) common.Hash {
 	return crypto.Keccak256Hash([]byte("Machine finished:"), gs.Hash().Bytes())
->>>>>>> 5589f2b3
 }