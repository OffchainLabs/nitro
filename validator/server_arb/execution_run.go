--- conflicted
+++ resolved
@@ -85,19 +85,7 @@
 
 func (e *executionRun) GetMachineHashesWithStepSize(machineStartIndex, stepSize, requiredNumHashes uint64) containers.PromiseInterface[[]common.Hash] {
 	return stopwaiter.LaunchPromiseThread(e, func(ctx context.Context) ([]common.Hash, error) {
-<<<<<<< HEAD
-		return e.machineHashesWithStepSize(ctx, machineHashesWithStepSizeArgs{
-			startIndex:        machineStartIndex,
-			fromBatch:         fromBatch,
-			stepSize:          stepSize,
-			requiredNumHashes: numDesiredLeaves,
-			getMachineAtIndex: func(ctx context.Context, u uint64) (GlobalStateGetter, error) {
-				return e.cache.GetMachineAt(ctx, u)
-			},
-		})
-=======
 		return e.machineHashesWithStepSize(ctx, machineStartIndex, stepSize, requiredNumHashes)
->>>>>>> 65e1b573
 	})
 }
 
