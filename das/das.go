// Copyright 2021-2022, Offchain Labs, Inc.
// For license information, see https://github.com/nitro/blob/master/LICENSE

package das

import (
	"context"
	"encoding/binary"
	"errors"
	"fmt"
	"reflect"

	flag "github.com/spf13/pflag"

	"github.com/offchainlabs/nitro/arbstate"
	"github.com/offchainlabs/nitro/blsSignatures"
	"github.com/offchainlabs/nitro/cmd/conf"
)

type DataAvailabilityServiceWriter interface {
	// Requests that the message be stored until timeout (UTC time in unix epoch seconds).
	Store(ctx context.Context, message []byte, timeout uint64) (*arbstate.DataAvailabilityCertificate, error)
	PrivateKey() blsSignatures.PrivateKey
}

type DataAvailabilityService interface {
	arbstate.DataAvailabilityServiceReader
	DataAvailabilityServiceWriter
	fmt.Stringer
}

type DataAvailabilityMode uint64

const (
	OnchainDataAvailability DataAvailabilityMode = iota
	LocalDataAvailability
	AggregatorDataAvailability
	// TODO RemoteDataAvailability
)

type DataAvailabilityConfig struct {
<<<<<<< HEAD
	ModeImpl         string        `koanf:"mode"`
	LocalDiskDataDir string        `koanf:"local-disk-data-dir"`
	S3Config         conf.S3Config `koanf:"s3"`
	RedisConfig      RedisConfig   `koanf:"redis"`
	SignerMask       SignerMask    `koanf:"signer-mask"`
}

var DefaultDataAvailabilityConfig = DataAvailabilityConfig{
	ModeImpl:         "onchain",
	LocalDiskDataDir: "",
	S3Config:         conf.DefaultS3Config,
	RedisConfig:      DefaultRedisConfig,
	SignerMask:       1,
=======
	ModeImpl           string             `koanf:"mode"`
	LocalDiskDASConfig LocalDiskDASConfig `koanf:"local-disk"`
	AggregatorConfig   AggregatorConfig   `koanf:"aggregator"`
	S3Config           conf.S3Config      `koanf:"s3"`
}

var DefaultDataAvailabilityConfig = DataAvailabilityConfig{
	ModeImpl: "onchain",
	S3Config: conf.DefaultS3Config,
>>>>>>> 14100b3c
}

func (c *DataAvailabilityConfig) Mode() (DataAvailabilityMode, error) {
	if c.ModeImpl == "" {
		return 0, errors.New("--data-availability.mode missing")
	}

	if c.ModeImpl == "onchain" {
		return OnchainDataAvailability, nil
	}

	if c.ModeImpl == "local" {
		if c.LocalDiskDASConfig.DataDir == "" || (c.LocalDiskDASConfig.KeyDir == "" && c.LocalDiskDASConfig.PrivKey == "") {
			flag.Usage()
			return 0, errors.New("--data-availability.local-disk.data-dir and .key-dir must be specified if mode is set to local")
		}
		return LocalDataAvailability, nil
	}

	if c.ModeImpl == "aggregator" {
		if reflect.DeepEqual(c.AggregatorConfig, DefaultAggregatorConfig) {
			flag.Usage()
			return 0, errors.New("--data-availability.aggregator.X config options must be specified if mode is set to aggregator")
		}
		return AggregatorDataAvailability, nil
	}

	flag.Usage()
	return 0, errors.New("--data-availability.mode " + c.ModeImpl + " not recognized")
}

func DataAvailabilityConfigAddOptions(prefix string, f *flag.FlagSet) {
	f.String(prefix+".mode", DefaultDataAvailabilityConfig.ModeImpl, "mode ('onchain', 'local', or 'aggregator')")
	LocalDiskDASConfigAddOptions(prefix+".local-disk", f)
	AggregatorConfigAddOptions(prefix+".aggregator", f)
}

func serializeSignableFields(c arbstate.DataAvailabilityCertificate) []byte {
	buf := make([]byte, 0, 32+8)
	buf = append(buf, c.DataHash[:]...)

	var intData [8]byte
	binary.BigEndian.PutUint64(intData[:], c.Timeout)
	buf = append(buf, intData[:]...)

	return buf
}

func Serialize(c arbstate.DataAvailabilityCertificate) []byte {
	buf := make([]byte, 0)

	buf = append(buf, arbstate.DASMessageHeaderFlag)

	buf = append(buf, serializeSignableFields(c)...)

	var intData [8]byte
	binary.BigEndian.PutUint64(intData[:], c.SignersMask)
	buf = append(buf, intData[:]...)

	return append(buf, blsSignatures.SignatureToBytes(c.Sig)...)
}<|MERGE_RESOLUTION|>--- conflicted
+++ resolved
@@ -39,31 +39,17 @@
 )
 
 type DataAvailabilityConfig struct {
-<<<<<<< HEAD
-	ModeImpl         string        `koanf:"mode"`
-	LocalDiskDataDir string        `koanf:"local-disk-data-dir"`
-	S3Config         conf.S3Config `koanf:"s3"`
-	RedisConfig      RedisConfig   `koanf:"redis"`
-	SignerMask       SignerMask    `koanf:"signer-mask"`
-}
-
-var DefaultDataAvailabilityConfig = DataAvailabilityConfig{
-	ModeImpl:         "onchain",
-	LocalDiskDataDir: "",
-	S3Config:         conf.DefaultS3Config,
-	RedisConfig:      DefaultRedisConfig,
-	SignerMask:       1,
-=======
 	ModeImpl           string             `koanf:"mode"`
 	LocalDiskDASConfig LocalDiskDASConfig `koanf:"local-disk"`
 	AggregatorConfig   AggregatorConfig   `koanf:"aggregator"`
 	S3Config           conf.S3Config      `koanf:"s3"`
+	RedisConfig        RedisConfig        `koanf:"redis"`
 }
 
 var DefaultDataAvailabilityConfig = DataAvailabilityConfig{
-	ModeImpl: "onchain",
-	S3Config: conf.DefaultS3Config,
->>>>>>> 14100b3c
+	ModeImpl:    "onchain",
+	S3Config:    conf.DefaultS3Config,
+	RedisConfig: DefaultRedisConfig,
 }
 
 func (c *DataAvailabilityConfig) Mode() (DataAvailabilityMode, error) {
