// Copyright 2021-2022, Offchain Labs, Inc.
// For license information, see https://github.com/nitro/blob/master/LICENSE

package das

import (
	"bytes"
	"context"
	"encoding/base32"
	"errors"
	"fmt"
	"math/bits"
	"os"

	"github.com/ethereum/go-ethereum/crypto"
	"github.com/ethereum/go-ethereum/log"
	"github.com/offchainlabs/nitro/arbstate"
	"github.com/offchainlabs/nitro/blsSignatures"
)

type LocalDiskDataAvailabilityService struct {
	dbPath     string
	pubKey     *blsSignatures.PublicKey
	privKey    blsSignatures.PrivateKey
	signerMask uint64
}

func readKeysFromFile(dbPath string) (*blsSignatures.PublicKey, blsSignatures.PrivateKey, error) {
	pubKeyPath := dbPath + "/pubkey"
	privKeyPath := dbPath + "/privkey"
	pubKeyBytes, err := os.ReadFile(pubKeyPath)
	if err != nil {
		return nil, nil, err
	}
	privKeyBytes, err := os.ReadFile(privKeyPath)
	if err != nil {
		return nil, nil, err
	}
	pubKey, err := blsSignatures.PublicKeyFromBytes(pubKeyBytes, true)
	if err != nil {
		return nil, nil, err
	}
	privKey, err := blsSignatures.PrivateKeyFromBytes(privKeyBytes)
	if err != nil {
		return nil, nil, err
	}
	return &pubKey, privKey, nil
}

func generateAndStoreKeys(dbPath string) (*blsSignatures.PublicKey, blsSignatures.PrivateKey, error) {
	pubKey, privKey, err := blsSignatures.GenerateKeys()
	if err != nil {
		return nil, nil, err
	}
	pubKeyPath := dbPath + "/pubkey"
	privKeyPath := dbPath + "/privkey"
	err = os.WriteFile(pubKeyPath, blsSignatures.PublicKeyToBytes(pubKey), 0600)
	if err != nil {
		return nil, nil, err
	}
	err = os.WriteFile(privKeyPath, blsSignatures.PrivateKeyToBytes(privKey), 0600)
	if err != nil {
		return nil, nil, err
	}
	return &pubKey, privKey, nil
}

<<<<<<< HEAD
func NewLocalDiskDataAvailabilityService(dbPath string) (*LocalDiskDataAvailabilityService, error) {
=======
func NewLocalDiskDataAvailabilityService(dbPath string, signerMask uint64) (*LocalDiskDataAvailabilityService, error) {
	dasMutex.Lock()
	defer dasMutex.Unlock()
	if bits.OnesCount64(signerMask) != 1 {
		return nil, fmt.Errorf("Tried to construct a local DAS with invalid signerMask %X", signerMask)
	}

>>>>>>> ff1ed5af
	pubKey, privKey, err := readKeysFromFile(dbPath)
	if err != nil {
		if os.IsNotExist(err) {
			pubKey, privKey, err = generateAndStoreKeys(dbPath)
			if err != nil {
				return nil, err
			}
		} else {
			return nil, err
		}
	}

	return &LocalDiskDataAvailabilityService{
		dbPath:     dbPath,
		pubKey:     pubKey,
		privKey:    privKey,
		signerMask: signerMask,
	}, nil
}

func (das *LocalDiskDataAvailabilityService) Store(ctx context.Context, message []byte, timeout uint64) (c *arbstate.DataAvailabilityCertificate, err error) {
	c = &arbstate.DataAvailabilityCertificate{}
	copy(c.DataHash[:], crypto.Keccak256(message))

	c.Timeout = timeout
	c.SignersMask = das.signerMask

	fields := serializeSignableFields(*c)
	c.Sig, err = blsSignatures.SignMessage(das.privKey, fields)
	if err != nil {
		return nil, err
	}

	path := das.dbPath + "/" + base32.StdEncoding.EncodeToString(c.DataHash[:])
	log.Debug("Storing message at", "path", path)

	err = os.WriteFile(path, message, 0600)
	if err != nil {
		return nil, err
	}

	return c, nil
}

func (das *LocalDiskDataAvailabilityService) Retrieve(ctx context.Context, certBytes []byte) ([]byte, error) {
<<<<<<< HEAD
	cert, _, err := arbstate.DeserializeDASCertFrom(certBytes)
=======
	dasMutex.Lock()
	defer dasMutex.Unlock()

	cert, err := arbstate.DeserializeDASCertFrom(bytes.NewReader(certBytes))
>>>>>>> ff1ed5af
	if err != nil {
		return nil, err
	}

	path := das.dbPath + "/" + base32.StdEncoding.EncodeToString(cert.DataHash[:])
	log.Debug("Retrieving message from", "path", path)

	originalMessage, err := os.ReadFile(path)
	if err != nil {
		return nil, err
	}

	var originalMessageHash [32]byte
	copy(originalMessageHash[:], crypto.Keccak256(originalMessage))
	if originalMessageHash != cert.DataHash {
		return nil, errors.New("Retrieved message stored hash doesn't match calculated hash.")
	}

	// The cert passed in may have an aggregate signature, so we don't
	// check the signature against this DAS's public key here.

	return originalMessage, nil
}

func (d *LocalDiskDataAvailabilityService) String() string {
	return fmt.Sprintf("LocalDiskDataAvailabilityService{signersMask:%d,dbPath:%s}", d.signerMask, d.dbPath)
}<|MERGE_RESOLUTION|>--- conflicted
+++ resolved
@@ -65,17 +65,11 @@
 	return &pubKey, privKey, nil
 }
 
-<<<<<<< HEAD
-func NewLocalDiskDataAvailabilityService(dbPath string) (*LocalDiskDataAvailabilityService, error) {
-=======
 func NewLocalDiskDataAvailabilityService(dbPath string, signerMask uint64) (*LocalDiskDataAvailabilityService, error) {
-	dasMutex.Lock()
-	defer dasMutex.Unlock()
 	if bits.OnesCount64(signerMask) != 1 {
 		return nil, fmt.Errorf("Tried to construct a local DAS with invalid signerMask %X", signerMask)
 	}
 
->>>>>>> ff1ed5af
 	pubKey, privKey, err := readKeysFromFile(dbPath)
 	if err != nil {
 		if os.IsNotExist(err) {
@@ -121,14 +115,7 @@
 }
 
 func (das *LocalDiskDataAvailabilityService) Retrieve(ctx context.Context, certBytes []byte) ([]byte, error) {
-<<<<<<< HEAD
-	cert, _, err := arbstate.DeserializeDASCertFrom(certBytes)
-=======
-	dasMutex.Lock()
-	defer dasMutex.Unlock()
-
 	cert, err := arbstate.DeserializeDASCertFrom(bytes.NewReader(certBytes))
->>>>>>> ff1ed5af
 	if err != nil {
 		return nil, err
 	}
