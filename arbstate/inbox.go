--- conflicted
+++ resolved
@@ -80,11 +80,7 @@
 
 const MaxSegmentsPerSequencerMessage = 100 * 1024
 
-<<<<<<< HEAD
-func ParseSequencerMessage(ctx context.Context, batchNum uint64, batchBlockHash common.Hash, data []byte, dapReaders *daprovider.ReaderRegistry, keysetValidationMode daprovider.KeysetValidationMode, chainConfig *params.ChainConfig) (*SequencerMessage, error) {
-=======
-func ParseSequencerMessage(ctx context.Context, batchNum uint64, batchBlockHash common.Hash, data []byte, dapReaders DapReaderSource, keysetValidationMode daprovider.KeysetValidationMode) (*SequencerMessage, error) {
->>>>>>> 6837a8fd
+func ParseSequencerMessage(ctx context.Context, batchNum uint64, batchBlockHash common.Hash, data []byte, dapReaders DapReaderSource, keysetValidationMode daprovider.KeysetValidationMode, chainConfig *params.ChainConfig) (*SequencerMessage, error) {
 	if len(data) < 40 {
 		return nil, errors.New("sequencer message missing L1 header")
 	}
@@ -209,12 +205,8 @@
 type inboxMultiplexer struct {
 	backend                   InboxBackend
 	delayedMessagesRead       uint64
-<<<<<<< HEAD
 	chainConfig               *params.ChainConfig
-	dapReaders                *daprovider.ReaderRegistry
-=======
 	dapReaders                DapReaderSource
->>>>>>> 6837a8fd
 	cachedSequencerMessage    *SequencerMessage
 	cachedSequencerMessageNum uint64
 	cachedSegmentNum          uint64
@@ -228,11 +220,7 @@
 	keysetValidationMode daprovider.KeysetValidationMode
 }
 
-<<<<<<< HEAD
-func NewInboxMultiplexer(backend InboxBackend, delayedMessagesRead uint64, dapReaders *daprovider.ReaderRegistry, keysetValidationMode daprovider.KeysetValidationMode, chainConfig *params.ChainConfig) arbostypes.InboxMultiplexer {
-=======
-func NewInboxMultiplexer(backend InboxBackend, delayedMessagesRead uint64, dapReaders DapReaderSource, keysetValidationMode daprovider.KeysetValidationMode) arbostypes.InboxMultiplexer {
->>>>>>> 6837a8fd
+func NewInboxMultiplexer(backend InboxBackend, delayedMessagesRead uint64, dapReaders DapReaderSource, keysetValidationMode daprovider.KeysetValidationMode, chainConfig *params.ChainConfig) arbostypes.InboxMultiplexer {
 	return &inboxMultiplexer{
 		backend:                   backend,
 		delayedMessagesRead:       delayedMessagesRead,
