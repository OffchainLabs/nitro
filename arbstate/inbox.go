// Copyright 2021-2022, Offchain Labs, Inc.
// For license information, see https://github.com/nitro/blob/master/LICENSE

package arbstate

import (
	"bytes"
	"context"
	"encoding/binary"
	"errors"
	"fmt"
	"io"
	"math/big"

	"github.com/ethereum/go-ethereum/common"
	"github.com/ethereum/go-ethereum/crypto"
	"github.com/ethereum/go-ethereum/crypto/kzg4844"
	"github.com/ethereum/go-ethereum/log"
	"github.com/ethereum/go-ethereum/rlp"

	"github.com/offchainlabs/nitro/arbcompress"
	"github.com/offchainlabs/nitro/arbos/arbosState"
	"github.com/offchainlabs/nitro/arbos/arbostypes"
	"github.com/offchainlabs/nitro/arbos/l1pricing"
	"github.com/offchainlabs/nitro/arbutil"
	"github.com/offchainlabs/nitro/das/avail"
	"github.com/offchainlabs/nitro/das/dastree"
	"github.com/offchainlabs/nitro/util/blobs"
	"github.com/offchainlabs/nitro/zeroheavy"
)

type InboxBackend interface {
	PeekSequencerInbox() ([]byte, common.Hash, error)

	GetSequencerInboxPosition() uint64
	AdvanceSequencerInbox()

	GetPositionWithinMessage() uint64
	SetPositionWithinMessage(pos uint64)

	ReadDelayedInbox(seqNum uint64) (*arbostypes.L1IncomingMessage, error)
}

type BlobReader interface {
	GetBlobs(
		ctx context.Context,
		batchBlockHash common.Hash,
		versionedHashes []common.Hash,
	) ([]kzg4844.Blob, error)
	Initialize(ctx context.Context) error
}

type sequencerMessage struct {
	minTimestamp         uint64
	maxTimestamp         uint64
	minL1Block           uint64
	maxL1Block           uint64
	afterDelayedMessages uint64
	segments             [][]byte
}

const MaxDecompressedLen int = 1024 * 1024 * 16 // 16 MiB
const maxZeroheavyDecompressedLen = 101*MaxDecompressedLen/100 + 64
const MaxSegmentsPerSequencerMessage = 100 * 1024
const MinLifetimeSecondsForDataAvailabilityCert = 7 * 24 * 60 * 60 // one week

<<<<<<< HEAD
func parseSequencerMessage(ctx context.Context, batchNum uint64, batchBlockHash common.Hash, data []byte, dasReader DataAvailabilityReader, availDAReader avail.DataAvailabilityReader, blobReader BlobReader, keysetValidationMode KeysetValidationMode) (*sequencerMessage, error) {
=======
func parseSequencerMessage(ctx context.Context, batchNum uint64, batchBlockHash common.Hash, data []byte, daProviders []DataAvailabilityProvider, keysetValidationMode KeysetValidationMode) (*sequencerMessage, error) {
>>>>>>> 26fad6f7
	if len(data) < 40 {
		return nil, errors.New("sequencer message missing L1 header")
	}
	parsedMsg := &sequencerMessage{
		minTimestamp:         binary.BigEndian.Uint64(data[:8]),
		maxTimestamp:         binary.BigEndian.Uint64(data[8:16]),
		minL1Block:           binary.BigEndian.Uint64(data[16:24]),
		maxL1Block:           binary.BigEndian.Uint64(data[24:32]),
		afterDelayedMessages: binary.BigEndian.Uint64(data[32:40]),
		segments:             [][]byte{},
	}
	payload := data[40:]

	// Stage 0: Check if our node is out of date and we don't understand this batch type
	// If the parent chain sequencer inbox smart contract authenticated this batch,
	// an unknown header byte must mean that this node is out of date,
	// because the smart contract understands the header byte and this node doesn't.
	if len(payload) > 0 && IsL1AuthenticatedMessageHeaderByte(payload[0]) && !IsKnownHeaderByte(payload[0]) {
		return nil, fmt.Errorf("%w: batch has unsupported authenticated header byte 0x%02x", arbosState.ErrFatalNodeOutOfDate, payload[0])
	}

	// Stage 1: Extract the payload from any data availability header.
	// It's important that multiple DAS strategies can't both be invoked in the same batch,
	// as these headers are validated by the sequencer inbox and not other DASs.
	// We try to extract payload from the first occuring valid DA provider in the daProviders list
	if len(payload) > 0 {
		foundDA := false
		var err error
		for _, provider := range daProviders {
			if provider != nil && provider.IsValidHeaderByte(payload[0]) {
				payload, err = provider.RecoverPayloadFromBatch(ctx, batchNum, batchBlockHash, data, nil, keysetValidationMode)
				if err != nil {
					return nil, err
				}
				if payload == nil {
					return parsedMsg, nil
				}
				foundDA = true
				break
			}
		}

		if !foundDA {
			if IsDASMessageHeaderByte(payload[0]) {
				log.Error("No DAS Reader configured, but sequencer message found with DAS header")
			} else if IsBlobHashesHeaderByte(payload[0]) {
				return nil, errors.New("blob batch payload was encountered but no BlobReader was configured")
			}
		}
	}

	if len(payload) > 0 && avail.IsAvailMessageHeaderByte(payload[0]) {
		if availDAReader == nil {
			log.Error("No Avail Reader configured, but sequencer message found with Avail header")
		} else {
			var err error
			payload, err = RecoverPayloadFromAvailBatch(ctx, batchNum, data, availDAReader, nil)
			if err != nil {
				return nil, err
			}
			if payload == nil {
				return parsedMsg, nil
			}
		}
	}

	// At this point, `payload` has not been validated by the sequencer inbox at all.
	// It's not safe to trust any part of the payload from this point onwards.

	// Stage 2: If enabled, decode the zero heavy payload (saves gas based on calldata charging).
	if len(payload) > 0 && IsZeroheavyEncodedHeaderByte(payload[0]) {
		pl, err := io.ReadAll(io.LimitReader(zeroheavy.NewZeroheavyDecoder(bytes.NewReader(payload[1:])), int64(maxZeroheavyDecompressedLen)))
		if err != nil {
			log.Warn("error reading from zeroheavy decoder", err.Error())
			return parsedMsg, nil
		}
		payload = pl
	}

	// Stage 3: Decompress the brotli payload and fill the parsedMsg.segments list.
	if len(payload) > 0 && IsBrotliMessageHeaderByte(payload[0]) {
		decompressed, err := arbcompress.Decompress(payload[1:], MaxDecompressedLen)
		if err == nil {
			reader := bytes.NewReader(decompressed)
			stream := rlp.NewStream(reader, uint64(MaxDecompressedLen))
			for {
				var segment []byte
				err := stream.Decode(&segment)
				if err != nil {
					if !errors.Is(err, io.EOF) && !errors.Is(err, io.ErrUnexpectedEOF) {
						log.Warn("error parsing sequencer message segment", "err", err.Error())
					}
					break
				}
				if len(parsedMsg.segments) >= MaxSegmentsPerSequencerMessage {
					log.Warn("too many segments in sequence batch")
					break
				}
				parsedMsg.segments = append(parsedMsg.segments, segment)
			}
		} else {
			log.Warn("sequencer msg decompression failed", "err", err)
		}
	} else {
		length := len(payload)
		if length == 0 {
			log.Warn("empty sequencer message")
		} else {
			log.Warn("unknown sequencer message format", "length", length, "firstByte", payload[0])
		}

	}

	return parsedMsg, nil
}

func RecoverPayloadFromAvailBatch(ctx context.Context, batchNum uint64, sequencerMsg []byte, availDAReader avail.DataAvailabilityReader, preimages map[arbutil.PreimageType]map[common.Hash][]byte) ([]byte, error) {
	var keccakPreimages map[common.Hash][]byte
	if preimages != nil {
		if preimages[arbutil.Keccak256PreimageType] == nil {
			preimages[arbutil.Keccak256PreimageType] = make(map[common.Hash][]byte)
		}
		keccakPreimages = preimages[arbutil.Keccak256PreimageType]
	}

	buf := bytes.NewBuffer(sequencerMsg[40:])

	header, err := buf.ReadByte()
	if err != nil {
		log.Error("Couldn't deserialize Avail header byte", "err", err)
		return nil, err
	}
	if !avail.IsAvailMessageHeaderByte(header) {
		return nil, errors.New("tried to deserialize a message that doesn't have the Avail header")
	}

	recordPreimage := func(key common.Hash, value []byte) {
		keccakPreimages[key] = value
	}

	blobPointer := avail.BlobPointer{}
	err = blobPointer.UnmarshalFromBinary(buf.Bytes())
	if err != nil {
		log.Error("Couldn't unmarshal Avail blob pointer", "err", err)
		return nil, err
	}

	log.Info("Attempting to fetch data for", "batchNum", batchNum, "availBlockHash", blobPointer.BlockHash)
	payload, err := availDAReader.Read(ctx, blobPointer)
	if err != nil {
		log.Error("Failed to resolve blob pointer from avail", "err", err)
		return nil, err
	}

	log.Info("Succesfully fetched payload from Avail", "batchNum", batchNum, "availBlockHash", blobPointer.BlockHash)

	log.Info("Recording Sha256 preimage for Avail data")

	if keccakPreimages != nil {
		log.Info("Data is being recorded into the orcale", "length", len(payload))
		dastree.RecordHash(recordPreimage, payload)
	}
	return payload, nil
}

func RecoverPayloadFromDasBatch(
	ctx context.Context,
	batchNum uint64,
	sequencerMsg []byte,
	dasReader DataAvailabilityReader,
	preimages map[arbutil.PreimageType]map[common.Hash][]byte,
	keysetValidationMode KeysetValidationMode,
) ([]byte, error) {
	var keccakPreimages map[common.Hash][]byte
	if preimages != nil {
		if preimages[arbutil.Keccak256PreimageType] == nil {
			preimages[arbutil.Keccak256PreimageType] = make(map[common.Hash][]byte)
		}
		keccakPreimages = preimages[arbutil.Keccak256PreimageType]
	}
	cert, err := DeserializeDASCertFrom(bytes.NewReader(sequencerMsg[40:]))
	if err != nil {
		log.Error("Failed to deserialize DAS message", "err", err)
		return nil, nil
	}
	version := cert.Version
	recordPreimage := func(key common.Hash, value []byte) {
		keccakPreimages[key] = value
	}

	if version >= 2 {
		log.Error("Your node software is probably out of date", "certificateVersion", version)
		return nil, nil
	}

	getByHash := func(ctx context.Context, hash common.Hash) ([]byte, error) {
		newHash := hash
		if version == 0 {
			newHash = dastree.FlatHashToTreeHash(hash)
		}

		preimage, err := dasReader.GetByHash(ctx, newHash)
		if err != nil && hash != newHash {
			log.Debug("error fetching new style hash, trying old", "new", newHash, "old", hash, "err", err)
			preimage, err = dasReader.GetByHash(ctx, hash)
		}
		if err != nil {
			return nil, err
		}

		switch {
		case version == 0 && crypto.Keccak256Hash(preimage) != hash:
			fallthrough
		case version == 1 && dastree.Hash(preimage) != hash:
			log.Error(
				"preimage mismatch for hash",
				"hash", hash, "err", ErrHashMismatch, "version", version,
			)
			return nil, ErrHashMismatch
		}
		return preimage, nil
	}

	keysetPreimage, err := getByHash(ctx, cert.KeysetHash)
	if err != nil {
		log.Error("Couldn't get keyset", "err", err)
		return nil, err
	}
	if keccakPreimages != nil {
		dastree.RecordHash(recordPreimage, keysetPreimage)
	}

	keyset, err := DeserializeKeyset(bytes.NewReader(keysetPreimage), keysetValidationMode == KeysetDontValidate)
	if err != nil {
		logLevel := log.Error
		if keysetValidationMode == KeysetPanicIfInvalid {
			logLevel = log.Crit
		}
		logLevel("Couldn't deserialize keyset", "err", err, "keysetHash", cert.KeysetHash, "batchNum", batchNum)
		return nil, nil
	}
	err = keyset.VerifySignature(cert.SignersMask, cert.SerializeSignableFields(), cert.Sig)
	if err != nil {
		log.Error("Bad signature on DAS batch", "err", err)
		return nil, nil
	}

	maxTimestamp := binary.BigEndian.Uint64(sequencerMsg[8:16])
	if cert.Timeout < maxTimestamp+MinLifetimeSecondsForDataAvailabilityCert {
		log.Error("Data availability cert expires too soon", "err", "")
		return nil, nil
	}

	dataHash := cert.DataHash
	payload, err := getByHash(ctx, dataHash)
	if err != nil {
		log.Error("Couldn't fetch DAS batch contents", "err", err)
		return nil, err
	}

	if keccakPreimages != nil {
		if version == 0 {
			treeLeaf := dastree.FlatHashToTreeLeaf(dataHash)
			keccakPreimages[dataHash] = payload
			keccakPreimages[crypto.Keccak256Hash(treeLeaf)] = treeLeaf
		} else {
			dastree.RecordHash(recordPreimage, payload)
		}
	}

	return payload, nil
}

type DataAvailabilityProvider interface {
	// IsValidHeaderByte returns true if the given headerByte has bits corresponding to the DA provider
	IsValidHeaderByte(headerByte byte) bool

	// RecoverPayloadFromBatch fetches the underlying payload from the DA provider given the batch header information
	RecoverPayloadFromBatch(
		ctx context.Context,
		batchNum uint64,
		batchBlockHash common.Hash,
		sequencerMsg []byte,
		preimages map[arbutil.PreimageType]map[common.Hash][]byte,
		keysetValidationMode KeysetValidationMode,
	) ([]byte, error)
}

// NewDAProviderDAS is generally meant to be only used by nitro.
// DA Providers should implement methods in the DataAvailabilityProvider interface independently
func NewDAProviderDAS(das DataAvailabilityReader) *dAProviderForDAS {
	return &dAProviderForDAS{
		das: das,
	}
}

type dAProviderForDAS struct {
	das DataAvailabilityReader
}

func (d *dAProviderForDAS) IsValidHeaderByte(headerByte byte) bool {
	return IsDASMessageHeaderByte(headerByte)
}

func (d *dAProviderForDAS) RecoverPayloadFromBatch(
	ctx context.Context,
	batchNum uint64,
	batchBlockHash common.Hash,
	sequencerMsg []byte,
	preimages map[arbutil.PreimageType]map[common.Hash][]byte,
	keysetValidationMode KeysetValidationMode,
) ([]byte, error) {
	return RecoverPayloadFromDasBatch(ctx, batchNum, sequencerMsg, d.das, preimages, keysetValidationMode)
}

// NewDAProviderBlobReader is generally meant to be only used by nitro.
// DA Providers should implement methods in the DataAvailabilityProvider interface independently
func NewDAProviderBlobReader(blobReader BlobReader) *dAProviderForBlobReader {
	return &dAProviderForBlobReader{
		blobReader: blobReader,
	}
}

type dAProviderForBlobReader struct {
	blobReader BlobReader
}

func (b *dAProviderForBlobReader) IsValidHeaderByte(headerByte byte) bool {
	return IsBlobHashesHeaderByte(headerByte)
}

func (b *dAProviderForBlobReader) RecoverPayloadFromBatch(
	ctx context.Context,
	batchNum uint64,
	batchBlockHash common.Hash,
	sequencerMsg []byte,
	preimages map[arbutil.PreimageType]map[common.Hash][]byte,
	keysetValidationMode KeysetValidationMode,
) ([]byte, error) {
	blobHashes := sequencerMsg[41:]
	if len(blobHashes)%len(common.Hash{}) != 0 {
		return nil, fmt.Errorf("blob batch data is not a list of hashes as expected")
	}
	versionedHashes := make([]common.Hash, len(blobHashes)/len(common.Hash{}))
	for i := 0; i*32 < len(blobHashes); i += 1 {
		copy(versionedHashes[i][:], blobHashes[i*32:(i+1)*32])
	}
	kzgBlobs, err := b.blobReader.GetBlobs(ctx, batchBlockHash, versionedHashes)
	if err != nil {
		return nil, fmt.Errorf("failed to get blobs: %w", err)
	}
	payload, err := blobs.DecodeBlobs(kzgBlobs)
	if err != nil {
		log.Warn("Failed to decode blobs", "batchBlockHash", batchBlockHash, "versionedHashes", versionedHashes, "err", err)
		return nil, nil
	}
	return payload, nil
}

type KeysetValidationMode uint8

const KeysetValidate KeysetValidationMode = 0
const KeysetPanicIfInvalid KeysetValidationMode = 1
const KeysetDontValidate KeysetValidationMode = 2

type inboxMultiplexer struct {
	backend                   InboxBackend
	delayedMessagesRead       uint64
<<<<<<< HEAD
	dasReader                 DataAvailabilityReader
	availDAReader             avail.DataAvailabilityReader
	blobReader                BlobReader
=======
	daProviders               []DataAvailabilityProvider
>>>>>>> 26fad6f7
	cachedSequencerMessage    *sequencerMessage
	cachedSequencerMessageNum uint64
	cachedSegmentNum          uint64
	cachedSegmentTimestamp    uint64
	cachedSegmentBlockNumber  uint64
	cachedSubMessageNumber    uint64
	keysetValidationMode      KeysetValidationMode
}

<<<<<<< HEAD
func NewInboxMultiplexer(backend InboxBackend, delayedMessagesRead uint64, dasReader DataAvailabilityReader, availDAReader avail.DataAvailabilityReader, blobReader BlobReader, keysetValidationMode KeysetValidationMode) arbostypes.InboxMultiplexer {
	return &inboxMultiplexer{
		backend:              backend,
		delayedMessagesRead:  delayedMessagesRead,
		dasReader:            dasReader,
		availDAReader:        availDAReader,
		blobReader:           blobReader,
=======
func NewInboxMultiplexer(backend InboxBackend, delayedMessagesRead uint64, daProviders []DataAvailabilityProvider, keysetValidationMode KeysetValidationMode) arbostypes.InboxMultiplexer {
	return &inboxMultiplexer{
		backend:              backend,
		delayedMessagesRead:  delayedMessagesRead,
		daProviders:          daProviders,
>>>>>>> 26fad6f7
		keysetValidationMode: keysetValidationMode,
	}
}

const BatchSegmentKindL2Message uint8 = 0
const BatchSegmentKindL2MessageBrotli uint8 = 1
const BatchSegmentKindDelayedMessages uint8 = 2
const BatchSegmentKindAdvanceTimestamp uint8 = 3
const BatchSegmentKindAdvanceL1BlockNumber uint8 = 4

// Pop returns the message from the top of the sequencer inbox and removes it from the queue.
// Note: this does *not* return parse errors, those are transformed into invalid messages
func (r *inboxMultiplexer) Pop(ctx context.Context) (*arbostypes.MessageWithMetadata, error) {
	if r.cachedSequencerMessage == nil {
		// Note: batchBlockHash will be zero in the replay binary, but that's fine
		bytes, batchBlockHash, realErr := r.backend.PeekSequencerInbox()
		if realErr != nil {
			return nil, realErr
		}
		r.cachedSequencerMessageNum = r.backend.GetSequencerInboxPosition()
		var err error
<<<<<<< HEAD
		r.cachedSequencerMessage, err = parseSequencerMessage(ctx, r.cachedSequencerMessageNum, batchBlockHash, bytes, r.dasReader, r.availDAReader, r.blobReader, r.keysetValidationMode)
=======
		r.cachedSequencerMessage, err = parseSequencerMessage(ctx, r.cachedSequencerMessageNum, batchBlockHash, bytes, r.daProviders, r.keysetValidationMode)
>>>>>>> 26fad6f7
		if err != nil {
			return nil, err
		}
	}
	msg, err := r.getNextMsg()
	// advance even if there was an error
	if r.IsCachedSegementLast() {
		r.advanceSequencerMsg()
	} else {
		r.advanceSubMsg()
	}
	// parsing error in getNextMsg
	if msg == nil && err == nil {
		msg = &arbostypes.MessageWithMetadata{
			Message:             arbostypes.InvalidL1Message,
			DelayedMessagesRead: r.delayedMessagesRead,
		}
	}
	return msg, err
}

func (r *inboxMultiplexer) advanceSequencerMsg() {
	if r.cachedSequencerMessage != nil {
		r.delayedMessagesRead = r.cachedSequencerMessage.afterDelayedMessages
	}
	r.backend.SetPositionWithinMessage(0)
	r.backend.AdvanceSequencerInbox()
	r.cachedSequencerMessage = nil
	r.cachedSegmentNum = 0
	r.cachedSegmentTimestamp = 0
	r.cachedSegmentBlockNumber = 0
	r.cachedSubMessageNumber = 0
}

func (r *inboxMultiplexer) advanceSubMsg() {
	prevPos := r.backend.GetPositionWithinMessage()
	r.backend.SetPositionWithinMessage(prevPos + 1)
}

func (r *inboxMultiplexer) IsCachedSegementLast() bool {
	seqMsg := r.cachedSequencerMessage
	// we issue delayed messages until reaching afterDelayedMessages
	if r.delayedMessagesRead < seqMsg.afterDelayedMessages {
		return false
	}
	for segmentNum := int(r.cachedSegmentNum) + 1; segmentNum < len(seqMsg.segments); segmentNum++ {
		segment := seqMsg.segments[segmentNum]
		if len(segment) == 0 {
			continue
		}
		kind := segment[0]
		if kind == BatchSegmentKindL2Message || kind == BatchSegmentKindL2MessageBrotli {
			return false
		}
		if kind == BatchSegmentKindDelayedMessages {
			return false
		}
	}
	return true
}

// Returns a message, the segment number that had this message, and real/backend errors
// parsing errors will be reported to log, return nil msg and nil error
func (r *inboxMultiplexer) getNextMsg() (*arbostypes.MessageWithMetadata, error) {
	targetSubMessage := r.backend.GetPositionWithinMessage()
	seqMsg := r.cachedSequencerMessage
	segmentNum := r.cachedSegmentNum
	timestamp := r.cachedSegmentTimestamp
	blockNumber := r.cachedSegmentBlockNumber
	submessageNumber := r.cachedSubMessageNumber
	var segment []byte
	for {
		if segmentNum >= uint64(len(seqMsg.segments)) {
			break
		}
		segment = seqMsg.segments[int(segmentNum)]
		if len(segment) == 0 {
			segmentNum++
			continue
		}
		segmentKind := segment[0]
		if segmentKind == BatchSegmentKindAdvanceTimestamp || segmentKind == BatchSegmentKindAdvanceL1BlockNumber {
			rd := bytes.NewReader(segment[1:])
			advancing, err := rlp.NewStream(rd, 16).Uint64()
			if err != nil {
				log.Warn("error parsing sequencer advancing segment", "err", err)
				segmentNum++
				continue
			}
			if segmentKind == BatchSegmentKindAdvanceTimestamp {
				timestamp += advancing
			} else if segmentKind == BatchSegmentKindAdvanceL1BlockNumber {
				blockNumber += advancing
			}
			segmentNum++
		} else if submessageNumber < targetSubMessage {
			segmentNum++
			submessageNumber++
		} else {
			break
		}
	}
	r.cachedSegmentNum = segmentNum
	r.cachedSegmentTimestamp = timestamp
	r.cachedSegmentBlockNumber = blockNumber
	r.cachedSubMessageNumber = submessageNumber
	if timestamp < seqMsg.minTimestamp {
		timestamp = seqMsg.minTimestamp
	} else if timestamp > seqMsg.maxTimestamp {
		timestamp = seqMsg.maxTimestamp
	}
	if blockNumber < seqMsg.minL1Block {
		blockNumber = seqMsg.minL1Block
	} else if blockNumber > seqMsg.maxL1Block {
		blockNumber = seqMsg.maxL1Block
	}
	if segmentNum >= uint64(len(seqMsg.segments)) {
		// after end of batch there might be "virtual" delayedMsgSegments
		log.Warn("reading virtual delayed message segment", "delayedMessagesRead", r.delayedMessagesRead, "afterDelayedMessages", seqMsg.afterDelayedMessages)
		segment = []byte{BatchSegmentKindDelayedMessages}
	} else {
		segment = seqMsg.segments[int(segmentNum)]
	}
	if len(segment) == 0 {
		log.Error("empty sequencer message segment", "sequence", r.cachedSegmentNum, "segmentNum", segmentNum)
		return nil, nil
	}
	kind := segment[0]
	segment = segment[1:]
	var msg *arbostypes.MessageWithMetadata
	if kind == BatchSegmentKindL2Message || kind == BatchSegmentKindL2MessageBrotli {

		if kind == BatchSegmentKindL2MessageBrotli {
			decompressed, err := arbcompress.Decompress(segment, arbostypes.MaxL2MessageSize)
			if err != nil {
				log.Info("dropping compressed message", "err", err, "delayedMsg", r.delayedMessagesRead)
				return nil, nil
			}
			segment = decompressed
		}

		msg = &arbostypes.MessageWithMetadata{
			Message: &arbostypes.L1IncomingMessage{
				Header: &arbostypes.L1IncomingMessageHeader{
					Kind:        arbostypes.L1MessageType_L2Message,
					Poster:      l1pricing.BatchPosterAddress,
					BlockNumber: blockNumber,
					Timestamp:   timestamp,
					RequestId:   nil,
					L1BaseFee:   big.NewInt(0),
				},
				L2msg: segment,
			},
			DelayedMessagesRead: r.delayedMessagesRead,
		}
	} else if kind == BatchSegmentKindDelayedMessages {
		if r.delayedMessagesRead >= seqMsg.afterDelayedMessages {
			if segmentNum < uint64(len(seqMsg.segments)) {
				log.Warn(
					"attempt to read past batch delayed message count",
					"delayedMessagesRead", r.delayedMessagesRead,
					"batchAfterDelayedMessages", seqMsg.afterDelayedMessages,
				)
			}
			msg = &arbostypes.MessageWithMetadata{
				Message:             arbostypes.InvalidL1Message,
				DelayedMessagesRead: seqMsg.afterDelayedMessages,
			}
		} else {
			delayed, realErr := r.backend.ReadDelayedInbox(r.delayedMessagesRead)
			if realErr != nil {
				return nil, realErr
			}
			r.delayedMessagesRead += 1
			msg = &arbostypes.MessageWithMetadata{
				Message:             delayed,
				DelayedMessagesRead: r.delayedMessagesRead,
			}
		}
	} else {
		log.Error("bad sequencer message segment kind", "sequence", r.cachedSegmentNum, "segmentNum", segmentNum, "kind", kind)
		return nil, nil
	}
	return msg, nil
}

func (r *inboxMultiplexer) DelayedMessagesRead() uint64 {
	return r.delayedMessagesRead
}<|MERGE_RESOLUTION|>--- conflicted
+++ resolved
@@ -64,11 +64,7 @@
 const MaxSegmentsPerSequencerMessage = 100 * 1024
 const MinLifetimeSecondsForDataAvailabilityCert = 7 * 24 * 60 * 60 // one week
 
-<<<<<<< HEAD
-func parseSequencerMessage(ctx context.Context, batchNum uint64, batchBlockHash common.Hash, data []byte, dasReader DataAvailabilityReader, availDAReader avail.DataAvailabilityReader, blobReader BlobReader, keysetValidationMode KeysetValidationMode) (*sequencerMessage, error) {
-=======
-func parseSequencerMessage(ctx context.Context, batchNum uint64, batchBlockHash common.Hash, data []byte, daProviders []DataAvailabilityProvider, keysetValidationMode KeysetValidationMode) (*sequencerMessage, error) {
->>>>>>> 26fad6f7
+func parseSequencerMessage(ctx context.Context, batchNum uint64, batchBlockHash common.Hash, data []byte, daProviders []DataAvailabilityProvider, availDAReader avail.DataAvailabilityReader, keysetValidationMode KeysetValidationMode) (*sequencerMessage, error) {
 	if len(data) < 40 {
 		return nil, errors.New("sequencer message missing L1 header")
 	}
@@ -437,13 +433,8 @@
 type inboxMultiplexer struct {
 	backend                   InboxBackend
 	delayedMessagesRead       uint64
-<<<<<<< HEAD
-	dasReader                 DataAvailabilityReader
+	daProviders               []DataAvailabilityProvider
 	availDAReader             avail.DataAvailabilityReader
-	blobReader                BlobReader
-=======
-	daProviders               []DataAvailabilityProvider
->>>>>>> 26fad6f7
 	cachedSequencerMessage    *sequencerMessage
 	cachedSequencerMessageNum uint64
 	cachedSegmentNum          uint64
@@ -453,21 +444,12 @@
 	keysetValidationMode      KeysetValidationMode
 }
 
-<<<<<<< HEAD
-func NewInboxMultiplexer(backend InboxBackend, delayedMessagesRead uint64, dasReader DataAvailabilityReader, availDAReader avail.DataAvailabilityReader, blobReader BlobReader, keysetValidationMode KeysetValidationMode) arbostypes.InboxMultiplexer {
-	return &inboxMultiplexer{
-		backend:              backend,
-		delayedMessagesRead:  delayedMessagesRead,
-		dasReader:            dasReader,
-		availDAReader:        availDAReader,
-		blobReader:           blobReader,
-=======
-func NewInboxMultiplexer(backend InboxBackend, delayedMessagesRead uint64, daProviders []DataAvailabilityProvider, keysetValidationMode KeysetValidationMode) arbostypes.InboxMultiplexer {
+func NewInboxMultiplexer(backend InboxBackend, delayedMessagesRead uint64, daProviders []DataAvailabilityProvider, availDAReader avail.DataAvailabilityReader, keysetValidationMode KeysetValidationMode) arbostypes.InboxMultiplexer {
 	return &inboxMultiplexer{
 		backend:              backend,
 		delayedMessagesRead:  delayedMessagesRead,
 		daProviders:          daProviders,
->>>>>>> 26fad6f7
+		availDAReader:        availDAReader,
 		keysetValidationMode: keysetValidationMode,
 	}
 }
@@ -489,11 +471,7 @@
 		}
 		r.cachedSequencerMessageNum = r.backend.GetSequencerInboxPosition()
 		var err error
-<<<<<<< HEAD
-		r.cachedSequencerMessage, err = parseSequencerMessage(ctx, r.cachedSequencerMessageNum, batchBlockHash, bytes, r.dasReader, r.availDAReader, r.blobReader, r.keysetValidationMode)
-=======
-		r.cachedSequencerMessage, err = parseSequencerMessage(ctx, r.cachedSequencerMessageNum, batchBlockHash, bytes, r.daProviders, r.keysetValidationMode)
->>>>>>> 26fad6f7
+		r.cachedSequencerMessage, err = parseSequencerMessage(ctx, r.cachedSequencerMessageNum, batchBlockHash, bytes, r.daProviders, r.availDAReader, r.keysetValidationMode)
 		if err != nil {
 			return nil, err
 		}
