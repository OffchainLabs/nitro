// Copyright 2021-2025, Offchain Labs, Inc.
// For license information, see https://github.com/OffchainLabs/nitro/blob/master/LICENSE.md

package broadcaster

import (
	"context"
	"errors"
	"net"
	"runtime/debug"

	"github.com/gobwas/ws"

	"github.com/ethereum/go-ethereum/log"

	"github.com/offchainlabs/nitro/arbos/arbostypes"
	"github.com/offchainlabs/nitro/arbutil"
	"github.com/offchainlabs/nitro/broadcaster/backlog"
	m "github.com/offchainlabs/nitro/broadcaster/message"
	"github.com/offchainlabs/nitro/util/signature"
	"github.com/offchainlabs/nitro/wsbroadcastserver"
)

const SupportedBroadcastVersion = m.V1

type Broadcaster struct {
	server     *wsbroadcastserver.WSBroadcastServer
	backlog    backlog.Backlog
	chainId    uint64
	dataSigner signature.DataSignerFunc
}

func NewBroadcaster(config wsbroadcastserver.BroadcasterConfigFetcher, chainId uint64, feedErrChan chan error, dataSigner signature.DataSignerFunc) *Broadcaster {
	bklg := backlog.NewBacklog(func() *backlog.Config { return &config().Backlog })
	return &Broadcaster{
		server:     wsbroadcastserver.NewWSBroadcastServer(config, bklg, chainId, feedErrChan),
		backlog:    bklg,
		chainId:    chainId,
		dataSigner: dataSigner,
	}
}

func (b *Broadcaster) NewBroadcastFeedMessage(
	message arbostypes.MessageWithMetadataAndBlockInfo,
	sequenceNumber arbutil.MessageIndex,
) (*m.BroadcastFeedMessage, error) {
	feedMessage := m.BroadcastFeedMessage{
		SequenceNumber: sequenceNumber,
		Message:        message,
		BlockHash:      blockHash,
		Signature:      []byte{},
		BlockMetadata:  blockMetadata,
	}
	if b.dataSigner != nil {
<<<<<<< HEAD
		hash, err := message.MessageWithMeta.Hash(sequenceNumber, b.chainId)
		if err != nil {
			return nil, err
		}
		messageSignature, err = b.dataSigner(hash.Bytes())
=======
		hash := feedMessage.SignatureHash(b.chainId)
		var err error
		feedMessage.Signature, err = b.dataSigner(hash.Bytes())
>>>>>>> 2b3cf213
		if err != nil {
			return nil, err
		}
	}
<<<<<<< HEAD

	return &m.BroadcastFeedMessage{
		SequenceNumber: sequenceNumber,
		Message:        message.MessageWithMeta,
		BlockHash:      message.BlockHash,
		Signature:      messageSignature,
		BlockMetadata:  message.BlockMetadata,
	}, nil
=======
	return &feedMessage, nil
>>>>>>> 2b3cf213
}

func (b *Broadcaster) BroadcastFeedMessages(messages []*m.BroadcastFeedMessage) (err error) {
	defer func() {
		if r := recover(); r != nil {
			log.Error("recovered error in BroadcastFeedMessages", "recover", r, "backtrace", string(debug.Stack()))
			err = errors.New("panic in BroadcastSingle")
		}
	}()

	bm := &m.BroadcastMessage{
		Version:  SupportedBroadcastVersion,
		Messages: messages,
	}
	b.server.Broadcast(bm)
	return
}

func (b *Broadcaster) PopulateFeedBacklog(messages []*m.BroadcastFeedMessage) error {
	bm := &m.BroadcastMessage{
		Version:  SupportedBroadcastVersion,
		Messages: messages,
	}
	return b.server.PopulateFeedBacklog(bm)
}

func (b *Broadcaster) Confirm(msgIdx arbutil.MessageIndex) {
	log.Debug("confirming msgIdx", "msgIdx", msgIdx)
	b.server.Broadcast(&m.BroadcastMessage{
		Version: SupportedBroadcastVersion,
		ConfirmedSequenceNumberMessage: &m.ConfirmedSequenceNumberMessage{
			SequenceNumber: msgIdx,
		},
	})
}

func (b *Broadcaster) ClientCount() int32 {
	return b.server.ClientCount()
}

func (b *Broadcaster) ListenerAddr() net.Addr {
	return b.server.ListenerAddr()
}

func (b *Broadcaster) GetCachedMessageCount() int {
	// #nosec G115
	return int(b.backlog.Count())
}

func (b *Broadcaster) Initialize() error {
	return b.server.Initialize()
}

func (b *Broadcaster) Start(ctx context.Context) error {
	return b.server.Start(ctx)
}

func (b *Broadcaster) StartWithHeader(ctx context.Context, header ws.HandshakeHeader) error {
	return b.server.StartWithHeader(ctx, header)
}

func (b *Broadcaster) StopAndWait() {
	b.server.StopAndWait()
}

func (b *Broadcaster) Started() bool {
	return b.server.Started()
}<|MERGE_RESOLUTION|>--- conflicted
+++ resolved
@@ -46,39 +46,20 @@
 ) (*m.BroadcastFeedMessage, error) {
 	feedMessage := m.BroadcastFeedMessage{
 		SequenceNumber: sequenceNumber,
-		Message:        message,
-		BlockHash:      blockHash,
+		Message:        message.MessageWithMeta,
+		BlockHash:      message.BlockHash,
 		Signature:      []byte{},
-		BlockMetadata:  blockMetadata,
+		BlockMetadata:  message.BlockMetadata,
 	}
 	if b.dataSigner != nil {
-<<<<<<< HEAD
-		hash, err := message.MessageWithMeta.Hash(sequenceNumber, b.chainId)
-		if err != nil {
-			return nil, err
-		}
-		messageSignature, err = b.dataSigner(hash.Bytes())
-=======
 		hash := feedMessage.SignatureHash(b.chainId)
 		var err error
 		feedMessage.Signature, err = b.dataSigner(hash.Bytes())
->>>>>>> 2b3cf213
 		if err != nil {
 			return nil, err
 		}
 	}
-<<<<<<< HEAD
-
-	return &m.BroadcastFeedMessage{
-		SequenceNumber: sequenceNumber,
-		Message:        message.MessageWithMeta,
-		BlockHash:      message.BlockHash,
-		Signature:      messageSignature,
-		BlockMetadata:  message.BlockMetadata,
-	}, nil
-=======
 	return &feedMessage, nil
->>>>>>> 2b3cf213
 }
 
 func (b *Broadcaster) BroadcastFeedMessages(messages []*m.BroadcastFeedMessage) (err error) {
