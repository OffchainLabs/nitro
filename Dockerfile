--- conflicted
+++ resolved
@@ -41,14 +41,8 @@
 
 FROM wasm-base as wasm-libs-builder
 # clang / lld used by soft-float wasm
-<<<<<<< HEAD
-# RUN apt-get install -y clang=1:14.0-55.7~deb12u1 lld=1:14.0-55.7~deb12u1
-RUN apt-get update && \
-    apt-get install -y clang=1:14.0-55.7~deb12u1 lld=1:14.0-55.7~deb12u1 wabt
-=======
 RUN apt-get update && \ 
     apt-get install -y clang=1:14.0-55.7~deb12u1 lld=1:14.0-55.7~deb12u1
->>>>>>> 8ea6ce74
 # pinned rust 1.70.0
 RUN curl --proto '=https' --tlsv1.2 -sSf https://sh.rustup.rs | sh -s -- -y --default-toolchain 1.70.0 --target x86_64-unknown-linux-gnu wasm32-unknown-unknown wasm32-wasi
 COPY ./Makefile ./
