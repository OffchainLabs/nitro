--- conflicted
+++ resolved
@@ -40,17 +40,10 @@
 RUN apt-get update && apt-get install -y curl build-essential=12.9
 
 FROM wasm-base as wasm-libs-builder
-<<<<<<< HEAD
-	# clang / lld used by soft-float wasm
+# clang / lld used by soft-float wasm
 RUN apt-get install -y clang=1:14.0-55.7~deb12u1 lld=1:14.0-55.7~deb12u1
-    # pinned rust 1.70.0
+# pinned rust 1.70.0
 RUN curl --proto '=https' --tlsv1.2 -sSf https://sh.rustup.rs | sh -s -- -y --default-toolchain 1.70.0 --target x86_64-unknown-linux-gnu wasm32-unknown-unknown wasm32-wasi
-=======
-# clang / lld used by soft-float wasm
-RUN apt-get install -y clang=1:11.0-51+nmu5 lld=1:11.0-51+nmu5
-# pinned rust 1.65.0
-RUN curl --proto '=https' --tlsv1.2 -sSf https://sh.rustup.rs | sh -s -- -y --default-toolchain 1.68.2 --target x86_64-unknown-linux-gnu wasm32-unknown-unknown wasm32-wasi
->>>>>>> a915e5ad
 COPY ./Makefile ./
 COPY arbitrator/arbutil arbitrator/arbutil
 COPY arbitrator/wasm-libraries arbitrator/wasm-libraries
@@ -111,7 +104,7 @@
 RUN export DEBIAN_FRONTEND=noninteractive && \
     apt-get update && \
     apt-get install -y make wget gpg software-properties-common zlib1g-dev \
-        libstdc++-11-dev wabt clang llvm-dev libclang-common-14-dev libpolly-14-dev
+    libstdc++-11-dev wabt clang llvm-dev libclang-common-14-dev libpolly-14-dev
 COPY arbitrator/Cargo.* arbitrator/
 COPY arbitrator/arbutil arbitrator/arbutil
 COPY arbitrator/prover/Cargo.toml arbitrator/prover/
