--- conflicted
+++ resolved
@@ -1,26 +1,15 @@
 # Nitro Migration Notes for Solidity Devs: Living Document
 
-<<<<<<< HEAD
 The following is a summary of changes in the Arbitrum One chain's 8/31/22 Nitro upgrade that dapp devs should be aware of.
-=======
-
-The following is a summary of changes in the upcoming Arbitrum One chain's Nitro upgrade that dapp devs should be aware of.
-
-It reflects the current state of Nitro and should be considered a living document; things might change before launch.
 
 _Last Updated 31 Aug 2022_
->>>>>>> c515c215
 
 ## Cool New Stuff
 
 For starters, here's a sampling of exciting perks dapps get with the Nitro upgrade:
 
-<<<<<<< HEAD
-- **Ethereum L1 Gas Compatibility 🥳**: gas pricing and accounting for EVM operations is perfectly in line with L1; no more ArbGas.
-=======
-- **Ethereum L1 Gas Compatibility 🥳**:  gas pricing and accounting for EVM operations is be perfectly in line with L1; no more ArbGas.
+- **Ethereum L1 Gas Compatibility 🥳**: Gas pricing and accounting for EVM operations is be perfectly in line with L1; no more ArbGas.
     - Although in Nitro L2 opcodes are now priced the exact same as Eth L1 - you still have to pay for the L1 calldata (which gets represented as L2 gas units). Your transactions' gas used won't be the same as Eth L1 but during contract execution the opcode cost and `gasleft` interactions are now better aligned with Eth L1. Read more [here](https://medium.com/offchainlabs/understanding-arbitrum-2-dimensional-fees-fd1d582596c9).
->>>>>>> c515c215
 
 - **Safer Retryable tickets 🥳**: Retryable tickets' submission cost is collected in the L1 Inbox contract; if the submission cost is too low, the transaction will simply revert on the L1 side, eliminating the [failure mode](https://developer.offchainlabs.com/docs/l1_l2_messages#important-note-about-base-submission-fee) in which a retryable ticket fails to get created.
 
@@ -40,12 +29,8 @@
 
 #### Dapps
 
-<<<<<<< HEAD
 - **Gas Accounting**: It's now consistent with the L1 EVM; L2 gas usage will change due to different accounting from ArbGas. Any hard-coded gas values should be changed accordingly (the same applies to any gas amount used in conjunction with `gasleft`). That said, you shouldn't be hard-coding any gas values anyway, just like you shouldn't in L1 Ethereum, since both the L1 and L2 gas schedule may change in the future.
-=======
-- **Gas Accounting**: it is now consistent with the L1 EVM, L2 gas usage will change due to different accounting from ArbGas. Any hard-coded gas values should be changed accordingly (the same applies to any gas amount used in conjuntion with `gasleft`). That said, you shouldn't be hard-coding any gas values just like in Ethereum, since both the L1 and L2 gas schedule may change in the future.
     - Although in Nitro L2 opcodes are now priced the exact same as Eth L1 - you still have to pay for the L1 calldata (which gets represented as L2 gas units). Your transactions' gas used won't be the same as Eth L1 but during contract execution the opcode cost and `gasleft` interactions are now better aligned with Eth L1. Read more [here](https://medium.com/offchainlabs/understanding-arbitrum-2-dimensional-fees-fd1d582596c9).
->>>>>>> c515c215
 
 - **No more storage gas**: there is no more concept of a separate pool of storage gas, and opcodes are priced identically to the L1 EVM.
 
