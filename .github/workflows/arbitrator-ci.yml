--- conflicted
+++ resolved
@@ -32,11 +32,7 @@
         run: |
           sudo add-apt-repository -y ppa:ethereum/ethereum
           sudo apt-get update && sudo apt-get install -y \
-<<<<<<< HEAD
-            build-essential cmake nodejs ethereum lld-14 golang-1.19 libudev-dev
-=======
             build-essential cmake ethereum lld-14 libudev-dev
->>>>>>> 737add4a
           sudo ln -s /usr/bin/wasm-ld-14 /usr/local/bin/wasm-ld
 
       - name: Install go
