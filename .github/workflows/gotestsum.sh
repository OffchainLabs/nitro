--- conflicted
+++ resolved
@@ -142,13 +142,12 @@
     cmd="$cmd -args -- --test_loglevel=8" # Use error log level, which is the value 8 in the slog level enum for tests.
 fi
 
-<<<<<<< HEAD
 if [ "$consensus_execution_in_same_process_use_rpc" == true ]; then
     cmd="$cmd --consensus_execution_in_same_process_use_rpc=true"
-=======
+fi
+
 if [ "$test_database_engine" != "" ]; then
     cmd="$cmd --test_database_engine=$test_database_engine"
->>>>>>> 179bd980
 fi
 
 if [ "$log" == true ]; then
