---
name: Nightly CI
run-name: Nightly CI tests triggered from @${{ github.actor }} of ${{ github.head_ref }}

on:
  workflow_dispatch:
  push:
    branches: [master, main]
  schedule:
    # Run at 00:00 AM UTC
    - cron: '0 0 * * *'

jobs:
  # Only run on schedule AND pushes to the main branch
  tests-scheduled:
    name: Scheduled tests
    runs-on: arbitrator-ci

    services:
      redis:
        image: redis
        ports:
          - 6379:6379

    strategy:
      fail-fast: false
      matrix:
        test-mode: [race, legacychallenge, long, challenge, l3challenge, execution-spec-tests]

    if: >-
      github.event_name == 'workflow_dispatch' || (github.event_name == 'schedule' && github.ref == 'refs/heads/master')

    steps:
      - name: Checkout
        uses: actions/checkout@v5
        with:
          submodules: recursive
<<<<<<< HEAD
=======
          
      - name: Install dependencies
        run: sudo apt update && sudo apt install -y wabt gotestsum

      - name: Setup nodejs
        uses: actions/setup-node@v4
        with:
          node-version: '24'
          cache: 'yarn'
          cache-dependency-path: '**/yarn.lock'

      - name: Install go
        uses: actions/setup-go@v5
        with:
          go-version: 1.24.x

      - name: Install wasm-ld
        run: |
          sudo apt-get update && sudo apt-get install -y lld-14
          sudo ln -s /usr/bin/wasm-ld-14 /usr/local/bin/wasm-ld

      - name: Install rust
        id: install-rust
        uses: ./.github/actions/install-rust

      - name: Install Foundry
        uses: foundry-rs/foundry-toolchain@v1
        with:
          cache: false
          version: v1.0.0
        
      - name: Install cbindgen
        run: cargo install --force cbindgen
>>>>>>> 4d9a400c

      - name: Setup CI
        uses: ./.github/actions/ci-setup
        with:
          skip_checkout: 'true'

      - name: Build
        run: make build test-go-deps -j

      - name: Build all lint dependencies
        run: make -j build-node-deps

      - name: Lint
        uses: golangci/golangci-lint-action@v8
        with:
          version: latest
          skip-cache: true
          skip-save-cache: true

      - name: Custom Lint
        run: |
          go run ./linters ./...

      - name: Set environment variables
        run: |
          mkdir -p target/tmp/deadbeefbee
          echo "TMPDIR=$(pwd)/target/tmp/deadbeefbee" >> "$GITHUB_ENV"
          echo "GOMEMLIMIT=6GiB" >> "$GITHUB_ENV"
          echo "GOGC=80" >> "$GITHUB_ENV"
          echo "GITHUB_TOKEN=${{ secrets.GITHUB_TOKEN }}" >> "$GITHUB_ENV"

      - name: run tests with race detection and hash state scheme
        if: matrix.test-mode == 'race'
        run: |
          echo "Running tests with Hash Scheme" >> full.log
          ${{ github.workspace }}/.github/workflows/gotestsum.sh --race --timeout 90m --test_state_scheme hash

      - name: run challenge tests
        if: matrix.test-mode == 'challenge'
        run: >-
          ${{ github.workspace }}/.github/workflows/gotestsum.sh --tags challengetest
          --run TestChallenge --timeout 120m --cover

      - name: run L3 challenge tests
        if: matrix.test-mode == 'l3challenge'
        run: >-
          ${{ github.workspace }}/.github/workflows/gotestsum.sh --tags challengetest
          --run TestL3Challenge --timeout 120m --cover

      - name: run legacy challenge tests
        if: matrix.test-mode == 'legacychallenge'
        run: >-
          ${{ github.workspace }}/.github/workflows/gotestsum.sh --tags legacychallengetest
          --run TestChallenge --timeout 60m --cover

      - name: run long stylus tests
        if: matrix.test-mode == 'long'
        run: >-
          ${{ github.workspace }}/.github/workflows/gotestsum.sh --tags stylustest
          --run TestProgramLong --timeout 60m --cover

      - name: run execution spec tests
        if: matrix.test-mode == 'execution-spec-tests'
        run: ${{ github.workspace }}/.github/workflows/runExecutionSpecTests.sh

      - name: Archive detailed run log
        uses: actions/upload-artifact@v4
        with:
          name: ${{ matrix.test-mode }}-full.log
          path: full.log

      - name: Upload coverage to Codecov
        uses: codecov/codecov-action@v5
        with:
          fail_ci_if_error: false
          files: ./coverage.txt,./coverage-redis.txt
          verbose: false
          token: ${{ secrets.CODECOV_TOKEN }}


  # Only run this job if files in bold/legacy/ are modified
  tests-pr:
    name: PR modified files tests
    runs-on: arbitrator-ci
    if: github.event_name == 'pull_request'

    permissions:
      pull-requests: read

    steps:
      - name: Checkout
        uses: actions/checkout@v5
        with:
          submodules: recursive
<<<<<<< HEAD

=======
          fetch-depth: 10           // Will cover most PRs
          persist-credentials: true // In case changed-files requires deeper depth
          
>>>>>>> 4d9a400c
      - name: Check changed files
        id: changed-files
        uses: tj-actions/changed-files@v46
        with:
          files: bold/legacy/**

      # Add conditional execution for all subsequent steps
      - name: Skip tests if no relevant files changed
        id: check-skip
        if: steps.changed-files.outputs.any_changed != 'true'
        run: |
          echo "No changes detected in bold/legacy/** - skipping challenge tests"
          exit 0  # Success exit code to pass the job

      - name: Setup CI
        if: steps.changed-files.outputs.any_changed == 'true'
        uses: ./.github/actions/ci-setup
        with:
          skip_checkout: 'true'

      - name: run challenge tests
        if: steps.changed-files.outputs.any_changed == 'true'
        run: >-
          ${{ github.workspace }}/.github/workflows/gotestsum.sh --tags legacychallengetest
          --run TestChallenge --timeout 60m --cover

      - name: Archive detailed run log
        if: steps.changed-files.outputs.any_changed == 'true'
        uses: actions/upload-artifact@v4
        with:
          name: full.log
          path: full.log

      - name: Upload coverage to Codecov
        if: steps.changed-files.outputs.any_changed == 'true'
        uses: codecov/codecov-action@v5
        with:
          fail_ci_if_error: false
          files: ./coverage.txt,./coverage-redis.txt
          verbose: false
          token: ${{ secrets.CODECOV_TOKEN }}

  notify-on-failure:
    name: Notify Slack on failure
    needs: [tests-scheduled]
    runs-on: ubuntu-4
    if: ${{ failure() }}
    env:
      RUN_URL: ${{ github.server_url }}/${{ github.repository }}/actions/runs/${{ github.run_id }}
    steps:
      - name: Send Slack notification
        uses: slackapi/slack-github-action@v2.1.1
        with:
          errors: true
          method: chat.postMessage
          token: ${{ secrets.SLACK_BOT_TOKEN }}
          payload: |
            "channel": "${{ secrets.SLACK_CHANNEL_ID }}",
            "text": "⚠️ CI job failed! ${RUN_URL}",<|MERGE_RESOLUTION|>--- conflicted
+++ resolved
@@ -35,42 +35,6 @@
         uses: actions/checkout@v5
         with:
           submodules: recursive
-<<<<<<< HEAD
-=======
-          
-      - name: Install dependencies
-        run: sudo apt update && sudo apt install -y wabt gotestsum
-
-      - name: Setup nodejs
-        uses: actions/setup-node@v4
-        with:
-          node-version: '24'
-          cache: 'yarn'
-          cache-dependency-path: '**/yarn.lock'
-
-      - name: Install go
-        uses: actions/setup-go@v5
-        with:
-          go-version: 1.24.x
-
-      - name: Install wasm-ld
-        run: |
-          sudo apt-get update && sudo apt-get install -y lld-14
-          sudo ln -s /usr/bin/wasm-ld-14 /usr/local/bin/wasm-ld
-
-      - name: Install rust
-        id: install-rust
-        uses: ./.github/actions/install-rust
-
-      - name: Install Foundry
-        uses: foundry-rs/foundry-toolchain@v1
-        with:
-          cache: false
-          version: v1.0.0
-        
-      - name: Install cbindgen
-        run: cargo install --force cbindgen
->>>>>>> 4d9a400c
 
       - name: Setup CI
         uses: ./.github/actions/ci-setup
@@ -165,13 +129,9 @@
         uses: actions/checkout@v5
         with:
           submodules: recursive
-<<<<<<< HEAD
-
-=======
-          fetch-depth: 10           // Will cover most PRs
-          persist-credentials: true // In case changed-files requires deeper depth
+          fetch-depth: 10           # Will cover most PRs
+          persist-credentials: true # In case changed-files requires deeper depth
           
->>>>>>> 4d9a400c
       - name: Check changed files
         id: changed-files
         uses: tj-actions/changed-files@v46
