---
name: CI
run-name: CI triggered from @${{ github.actor }} of ${{ github.head_ref }}

concurrency:
  group: ${{ github.workflow }}-${{ github.ref }}
  cancel-in-progress: true

on:
  workflow_dispatch:
  pull_request:

jobs:
  # --- Determine which files have changed ---
  changes:
    name: Detect file changes
    runs-on: ubuntu-4
    outputs:
      arbitrator_changed: ${{ steps.changed.outputs.arbitrator_any_changed }}
      bold_legacy_changed: ${{ steps.changed.outputs.bold_legacy_any_changed }}

    steps:
      - name: Checkout
        uses: actions/checkout@v5
        with:
          submodules: recursive
          fetch-depth: 10            # Will cover most PRs
          persist-credentials: true  # In case changed-files requires deeper depth

<<<<<<< HEAD
      - name: Install dependencies
        run: sudo apt update && sudo apt install -y wabt gotestsum

      - name: Setup nodejs
        uses: actions/setup-node@v4
        with:
          node-version: '24'
          cache: 'yarn'
          cache-dependency-path: '**/yarn.lock'

      - name: Install go
        uses: actions/setup-go@v5
        with:
          go-version: 1.24.x

      - name: Install wasm-ld
        run: |
          sudo apt-get update && sudo apt-get install -y lld-14
          sudo ln -s /usr/bin/wasm-ld-14 /usr/local/bin/wasm-ld

      - name: Install rust
        id: install-rust
        uses: ./.github/actions/install-rust

      - name: Install Foundry
        uses: foundry-rs/foundry-toolchain@v1
        with:
          cache: false
          version: v1.0.0

      - name: Install cbindgen
        run: cargo install --force cbindgen

      - name: Cache Build Products
        uses: actions/cache@v4
        with:
          path: |
            ~/.cache/go-build
          key: ${{ runner.os }}-go-${{ matrix.test-mode }}-${{ hashFiles('**/go.sum') }}
          restore-keys: ${{ runner.os }}-go-${{ matrix.test-mode }}-

      - name: Cache Rust Build Products
        uses: actions/cache@v4
        with:
          path: |
            ~/.cargo/
            arbitrator/target/
            arbitrator/wasm-libraries/target/
            arbitrator/wasm-libraries/soft-float/
            target/etc/initial-machine-cache/
            /home/runner/.rustup/toolchains/
          key: ${{ runner.os }}-cargo-${{ matrix.test-mode }}-${{ steps.install-rust.outputs.version }}-min-${{ hashFiles('arbitrator/Cargo.lock') }}
          restore-keys: ${{ runner.os }}-cargo-${{ matrix.test-mode }}-${{ steps.install-rust.outputs.version }}-

      - name: Cache cbrotli
        uses: actions/cache@v4
        id: cache-cbrotli
        with:
          path: |
            target/include/brotli/
            target/lib-wasm/
            target/lib/libbrotlicommon-static.a
            target/lib/libbrotlienc-static.a
            target/lib/libbrotlidec-static.a
          key: ${{ runner.os }}-brotli-${{ matrix.test-mode }}-${{ hashFiles('scripts/build-brotli.sh') }}-${{ hashFiles('.github/workflows/arbitrator-ci.yml') }}

      - name: Build cbrotli-local
        if: steps.cache-cbrotli.outputs.cache-hit != 'true'
        run: ./scripts/build-brotli.sh -l

      - name: Build cbrotli-wasm in docker
        if: steps.cache-cbrotli.outputs.cache-hit != 'true'
        run: ./scripts/build-brotli.sh -w -d

      - name: Build
        run: make build test-go-deps -j8

      - name: Build all lint dependencies
        run: make -j8 build-node-deps

      - name: Lint
        uses: golangci/golangci-lint-action@v8
        with:
          version: latest
          skip-cache: true
          skip-save-cache: true
      - name: Custom Lint
        run: |
          go run ./linters ./...

      - name: Set environment variables
        run: |
          mkdir -p target/tmp/deadbeefbee
          echo "TMPDIR=$(pwd)/target/tmp/deadbeefbee" >> "$GITHUB_ENV"
          echo "GOMEMLIMIT=6GiB" >> "$GITHUB_ENV"
          echo "GOGC=80" >> "$GITHUB_ENV"
          echo "GITHUB_TOKEN=${{ secrets.GITHUB_TOKEN }}" >> "$GITHUB_ENV"

      - name: run tests without race detection and path state scheme
        if: matrix.test-mode == 'pathdb'
        run: |
          echo "Running tests with Path Scheme" >> full.log
          ${{ github.workspace }}/.github/workflows/gotestsum.sh --tags cionly --timeout 90m --cover --test_state_scheme path

      - name: run tests without race detection and hash state scheme
        if: matrix.test-mode == 'defaults'
        run: |
          echo "Running tests with Hash Scheme" >> full.log
          ${{ github.workspace }}/.github/workflows/gotestsum.sh --tags cionly --timeout 60m --test_state_scheme hash
      
      - name: run tests with consensus execution json rpc interconnect enabled
        if: matrix.test-mode == 'defaults'
        run: |
          echo "Running tests with consensus execution json rpc interconnect enabled in Hash Scheme" >> full.log
          ${{ github.workspace }}/.github/workflows/gotestsum.sh --tags cionly --timeout 60m --test_state_scheme hash --execution_consensus_jsonrpc_interconnect

      - name: run redis tests
        if: matrix.test-mode == 'defaults'
        run: |
          echo "Running redis tests" >> full.log
          gotestsum --format short-verbose -- -p 1 -run TestRedis ./arbnode/... ./system_tests/... -coverprofile=coverage-redis.txt -covermode=atomic -coverpkg=./... -- --test_redis=redis://localhost:6379/0
      
      - name: create block input json file
        if: matrix.test-mode == 'defaults'
        run: |
          gotestsum --format short-verbose -- -run TestProgramStorage$ ./system_tests/... --count 1 -- --recordBlockInputs.enable=true --recordBlockInputs.WithBaseDir="${{ github.workspace }}/target" --recordBlockInputs.WithTimestampDirEnabled=false --recordBlockInputs.WithBlockIdInFileNameEnabled=false
      
      - name: run arbitrator prover on block input json
        if: matrix.test-mode == 'defaults'
        run: |
          make build-prover-bin
          target/bin/prover target/machines/latest/machine.wavm.br -b --json-inputs="${{ github.workspace }}/target/TestProgramStorage/block_inputs.json"
      
      - name: run jit prover on block input json
        if: matrix.test-mode == 'defaults'
        run: |
          make build-jit
          if [ -n "$(target/bin/jit --binary target/machines/latest/replay.wasm --cranelift --json-inputs='${{ github.workspace }}/target/TestProgramStorage/block_inputs.json')" ]; then
            echo "Error: Command produced output."
            exit 1
          fi

      - name: build challenge tests
        if: matrix.test-mode == 'challenge'
        run: |
          go test -tags challengetest ./... -run=^$ -v

      - name: run L3 challenge tests
        if: matrix.test-mode == 'l3challenge'
        run: ${{ github.workspace }}/.github/workflows/gotestsum.sh --tags challengetest --run TestL3Challenge --timeout 120m --cover

      - name: run stylus tests
        if: matrix.test-mode == 'stylus'
        run: ${{ github.workspace }}/.github/workflows/gotestsum.sh --tags stylustest --run TestProgramArbitrator --timeout 60m --cover

      - name: Archive detailed run log
        uses: actions/upload-artifact@v4
=======
      - name: Determine if Arbitrator or Bold Legacy changed
        id: changed
        uses: tj-actions/changed-files@v46.0.5
>>>>>>> 1d3f13b8
        with:
          files_yaml: |
            arbitrator:
              - 'arbitrator/**'
              - 'contracts/**'
              - 'Makefile'
            bold_legacy:
              - 'bold/legacy/**'

  # --- Fast: Build + Lint only (required by can_proceed) ---
  fast:
    uses: ./.github/workflows/_fast.yml
    secrets: inherit

  # --- Run Arbitrator tests (not required by can_proceed) ---
  arbitrator:
    needs: changes
    if: needs.changes.outputs.arbitrator_changed == 'true'
    uses: ./.github/workflows/_arbitrator.yml
    secrets: inherit

  # --- Run Bold Legacy challenge tests (not required by can_proceed) ---
  bold-legacy:
    needs: changes
    if: needs.changes.outputs.bold_legacy_changed == 'true'
    uses: ./.github/workflows/_bold-legacy.yml
    secrets: inherit

  # --- Full GO tests (not required by can_proceed) ---
  go-tests:
    uses: ./.github/workflows/_go-tests.yml
    secrets: inherit

  can_proceed:
    name: can_proceed
    runs-on: ubuntu-4
    needs: [fast]
    steps:
      - name: OK
        run: exit 0

  can_see_status:
    # This job is just to make sure that the "can_proceed" job's status is visible
    # on the pull request page, even if it is skipped due to all its dependencies being
    # skipped. It does not depend on any other jobs, so it always runs.
    runs-on: ubuntu-4
    steps:
      - run: true<|MERGE_RESOLUTION|>--- conflicted
+++ resolved
@@ -27,169 +27,9 @@
           fetch-depth: 10            # Will cover most PRs
           persist-credentials: true  # In case changed-files requires deeper depth
 
-<<<<<<< HEAD
-      - name: Install dependencies
-        run: sudo apt update && sudo apt install -y wabt gotestsum
-
-      - name: Setup nodejs
-        uses: actions/setup-node@v4
-        with:
-          node-version: '24'
-          cache: 'yarn'
-          cache-dependency-path: '**/yarn.lock'
-
-      - name: Install go
-        uses: actions/setup-go@v5
-        with:
-          go-version: 1.24.x
-
-      - name: Install wasm-ld
-        run: |
-          sudo apt-get update && sudo apt-get install -y lld-14
-          sudo ln -s /usr/bin/wasm-ld-14 /usr/local/bin/wasm-ld
-
-      - name: Install rust
-        id: install-rust
-        uses: ./.github/actions/install-rust
-
-      - name: Install Foundry
-        uses: foundry-rs/foundry-toolchain@v1
-        with:
-          cache: false
-          version: v1.0.0
-
-      - name: Install cbindgen
-        run: cargo install --force cbindgen
-
-      - name: Cache Build Products
-        uses: actions/cache@v4
-        with:
-          path: |
-            ~/.cache/go-build
-          key: ${{ runner.os }}-go-${{ matrix.test-mode }}-${{ hashFiles('**/go.sum') }}
-          restore-keys: ${{ runner.os }}-go-${{ matrix.test-mode }}-
-
-      - name: Cache Rust Build Products
-        uses: actions/cache@v4
-        with:
-          path: |
-            ~/.cargo/
-            arbitrator/target/
-            arbitrator/wasm-libraries/target/
-            arbitrator/wasm-libraries/soft-float/
-            target/etc/initial-machine-cache/
-            /home/runner/.rustup/toolchains/
-          key: ${{ runner.os }}-cargo-${{ matrix.test-mode }}-${{ steps.install-rust.outputs.version }}-min-${{ hashFiles('arbitrator/Cargo.lock') }}
-          restore-keys: ${{ runner.os }}-cargo-${{ matrix.test-mode }}-${{ steps.install-rust.outputs.version }}-
-
-      - name: Cache cbrotli
-        uses: actions/cache@v4
-        id: cache-cbrotli
-        with:
-          path: |
-            target/include/brotli/
-            target/lib-wasm/
-            target/lib/libbrotlicommon-static.a
-            target/lib/libbrotlienc-static.a
-            target/lib/libbrotlidec-static.a
-          key: ${{ runner.os }}-brotli-${{ matrix.test-mode }}-${{ hashFiles('scripts/build-brotli.sh') }}-${{ hashFiles('.github/workflows/arbitrator-ci.yml') }}
-
-      - name: Build cbrotli-local
-        if: steps.cache-cbrotli.outputs.cache-hit != 'true'
-        run: ./scripts/build-brotli.sh -l
-
-      - name: Build cbrotli-wasm in docker
-        if: steps.cache-cbrotli.outputs.cache-hit != 'true'
-        run: ./scripts/build-brotli.sh -w -d
-
-      - name: Build
-        run: make build test-go-deps -j8
-
-      - name: Build all lint dependencies
-        run: make -j8 build-node-deps
-
-      - name: Lint
-        uses: golangci/golangci-lint-action@v8
-        with:
-          version: latest
-          skip-cache: true
-          skip-save-cache: true
-      - name: Custom Lint
-        run: |
-          go run ./linters ./...
-
-      - name: Set environment variables
-        run: |
-          mkdir -p target/tmp/deadbeefbee
-          echo "TMPDIR=$(pwd)/target/tmp/deadbeefbee" >> "$GITHUB_ENV"
-          echo "GOMEMLIMIT=6GiB" >> "$GITHUB_ENV"
-          echo "GOGC=80" >> "$GITHUB_ENV"
-          echo "GITHUB_TOKEN=${{ secrets.GITHUB_TOKEN }}" >> "$GITHUB_ENV"
-
-      - name: run tests without race detection and path state scheme
-        if: matrix.test-mode == 'pathdb'
-        run: |
-          echo "Running tests with Path Scheme" >> full.log
-          ${{ github.workspace }}/.github/workflows/gotestsum.sh --tags cionly --timeout 90m --cover --test_state_scheme path
-
-      - name: run tests without race detection and hash state scheme
-        if: matrix.test-mode == 'defaults'
-        run: |
-          echo "Running tests with Hash Scheme" >> full.log
-          ${{ github.workspace }}/.github/workflows/gotestsum.sh --tags cionly --timeout 60m --test_state_scheme hash
-      
-      - name: run tests with consensus execution json rpc interconnect enabled
-        if: matrix.test-mode == 'defaults'
-        run: |
-          echo "Running tests with consensus execution json rpc interconnect enabled in Hash Scheme" >> full.log
-          ${{ github.workspace }}/.github/workflows/gotestsum.sh --tags cionly --timeout 60m --test_state_scheme hash --execution_consensus_jsonrpc_interconnect
-
-      - name: run redis tests
-        if: matrix.test-mode == 'defaults'
-        run: |
-          echo "Running redis tests" >> full.log
-          gotestsum --format short-verbose -- -p 1 -run TestRedis ./arbnode/... ./system_tests/... -coverprofile=coverage-redis.txt -covermode=atomic -coverpkg=./... -- --test_redis=redis://localhost:6379/0
-      
-      - name: create block input json file
-        if: matrix.test-mode == 'defaults'
-        run: |
-          gotestsum --format short-verbose -- -run TestProgramStorage$ ./system_tests/... --count 1 -- --recordBlockInputs.enable=true --recordBlockInputs.WithBaseDir="${{ github.workspace }}/target" --recordBlockInputs.WithTimestampDirEnabled=false --recordBlockInputs.WithBlockIdInFileNameEnabled=false
-      
-      - name: run arbitrator prover on block input json
-        if: matrix.test-mode == 'defaults'
-        run: |
-          make build-prover-bin
-          target/bin/prover target/machines/latest/machine.wavm.br -b --json-inputs="${{ github.workspace }}/target/TestProgramStorage/block_inputs.json"
-      
-      - name: run jit prover on block input json
-        if: matrix.test-mode == 'defaults'
-        run: |
-          make build-jit
-          if [ -n "$(target/bin/jit --binary target/machines/latest/replay.wasm --cranelift --json-inputs='${{ github.workspace }}/target/TestProgramStorage/block_inputs.json')" ]; then
-            echo "Error: Command produced output."
-            exit 1
-          fi
-
-      - name: build challenge tests
-        if: matrix.test-mode == 'challenge'
-        run: |
-          go test -tags challengetest ./... -run=^$ -v
-
-      - name: run L3 challenge tests
-        if: matrix.test-mode == 'l3challenge'
-        run: ${{ github.workspace }}/.github/workflows/gotestsum.sh --tags challengetest --run TestL3Challenge --timeout 120m --cover
-
-      - name: run stylus tests
-        if: matrix.test-mode == 'stylus'
-        run: ${{ github.workspace }}/.github/workflows/gotestsum.sh --tags stylustest --run TestProgramArbitrator --timeout 60m --cover
-
-      - name: Archive detailed run log
-        uses: actions/upload-artifact@v4
-=======
       - name: Determine if Arbitrator or Bold Legacy changed
         id: changed
         uses: tj-actions/changed-files@v46.0.5
->>>>>>> 1d3f13b8
         with:
           files_yaml: |
             arbitrator:
