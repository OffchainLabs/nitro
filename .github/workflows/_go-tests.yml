--- conflicted
+++ resolved
@@ -100,28 +100,7 @@
         run: >-
           ${{ github.workspace }}/.github/workflows/gotestsum.sh
           --tags cionly --timeout 60m --test_state_scheme hash
-<<<<<<< HEAD
           --junitfile test-results/junit-defaults-b.xml --skip '^Test[A-L]'
-=======
-          --junitfile test-results/junit-b.xml --skip '^Test[A-L]'
-
-      - name: Process JUnit XML logs
-        if: (inputs.run-defaults-a || inputs.run-defaults-b) && always()
-        run: python3 ${{ github.workspace }}/.github/workflows/process_junit.py test-results/
-
-      - name: Upload Go test Artifacts
-        if: (inputs.run-defaults-a || inputs.run-defaults-b) && always()
-        uses: actions/upload-artifact@v6
-        with:
-          name: junit-reports-go-${{ inputs.run-defaults-a && 'defaults-a' || 'defaults-b' }}
-          path: test-results/junit*.xml
-
-      - name: Fail if tests failed
-        if: (inputs.run-defaults-a && steps.run-tests-defaults-a.outcome == 'failure') || (inputs.run-defaults-b && steps.run-tests-defaults-b.outcome == 'failure')
-        run: |
-          echo "One or more tests failed."
-          exit 1
->>>>>>> 9cb6b8fc
 
       - name: run redis tests
         if: inputs.run-defaults-a
@@ -237,7 +216,7 @@
 
       - name: Upload Go test Artifacts
         if: always()
-        uses: actions/upload-artifact@v5
+        uses: actions/upload-artifact@v6
         with:
           name: junit-reports-go-${{ inputs.run-name }}
           path: test-results/junit*.xml
@@ -253,12 +232,8 @@
       # --------------------- ARCHIVE LOGS FOR ALL MODES ---------------------
 
       - name: Archive detailed run log
-<<<<<<< HEAD
         if: always()
-        uses: actions/upload-artifact@v5
-=======
         uses: actions/upload-artifact@v6
->>>>>>> 9cb6b8fc
         with:
           name: ${{ inputs.run-name }}-full.log
           path: full.log