--- conflicted
+++ resolved
@@ -10,11 +10,7 @@
     strategy:
       fail-fast: false
       matrix:
-<<<<<<< HEAD
-        test-mode: [defaults, flaky, pathdb, challenge, stylus, l3challenge, experimental]
-=======
-        test-mode: [defaults-A, defaults-B, flaky, pathdb, challenge, stylus, l3challenge]
->>>>>>> 9270a057
+        test-mode: [defaults-A, defaults-B, flaky, pathdb, challenge, stylus, l3challenge, experimental]
     services:
       redis:
         image: redis
