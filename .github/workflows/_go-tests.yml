--- conflicted
+++ resolved
@@ -43,18 +43,14 @@
       run-pebble:
         required: false
         type: boolean
+      run-experimental:
+        required: false,
+        type: boolean
 
 jobs:
   go-tests:
     name: Go tests
     runs-on: arbitrator-ci
-<<<<<<< HEAD
-    strategy:
-      fail-fast: false
-      matrix:
-        test-mode: [defaults-A, defaults-B, flaky, pathdb, challenge, stylus, l3challenge, experimental]
-=======
->>>>>>> 9cb6b8fc
     services:
       redis:
         image: redis
@@ -193,9 +189,6 @@
           ${{ github.workspace }}/.github/workflows/gotestsum.sh
           --tags challengetest --run TestL3Challenge --timeout 120m --cover
 
-<<<<<<< HEAD
-      # --------------------- STYLUS MODE --------------------------
-=======
       - name: run legacy challenge tests
         if: inputs.run-legacy-challenge
         run: >-
@@ -203,7 +196,6 @@
           --run TestChallenge --timeout 60m --cover
 
       # --------------------- STYLUS MODE ---------------------
->>>>>>> 9cb6b8fc
 
       - name: run stylus tests
         if: inputs.run-stylus
@@ -211,14 +203,6 @@
           ${{ github.workspace }}/.github/workflows/gotestsum.sh
           --tags stylustest --run TestProgramArbitrator --timeout 60m --cover
 
-<<<<<<< HEAD
-      # --------------------- EXPERIMENTAL MODE --------------------
-      - name: run experimental tooling tests
-        if: matrix.test-mode == 'experimental'
-        run: >-
-          ${{ github.workspace }}/.github/workflows/gotestsum.sh
-          --tags debugblock --run TestExperimental --timeout 60m --cover
-=======
       # --------------------- RACE MODE ---------------------
 
       - name: run race tests
@@ -247,7 +231,13 @@
       - name: run pebble tests
         if: inputs.run-pebble
         run: ${{ github.workspace }}/.github/workflows/gotestsum.sh --timeout 90m --test_database_engine pebble
->>>>>>> 9cb6b8fc
+
+        # --------------------- EXPERIMENTAL MODE --------------------
+      - name: run experimental tooling tests
+        if: inputs.run-experimental
+        run: >-
+          ${{ github.workspace }}/.github/workflows/gotestsum.sh
+          --tags debugblock --run TestExperimental --timeout 60m --cover
 
       # --------------------- ARCHIVE LOGS FOR ALL MODES ---------------------
 
