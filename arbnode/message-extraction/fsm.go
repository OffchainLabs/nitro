package mel

import (
	"fmt"

	"github.com/ethereum/go-ethereum/core/types"
	"github.com/offchainlabs/bold/containers/fsm"
	"github.com/offchainlabs/nitro/arbnode"
	meltypes "github.com/offchainlabs/nitro/arbnode/message-extraction/types"
	"github.com/offchainlabs/nitro/arbos/arbostypes"
)

type FSMState uint8

const (
	// Start state of 0 can never happen to avoid silly mistakes with default Go values.
	_ FSMState = iota
	Start
	ProcessingNextBlock
<<<<<<< HEAD
	ReorgingToOldBlock
=======
	Reorging
>>>>>>> 04771a5a
	SavingMessages
)

func (s FSMState) String() string {
	switch s {
	case Start:
		return "start"
	case ProcessingNextBlock:
		return "processing_next_block"
	case ReorgingToOldBlock:
		return "reorging_to_old_block"
	case SavingMessages:
		return "saving_messages"
	case Reorging:
		return "reorging"
	default:
		return "invalid"
	}
}

type action interface {
	fmt.Stringer
	isFsmAction() bool
}

type backToStart struct{}

type processNextBlock struct {
	melState *meltypes.State
}

type reorgingToOldBlock struct {
	melState *meltypes.State
}

type saveMessages struct {
	postState       *meltypes.State
	messages        []*arbostypes.MessageWithMetadata
	delayedMessages []*arbnode.DelayedInboxMessage
}

type reorgToOldBlock struct {
	reorgTo *types.Block
}

func (backToStart) String() string {
	return "back_to_start"
}
func (processNextBlock) String() string {
	return "process_next_block"
}
func (reorgingToOldBlock) String() string {
	return "reorging_to_old_block"
}
func (saveMessages) String() string {
	return "save_messages"
}
func (reorgToOldBlock) String() string {
	return "reorg"
}
func (backToStart) isFsmAction() bool {
	return true
}
func (processNextBlock) isFsmAction() bool {
	return true
}
func (reorgingToOldBlock) isFsmAction() bool {
	return true
}
func (saveMessages) isFsmAction() bool {
	return true
}
func (reorgToOldBlock) isFsmAction() bool {
	return true
}

func newFSM(
	startState FSMState,
	fsmOpts ...fsm.Opt[action, FSMState],
) (*fsm.Fsm[action, FSMState], error) {
	transitions := []*fsm.Event[action, FSMState]{
		{
			Typ: backToStart{},
			From: []FSMState{
				Start,
				ProcessingNextBlock,
			},
			To: startState,
		},
		{
			Typ:  processNextBlock{},
<<<<<<< HEAD
			From: []FSMState{Start, ProcessingNextBlock, ReorgingToOldBlock, SavingMessages},
			To:   ProcessingNextBlock,
		},
		{
			Typ:  reorgingToOldBlock{},
			From: []FSMState{Start, ProcessingNextBlock},
			To:   ReorgingToOldBlock,
=======
			From: []FSMState{Start, ProcessingNextBlock, SavingMessages, Reorging},
			To:   ProcessingNextBlock,
		},
		{
			Typ:  reorgToOldBlock{},
			From: []FSMState{Start, ProcessingNextBlock},
			To:   Reorging,
>>>>>>> 04771a5a
		},
		{
			Typ:  saveMessages{},
			From: []FSMState{ProcessingNextBlock, SavingMessages},
			To:   SavingMessages,
		},
	}
	return fsm.New(startState, transitions, fsmOpts...)
}<|MERGE_RESOLUTION|>--- conflicted
+++ resolved
@@ -3,7 +3,6 @@
 import (
 	"fmt"
 
-	"github.com/ethereum/go-ethereum/core/types"
 	"github.com/offchainlabs/bold/containers/fsm"
 	"github.com/offchainlabs/nitro/arbnode"
 	meltypes "github.com/offchainlabs/nitro/arbnode/message-extraction/types"
@@ -17,11 +16,7 @@
 	_ FSMState = iota
 	Start
 	ProcessingNextBlock
-<<<<<<< HEAD
-	ReorgingToOldBlock
-=======
 	Reorging
->>>>>>> 04771a5a
 	SavingMessages
 )
 
@@ -31,8 +26,6 @@
 		return "start"
 	case ProcessingNextBlock:
 		return "processing_next_block"
-	case ReorgingToOldBlock:
-		return "reorging_to_old_block"
 	case SavingMessages:
 		return "saving_messages"
 	case Reorging:
@@ -53,10 +46,6 @@
 	melState *meltypes.State
 }
 
-type reorgingToOldBlock struct {
-	melState *meltypes.State
-}
-
 type saveMessages struct {
 	postState       *meltypes.State
 	messages        []*arbostypes.MessageWithMetadata
@@ -64,7 +53,7 @@
 }
 
 type reorgToOldBlock struct {
-	reorgTo *types.Block
+	melState *meltypes.State
 }
 
 func (backToStart) String() string {
@@ -72,9 +61,6 @@
 }
 func (processNextBlock) String() string {
 	return "process_next_block"
-}
-func (reorgingToOldBlock) String() string {
-	return "reorging_to_old_block"
 }
 func (saveMessages) String() string {
 	return "save_messages"
@@ -86,9 +72,6 @@
 	return true
 }
 func (processNextBlock) isFsmAction() bool {
-	return true
-}
-func (reorgingToOldBlock) isFsmAction() bool {
 	return true
 }
 func (saveMessages) isFsmAction() bool {
@@ -113,15 +96,6 @@
 		},
 		{
 			Typ:  processNextBlock{},
-<<<<<<< HEAD
-			From: []FSMState{Start, ProcessingNextBlock, ReorgingToOldBlock, SavingMessages},
-			To:   ProcessingNextBlock,
-		},
-		{
-			Typ:  reorgingToOldBlock{},
-			From: []FSMState{Start, ProcessingNextBlock},
-			To:   ReorgingToOldBlock,
-=======
 			From: []FSMState{Start, ProcessingNextBlock, SavingMessages, Reorging},
 			To:   ProcessingNextBlock,
 		},
@@ -129,7 +103,6 @@
 			Typ:  reorgToOldBlock{},
 			From: []FSMState{Start, ProcessingNextBlock},
 			To:   Reorging,
->>>>>>> 04771a5a
 		},
 		{
 			Typ:  saveMessages{},
