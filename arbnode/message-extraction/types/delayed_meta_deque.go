--- conflicted
+++ resolved
@@ -14,7 +14,6 @@
 	initMsg *DelayedInboxMessage
 }
 
-<<<<<<< HEAD
 func NewDelayedMetaDeque() *DelayedMetaDeque {
 	return &DelayedMetaDeque{
 		deque: make([]*DelayedMeta, 0),
@@ -22,9 +21,6 @@
 }
 
 func (d *DelayedMetaDeque) Len() int                           { return len(d.deque) }   // Used for testing purposes
-=======
-func (d *DelayedMetaDeque) Len() int                           { return len(d.deque) }
->>>>>>> 5b2a27e9
 func (d *DelayedMetaDeque) GetByPos(index uint64) *DelayedMeta { return d.deque[index] } // Used for testing purposes
 
 func (d *DelayedMetaDeque) Add(item *DelayedMeta) {
