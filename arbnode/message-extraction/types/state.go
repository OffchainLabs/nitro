--- conflicted
+++ resolved
@@ -65,14 +65,6 @@
 // Performs a deep clone of the state struct to prevent any unintended
 // mutations of pointers at runtime.
 func (s *State) Clone() *State {
-<<<<<<< HEAD
-	if s == nil {
-		return nil
-	}
-	clone := *s
-	// TODO: revisit and check if this is enough
-	return &clone
-=======
 	batchPostingTarget := common.Address{}
 	delayedMessageTarget := common.Address{}
 	parentChainHash := common.Hash{}
@@ -99,7 +91,6 @@
 		DelayedMessagesRead:                s.DelayedMessagesRead,
 		DelayedMessagedSeen:                s.DelayedMessagedSeen,
 	}
->>>>>>> 04771a5a
 }
 
 func (s *State) AccumulateMessage(msg *arbostypes.MessageWithMetadata) *State {
