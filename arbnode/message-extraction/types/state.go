package meltypes

import (
	"context"

	"github.com/ethereum/go-ethereum/common"
	"github.com/ethereum/go-ethereum/log"

	"github.com/offchainlabs/nitro/arbos/arbostypes"
	"github.com/offchainlabs/nitro/arbos/merkleAccumulator"
)

// State defines the main struct describing the results of processing a single parent
// chain block at the message extraction layer. It is a versioned consensus type that can
// be deterministically constructed from any start state and parent chain blocks from
// that point onwards.
type State struct {
	Version                            uint16
	ParentChainId                      uint64
	ParentChainBlockNumber             uint64
	BatchPostingTargetAddress          common.Address
	DelayedMessagePostingTargetAddress common.Address
	ParentChainBlockHash               common.Hash
	ParentChainPreviousBlockHash       common.Hash
	DelayedMessagesSeenRoot            common.Hash
	MessageAccumulator                 common.Hash
	MsgCount                           uint64
	BatchCount                         uint64
	DelayedMessagesRead                uint64
	DelayedMessagedSeen                uint64
	DelayedMessageMerklePartials       []common.Hash `rlp:"optional"`

	// seenUnreadDelayedMetaDeque represents the deque containing DelayedMeta that hold metadata relating to delayed messages that have been seen but not yet read
	// queue is trimmed from left by pruner function defined on the state, after corresponding delayed message is read and its melStateParentChainBlockNum is finalized
	// trimmed from right in case of a reorg by the Reorging fsm step one melstate at a time
	seenUnreadDelayedMetaDeque *DelayedMetaDeque // this is initialized in FetchInitialState and is never `nil` from then onwards

	// seen and read DelayedMsgsAcc are MerkleAccumulators that reset after the current melstate is finished generating, to prevent stale validations
	seenDelayedMsgsAcc *merkleAccumulator.MerkleAccumulator
	readDelayedMsgsAcc *merkleAccumulator.MerkleAccumulator
}

// Defines a basic interface for MEL, including saving states, messages,
// and delayed messages to a database.
type StateDatabase interface {
	State(
		ctx context.Context,
		parentChainBlockNumber uint64,
	) (*State, error)
	SaveState(
		ctx context.Context,
		state *State,
	) error
	SaveDelayedMessages(
		ctx context.Context,
		state *State,
		delayedMessages []*DelayedInboxMessage,
	) error
	DelayedMessageDatabase
}

type DelayedMessageDatabase interface {
	ReadDelayedMessage(
		ctx context.Context,
		state *State,
		index uint64,
	) (*DelayedInboxMessage, error)
}

// MessageConsumer is an interface to be implemented by readers of MEL such as transaction streamer of the nitro node
type MessageConsumer interface {
	PushMessages(
		ctx context.Context,
		firstMsgIdx uint64,
		messages []*arbostypes.MessageWithMetadata,
	) error
}

// Defines an interface for fetching a MEL state by parent chain block hash.
//
// If the initial implementation is melDB then the melState's seenUnreadDelayedMetaDeque will be
// initialized automatically but for non-melDB implementations:
//   - either DelayedMessagesSeen must equal DelayedMessagesRead
//     (OR)
//   - seenUnreadDelayedMetaDeque must be manually initialized using SetSeenUnreadDelayedMetaDeque
type InitialStateFetcher interface {
	// FetchInitialState should initialize seenUnreadDelayedMetaDeque in case the initial state's DelayedMessagedSeen is ahead of DelayedMessagedRead
	FetchInitialState(
		ctx context.Context, parentChainBlockHash common.Hash, finalizedBlock uint64,
	) (*State, error)
}

func (s *State) Hash() common.Hash {
	return common.Hash{}
}

// Performs a deep clone of the state struct to prevent any unintended
// mutations of pointers at runtime.
func (s *State) Clone() *State {
	batchPostingTarget := common.Address{}
	delayedMessageTarget := common.Address{}
	parentChainHash := common.Hash{}
	parentChainPrevHash := common.Hash{}
	msgAcc := common.Hash{}
	delayedMsgAcc := common.Hash{}
	copy(batchPostingTarget[:], s.BatchPostingTargetAddress[:])
	copy(delayedMessageTarget[:], s.DelayedMessagePostingTargetAddress[:])
	copy(parentChainHash[:], s.ParentChainBlockHash[:])
	copy(parentChainPrevHash[:], s.ParentChainPreviousBlockHash[:])
	copy(delayedMsgAcc[:], s.DelayedMessagesSeenRoot[:])
	copy(msgAcc[:], s.MessageAccumulator[:])
	var delayedMessageMerklePartials []common.Hash
	for _, partial := range s.DelayedMessageMerklePartials {
		clone := common.Hash{}
		copy(clone[:], partial[:])
		delayedMessageMerklePartials = append(delayedMessageMerklePartials, clone)
	}
<<<<<<< HEAD
	delayedMetaDequeue := NewDelayedMetaDeque()
	if s.seenUnreadDelayedMetaDeque != nil {
		delayedMetaDequeue = s.seenUnreadDelayedMetaDeque.Clone()
=======
	var seenUnreadDelayedMetaDeque *DelayedMetaDeque
	if s.seenUnreadDelayedMetaDeque != nil {
		seenUnreadDelayedMetaDeque = s.seenUnreadDelayedMetaDeque.Clone()
>>>>>>> 5b2a27e9
	}
	return &State{
		Version:                            s.Version,
		ParentChainId:                      s.ParentChainId,
		ParentChainBlockNumber:             s.ParentChainBlockNumber,
		BatchPostingTargetAddress:          batchPostingTarget,
		DelayedMessagePostingTargetAddress: delayedMessageTarget,
		ParentChainBlockHash:               parentChainHash,
		ParentChainPreviousBlockHash:       parentChainPrevHash,
		DelayedMessagesSeenRoot:            delayedMsgAcc,
		MessageAccumulator:                 msgAcc,
		MsgCount:                           s.MsgCount,
		BatchCount:                         s.BatchCount,
		DelayedMessagesRead:                s.DelayedMessagesRead,
		DelayedMessagedSeen:                s.DelayedMessagedSeen,
		DelayedMessageMerklePartials:       delayedMessageMerklePartials,
<<<<<<< HEAD
		seenUnreadDelayedMetaDeque:         delayedMetaDequeue,
=======
		seenUnreadDelayedMetaDeque:         seenUnreadDelayedMetaDeque,
>>>>>>> 5b2a27e9
	}
}

func (s *State) AccumulateMessage(msg *arbostypes.MessageWithMetadata) *State {
	// TODO: Unimplemented.
	return s
}

func (s *State) AccumulateDelayedMessage(msg *DelayedInboxMessage) error {
	if s.seenDelayedMsgsAcc == nil {
		log.Debug("Initializing MelState's seenDelayedMsgsAcc")
		// This is very low cost hence better to reconstruct seenDelayedMsgsAcc from fresh partals instead of risking using a dirty acc
		acc, err := merkleAccumulator.NewNonpersistentMerkleAccumulatorFromPartials(ToPtrSlice(s.DelayedMessageMerklePartials))
		if err != nil {
			return err
		}
		s.seenDelayedMsgsAcc = acc
	}
	if _, err := s.seenDelayedMsgsAcc.Append(msg.Hash()); err != nil {
		return err
	}
	merkleRoot, err := s.seenDelayedMsgsAcc.Root()
	if err != nil {
		return err
	}
	s.seenUnreadDelayedMetaDeque.Add(&DelayedMeta{
		Index:                       s.DelayedMessagedSeen,
		MerkleRoot:                  merkleRoot,
		MelStateParentChainBlockNum: s.ParentChainBlockNumber,
	})
	// Found init message
	if s.DelayedMessagedSeen == 0 {
		s.seenUnreadDelayedMetaDeque.SetInitMsg(msg)
	}
	return nil
}

func (s *State) GenerateDelayedMessageMerklePartials() error {
	partialsPtrs, err := s.seenDelayedMsgsAcc.GetPartials()
	if err != nil {
		return err
	}
	s.DelayedMessageMerklePartials = FromPtrSlice(partialsPtrs)
	return nil
}

func (s *State) GetReadDelayedMsgsAcc() *merkleAccumulator.MerkleAccumulator {
	return s.readDelayedMsgsAcc
}

func (s *State) SetReadDelayedMsgsAcc(acc *merkleAccumulator.MerkleAccumulator) {
	s.readDelayedMsgsAcc = acc
}

func (s *State) GetSeenUnreadDelayedMetaDeque() *DelayedMetaDeque {
	return s.seenUnreadDelayedMetaDeque
}

func (s *State) SetSeenUnreadDelayedMetaDeque(seenUnreadDelayedMetaDeque *DelayedMetaDeque) {
	s.seenUnreadDelayedMetaDeque = seenUnreadDelayedMetaDeque
}

func ToPtrSlice[T any](list []T) []*T {
	var ptrs []*T
	for _, item := range list {
		ptrs = append(ptrs, &item)
	}
	return ptrs
}

func FromPtrSlice[T any](ptrs []*T) []T {
	list := make([]T, len(ptrs))
	for i, ptr := range ptrs {
		if ptr != nil {
			list[i] = *ptr
		}
	}
	return list
}<|MERGE_RESOLUTION|>--- conflicted
+++ resolved
@@ -115,15 +115,9 @@
 		copy(clone[:], partial[:])
 		delayedMessageMerklePartials = append(delayedMessageMerklePartials, clone)
 	}
-<<<<<<< HEAD
 	delayedMetaDequeue := NewDelayedMetaDeque()
 	if s.seenUnreadDelayedMetaDeque != nil {
 		delayedMetaDequeue = s.seenUnreadDelayedMetaDeque.Clone()
-=======
-	var seenUnreadDelayedMetaDeque *DelayedMetaDeque
-	if s.seenUnreadDelayedMetaDeque != nil {
-		seenUnreadDelayedMetaDeque = s.seenUnreadDelayedMetaDeque.Clone()
->>>>>>> 5b2a27e9
 	}
 	return &State{
 		Version:                            s.Version,
@@ -140,11 +134,7 @@
 		DelayedMessagesRead:                s.DelayedMessagesRead,
 		DelayedMessagedSeen:                s.DelayedMessagedSeen,
 		DelayedMessageMerklePartials:       delayedMessageMerklePartials,
-<<<<<<< HEAD
 		seenUnreadDelayedMetaDeque:         delayedMetaDequeue,
-=======
-		seenUnreadDelayedMetaDeque:         seenUnreadDelayedMetaDeque,
->>>>>>> 5b2a27e9
 	}
 }
 
