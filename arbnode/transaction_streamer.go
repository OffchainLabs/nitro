--- conflicted
+++ resolved
@@ -80,48 +80,24 @@
 }
 
 type TransactionStreamerConfig struct {
-<<<<<<< HEAD
-	MaxBroadcasterQueueSize    int           `koanf:"max-broadcaster-queue-size"`
-	MaxReorgResequenceDepth    int64         `koanf:"max-reorg-resequence-depth" reload:"hot"`
-	ExecuteMessageLoopDelay    time.Duration `koanf:"execute-message-loop-delay" reload:"hot"`
-	SyncTillBlock              uint64        `koanf:"sync-till-block"`
-	TrackBlockMetadataFrom     uint64        `koanf:"track-block-metadata-from"`
-	DisableBroadcastDuringSync bool          `koanf:"disable-broadcast-during-sync" reload:"hot"`
-=======
 	MaxBroadcasterQueueSize     int           `koanf:"max-broadcaster-queue-size"`
 	MaxReorgResequenceDepth     int64         `koanf:"max-reorg-resequence-depth" reload:"hot"`
 	ExecuteMessageLoopDelay     time.Duration `koanf:"execute-message-loop-delay" reload:"hot"`
 	SyncTillBlock               uint64        `koanf:"sync-till-block"`
 	TrackBlockMetadataFrom      uint64        `koanf:"track-block-metadata-from"`
+	DisableBroadcastDuringSync  bool          `koanf:"disable-broadcast-during-sync" reload:"hot"`
 	ShutdownOnBlockhashMismatch bool          `koanf:"shutdown-on-blockhash-mismatch"`
->>>>>>> 14208036
 }
 
 type TransactionStreamerConfigFetcher func() *TransactionStreamerConfig
 
 var DefaultTransactionStreamerConfig = TransactionStreamerConfig{
-<<<<<<< HEAD
-	MaxBroadcasterQueueSize:    50_000,
-	MaxReorgResequenceDepth:    1024,
-	ExecuteMessageLoopDelay:    time.Millisecond * 100,
-	SyncTillBlock:              0,
-	TrackBlockMetadataFrom:     0,
-	DisableBroadcastDuringSync: true,
-}
-
-var TestTransactionStreamerConfig = TransactionStreamerConfig{
-	MaxBroadcasterQueueSize:    10_000,
-	MaxReorgResequenceDepth:    128 * 1024,
-	ExecuteMessageLoopDelay:    time.Millisecond,
-	SyncTillBlock:              0,
-	TrackBlockMetadataFrom:     0,
-	DisableBroadcastDuringSync: true,
-=======
 	MaxBroadcasterQueueSize:     50_000,
 	MaxReorgResequenceDepth:     1024,
 	ExecuteMessageLoopDelay:     time.Millisecond * 100,
 	SyncTillBlock:               0,
 	TrackBlockMetadataFrom:      0,
+	DisableBroadcastDuringSync:  true,
 	ShutdownOnBlockhashMismatch: false,
 }
 
@@ -131,8 +107,8 @@
 	ExecuteMessageLoopDelay:     time.Millisecond,
 	SyncTillBlock:               0,
 	TrackBlockMetadataFrom:      0,
+	DisableBroadcastDuringSync:  true,
 	ShutdownOnBlockhashMismatch: false,
->>>>>>> 14208036
 }
 
 func TransactionStreamerConfigAddOptions(prefix string, f *pflag.FlagSet) {
@@ -141,11 +117,8 @@
 	f.Duration(prefix+".execute-message-loop-delay", DefaultTransactionStreamerConfig.ExecuteMessageLoopDelay, "delay when polling calls to execute messages")
 	f.Uint64(prefix+".sync-till-block", DefaultTransactionStreamerConfig.SyncTillBlock, "node will not sync past this block")
 	f.Uint64(prefix+".track-block-metadata-from", DefaultTransactionStreamerConfig.TrackBlockMetadataFrom, "block number to start saving blockmetadata, 0 to disable")
-<<<<<<< HEAD
 	f.Bool(prefix+".disable-broadcast-during-sync", DefaultTransactionStreamerConfig.DisableBroadcastDuringSync, "disable broadcasting historical messages during sync to prevent feed flooding")
-=======
 	f.Bool(prefix+".shutdown-on-blockhash-mismatch", DefaultTransactionStreamerConfig.ShutdownOnBlockhashMismatch, "if set the node gracefully shuts down upon detecting mismatch in feed and locally computed blockhash. This is turned off by default")
->>>>>>> 14208036
 }
 
 func NewTransactionStreamer(
@@ -1340,7 +1313,6 @@
 		return
 	}
 
-<<<<<<< HEAD
 	// Check if we should broadcast during sync
 	if !force && s.config().DisableBroadcastDuringSync {
 		if !s.shouldBroadcastDuringSync(firstMsgIdx, len(msgs)) {
@@ -1348,8 +1320,6 @@
 		}
 	}
 
-	if err := s.broadcastServer.BroadcastMessages(msgs, firstMsgIdx); err != nil {
-=======
 	feedMsgs := make([]*message.BroadcastFeedMessage, 0, len(msgs))
 	for i, msg := range msgs {
 		idx := firstMsgIdx + arbutil.MessageIndex(i) // #nosec G115
@@ -1362,7 +1332,6 @@
 	}
 
 	if err := s.broadcastServer.BroadcastFeedMessages(feedMsgs); err != nil {
->>>>>>> 14208036
 		log.Error("failed broadcasting messages", "firstMsgIdx", firstMsgIdx, "err", err)
 	}
 }
