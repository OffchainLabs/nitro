--- conflicted
+++ resolved
@@ -512,58 +512,44 @@
 		return nil, err
 	}
 
-<<<<<<< HEAD
+	ctx, err := s.GetContextSafe()
+	if err != nil {
+		return nil, err
+	}
+
+	var parentChainBlockNumber *uint64
+	if message.DelayedMessagesRead != 0 && s.inboxReader != nil && s.inboxReader.tracker != nil {
+		_, _, localParentChainBlockNumber, err := s.inboxReader.tracker.getRawDelayedMessageAccumulatorAndParentChainBlockNumber(ctx, message.DelayedMessagesRead-1)
+		if err != nil {
+			log.Warn("Failed to fetch parent chain block number for delayed message. Will fall back to BatchMetadata", "idx", message.DelayedMessagesRead-1)
+		} else {
+			parentChainBlockNumber = &localParentChainBlockNumber
+		}
+	}
+
 	if s.inboxReader != nil {
 		err = message.Message.FillInBatchGasFields(func(batchNum uint64) ([]byte, error) {
 			ctx, err := s.GetContextSafe()
 			if err != nil {
 				return nil, err
 			}
-			data, _, err := s.inboxReader.GetSequencerMessageBytes(ctx, batchNum)
+
+			var data []byte
+			if parentChainBlockNumber != nil {
+				data, _, err = s.inboxReader.GetSequencerMessageBytesForParentBlock(ctx, batchNum, *parentChainBlockNumber)
+			} else {
+				data, _, err = s.inboxReader.GetSequencerMessageBytes(ctx, batchNum)
+			}
+			if err != nil {
+				return nil, err
+			}
+
 			return data, err
 		})
 		if err != nil {
 			return nil, err
 		}
-=======
-	ctx, err := s.GetContextSafe()
-	if err != nil {
-		return nil, err
-	}
-
-	var parentChainBlockNumber *uint64
-	if message.DelayedMessagesRead != 0 && s.inboxReader != nil && s.inboxReader.tracker != nil {
-		_, _, localParentChainBlockNumber, err := s.inboxReader.tracker.getRawDelayedMessageAccumulatorAndParentChainBlockNumber(ctx, message.DelayedMessagesRead-1)
-		if err != nil {
-			log.Warn("Failed to fetch parent chain block number for delayed message. Will fall back to BatchMetadata", "idx", message.DelayedMessagesRead-1)
-		} else {
-			parentChainBlockNumber = &localParentChainBlockNumber
-		}
-	}
-
-	err = message.Message.FillInBatchGasFields(func(batchNum uint64) ([]byte, error) {
-		ctx, err := s.GetContextSafe()
-		if err != nil {
-			return nil, err
-		}
-
-		var data []byte
-		if parentChainBlockNumber != nil {
-			data, _, err = s.inboxReader.GetSequencerMessageBytesForParentBlock(ctx, batchNum, *parentChainBlockNumber)
-		} else {
-			data, _, err = s.inboxReader.GetSequencerMessageBytes(ctx, batchNum)
-		}
-		if err != nil {
-			return nil, err
-		}
-
-		return data, err
-	})
-	if err != nil {
-		return nil, err
->>>>>>> 15e22834
-	}
-
+	}
 	return &message, nil
 }
 
