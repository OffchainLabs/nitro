// Copyright 2021-2022, Offchain Labs, Inc.
// For license information, see https://github.com/OffchainLabs/nitro/blob/master/LICENSE.md

package arbnode

import (
	"bytes"
	"context"
	"encoding/binary"
	"encoding/json"
	"errors"
	"fmt"
	"math/big"
	"reflect"
	"strings"
	"sync"
	"sync/atomic"
	"testing"
	"time"

	"github.com/spf13/pflag"

	"github.com/ethereum/go-ethereum/common"
	"github.com/ethereum/go-ethereum/core/rawdb"
	"github.com/ethereum/go-ethereum/ethdb"
	"github.com/ethereum/go-ethereum/log"
	"github.com/ethereum/go-ethereum/metrics"
	"github.com/ethereum/go-ethereum/params"
	"github.com/ethereum/go-ethereum/rlp"

	"github.com/offchainlabs/nitro/arbnode/db/schema"
	"github.com/offchainlabs/nitro/arbnode/mel/runner"
	"github.com/offchainlabs/nitro/arbos/arbostypes"
	"github.com/offchainlabs/nitro/arbutil"
	"github.com/offchainlabs/nitro/broadcastclient"
	"github.com/offchainlabs/nitro/broadcaster"
	"github.com/offchainlabs/nitro/broadcaster/message"
	"github.com/offchainlabs/nitro/execution"
	"github.com/offchainlabs/nitro/staker"
	"github.com/offchainlabs/nitro/util/arbmath"
	"github.com/offchainlabs/nitro/util/sharedmetrics"
	"github.com/offchainlabs/nitro/util/stopwaiter"
)

var (
	messageTimer = metrics.NewRegisteredHistogram("arb/txstreamer/message/duration", nil, metrics.NewBoundedHistogramSample())
)

// TransactionStreamer produces blocks from a node's L1 messages, storing the results in the blockchain and recording their positions
// The streamer is notified when there's new batches to process
type TransactionStreamer struct {
	stopwaiter.StopWaiter

	chainConfig    *params.ChainConfig
	exec           execution.ExecutionClient
	prevHeadMsgIdx *arbutil.MessageIndex
	validator      *staker.BlockValidator

	db             ethdb.Database
	fatalErrChan   chan<- error
	config         TransactionStreamerConfigFetcher
	snapSyncConfig *SnapSyncConfig

	insertionMutex     sync.Mutex // cannot be acquired while reorgMutex is held
	reorgMutex         sync.RWMutex
	newMessageNotifier chan struct{}

	nextAllowedFeedReorgLog time.Time

	broadcasterQueuedMessages            []arbostypes.MessageWithMetadataAndBlockInfo
	broadcasterQueuedMessagesFirstMsgIdx atomic.Uint64
	broadcasterQueuedMessagesActiveReorg bool

	coordinator     *SeqCoordinator
	broadcastServer *broadcaster.Broadcaster
	inboxReader     *InboxReader
	msgExtractor    *melrunner.MessageExtractor
	delayedBridge   *DelayedBridge

	trackBlockMetadataFrom arbutil.MessageIndex
	syncTillMessage        arbutil.MessageIndex
}

type TransactionStreamerConfig struct {
	MaxBroadcasterQueueSize     int           `koanf:"max-broadcaster-queue-size"`
	MaxReorgResequenceDepth     int64         `koanf:"max-reorg-resequence-depth" reload:"hot"`
	ExecuteMessageLoopDelay     time.Duration `koanf:"execute-message-loop-delay" reload:"hot"`
	SyncTillBlock               uint64        `koanf:"sync-till-block"`
	TrackBlockMetadataFrom      uint64        `koanf:"track-block-metadata-from"`
	ShutdownOnBlockhashMismatch bool          `koanf:"shutdown-on-blockhash-mismatch"`
}

type TransactionStreamerConfigFetcher func() *TransactionStreamerConfig

var DefaultTransactionStreamerConfig = TransactionStreamerConfig{
	MaxBroadcasterQueueSize:     50_000,
	MaxReorgResequenceDepth:     1024,
	ExecuteMessageLoopDelay:     time.Millisecond * 100,
	SyncTillBlock:               0,
	TrackBlockMetadataFrom:      0,
	ShutdownOnBlockhashMismatch: false,
}

var TestTransactionStreamerConfig = TransactionStreamerConfig{
	MaxBroadcasterQueueSize:     10_000,
	MaxReorgResequenceDepth:     128 * 1024,
	ExecuteMessageLoopDelay:     time.Millisecond,
	SyncTillBlock:               0,
	TrackBlockMetadataFrom:      0,
	ShutdownOnBlockhashMismatch: false,
}

func TransactionStreamerConfigAddOptions(prefix string, f *pflag.FlagSet) {
	f.Int(prefix+".max-broadcaster-queue-size", DefaultTransactionStreamerConfig.MaxBroadcasterQueueSize, "maximum cache of pending broadcaster messages")
	f.Int64(prefix+".max-reorg-resequence-depth", DefaultTransactionStreamerConfig.MaxReorgResequenceDepth, "maximum number of messages to attempt to resequence on reorg (0 = never resequence, -1 = always resequence)")
	f.Duration(prefix+".execute-message-loop-delay", DefaultTransactionStreamerConfig.ExecuteMessageLoopDelay, "delay when polling calls to execute messages")
	f.Uint64(prefix+".sync-till-block", DefaultTransactionStreamerConfig.SyncTillBlock, "node will not sync past this block")
	f.Uint64(prefix+".track-block-metadata-from", DefaultTransactionStreamerConfig.TrackBlockMetadataFrom, "block number to start saving blockmetadata, 0 to disable")
	f.Bool(prefix+".shutdown-on-blockhash-mismatch", DefaultTransactionStreamerConfig.ShutdownOnBlockhashMismatch, "if set the node gracefully shuts down upon detecting mismatch in feed and locally computed blockhash. This is turned off by default")
}

func NewTransactionStreamer(
	ctx context.Context,
	db ethdb.Database,
	chainConfig *params.ChainConfig,
	exec execution.ExecutionClient,
	broadcastServer *broadcaster.Broadcaster,
	fatalErrChan chan<- error,
	config TransactionStreamerConfigFetcher,
	snapSyncConfig *SnapSyncConfig,
) (*TransactionStreamer, error) {
	streamer := &TransactionStreamer{
		exec:               exec,
		chainConfig:        chainConfig,
		db:                 db,
		newMessageNotifier: make(chan struct{}, 1),
		broadcastServer:    broadcastServer,
		fatalErrChan:       fatalErrChan,
		config:             config,
		snapSyncConfig:     snapSyncConfig,
	}
	err := streamer.cleanupInconsistentState()
	if err != nil {
		return nil, err
	}
	if config().TrackBlockMetadataFrom != 0 {
		trackBlockMetadataFrom, err := exec.BlockNumberToMessageIndex(config().TrackBlockMetadataFrom).Await(ctx)
		if err != nil {
			return nil, err
		}
		streamer.trackBlockMetadataFrom = trackBlockMetadataFrom
	}
	if config().SyncTillBlock != 0 {
		syncTillMessage, err := exec.BlockNumberToMessageIndex(config().SyncTillBlock).Await(ctx)
		if err != nil {
			return nil, err
		}
		streamer.syncTillMessage = syncTillMessage
		msgCount, err := streamer.GetMessageCount()
		if err == nil && msgCount >= streamer.syncTillMessage {
			log.Info("Node has all messages", "sync-till-block", config().SyncTillBlock)
		}
	}
	return streamer, nil
}

// Represents a block's hash in the database.
// Necessary because RLP decoder doesn't produce nil values by default.
type blockHashDBValue struct {
	BlockHash *common.Hash `rlp:"nil"`
}

const (
	BlockHashMismatchLogMsg    = "BlockHash from feed doesn't match locally computed hash. Check feed source."
	FailedToGetMsgResultFromDB = "Reading message result remotely."
)

var (
	ErrNoMessages = errors.New("No messages stored in the database.")
)

// Encodes a uint64 as bytes in a lexically sortable manner for database iteration.
// Generally this is only used for database keys, which need sorted.
// A shorter RLP encoding is usually used for database values.
func uint64ToKey(x uint64) []byte {
	data := make([]byte, 8)
	binary.BigEndian.PutUint64(data, x)
	return data
}

func (s *TransactionStreamer) SetBlockValidator(validator *staker.BlockValidator) {
	if s.Started() {
		panic("trying to set coordinator after start")
	}
	if s.validator != nil {
		panic("trying to set coordinator when already set")
	}
	s.validator = validator
}

func (s *TransactionStreamer) SetSeqCoordinator(coordinator *SeqCoordinator) {
	if s.Started() {
		panic("trying to set coordinator after start")
	}
	if s.coordinator != nil {
		panic("trying to set coordinator when already set")
	}
	s.coordinator = coordinator
}

func (s *TransactionStreamer) SetInboxReaders(inboxReader *InboxReader, delayedBridge *DelayedBridge) {
	if s.Started() {
		panic("trying to set inbox reader after start")
	}
	if s.inboxReader != nil || s.delayedBridge != nil {
		panic("trying to set inbox reader when already set")
	}
	s.inboxReader = inboxReader
	s.delayedBridge = delayedBridge
}

func (s *TransactionStreamer) SetMsgExtractor(msgExtractor *melrunner.MessageExtractor) {
	if s.Started() {
		panic("trying to set inbox reader after start")
	}
	if s.msgExtractor != nil {
		panic("trying to set msgExtractor when already set")
	}
	s.msgExtractor = msgExtractor
}

func (s *TransactionStreamer) ChainConfig() *params.ChainConfig {
	return s.chainConfig
}

func (s *TransactionStreamer) cleanupInconsistentState() error {
	// If it doesn't exist yet, set the message count to 0
	hasMessageCount, err := s.db.Has(schema.MessageCountKey)
	if err != nil {
		return err
	}
	if !hasMessageCount {
		err := setMessageCount(s.db, 0)
		if err != nil {
			return err
		}
	}
	// TODO remove trailing messageCountToMessage and messageCountToBlockPrefix entries
	return nil
}

func (s *TransactionStreamer) ReorgAt(firstMsgIdxReorged arbutil.MessageIndex) error {
	return s.ReorgAtAndEndBatch(s.db.NewBatch(), firstMsgIdxReorged)
}

func (s *TransactionStreamer) ReorgAtAndEndBatch(batch ethdb.Batch, firstMsgIdxReorged arbutil.MessageIndex) error {
	s.insertionMutex.Lock()
	defer s.insertionMutex.Unlock()
	err := s.addMessagesAndReorg(batch, firstMsgIdxReorged, nil)
	if err != nil {
		return err
	}
	err = batch.Write()
	if err != nil {
		return err
	}
	return nil
}

func deleteStartingAt(db ethdb.Database, batch ethdb.Batch, prefix []byte, minKey []byte) error {
	iter := db.NewIterator(prefix, minKey)
	defer iter.Release()
	for iter.Next() {
		err := batch.Delete(iter.Key())
		if err != nil {
			return err
		}
	}
	return iter.Error()
}

// deleteFromRange deletes key ranging from startMinKey(inclusive) to endMinKey(exclusive)
// might have deleted some keys even if returning an error
func deleteFromRange(ctx context.Context, db ethdb.Database, prefix []byte, startMinKey uint64, endMinKey uint64) ([]uint64, error) {
	batch := db.NewBatch()
	startIter := db.NewIterator(prefix, uint64ToKey(startMinKey))
	defer startIter.Release()
	var prunedKeysRange []uint64
	for startIter.Next() {
		if ctx.Err() != nil {
			return nil, ctx.Err()
		}
		currentKey := binary.BigEndian.Uint64(bytes.TrimPrefix(startIter.Key(), prefix))
		if currentKey >= endMinKey {
			break
		}
		if len(prunedKeysRange) == 0 || len(prunedKeysRange) == 1 {
			prunedKeysRange = append(prunedKeysRange, currentKey)
		} else {
			prunedKeysRange[1] = currentKey
		}
		err := batch.Delete(startIter.Key())
		if err != nil {
			return nil, err
		}
		if batch.ValueSize() >= ethdb.IdealBatchSize {
			if err := batch.Write(); err != nil {
				return nil, err
			}
			batch.Reset()
		}
	}
	if batch.ValueSize() > 0 {
		if err := batch.Write(); err != nil {
			return nil, err
		}
	}
	return prunedKeysRange, nil
}

// The insertion mutex must be held. This acquires the reorg mutex.
// Note: oldMessages will be empty if reorgHook is nil
func (s *TransactionStreamer) addMessagesAndReorg(batch ethdb.Batch, msgIdxOfFirstMsgToAdd arbutil.MessageIndex, newMessages []arbostypes.MessageWithMetadataAndBlockInfo) error {
	if msgIdxOfFirstMsgToAdd == 0 {
		return errors.New("cannot reorg out init message")
	}
	lastDelayedMsgIdx, err := s.getPrevPrevDelayedRead(msgIdxOfFirstMsgToAdd)
	if err != nil {
		return err
	}
	var oldMessages []*arbostypes.MessageWithMetadata

	currentHeadMsgIdx, err := s.GetHeadMessageIndex()
	if err != nil {
		return err
	}

	config := s.config()

	numberOfOldMsgsAfterLastMsgToKeep := currentHeadMsgIdx - msgIdxOfFirstMsgToAdd + 1
	// #nosec G115
	numberOfOldMsgsToResequence := min(
		arbutil.MessageIndex(config.MaxReorgResequenceDepth),
		numberOfOldMsgsAfterLastMsgToKeep,
	)
	if config.MaxReorgResequenceDepth >= 0 && numberOfOldMsgsToResequence < numberOfOldMsgsAfterLastMsgToKeep {
		log.Error(
			"unable to re-sequence all old messages because there are too many",
			"msgIdxOfFirstMsgToAdd", msgIdxOfFirstMsgToAdd,
			"removingMessages", numberOfOldMsgsAfterLastMsgToKeep-numberOfOldMsgsToResequence,
			"maxReorgResequenceDepth", config.MaxReorgResequenceDepth,
		)
	}
	// Gets old messages to re-sequence.
	for msgIdx := msgIdxOfFirstMsgToAdd; msgIdx < msgIdxOfFirstMsgToAdd+numberOfOldMsgsToResequence; msgIdx++ {
		oldMessage, err := s.GetMessage(msgIdx)
		if err != nil {
			log.Error("unable to lookup old message for re-sequencing", "msgIdx", msgIdx, "err", err)
			break
		}

		if oldMessage.Message == nil || oldMessage.Message.Header == nil {
			continue
		}

		header := oldMessage.Message.Header

		if header.RequestId != nil {
			// When using MEL:
			// This is a delayed message and concerns delayedMessages 'Seen' and not 'Read' so not including any delayed messages in
			// resequencing is fair- since they will anyway be re-added by MEL later and the corresponding merkle partials would have changed
			delayedMsgIdx := header.RequestId.Big().Uint64()
			if delayedMsgIdx+1 != oldMessage.DelayedMessagesRead {
				log.Error("delayed message header RequestId doesn't match database DelayedMessagesRead", "header", oldMessage.Message.Header, "delayedMessagesRead", oldMessage.DelayedMessagesRead)
				continue
			}
			if s.msgExtractor != nil {
				continue
			}

			if delayedMsgIdx != lastDelayedMsgIdx {
				// This is the wrong position for the delayed message
				continue
			}

			if s.inboxReader != nil {
				// this is a delayed message. Should be resequenced if all 3 agree:
				// oldMessage, accumulator stored in tracker, and the message re-read from l1
				expectedAcc, err := s.inboxReader.tracker.GetDelayedAcc(delayedMsgIdx)
				if err != nil {
					if !strings.Contains(err.Error(), "not found") {
						log.Error("reorg-resequence: failed to read expected accumulator", "err", err)
					}
					continue
				}
				msgBlockNum := new(big.Int).SetUint64(oldMessage.Message.Header.BlockNumber)
				delayedInBlock, err := s.delayedBridge.LookupMessagesInRange(s.GetContext(), msgBlockNum, msgBlockNum, nil)
				if err != nil {
					log.Error("reorg-resequence: failed to serialize old delayed message from database", "err", err)
					continue
				}
				messageFound := false
			delayedInBlockLoop:
				for _, delayedFound := range delayedInBlock {
					if delayedFound.Message.Header.RequestId.Big().Uint64() != delayedMsgIdx {
						continue delayedInBlockLoop
					}
					if expectedAcc == delayedFound.AfterInboxAcc() && delayedFound.Message.Equals(oldMessage.Message) {
						messageFound = true
					}
					break delayedInBlockLoop
				}
				if !messageFound {
					continue
				}
			}
			lastDelayedMsgIdx++
		}

		oldMessages = append(oldMessages, oldMessage)
	}

	s.reorgMutex.Lock()
	defer s.reorgMutex.Unlock()

	messagesResults, err := s.exec.Reorg(msgIdxOfFirstMsgToAdd, newMessages, oldMessages).Await(s.GetContext())
	if err != nil {
		return err
	}

	messagesWithComputedBlockHash := make([]arbostypes.MessageWithMetadataAndBlockInfo, 0, len(messagesResults))
	for i := 0; i < len(messagesResults); i++ {
		messagesWithComputedBlockHash = append(messagesWithComputedBlockHash, arbostypes.MessageWithMetadataAndBlockInfo{
			MessageWithMeta: newMessages[i].MessageWithMeta,
			BlockHash:       &messagesResults[i].BlockHash,
			BlockMetadata:   nil,
		})
	}
	s.broadcastMessages(messagesWithComputedBlockHash, msgIdxOfFirstMsgToAdd)

	if s.validator != nil {
		err = s.validator.Reorg(s.GetContext(), msgIdxOfFirstMsgToAdd)
		if err != nil {
			return err
		}
	}

	err = deleteStartingAt(s.db, batch, schema.MessageResultPrefix, uint64ToKey(uint64(msgIdxOfFirstMsgToAdd)))
	if err != nil {
		return err
	}
	err = deleteStartingAt(s.db, batch, schema.BlockHashInputFeedPrefix, uint64ToKey(uint64(msgIdxOfFirstMsgToAdd)))
	if err != nil {
		return err
	}
	err = deleteStartingAt(s.db, batch, schema.BlockMetadataInputFeedPrefix, uint64ToKey(uint64(msgIdxOfFirstMsgToAdd)))
	if err != nil {
		return err
	}
	err = deleteStartingAt(s.db, batch, schema.MissingBlockMetadataInputFeedPrefix, uint64ToKey(uint64(msgIdxOfFirstMsgToAdd)))
	if err != nil {
		return err
	}
	err = deleteStartingAt(s.db, batch, schema.MessagePrefix, uint64ToKey(uint64(msgIdxOfFirstMsgToAdd)))
	if err != nil {
		return err
	}

	for i := 0; i < len(messagesResults); i++ {
		// #nosec G115
		msgIdx := msgIdxOfFirstMsgToAdd + arbutil.MessageIndex(i)
		err = s.storeResult(msgIdx, *messagesResults[i], batch)
		if err != nil {
			return err
		}
	}

	return setMessageCount(batch, msgIdxOfFirstMsgToAdd)
}

func setMessageCount(batch ethdb.KeyValueWriter, count arbutil.MessageIndex) error {
	countBytes, err := rlp.EncodeToBytes(count)
	if err != nil {
		return err
	}
	err = batch.Put(schema.MessageCountKey, countBytes)
	if err != nil {
		return err
	}
	sharedmetrics.UpdateSequenceNumberGauge(count)

	return nil
}

func dbKey(prefix []byte, pos uint64) []byte {
	var key []byte
	key = append(key, prefix...)
	key = append(key, uint64ToKey(pos)...)
	return key
}

// Note: if changed to acquire the mutex, some internal users may need to be updated to a non-locking version.
func (s *TransactionStreamer) GetMessage(msgIdx arbutil.MessageIndex) (*arbostypes.MessageWithMetadata, error) {
	key := dbKey(schema.MessagePrefix, uint64(msgIdx))
	data, err := s.db.Get(key)
	if err != nil {
		return nil, err
	}
	var message arbostypes.MessageWithMetadata
	err = rlp.DecodeBytes(data, &message)
	if err != nil {
		return nil, err
	}

	ctx, err := s.GetContextSafe()
	if err != nil {
		return nil, err
	}

	var parentChainBlockNumber *uint64
	if message.DelayedMessagesRead != 0 && s.inboxReader != nil && s.inboxReader.tracker != nil {
		_, _, localParentChainBlockNumber, err := s.inboxReader.tracker.getRawDelayedMessageAccumulatorAndParentChainBlockNumber(ctx, message.DelayedMessagesRead-1)
		if err != nil {
			log.Warn("Failed to fetch parent chain block number for delayed message. Will fall back to BatchMetadata", "idx", message.DelayedMessagesRead-1)
		} else {
			parentChainBlockNumber = &localParentChainBlockNumber
		}
	}

	if s.inboxReader != nil {
		err = message.Message.FillInBatchGasFields(func(batchNum uint64) ([]byte, error) {
			ctx, err := s.GetContextSafe()
			if err != nil {
				return nil, err
			}

			var data []byte
			if parentChainBlockNumber != nil {
				data, _, err = s.inboxReader.GetSequencerMessageBytesForParentBlock(ctx, batchNum, *parentChainBlockNumber)
			} else {
				data, _, err = s.inboxReader.GetSequencerMessageBytes(ctx, batchNum)
			}
			if err != nil {
				return nil, err
			}

			return data, err
		})
		if err != nil {
			return nil, err
		}
	}
	return &message, nil
}

func (s *TransactionStreamer) getMessageWithMetadataAndBlockInfo(msgIdx arbutil.MessageIndex) (*arbostypes.MessageWithMetadataAndBlockInfo, error) {
	msg, err := s.GetMessage(msgIdx)
	if err != nil {
		return nil, err
	}

	// Get block hash.
	// To keep it backwards compatible, since it is possible that a message related
	// to a sequence number exists in the database, but the block hash doesn't.
	key := dbKey(schema.BlockHashInputFeedPrefix, uint64(msgIdx))
	var blockHash *common.Hash
	data, err := s.db.Get(key)
	if err == nil {
		var blockHashDBVal blockHashDBValue
		err = rlp.DecodeBytes(data, &blockHashDBVal)
		if err != nil {
			return nil, err
		}
		blockHash = blockHashDBVal.BlockHash
	} else if !rawdb.IsDbErrNotFound(err) {
		return nil, err
	}

	blockMetadata, err := s.BlockMetadataAtMessageIndex(msgIdx)
	if err != nil {
		return nil, err
	}

	msgWithBlockInfo := arbostypes.MessageWithMetadataAndBlockInfo{
		MessageWithMeta: *msg,
		BlockHash:       blockHash,
		BlockMetadata:   blockMetadata,
	}
	return &msgWithBlockInfo, nil
}

// Note: if changed to acquire the mutex, some internal users may need to be updated to a non-locking version.
func (s *TransactionStreamer) GetMessageCount() (arbutil.MessageIndex, error) {
	countBytes, err := s.db.Get(schema.MessageCountKey)
	if err != nil {
		return 0, err
	}
	var count uint64
	err = rlp.DecodeBytes(countBytes, &count)
	if err != nil {
		return 0, err
	}
	return arbutil.MessageIndex(count), nil
}

func (s *TransactionStreamer) GetHeadMessageIndex() (arbutil.MessageIndex, error) {
	msgCount, err := s.GetMessageCount()
	if err != nil {
		return 0, err
	}
	if msgCount == 0 {
		return 0, ErrNoMessages
	}
	return msgCount - 1, nil
}

func (s *TransactionStreamer) GetProcessedMessageCount() (arbutil.MessageIndex, error) {
	msgCount, err := s.GetMessageCount()
	if err != nil {
		return 0, err
	}
	digestedHead, err := s.exec.HeadMessageIndex().Await(s.GetContext())
	if err != nil {
		return 0, err
	}
	if msgCount > digestedHead+1 {
		return digestedHead + 1, nil
	}
	return msgCount, nil
}

func (s *TransactionStreamer) AddMessages(firstMsgIdx arbutil.MessageIndex, messagesAreConfirmed bool, messages []arbostypes.MessageWithMetadata, blockMetadataArr []common.BlockMetadata) error {
	return s.AddMessagesAndEndBatch(firstMsgIdx, messagesAreConfirmed, messages, blockMetadataArr, nil)
}

func (s *TransactionStreamer) FeedPendingMessageCount() arbutil.MessageIndex {
	firstMsgIdx := s.broadcasterQueuedMessagesFirstMsgIdx.Load()
	if firstMsgIdx == 0 {
		return 0
	}

	s.insertionMutex.Lock()
	defer s.insertionMutex.Unlock()
	firstMsgIdx = s.broadcasterQueuedMessagesFirstMsgIdx.Load()
	if firstMsgIdx == 0 {
		return 0
	}
	return arbutil.MessageIndex(firstMsgIdx + uint64(len(s.broadcasterQueuedMessages)))
}

func (s *TransactionStreamer) AddBroadcastMessages(feedMessages []*message.BroadcastFeedMessage) error {
	if len(feedMessages) == 0 {
		return nil
	}
	broadcastFirstMsgIdx := feedMessages[0].SequenceNumber
	var messages []arbostypes.MessageWithMetadataAndBlockInfo
	expectedMsgIdx := broadcastFirstMsgIdx
	for _, feedMessage := range feedMessages {
		if expectedMsgIdx != feedMessage.SequenceNumber {
			return fmt.Errorf("invalid sequence number %v, expected %v", feedMessage.SequenceNumber, expectedMsgIdx)
		}
		if feedMessage.Message.Message == nil || feedMessage.Message.Message.Header == nil {
			return fmt.Errorf("invalid feed message at sequence number %v", feedMessage.SequenceNumber)
		}
		msgWithBlockInfo := arbostypes.MessageWithMetadataAndBlockInfo{
			MessageWithMeta: feedMessage.Message,
			BlockHash:       feedMessage.BlockHash,
			BlockMetadata:   feedMessage.BlockMetadata,
		}
		messages = append(messages, msgWithBlockInfo)
		expectedMsgIdx++
	}

	s.insertionMutex.Lock()
	defer s.insertionMutex.Unlock()

	var feedReorg bool
	var err error
	// Skip any messages already in the database
	// prevDelayedRead set to 0 because it's only used to compute the output prevDelayedRead which is not used here
	// Messages from feed are not confirmed, so confirmedMessageCount is 0 and confirmedReorg can be ignored
	numberOfDuplicates, feedReorg, oldMsg, err := s.countDuplicateMessages(broadcastFirstMsgIdx, messages, nil)
	if err != nil {
		return err
	}
	messages = messages[numberOfDuplicates:]
	broadcastFirstMsgIdx += arbutil.MessageIndex(numberOfDuplicates)
	if oldMsg != nil {
		s.logReorg(broadcastFirstMsgIdx, oldMsg, &messages[0].MessageWithMeta, false)
	}
	if len(messages) == 0 {
		// No new messages received
		return nil
	}

	if len(s.broadcasterQueuedMessages) == 0 || (feedReorg && !s.broadcasterQueuedMessagesActiveReorg) {
		// Empty cache or feed different from database, save current feed messages until confirmed L1 messages catch up.
		s.broadcasterQueuedMessages = messages
		s.broadcasterQueuedMessagesFirstMsgIdx.Store(uint64(broadcastFirstMsgIdx))
		s.broadcasterQueuedMessagesActiveReorg = feedReorg
	} else {
		broadcasterQueuedMessagesFirstMsgIdx := arbutil.MessageIndex(s.broadcasterQueuedMessagesFirstMsgIdx.Load())
		if broadcasterQueuedMessagesFirstMsgIdx >= broadcastFirstMsgIdx {
			// Feed messages older than cache
			s.broadcasterQueuedMessages = messages
			s.broadcasterQueuedMessagesFirstMsgIdx.Store(uint64(broadcastFirstMsgIdx))
			s.broadcasterQueuedMessagesActiveReorg = feedReorg
		} else if broadcasterQueuedMessagesFirstMsgIdx+arbutil.MessageIndex(len(s.broadcasterQueuedMessages)) == broadcastFirstMsgIdx {
			// Feed messages can be added directly to end of cache
			maxQueueSize := s.config().MaxBroadcasterQueueSize
			if maxQueueSize == 0 || len(s.broadcasterQueuedMessages) <= maxQueueSize {
				s.broadcasterQueuedMessages = append(s.broadcasterQueuedMessages, messages...)
			}
			broadcastFirstMsgIdx = broadcasterQueuedMessagesFirstMsgIdx
			// Do not change existing reorg state
		} else {
			if len(s.broadcasterQueuedMessages) > 0 {
				log.Warn(
					"broadcaster queue jumped positions",
					"queuedMessages", len(s.broadcasterQueuedMessages),
					"expectedNextIdx", broadcasterQueuedMessagesFirstMsgIdx+arbutil.MessageIndex(len(s.broadcasterQueuedMessages)),
					"gotIdx", broadcastFirstMsgIdx,
				)
			}
			s.broadcasterQueuedMessages = messages
			s.broadcasterQueuedMessagesFirstMsgIdx.Store(uint64(broadcastFirstMsgIdx))
			s.broadcasterQueuedMessagesActiveReorg = feedReorg
		}
	}

	if s.broadcasterQueuedMessagesActiveReorg || len(s.broadcasterQueuedMessages) == 0 {
		// Broadcaster never triggered reorg or no messages to add
		return nil
	}

	if broadcastFirstMsgIdx > 0 {
		_, err := s.GetMessage(broadcastFirstMsgIdx - 1)
		if err != nil {
			if !rawdb.IsDbErrNotFound(err) {
				return err
			}
			// Message before current message doesn't exist in database, so don't add current messages yet
			return nil
		}
	}

	err = s.addMessagesAndEndBatchImpl(broadcastFirstMsgIdx, false, nil, nil)
	if err != nil {
		return fmt.Errorf("error adding pending broadcaster messages: %w", err)
	}

	return nil
}

// AddFakeInitMessage should only be used for testing or running a local dev node
func (s *TransactionStreamer) AddFakeInitMessage() error {
	chainConfigJson, err := json.Marshal(s.chainConfig)
	if err != nil {
		return fmt.Errorf("failed to serialize chain config: %w", err)
	}
	chainIdBytes := arbmath.U256Bytes(s.chainConfig.ChainID)
	msg := append(append(chainIdBytes, 0), chainConfigJson...)
	return s.AddMessages(0, false, []arbostypes.MessageWithMetadata{{
		Message: &arbostypes.L1IncomingMessage{
			Header: &arbostypes.L1IncomingMessageHeader{
				Kind:      arbostypes.L1MessageType_Initialize,
				RequestId: &common.Hash{},
				L1BaseFee: common.Big0,
			},
			L2msg: msg,
		},
		DelayedMessagesRead: 1,
	}}, nil)
}

// Used in redis tests
func (s *TransactionStreamer) GetMessageCountSync(t *testing.T) (arbutil.MessageIndex, error) {
	s.insertionMutex.Lock()
	defer s.insertionMutex.Unlock()
	return s.GetMessageCount()
}

func endBatch(batch ethdb.Batch) error {
	if batch == nil {
		return nil
	}
	return batch.Write()
}

func (s *TransactionStreamer) PushMessages(_ context.Context, firstMsgIdx uint64, msgs []*arbostypes.MessageWithMetadata) error {
	var messages []arbostypes.MessageWithMetadata
	for _, msg := range msgs {
		messages = append(messages, *msg)
	}
	return s.AddMessagesAndEndBatch(arbutil.MessageIndex(firstMsgIdx), true, messages, nil, nil)
}

func (s *TransactionStreamer) AddMessagesAndEndBatch(firstMsgIdx arbutil.MessageIndex, messagesAreConfirmed bool, messages []arbostypes.MessageWithMetadata, blockMetadataArr []common.BlockMetadata, batch ethdb.Batch) error {
	messagesWithBlockInfo := make([]arbostypes.MessageWithMetadataAndBlockInfo, 0, len(messages))
	for _, message := range messages {
		messagesWithBlockInfo = append(messagesWithBlockInfo, arbostypes.MessageWithMetadataAndBlockInfo{
			MessageWithMeta: message,
			BlockHash:       nil,
			BlockMetadata:   nil,
		})
	}

	if len(blockMetadataArr) == len(messagesWithBlockInfo) {
		for i, blockMetadata := range blockMetadataArr {
			messagesWithBlockInfo[i].BlockMetadata = blockMetadata
		}
	} else if len(blockMetadataArr) > 0 {
		return fmt.Errorf("size of blockMetadata array doesn't match the size of messages array. lockMetadataArrSize: %d, messagesSize: %d", len(blockMetadataArr), len(messages))
	}

	if messagesAreConfirmed {
		// Trim confirmed messages from l1pricedataCache
		_, err := s.exec.MarkFeedStart(firstMsgIdx + arbutil.MessageIndex(len(messages))).Await(s.GetContext())
		if err != nil {
			log.Warn("TransactionStreamer: failed to mark feed start", "firstMsgIdx", firstMsgIdx, "err", err)
		}
		s.reorgMutex.RLock()
		numberOfDuplicates, _, _, err := s.countDuplicateMessages(firstMsgIdx, messagesWithBlockInfo, nil)
		s.reorgMutex.RUnlock()
		if err != nil {
			return err
		}
		if numberOfDuplicates == uint64(len(messages)) {
			return endBatch(batch)
		}
		// can't keep reorg lock when catching insertionMutex.
		// we have to re-evaluate all messages
		// happy cases for confirmed messages:
		// 1: were previously in feed. We saved work
		// 2: are new (syncing). We wasted very little work.
	}
	s.insertionMutex.Lock()
	defer s.insertionMutex.Unlock()

	return s.addMessagesAndEndBatchImpl(firstMsgIdx, messagesAreConfirmed, messagesWithBlockInfo, batch)
}

func (s *TransactionStreamer) getPrevPrevDelayedRead(msgIdx arbutil.MessageIndex) (uint64, error) {
	if s.snapSyncConfig.Enabled && uint64(msgIdx) == s.snapSyncConfig.PrevBatchMessageCount {
		return s.snapSyncConfig.PrevDelayedRead, nil
	}
	var prevDelayedRead uint64
	if msgIdx > 0 {
		prevMsg, err := s.GetMessage(msgIdx - 1)
		if err != nil {
			return 0, fmt.Errorf("failed to get previous message for msgIdx %d: %w", msgIdx, err)
		}
		prevDelayedRead = prevMsg.DelayedMessagesRead
	}

	return prevDelayedRead, nil
}

func (s *TransactionStreamer) countDuplicateMessages(
	msgIdx arbutil.MessageIndex,
	messages []arbostypes.MessageWithMetadataAndBlockInfo,
	batch *ethdb.Batch,
) (uint64, bool, *arbostypes.MessageWithMetadata, error) {
	var curMsg uint64
	for {
		if uint64(len(messages)) == curMsg {
			break
		}
		key := dbKey(schema.MessagePrefix, uint64(msgIdx))
		hasMessage, err := s.db.Has(key)
		if err != nil {
			return 0, false, nil, err
		}
		if !hasMessage {
			break
		}
		haveMessage, err := s.db.Get(key)
		if err != nil {
			return 0, false, nil, err
		}
		nextMessage := messages[curMsg]
		wantMessage, err := rlp.EncodeToBytes(nextMessage.MessageWithMeta)
		if err != nil {
			return 0, false, nil, err
		}
		if !bytes.Equal(haveMessage, wantMessage) {
			// Current message does not exactly match message in database
			var dbMessageParsed arbostypes.MessageWithMetadata

			if err := rlp.DecodeBytes(haveMessage, &dbMessageParsed); err != nil {
				log.Warn("TransactionStreamer: Reorg detected! (failed parsing db message)",
					"msgIdx", msgIdx,
					"err", err,
				)
				return curMsg, true, nil, nil
			}
			var duplicateMessage bool
			if nextMessage.MessageWithMeta.Message != nil {
				if dbMessageParsed.Message.BatchDataStats == nil || nextMessage.MessageWithMeta.Message.BatchDataStats == nil {
					// Remove both of the batch gas costs and see if the messages still differ
					nextMessageCopy := nextMessage.MessageWithMeta
					nextMessageCopy.Message = new(arbostypes.L1IncomingMessage)
					*nextMessageCopy.Message = *nextMessage.MessageWithMeta.Message
					batchGasCostBkup := dbMessageParsed.Message.LegacyBatchGasCost
					statsBkup := dbMessageParsed.Message.BatchDataStats
					dbMessageParsed.Message.LegacyBatchGasCost = nil
					nextMessageCopy.Message.LegacyBatchGasCost = nil
					dbMessageParsed.Message.BatchDataStats = nil
					nextMessageCopy.Message.BatchDataStats = nil
					if reflect.DeepEqual(dbMessageParsed, nextMessageCopy) {
						// Actually this isn't a reorg; only the batch gas costs differed
						duplicateMessage = true
						// If possible - update the message in the database to add the gas cost cache.
						if batch != nil && nextMessage.MessageWithMeta.Message.BatchDataStats != nil {
							if *batch == nil {
								*batch = s.db.NewBatch()
							}
							if err := s.writeMessage(msgIdx, nextMessage, *batch); err != nil {
								return 0, false, nil, err
							}
						}
					}
					dbMessageParsed.Message.LegacyBatchGasCost = batchGasCostBkup
					dbMessageParsed.Message.BatchDataStats = statsBkup
				}
			}

			if !duplicateMessage {
				return curMsg, true, &dbMessageParsed, nil
			}
		}

		curMsg++
		msgIdx++
	}

	return curMsg, false, nil, nil
}

func (s *TransactionStreamer) logReorg(msgIdx arbutil.MessageIndex, dbMsg *arbostypes.MessageWithMetadata, newMsg *arbostypes.MessageWithMetadata, confirmed bool) {
	sendLog := confirmed
	if time.Now().After(s.nextAllowedFeedReorgLog) {
		sendLog = true
	}
	if sendLog {
		s.nextAllowedFeedReorgLog = time.Now().Add(time.Minute)
		log.Warn("TransactionStreamer: Reorg detected!",
			"confirmed", confirmed,
			"msgIdx", msgIdx,
			"got-delayed", newMsg.DelayedMessagesRead,
			"got-header", newMsg.Message.Header,
			"db-delayed", dbMsg.DelayedMessagesRead,
			"db-header", dbMsg.Message.Header,
		)
	}

}

func (s *TransactionStreamer) addMessagesAndEndBatchImpl(firstMsgIdx arbutil.MessageIndex, messagesAreConfirmed bool, messages []arbostypes.MessageWithMetadataAndBlockInfo, batch ethdb.Batch) error {
	var confirmedReorg bool
	var oldMsg *arbostypes.MessageWithMetadata
	var lastDelayedRead uint64
	var hasNewConfirmedMessages bool
	var cacheClearLen int

	headMsgIdxAfterInsert := firstMsgIdx + arbutil.MessageIndex(len(messages))
	broadcastFirstMsgIdx := arbutil.MessageIndex(s.broadcasterQueuedMessagesFirstMsgIdx.Load())

	if messagesAreConfirmed {
		var numberOfDuplicates uint64
		var err error
		numberOfDuplicates, confirmedReorg, oldMsg, err = s.countDuplicateMessages(firstMsgIdx, messages, &batch)
		if err != nil {
			return err
		}
		if numberOfDuplicates > 0 {
			lastDelayedRead = messages[numberOfDuplicates-1].MessageWithMeta.DelayedMessagesRead
			messages = messages[numberOfDuplicates:]
			firstMsgIdx += arbutil.MessageIndex(numberOfDuplicates)
		}
		if len(messages) > 0 {
			hasNewConfirmedMessages = true
		}
	}

	clearQueueOnSuccess := false
	if (s.broadcasterQueuedMessagesActiveReorg && firstMsgIdx <= broadcastFirstMsgIdx) ||
		(!s.broadcasterQueuedMessagesActiveReorg && broadcastFirstMsgIdx <= headMsgIdxAfterInsert) {
		// Active broadcast reorg and L1 messages at or before start of broadcast messages
		// Or no active broadcast reorg and broadcast messages start before or immediately after last L1 message
		if headMsgIdxAfterInsert >= broadcastFirstMsgIdx {
			// #nosec G115
			broadcastSliceIndex := int(headMsgIdxAfterInsert - broadcastFirstMsgIdx)
			messagesOldLen := len(messages)
			if broadcastSliceIndex < len(s.broadcasterQueuedMessages) {
				// Some cached feed messages can be used
				messages = append(messages, s.broadcasterQueuedMessages[broadcastSliceIndex:]...)
			}
			// This calculation gives the exact length of cache which was appended to messages
			cacheClearLen = broadcastSliceIndex + len(messages) - messagesOldLen
		}

		// L1 used or replaced broadcast cache items
		clearQueueOnSuccess = true
	}

	var feedReorg bool
	if !hasNewConfirmedMessages {
		var numberOfDuplicates uint64
		var err error
		numberOfDuplicates, feedReorg, oldMsg, err = s.countDuplicateMessages(firstMsgIdx, messages, nil)
		if err != nil {
			return err
		}
		if numberOfDuplicates > 0 {
			lastDelayedRead = messages[numberOfDuplicates-1].MessageWithMeta.DelayedMessagesRead
			messages = messages[numberOfDuplicates:]
			firstMsgIdx += arbutil.MessageIndex(numberOfDuplicates)
		}
	}
	if oldMsg != nil {
		s.logReorg(firstMsgIdx, oldMsg, &messages[0].MessageWithMeta, confirmedReorg)
	}

	if feedReorg {
		// Never allow feed to reorg confirmed messages
		// Note that any remaining messages must be feed messages, so we're done here
		return endBatch(batch)
	}

	if lastDelayedRead == 0 {
		var err error
		lastDelayedRead, err = s.getPrevPrevDelayedRead(firstMsgIdx)
		if err != nil {
			return err
		}
	}

	// Validate delayed message counts of remaining messages
	for i, msg := range messages {
		// #nosec G115
		msgIdx := firstMsgIdx + arbutil.MessageIndex(i)
		diff := msg.MessageWithMeta.DelayedMessagesRead - lastDelayedRead
		if diff != 0 && diff != 1 {
			return fmt.Errorf("attempted to insert jump from %v delayed messages read to %v delayed messages read at message index %v", lastDelayedRead, msg.MessageWithMeta.DelayedMessagesRead, msgIdx)
		}
		lastDelayedRead = msg.MessageWithMeta.DelayedMessagesRead
		if msg.MessageWithMeta.Message == nil {
			return fmt.Errorf("attempted to insert nil message at index %v", msgIdx)
		}
	}

	if confirmedReorg {
		reorgBatch := s.db.NewBatch()
		err := s.addMessagesAndReorg(reorgBatch, firstMsgIdx, messages)
		if err != nil {
			return err
		}
		err = reorgBatch.Write()
		if err != nil {
			return err
		}
	}
	if len(messages) == 0 {
		return endBatch(batch)
	}

	err := s.writeMessages(firstMsgIdx, messages, batch)
	if err != nil {
		return err
	}

	if clearQueueOnSuccess {
		// Check if new messages were added at the end of cache, if they were, then dont remove those particular messages
		if len(s.broadcasterQueuedMessages) > cacheClearLen {
			s.broadcasterQueuedMessages = s.broadcasterQueuedMessages[cacheClearLen:]
			// #nosec G115
			s.broadcasterQueuedMessagesFirstMsgIdx.Store(uint64(broadcastFirstMsgIdx) + uint64(cacheClearLen))
		} else {
			s.broadcasterQueuedMessages = s.broadcasterQueuedMessages[:0]
			s.broadcasterQueuedMessagesFirstMsgIdx.Store(0)
		}
		s.broadcasterQueuedMessagesActiveReorg = false
	}

	return nil
}

// The caller must hold the insertionMutex
func (s *TransactionStreamer) ExpectChosenSequencer() error {
	if s.coordinator != nil {
		if !s.coordinator.CurrentlyChosen() {
			return fmt.Errorf("%w: not main sequencer", execution.ErrRetrySequencer)
		}
	}
	return nil
}

func (s *TransactionStreamer) WriteMessageFromSequencer(
	msgIdx arbutil.MessageIndex,
	msgWithMeta arbostypes.MessageWithMetadata,
	msgResult execution.MessageResult,
	blockMetadata common.BlockMetadata,
) error {
	if err := s.ExpectChosenSequencer(); err != nil {
		return err
	}

	lock := func() bool {
		// Considering current Nitro's Consensus <-> Execution circular dependency design,
		// there are some scenarios in which using s.insertionMutex.Lock() here would cause a deadlock.
		// As an example, considering t(i) as times, and that t(i) occurs before t(i+1):
		// t(1): Consensus identifies a Reorg and locks insertionMutex in ReorgAtAndEndBatch
		// t(2): Execution sequences a message and locks createBlockMutex
		// t(3): Consensus calls Execution.Reorg, which waits until createBlockMutex is available
		// t(4): Execution calls Consensus.WriteMessageFromSequencer, which waits until insertionMutex is available
		// t(3) and t(4) define a deadlock.
		//
		// In the other hand, a simple s.insertionMutex.TryLock() can cause some issues when resequencing reorgs, such as:
		// 1. TransactionStreamer, holding insertionMutex lock, calls ExecutionEngine, which then adds old messages to a channel.
		// After that, and before releasing the lock, TransactionStreamer does more computations.
		// 2. Asynchronously, ExecutionEngine reads from this channel and calls TransactionStreamer,
		// which expects that insertionMutex is free in order to succeed.
		// If step 1 is still executing when Execution calls TransactionStreamer in step 2 then s.insertionMutex.TryLock() will fail.
		//
		// This retry lock with timeout mechanism is a workaround to avoid deadlocks,
		// but enabling some reorg resequencing scenarios.

		if s.insertionMutex.TryLock() {
			return true
		}
		lockTicker := time.NewTicker(5 * time.Millisecond)
		defer lockTicker.Stop()
		lockTimeout := time.NewTimer(50 * time.Millisecond)
		defer lockTimeout.Stop()
		for {
			select {
			case <-lockTimeout.C:
				return false
			default:
				select {
				case <-lockTimeout.C:
					return false
				case <-lockTicker.C:
					if s.insertionMutex.TryLock() {
						return true
					}
				}
			}
		}
	}
	if !lock() {
		return execution.ErrSequencerInsertLockTaken
	}
	defer s.insertionMutex.Unlock()

	headMsgIdx, err := s.GetHeadMessageIndex()
	expectedMsgIdx := headMsgIdx + 1
	if errors.Is(err, ErrNoMessages) {
		expectedMsgIdx = 0
	} else if err != nil {
		return err
	}

	if msgIdx != expectedMsgIdx {
		return fmt.Errorf("wrong msgIdx got %d expected %d", msgIdx, expectedMsgIdx)
	}

	if s.coordinator != nil {
		if err := s.coordinator.SequencingMessage(msgIdx, &msgWithMeta, blockMetadata); err != nil {
			return err
		}
	}

	msgWithBlockInfo := arbostypes.MessageWithMetadataAndBlockInfo{
		MessageWithMeta: msgWithMeta,
		BlockHash:       &msgResult.BlockHash,
		BlockMetadata:   blockMetadata,
	}

	if err := s.writeMessages(msgIdx, []arbostypes.MessageWithMetadataAndBlockInfo{msgWithBlockInfo}, nil); err != nil {
		return err
	}
	if s.trackBlockMetadataFrom == 0 || msgIdx < s.trackBlockMetadataFrom {
		msgWithBlockInfo.BlockMetadata = nil
	}
	s.broadcastMessages([]arbostypes.MessageWithMetadataAndBlockInfo{msgWithBlockInfo}, msgIdx)

	return nil
}

// PauseReorgs until a matching call to ResumeReorgs (may be called concurrently)
func (s *TransactionStreamer) PauseReorgs() {
	s.reorgMutex.RLock()
}

func (s *TransactionStreamer) ResumeReorgs() {
	s.reorgMutex.RUnlock()
}

func (s *TransactionStreamer) PopulateFeedBacklog(ctx context.Context) error {
	if s.broadcastServer == nil {
		return nil
	}
	if s.inboxReader != nil {
		return s.inboxReader.tracker.PopulateFeedBacklog(s.broadcastServer)
	}
	if s.msgExtractor == nil {
		return nil
	}
	batchCount, err := s.msgExtractor.GetBatchCount(ctx)
	if err != nil {
		return fmt.Errorf("error getting batch count: %w", err)
	}
	var startMessage arbutil.MessageIndex
	if batchCount >= 2 {
		// As in AddSequencerBatches, we want to keep the most recent batch's messages.
		// This prevents issues if a user's L1 is a bit behind or an L1 reorg occurs.
		// `batchCount - 2` is the index of the batch before the last batch.
		batchIndex := batchCount - 2
		startMessage, err = s.msgExtractor.GetBatchMessageCount(batchIndex)
		if err != nil {
			return fmt.Errorf("error getting batch %v message count: %w", batchIndex, err)
		}
	}
	messageCount, err := s.GetMessageCount()
	if err != nil {
		return fmt.Errorf("error getting tx streamer message count: %w", err)
	}
	var feedMessages []*message.BroadcastFeedMessage
	for seqNum := startMessage; seqNum < messageCount; seqNum++ {
		message, err := s.GetMessage(seqNum)
		if err != nil {
			return fmt.Errorf("error getting message %v: %w", seqNum, err)
		}

		msgResult, err := s.ResultAtMessageIndex(seqNum)
		var blockHash *common.Hash
		if err == nil {
			blockHash = &msgResult.BlockHash
		}

		blockMetadata, err := s.BlockMetadataAtMessageIndex(seqNum)
		if err != nil {
			log.Warn("Error getting blockMetadata byte array from tx streamer", "err", err)
		}

		messageWithInfo := arbostypes.MessageWithMetadataAndBlockInfo{
			MessageWithMeta: *message,
			BlockHash:       blockHash,
			BlockMetadata:   blockMetadata,
		}
		feedMessage, err := s.broadcastServer.NewBroadcastFeedMessage(messageWithInfo, seqNum)
		if err != nil {
			return fmt.Errorf("error creating broadcast feed message %v: %w", seqNum, err)
		}
		feedMessages = append(feedMessages, feedMessage)
	}
	return s.broadcastServer.PopulateFeedBacklog(feedMessages)
}

func (s *TransactionStreamer) writeMessage(msgIdx arbutil.MessageIndex, msg arbostypes.MessageWithMetadataAndBlockInfo, batch ethdb.Batch) error {
	// write message with metadata
	key := dbKey(schema.MessagePrefix, uint64(msgIdx))
	msgBytes, err := rlp.EncodeToBytes(msg.MessageWithMeta)
	if err != nil {
		return err
	}
	if err := batch.Put(key, msgBytes); err != nil {
		return err
	}

	// write block hash
	blockHashDBVal := blockHashDBValue{
		BlockHash: msg.BlockHash,
	}
	key = dbKey(schema.BlockHashInputFeedPrefix, uint64(msgIdx))
	msgBytes, err = rlp.EncodeToBytes(blockHashDBVal)
	if err != nil {
		return err
	}
	if err := batch.Put(key, msgBytes); err != nil {
		return err
	}

	if s.trackBlockMetadataFrom != 0 && msgIdx >= s.trackBlockMetadataFrom {
		if msg.BlockMetadata != nil {
			// Only store non-nil BlockMetadata to db. In case of a reorg, we dont have to explicitly
			// clear out BlockMetadata of the reorged message, since those messages will be handled by s.reorg()
			// This also allows update of BatchGasCost in message without mistakenly erasing BlockMetadata
			key = dbKey(schema.BlockMetadataInputFeedPrefix, uint64(msgIdx))
			return batch.Put(key, msg.BlockMetadata)
		} else {
			// Mark that blockMetadata is missing only if it isn't already present. This check prevents unnecessary marking
			// when updating BatchGasCost or when adding messages from seq-coordinator redis that doesn't have block metadata
			prevBlockMetadata, err := s.BlockMetadataAtMessageIndex(msgIdx)
			if err != nil {
				return err
			}
			if prevBlockMetadata == nil {
				key = dbKey(schema.MissingBlockMetadataInputFeedPrefix, uint64(msgIdx))
				return batch.Put(key, nil)
			}
		}
	}
	return nil
}

func (s *TransactionStreamer) broadcastMessages(
	msgs []arbostypes.MessageWithMetadataAndBlockInfo,
	firstMsgIdx arbutil.MessageIndex,
) {
	if s.broadcastServer == nil {
		return
	}

	feedMsgs := make([]*message.BroadcastFeedMessage, 0, len(msgs))
	for i, msg := range msgs {
		idx := firstMsgIdx + arbutil.MessageIndex(i) // #nosec G115
		feedMsg, err := s.broadcastServer.NewBroadcastFeedMessage(msg, idx)
		if err != nil {
			log.Error("failed creating broadcast feed message", "msgIdx", idx, "err", err)
			return
		}
		feedMsgs = append(feedMsgs, feedMsg)
	}

	if err := s.broadcastServer.BroadcastFeedMessages(feedMsgs); err != nil {
		log.Error("failed broadcasting messages", "firstMsgIdx", firstMsgIdx, "err", err)
	}
}

// The mutex must be held, and firstMsgIdx must be the latest message count.
// `batch` may be nil, which initializes a new batch. The batch is closed out in this function.
func (s *TransactionStreamer) writeMessages(firstMsgIdx arbutil.MessageIndex, messages []arbostypes.MessageWithMetadataAndBlockInfo, batch ethdb.Batch) error {
	if s.syncTillMessage > 0 && firstMsgIdx > s.syncTillMessage {
		return broadcastclient.TransactionStreamerBlockCreationStopped
	}
	if batch == nil {
		batch = s.db.NewBatch()
	}
	for i, msg := range messages {
		// #nosec G115
		err := s.writeMessage(firstMsgIdx+arbutil.MessageIndex(i), msg, batch)
		if err != nil {
			return err
		}
	}

	err := setMessageCount(batch, firstMsgIdx+arbutil.MessageIndex(len(messages)))
	if err != nil {
		return err
	}
	err = batch.Write()
	if err != nil {
		return err
	}

	select {
	case s.newMessageNotifier <- struct{}{}:
	default:
	}

	return nil
}

func (s *TransactionStreamer) BlockMetadataAtMessageIndex(msgIdx arbutil.MessageIndex) (common.BlockMetadata, error) {
	if s.trackBlockMetadataFrom == 0 || msgIdx < s.trackBlockMetadataFrom {
		return nil, nil
	}

	key := dbKey(schema.BlockMetadataInputFeedPrefix, uint64(msgIdx))
	blockMetadata, err := s.db.Get(key)
	if err != nil {
		if rawdb.IsDbErrNotFound(err) {
			return nil, nil
		}
		return nil, err
	}
	return blockMetadata, nil
}

func (s *TransactionStreamer) ResultAtMessageIndex(msgIdx arbutil.MessageIndex) (*execution.MessageResult, error) {
	key := dbKey(schema.MessageResultPrefix, uint64(msgIdx))
	data, err := s.db.Get(key)
	if err == nil {
		var msgResult execution.MessageResult
		err = rlp.DecodeBytes(data, &msgResult)
		if err == nil {
			return &msgResult, nil
		}
	} else if !rawdb.IsDbErrNotFound(err) {
		return nil, err
	}
	log.Info(FailedToGetMsgResultFromDB, "msgIdx", msgIdx)

	ctx := context.Background()
	if s.Started() {
		ctx = s.GetContext()
	}
	msgResult, err := s.exec.ResultAtMessageIndex(msgIdx).Await(ctx)
	if err != nil {
		return nil, err
	}
	// Stores result in Consensus DB in a best-effort manner
	batch := s.db.NewBatch()
	err = s.storeResult(msgIdx, *msgResult, batch)
	if err != nil {
		log.Warn("Failed to store result at ResultAtMessageIndex", "err", err)
		return msgResult, nil
	}
	err = batch.Write()
	if err != nil {
		log.Warn("Failed to store result at ResultAtMessageIndex", "err", err)
		return msgResult, nil
	}

	return msgResult, nil
}

func (s *TransactionStreamer) checkResult(msgIdx arbutil.MessageIndex, msgResult *execution.MessageResult, msgAndBlockInfo *arbostypes.MessageWithMetadataAndBlockInfo) {
	if msgAndBlockInfo.BlockHash == nil {
		return
	}
	if msgResult.BlockHash != *msgAndBlockInfo.BlockHash {
		log.Error(
			BlockHashMismatchLogMsg,
			"msgIdx", msgIdx,
			"expected", msgAndBlockInfo.BlockHash,
			"actual", msgResult.BlockHash,
		)
		// Try deleting the existing blockMetadata for this block in consensusDB and set it as missing
		if msgAndBlockInfo.BlockMetadata != nil &&
			s.trackBlockMetadataFrom != 0 && msgIdx >= s.trackBlockMetadataFrom {
			batch := s.db.NewBatch()
			if err := batch.Delete(dbKey(schema.BlockMetadataInputFeedPrefix, uint64(msgIdx))); err != nil {
				log.Error("error deleting blockMetadata of block whose BlockHash from feed doesn't match locally computed hash", "msgIdx", msgIdx, "err", err)
				return
			}
<<<<<<< HEAD
			if err := batch.Put(dbKey(schema.MissingBlockMetadataInputFeedPrefix, uint64(msgIdx)), nil); err != nil {
				log.Error("error marking deleted blockMetadata as missing in arbDB for a block whose BlockHash from feed doesn't match locally computed hash", "msgIdx", msgIdx, "err", err)
=======
			if err := batch.Put(dbKey(missingBlockMetadataInputFeedPrefix, uint64(msgIdx)), nil); err != nil {
				log.Error("error marking deleted blockMetadata as missing in consensusDB for a block whose BlockHash from feed doesn't match locally computed hash", "msgIdx", msgIdx, "err", err)
>>>>>>> 9afe8728
				return
			}
			if err := batch.Write(); err != nil {
				log.Error("error writing batch that deletes blockMetadata of the block whose BlockHash from feed doesn't match locally computed hash", "msgIdx", msgIdx, "err", err)
			}
		}
		if s.config().ShutdownOnBlockhashMismatch {
			s.fatalErrChan <- fmt.Errorf("%s: msgIdx: %d, expectedHash: %v actualHash: %v", BlockHashMismatchLogMsg, msgIdx, msgAndBlockInfo.BlockHash, msgResult.BlockHash)
		}
	}
}

func (s *TransactionStreamer) storeResult(
	msgIdx arbutil.MessageIndex,
	msgResult execution.MessageResult,
	batch ethdb.Batch,
) error {
	msgResultBytes, err := rlp.EncodeToBytes(msgResult)
	if err != nil {
		return err
	}
	key := dbKey(schema.MessageResultPrefix, uint64(msgIdx))
	return batch.Put(key, msgResultBytes)
}

// exposed for testing
// return value: true if should be called again immediately
func (s *TransactionStreamer) ExecuteNextMsg(ctx context.Context) bool {
	if ctx.Err() != nil {
		return false
	}
	if !s.reorgMutex.TryRLock() {
		return false
	}
	defer s.reorgMutex.RUnlock()
	start := time.Now()

	prevHeadMsgIdx := s.prevHeadMsgIdx
	consensusHeadMsgIdx, err := s.GetHeadMessageIndex()
	if errors.Is(err, ErrNoMessages) {
		return false
	} else if err != nil {
		log.Error("ExecuteNextMsg failed to get consensus head msg index", "err", err)
		return false
	}
	s.prevHeadMsgIdx = &consensusHeadMsgIdx

	execHeadMsgIdx, err := s.exec.HeadMessageIndex().Await(ctx)
	if err != nil {
		log.Error("ExecuteNextMsg failed to get exec engine head message index", "err", err)
		return false
	}

	if execHeadMsgIdx >= consensusHeadMsgIdx ||
		(s.syncTillMessage > 0 && execHeadMsgIdx >= s.syncTillMessage) {
		return false
	}
	msgIdxToExecute := execHeadMsgIdx + 1

	msgAndBlockInfo, err := s.getMessageWithMetadataAndBlockInfo(msgIdxToExecute)
	if err != nil {
		log.Error("ExecuteNextMsg failed to readMessage", "err", err, "msgIdxToExecute", msgIdxToExecute)
		return false
	}
	var msgForPrefetch *arbostypes.MessageWithMetadata
	if msgIdxToExecute+1 <= consensusHeadMsgIdx {
		msg, err := s.GetMessage(msgIdxToExecute + 1)
		if err != nil {
			log.Error("ExecuteNextMsg failed to readMessage", "err", err, "msgIdxToExecute+1", msgIdxToExecute+1)
			return false
		}
		msgForPrefetch = msg
	}
	msgResult, err := s.exec.DigestMessage(msgIdxToExecute, &msgAndBlockInfo.MessageWithMeta, msgForPrefetch).Await(ctx)
	if err != nil {
		logger := log.Warn
		if (prevHeadMsgIdx == nil) || (*prevHeadMsgIdx < consensusHeadMsgIdx) {
			logger = log.Debug
		}
		logger("ExecuteNextMsg failed to send message to execEngine", "err", err, "msgIdxToExecute", msgIdxToExecute)
		return false
	}

	s.checkResult(msgIdxToExecute, msgResult, msgAndBlockInfo)

	batch := s.db.NewBatch()
	err = s.storeResult(msgIdxToExecute, *msgResult, batch)
	if err != nil {
		log.Error("ExecuteNextMsg failed to store result", "err", err)
		return false
	}
	err = batch.Write()
	if err != nil {
		log.Error("ExecuteNextMsg failed to store result", "err", err)
		return false
	}

	msgWithBlockInfo := arbostypes.MessageWithMetadataAndBlockInfo{
		MessageWithMeta: msgAndBlockInfo.MessageWithMeta,
		BlockHash:       &msgResult.BlockHash,
		BlockMetadata:   msgAndBlockInfo.BlockMetadata,
	}
	s.broadcastMessages([]arbostypes.MessageWithMetadataAndBlockInfo{msgWithBlockInfo}, msgIdxToExecute)

	messageTimer.Update(time.Since(start).Nanoseconds())

	return msgIdxToExecute+1 <= consensusHeadMsgIdx
}

func (s *TransactionStreamer) executeMessages(ctx context.Context, ignored struct{}) time.Duration {
	if s.ExecuteNextMsg(ctx) {
		return 0
	}
	return s.config().ExecuteMessageLoopDelay
}

// backfillTrackersForMissingBlockMetadata adds schema.MissingBlockMetadataInputFeedPrefix to block numbers whose blockMetadata status
// isn't yet tracked. If a node is started with new value for trackBlockMetadataFrom that is lower than the current, then this
// function adds the missing trackers so that bulk BlockMetadataFetcher can fill in the gaps.
func (s *TransactionStreamer) backfillTrackersForMissingBlockMetadata(ctx context.Context) {
	if s.trackBlockMetadataFrom == 0 {
		return
	}
	msgCount, err := s.GetMessageCount()
	if err != nil {
		log.Error("Error getting message count from consensusDB", "err", err)
		return
	}
	if s.trackBlockMetadataFrom >= msgCount {
		return // We dont need to back fill if trackBlockMetadataFrom is in the future
	}

	wasKeyFound := func(pos uint64) bool {
		searchWithPrefix := func(prefix []byte) bool {
			key := dbKey(prefix, pos)
			_, err := s.db.Get(key)
			if err == nil {
				return true
			}
			if !rawdb.IsDbErrNotFound(err) {
				log.Error("Error reading key in consensusDB while back-filling trackers for missing blockMetadata", "key", key, "err", err)
			}
			return false
		}
		return searchWithPrefix(schema.BlockMetadataInputFeedPrefix) || searchWithPrefix(schema.MissingBlockMetadataInputFeedPrefix)
	}

	start := s.trackBlockMetadataFrom
	if wasKeyFound(uint64(start)) {
		return // back-filling not required
	}
	finish := msgCount - 1
	for start < finish {
		mid := (start + finish + 1) / 2
		if wasKeyFound(uint64(mid)) {
			finish = mid - 1
		} else {
			start = mid
		}
	}
	lastNonExistent := start

	// We back-fill in reverse to avoid fragmentation in case of any failures
	batch := s.db.NewBatch()
	for i := lastNonExistent; i >= s.trackBlockMetadataFrom; i-- {
		if err := batch.Put(dbKey(schema.MissingBlockMetadataInputFeedPrefix, uint64(i)), nil); err != nil {
			log.Error("Error marking blockMetadata as missing while back-filling", "pos", i, "err", err)
			return
		}
		// If we reached the ideal batch size, commit and reset
		if batch.ValueSize() >= ethdb.IdealBatchSize {
			if err := batch.Write(); err != nil {
				log.Error("Error writing batch with missing trackers to db while back-filling", "err", err)
				return
			}
			batch.Reset()
		}
	}
	if err := batch.Write(); err != nil {
		log.Error("Error writing batch with missing trackers to db while back-filling", "err", err)
	}
}

func (s *TransactionStreamer) Start(ctxIn context.Context) error {
	s.StopWaiter.Start(ctxIn, s)
	s.LaunchThread(s.backfillTrackersForMissingBlockMetadata)
	return stopwaiter.CallIterativelyWith[struct{}](&s.StopWaiterSafe, s.executeMessages, s.newMessageNotifier)
}<|MERGE_RESOLUTION|>--- conflicted
+++ resolved
@@ -1437,13 +1437,8 @@
 				log.Error("error deleting blockMetadata of block whose BlockHash from feed doesn't match locally computed hash", "msgIdx", msgIdx, "err", err)
 				return
 			}
-<<<<<<< HEAD
 			if err := batch.Put(dbKey(schema.MissingBlockMetadataInputFeedPrefix, uint64(msgIdx)), nil); err != nil {
-				log.Error("error marking deleted blockMetadata as missing in arbDB for a block whose BlockHash from feed doesn't match locally computed hash", "msgIdx", msgIdx, "err", err)
-=======
-			if err := batch.Put(dbKey(missingBlockMetadataInputFeedPrefix, uint64(msgIdx)), nil); err != nil {
 				log.Error("error marking deleted blockMetadata as missing in consensusDB for a block whose BlockHash from feed doesn't match locally computed hash", "msgIdx", msgIdx, "err", err)
->>>>>>> 9afe8728
 				return
 			}
 			if err := batch.Write(); err != nil {
