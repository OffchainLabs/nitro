--- conflicted
+++ resolved
@@ -502,9 +502,8 @@
 		return nil, err
 	}
 
-<<<<<<< HEAD
 	if s.inboxReader != nil {
-		err = message.Message.FillInBatchGasCost(func(batchNum uint64) ([]byte, error) {
+		err = message.Message.FillInBatchGasFields(func(batchNum uint64) ([]byte, error) {
 			ctx, err := s.GetContextSafe()
 			if err != nil {
 				return nil, err
@@ -512,10 +511,6 @@
 			data, _, err := s.inboxReader.GetSequencerMessageBytes(ctx, batchNum)
 			return data, err
 		})
-=======
-	err = message.Message.FillInBatchGasFields(func(batchNum uint64) ([]byte, error) {
-		ctx, err := s.GetContextSafe()
->>>>>>> 7e31442b
 		if err != nil {
 			return nil, err
 		}
@@ -1194,7 +1189,7 @@
 	if err != nil {
 		return fmt.Errorf("error getting tx streamer message count: %w", err)
 	}
-	var feedMessages []*m.BroadcastFeedMessage
+	var feedMessages []*message.BroadcastFeedMessage
 	for seqNum := startMessage; seqNum < messageCount; seqNum++ {
 		message, err := s.GetMessage(seqNum)
 		if err != nil {
