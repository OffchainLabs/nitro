--- conflicted
+++ resolved
@@ -71,11 +71,7 @@
 // which it inserts into a max heap where txs with the highest
 // bid win (ties are broken by timestamp).
 func (s *timeBoostService) run(ctx context.Context) {
-<<<<<<< HEAD
 	log.Info("Running timeboost loop, next round released in", fmt.Sprintf("%v", s.gFactor), "milliseconds")
-=======
-	log.Info("Running timeboost loop, next round released in", fmt.Sprintf("%d", s.gFactor), "milliseconds")
->>>>>>> d25cb34a
 	afterChan := time.After(s.gFactor)
 	for {
 		select {
