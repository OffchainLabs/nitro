--- conflicted
+++ resolved
@@ -1208,11 +1208,7 @@
 		return nil, err
 	}
 
-<<<<<<< HEAD
-	batchPoster, err := getBatchPoster(ctx, config, configFetcher, l2Config, txOptsBatchPoster, dapWriter, l1Reader, inboxTracker, txStreamer, arbOSVersionGetter, arbDb, syncMonitor, deployInfo, parentChainID, dapReaders, stakerAddr)
-=======
-	batchPoster, err := getBatchPoster(ctx, config, configFetcher, txOptsBatchPoster, dapWriters, l1Reader, inboxTracker, txStreamer, arbOSVersionGetter, arbDb, syncMonitor, deployInfo, parentChainID, dapRegistry, stakerAddr)
->>>>>>> 6837a8fd
+	batchPoster, err := getBatchPoster(ctx, config, configFetcher, l2Config, txOptsBatchPoster, dapWriters, l1Reader, inboxTracker, txStreamer, arbOSVersionGetter, arbDb, syncMonitor, deployInfo, parentChainID, dapRegistry, stakerAddr)
 	if err != nil {
 		return nil, err
 	}
