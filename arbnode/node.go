--- conflicted
+++ resolved
@@ -598,16 +598,7 @@
 
 	if config.DA.Mode == "external" {
 		// External DA provider mode
-<<<<<<< HEAD
-		daClient, err = daclient.NewClient(
-			ctx,
-			func() *rpcclient.ClientConfig { return &config.DA.ExternalProvider.RPC },
-			dapserver.DefaultBodyLimit,
-			data_streaming.PayloadCommiter(),
-		)
-=======
-		daClient, err = daclient.NewClient(ctx, &config.DA.ExternalProvider, data_streaming.NoopPayloadSigner())
->>>>>>> 7f6ed455
+		daClient, err = daclient.NewClient(ctx, &config.DA.ExternalProvider, data_streaming.PayloadCommiter())
 		if err != nil {
 			return nil, nil, nil, nil, err
 		}
@@ -722,17 +713,6 @@
 		if err != nil {
 			return nil, nil, nil, nil, err
 		}
-<<<<<<< HEAD
-		clientConfig := rpcclient.DefaultClientConfig
-		clientConfig.URL = providerServer.Addr
-		clientConfig.JWTSecret = jwtPath
-		daClient, err = daclient.NewClient(
-			ctx,
-			func() *rpcclient.ClientConfig { return &clientConfig },
-			dapserver.DefaultBodyLimit,
-			data_streaming.PayloadCommiter(),
-		)
-=======
 		rpcClientConfig := rpcclient.DefaultClientConfig
 		rpcClientConfig.URL = providerServer.Addr
 		rpcClientConfig.JWTSecret = jwtPath
@@ -740,8 +720,7 @@
 		daClientConfig := config.DA.ExternalProvider
 		daClientConfig.RPC = rpcClientConfig
 
-		daClient, err = daclient.NewClient(ctx, &daClientConfig, data_streaming.NoopPayloadSigner())
->>>>>>> 7f6ed455
+		daClient, err = daclient.NewClient(ctx, &daClientConfig, data_streaming.PayloadCommiter())
 		if err != nil {
 			return nil, nil, nil, nil, err
 		}
