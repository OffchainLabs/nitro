--- conflicted
+++ resolved
@@ -177,11 +177,7 @@
 	return stack, nil
 }
 
-<<<<<<< HEAD
-func CreateArbBackend(stack *node.Node, genesis *core.Genesis, l1Client L1Interface) (*arbitrum.Backend, error) {
-=======
-func CreateArbBackend(ctx context.Context, stack *node.Node, genesis *core.Genesis) (*arbitrum.Backend, error) {
->>>>>>> b3597ad0
+func CreateArbBackend(ctx context.Context, stack *node.Node, genesis *core.Genesis, l1Client L1Interface) (*arbitrum.Backend, error) {
 	arbstate.RequireHookedGeth()
 
 	nodeConf := ethconfig.Defaults
@@ -233,7 +229,7 @@
 
 	inbox.Start(ctx)
 
-	sequencer, err := NewSequencer(inbox, l1Client)
+	sequencer, err := NewSequencer(ctx, inbox, l1Client)
 	if err != nil {
 		return nil, err
 	}
