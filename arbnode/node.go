--- conflicted
+++ resolved
@@ -33,12 +33,9 @@
 	"github.com/offchainlabs/nitro/broadcaster"
 	"github.com/offchainlabs/nitro/cmd/chaininfo"
 	"github.com/offchainlabs/nitro/das"
-<<<<<<< HEAD
+	"github.com/offchainlabs/nitro/das/avail"
 	"github.com/offchainlabs/nitro/execution"
 	"github.com/offchainlabs/nitro/execution/gethexec"
-=======
-	"github.com/offchainlabs/nitro/das/avail"
->>>>>>> a915e5ad
 	"github.com/offchainlabs/nitro/solgen/go/bridgegen"
 	"github.com/offchainlabs/nitro/solgen/go/precompilesgen"
 	"github.com/offchainlabs/nitro/solgen/go/rollupgen"
@@ -80,7 +77,6 @@
 }
 
 type Config struct {
-<<<<<<< HEAD
 	Sequencer           bool                        `koanf:"sequencer"`
 	ParentChainReader   headerreader.Config         `koanf:"parent-chain-reader" reload:"hot"`
 	InboxReader         InboxReaderConfig           `koanf:"inbox-reader" reload:"hot"`
@@ -92,39 +88,13 @@
 	Staker              staker.L1ValidatorConfig    `koanf:"staker" reload:"hot"`
 	SeqCoordinator      SeqCoordinatorConfig        `koanf:"seq-coordinator"`
 	DataAvailability    das.DataAvailabilityConfig  `koanf:"data-availability"`
+	Avail               avail.DAConfig              `koanf:"avail"`
 	BlobClient          BlobClientConfig            `koanf:"blob-client"`
 	SyncMonitor         SyncMonitorConfig           `koanf:"sync-monitor"`
 	Dangerous           DangerousConfig             `koanf:"dangerous"`
 	TransactionStreamer TransactionStreamerConfig   `koanf:"transaction-streamer" reload:"hot"`
 	Maintenance         MaintenanceConfig           `koanf:"maintenance" reload:"hot"`
 	ResourceMgmt        resourcemanager.Config      `koanf:"resource-mgmt" reload:"hot"`
-=======
-	RPC                 arbitrum.Config                  `koanf:"rpc"`
-	Sequencer           execution.SequencerConfig        `koanf:"sequencer" reload:"hot"`
-	ParentChainReader   headerreader.Config              `koanf:"parent-chain-reader" reload:"hot"`
-	InboxReader         InboxReaderConfig                `koanf:"inbox-reader" reload:"hot"`
-	DelayedSequencer    DelayedSequencerConfig           `koanf:"delayed-sequencer" reload:"hot"`
-	BatchPoster         BatchPosterConfig                `koanf:"batch-poster" reload:"hot"`
-	MessagePruner       MessagePrunerConfig              `koanf:"message-pruner" reload:"hot"`
-	ForwardingTarget    string                           `koanf:"forwarding-target"`
-	Forwarder           execution.ForwarderConfig        `koanf:"forwarder"`
-	TxPreChecker        execution.TxPreCheckerConfig     `koanf:"tx-pre-checker" reload:"hot"`
-	BlockValidator      staker.BlockValidatorConfig      `koanf:"block-validator" reload:"hot"`
-	RecordingDatabase   arbitrum.RecordingDatabaseConfig `koanf:"recording-database"`
-	Feed                broadcastclient.FeedConfig       `koanf:"feed" reload:"hot"`
-	Staker              staker.L1ValidatorConfig         `koanf:"staker" reload:"hot"`
-	SeqCoordinator      SeqCoordinatorConfig             `koanf:"seq-coordinator"`
-	DataAvailability    das.DataAvailabilityConfig       `koanf:"data-availability"`
-	Avail               avail.DAConfig                   `koanf:"avail"`
-	SyncMonitor         SyncMonitorConfig                `koanf:"sync-monitor"`
-	Dangerous           DangerousConfig                  `koanf:"dangerous"`
-	Caching             execution.CachingConfig          `koanf:"caching"`
-	Archive             bool                             `koanf:"archive"`
-	TxLookupLimit       uint64                           `koanf:"tx-lookup-limit"`
-	TransactionStreamer TransactionStreamerConfig        `koanf:"transaction-streamer" reload:"hot"`
-	Maintenance         MaintenanceConfig                `koanf:"maintenance" reload:"hot"`
-	ResourceMgmt        resourcemanager.Config           `koanf:"resource-mgmt" reload:"hot"`
->>>>>>> a915e5ad
 }
 
 func (c *Config) Validate() error {
@@ -564,7 +534,6 @@
 		availDAReader = availService
 	}
 
-<<<<<<< HEAD
 	var blobReader arbstate.BlobReader
 	if config.BlobClient.BeaconChainUrl != "" {
 		blobReader, err = NewBlobClient(config.BlobClient, l1client)
@@ -573,10 +542,7 @@
 		}
 	}
 
-	inboxTracker, err := NewInboxTracker(arbDb, txStreamer, daReader, blobReader)
-=======
-	inboxTracker, err := NewInboxTracker(arbDb, txStreamer, daReader, availDAReader)
->>>>>>> a915e5ad
+	inboxTracker, err := NewInboxTracker(arbDb, txStreamer, daReader, availDAReader, blobReader)
 	if err != nil {
 		return nil, err
 	}
@@ -595,11 +561,8 @@
 			exec,
 			rawdb.NewTable(arbDb, storage.BlockValidatorPrefix),
 			daReader,
-<<<<<<< HEAD
+			availDAReader,
 			blobReader,
-=======
-			availDAReader,
->>>>>>> a915e5ad
 			func() *staker.BlockValidatorConfig { return &configFetcher.Get().BlockValidator },
 			stack,
 		)
@@ -706,7 +669,6 @@
 		if txOptsBatchPoster == nil && config.BatchPoster.DataPoster.ExternalSigner.URL == "" {
 			return nil, errors.New("batchposter, but no TxOpts")
 		}
-<<<<<<< HEAD
 		batchPoster, err = NewBatchPoster(ctx, &BatchPosterOpts{
 			DataPosterDB:  rawdb.NewTable(arbDb, storage.BatchPosterPrefix),
 			L1Reader:      l1Reader,
@@ -718,11 +680,9 @@
 			DeployInfo:    deployInfo,
 			TransactOpts:  txOptsBatchPoster,
 			DAWriter:      daWriter,
+			AvailDAWriter: availDAWriter,
 			ParentChainID: parentChainID,
 		})
-=======
-		batchPoster, err = NewBatchPoster(ctx, rawdb.NewTable(arbDb, storage.BatchPosterPrefix), l1Reader, inboxTracker, txStreamer, syncMonitor, func() *BatchPosterConfig { return &configFetcher.Get().BatchPoster }, deployInfo, txOptsBatchPoster, daWriter, availDAWriter)
->>>>>>> a915e5ad
 		if err != nil {
 			return nil, err
 		}
