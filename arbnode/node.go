--- conflicted
+++ resolved
@@ -766,11 +766,7 @@
 
 	var broadcastServer *broadcaster.Broadcaster
 	if config.Feed.Output.Enable {
-<<<<<<< HEAD
-		broadcastServer = broadcaster.NewBroadcaster(func() *wsbroadcastserver.BroadcasterConfig { return &config.Get().Feed.Output }, l2ChainId, feedErrChan)
-=======
-		broadcastServer = broadcaster.NewBroadcaster(config.Feed.Output, l2ChainId, fatalErrChan)
->>>>>>> cb479c01
+		broadcastServer = broadcaster.NewBroadcaster(func() *wsbroadcastserver.BroadcasterConfig { return &config.Get().Feed.Output }, l2ChainId, fatalErrChan)
 	}
 
 	var l1Reader *headerreader.HeaderReader
@@ -952,12 +948,8 @@
 			l2BlockChain,
 			rawdb.NewTable(arbDb, blockValidatorPrefix),
 			daReader,
-<<<<<<< HEAD
 			&config.Get().BlockValidator,
-=======
-			blockValidatorConf,
 			fatalErrChan,
->>>>>>> cb479c01
 		)
 		if err != nil {
 			return nil, err
@@ -970,11 +962,7 @@
 				txStreamer,
 				nitroMachineLoader,
 				reorgingToBlock,
-<<<<<<< HEAD
 				func() *validator.BlockValidatorConfig { return &config.Get().BlockValidator },
-=======
-				blockValidatorConf,
->>>>>>> cb479c01
 			)
 			if err != nil {
 				return nil, err
