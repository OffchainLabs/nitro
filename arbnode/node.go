// Copyright 2021-2022, Offchain Labs, Inc.
// For license information, see https://github.com/OffchainLabs/nitro/blob/master/LICENSE.md

package arbnode

import (
	"context"
	"encoding/binary"
	"errors"
	"fmt"
	"math/big"
	"os"
	"path"
	"path/filepath"
	"strings"

	"github.com/spf13/pflag"

	"github.com/ethereum/go-ethereum/accounts/abi/bind"
	"github.com/ethereum/go-ethereum/common"
	"github.com/ethereum/go-ethereum/core/rawdb"
	"github.com/ethereum/go-ethereum/core/types"
	"github.com/ethereum/go-ethereum/ethclient"
	"github.com/ethereum/go-ethereum/ethdb"
	"github.com/ethereum/go-ethereum/log"
	"github.com/ethereum/go-ethereum/node"
	"github.com/ethereum/go-ethereum/params"
	"github.com/ethereum/go-ethereum/rpc"

	"github.com/offchainlabs/nitro/arbnode/dataposter"
	"github.com/offchainlabs/nitro/arbnode/dataposter/storage"
	"github.com/offchainlabs/nitro/arbnode/resourcemanager"
	"github.com/offchainlabs/nitro/arbos/arbostypes"
	"github.com/offchainlabs/nitro/arbutil"
	"github.com/offchainlabs/nitro/broadcastclient"
	"github.com/offchainlabs/nitro/broadcastclients"
	"github.com/offchainlabs/nitro/broadcaster"
	"github.com/offchainlabs/nitro/cmd/chaininfo"
	"github.com/offchainlabs/nitro/cmd/genericconf"
	"github.com/offchainlabs/nitro/daprovider"
	"github.com/offchainlabs/nitro/daprovider/daclient"
	"github.com/offchainlabs/nitro/daprovider/das"
<<<<<<< HEAD
	"github.com/offchainlabs/nitro/daprovider/das/data_streaming"
	"github.com/offchainlabs/nitro/daprovider/factory"
	"github.com/offchainlabs/nitro/daprovider/referenceda"
=======
>>>>>>> 949806ae
	dapserver "github.com/offchainlabs/nitro/daprovider/server"
	"github.com/offchainlabs/nitro/execution"
	"github.com/offchainlabs/nitro/execution/gethexec"
	"github.com/offchainlabs/nitro/solgen/go/bridgegen"
	"github.com/offchainlabs/nitro/solgen/go/precompilesgen"
	"github.com/offchainlabs/nitro/staker"
	"github.com/offchainlabs/nitro/staker/bold"
	"github.com/offchainlabs/nitro/staker/legacy"
	"github.com/offchainlabs/nitro/staker/multi_protocol"
	"github.com/offchainlabs/nitro/staker/validatorwallet"
	"github.com/offchainlabs/nitro/util/containers"
	"github.com/offchainlabs/nitro/util/contracts"
	"github.com/offchainlabs/nitro/util/headerreader"
	"github.com/offchainlabs/nitro/util/redisutil"
	"github.com/offchainlabs/nitro/util/rpcclient"
	"github.com/offchainlabs/nitro/util/signature"
	"github.com/offchainlabs/nitro/wsbroadcastserver"
)

type DAConfig struct {
	Mode             string                `koanf:"mode"`
	ReferenceDA      referenceda.Config    `koanf:"referenceda"`
	ExternalProvider daclient.ClientConfig `koanf:"external-provider"`
}

func DAConfigAddOptions(prefix string, f *pflag.FlagSet) {
	f.String(prefix+".mode", "", "DA mode (anytrust, referenceda, or external)")
	referenceda.ConfigAddOptions(prefix+".referenceda", f)
	daclient.ClientConfigAddOptions(prefix+".external-provider", f)
}

type Config struct {
	Sequencer                bool                           `koanf:"sequencer"`
	ParentChainReader        headerreader.Config            `koanf:"parent-chain-reader" reload:"hot"`
	InboxReader              InboxReaderConfig              `koanf:"inbox-reader" reload:"hot"`
	DelayedSequencer         DelayedSequencerConfig         `koanf:"delayed-sequencer" reload:"hot"`
	BatchPoster              BatchPosterConfig              `koanf:"batch-poster" reload:"hot"`
	MessagePruner            MessagePrunerConfig            `koanf:"message-pruner" reload:"hot"`
	BlockValidator           staker.BlockValidatorConfig    `koanf:"block-validator" reload:"hot"`
	Feed                     broadcastclient.FeedConfig     `koanf:"feed" reload:"hot"`
	Staker                   legacystaker.L1ValidatorConfig `koanf:"staker" reload:"hot"`
	Bold                     bold.BoldConfig                `koanf:"bold"`
	SeqCoordinator           SeqCoordinatorConfig           `koanf:"seq-coordinator"`
	DataAvailability         das.DataAvailabilityConfig     `koanf:"data-availability"`
	DA                       DAConfig                       `koanf:"da"`
	SyncMonitor              SyncMonitorConfig              `koanf:"sync-monitor"`
	Dangerous                DangerousConfig                `koanf:"dangerous"`
	TransactionStreamer      TransactionStreamerConfig      `koanf:"transaction-streamer" reload:"hot"`
	Maintenance              MaintenanceConfig              `koanf:"maintenance" reload:"hot"`
	ResourceMgmt             resourcemanager.Config         `koanf:"resource-mgmt" reload:"hot"`
	BlockMetadataFetcher     BlockMetadataFetcherConfig     `koanf:"block-metadata-fetcher" reload:"hot"`
	ConsensusExecutionSyncer ConsensusExecutionSyncerConfig `koanf:"consensus-execution-syncer"`
	// SnapSyncConfig is only used for testing purposes, these should not be configured in production.
	SnapSyncTest SnapSyncConfig
}

func (c *Config) Validate() error {
	if c.ParentChainReader.Enable && c.Sequencer && !c.DelayedSequencer.Enable {
		log.Warn("delayed sequencer is not enabled, despite sequencer and l1 reader being enabled")
	}
	if c.DelayedSequencer.Enable && !c.Sequencer {
		return errors.New("cannot enable delayed sequencer without enabling sequencer")
	}
	if c.InboxReader.ReadMode != "latest" {
		if c.Sequencer {
			return errors.New("cannot enable inboxreader in safe or finalized mode along with sequencer")
		}
		c.Feed.Output.Enable = false
		c.Feed.Input.URL = []string{}
	}
	if err := c.BlockValidator.Validate(); err != nil {
		return err
	}
	if err := c.InboxReader.Validate(); err != nil {
		return err
	}
	if err := c.BatchPoster.Validate(); err != nil {
		return err
	}
	if err := c.Feed.Validate(); err != nil {
		return err
	}
	if err := c.Staker.Validate(); err != nil {
		return err
	}
	if err := c.SeqCoordinator.Validate(); err != nil {
		return err
	}
	if c.TransactionStreamer.TrackBlockMetadataFrom != 0 && !c.BlockMetadataFetcher.Enable {
		log.Warn("track-block-metadata-from is set but blockMetadata fetcher is not enabled")
	}
	return nil
}

func (c *Config) ValidatorRequired() bool {
	if c.BlockValidator.Enable {
		return true
	}
	if c.Staker.Enable {
		return c.Staker.ValidatorRequired()
	}
	return false
}

func ConfigAddOptions(prefix string, f *pflag.FlagSet, feedInputEnable bool, feedOutputEnable bool) {
	f.Bool(prefix+".sequencer", ConfigDefault.Sequencer, "enable sequencer")
	headerreader.AddOptions(prefix+".parent-chain-reader", f)
	InboxReaderConfigAddOptions(prefix+".inbox-reader", f)
	DelayedSequencerConfigAddOptions(prefix+".delayed-sequencer", f)
	BatchPosterConfigAddOptions(prefix+".batch-poster", f)
	MessagePrunerConfigAddOptions(prefix+".message-pruner", f)
	staker.BlockValidatorConfigAddOptions(prefix+".block-validator", f)
	broadcastclient.FeedConfigAddOptions(prefix+".feed", f, feedInputEnable, feedOutputEnable)
	legacystaker.L1ValidatorConfigAddOptions(prefix+".staker", f)
	bold.BoldConfigAddOptions(prefix+".bold", f)
	SeqCoordinatorConfigAddOptions(prefix+".seq-coordinator", f)
	das.DataAvailabilityConfigAddNodeOptions(prefix+".data-availability", f)
	DAConfigAddOptions(prefix+".da", f)
	SyncMonitorConfigAddOptions(prefix+".sync-monitor", f)
	DangerousConfigAddOptions(prefix+".dangerous", f)
	TransactionStreamerConfigAddOptions(prefix+".transaction-streamer", f)
	MaintenanceConfigAddOptions(prefix+".maintenance", f)
	resourcemanager.ConfigAddOptions(prefix+".resource-mgmt", f)
	BlockMetadataFetcherConfigAddOptions(prefix+".block-metadata-fetcher", f)
	ConsensusExecutionSyncerConfigAddOptions(prefix+".consensus-execution-syncer", f)
}

var ConfigDefault = Config{
	Sequencer:                false,
	ParentChainReader:        headerreader.DefaultConfig,
	InboxReader:              DefaultInboxReaderConfig,
	DelayedSequencer:         DefaultDelayedSequencerConfig,
	BatchPoster:              DefaultBatchPosterConfig,
	MessagePruner:            DefaultMessagePrunerConfig,
	BlockValidator:           staker.DefaultBlockValidatorConfig,
	Feed:                     broadcastclient.FeedConfigDefault,
	Staker:                   legacystaker.DefaultL1ValidatorConfig,
	Bold:                     bold.DefaultBoldConfig,
	SeqCoordinator:           DefaultSeqCoordinatorConfig,
	DataAvailability:         das.DefaultDataAvailabilityConfig,
	DA:                       DAConfig{Mode: "", ReferenceDA: referenceda.DefaultConfig, ExternalProvider: daclient.DefaultClientConfig},
	SyncMonitor:              DefaultSyncMonitorConfig,
	Dangerous:                DefaultDangerousConfig,
	TransactionStreamer:      DefaultTransactionStreamerConfig,
	ResourceMgmt:             resourcemanager.DefaultConfig,
	BlockMetadataFetcher:     DefaultBlockMetadataFetcherConfig,
	Maintenance:              DefaultMaintenanceConfig,
	ConsensusExecutionSyncer: DefaultConsensusExecutionSyncerConfig,
	SnapSyncTest:             DefaultSnapSyncConfig,
}

func ConfigDefaultL1Test() *Config {
	config := ConfigDefaultL1NonSequencerTest()
	config.DelayedSequencer = TestDelayedSequencerConfig
	config.BatchPoster = TestBatchPosterConfig
	config.SeqCoordinator = TestSeqCoordinatorConfig
	config.Sequencer = true
	config.Dangerous.NoSequencerCoordinator = true

	return config
}

func ConfigDefaultL1NonSequencerTest() *Config {
	config := ConfigDefault
	config.Dangerous = TestDangerousConfig
	config.ParentChainReader = headerreader.TestConfig
	config.InboxReader = TestInboxReaderConfig
	config.DelayedSequencer.Enable = false
	config.BatchPoster.Enable = false
	config.SeqCoordinator.Enable = false
	config.BlockValidator = staker.TestBlockValidatorConfig
	config.SyncMonitor = TestSyncMonitorConfig
	config.Staker = legacystaker.TestL1ValidatorConfig
	config.Staker.Enable = false
	config.BlockValidator.ValidationServerConfigs = []rpcclient.ClientConfig{{URL: ""}}
	config.Bold.MinimumGapToParentAssertion = 0

	return &config
}

func ConfigDefaultL2Test() *Config {
	config := ConfigDefault
	config.Dangerous = TestDangerousConfig
	config.ParentChainReader.Enable = false
	config.SeqCoordinator = TestSeqCoordinatorConfig
	config.Feed.Input.Verify.Dangerous.AcceptMissing = true
	config.Feed.Output.Signed = false
	config.SeqCoordinator.Signer.ECDSA.AcceptSequencer = false
	config.SeqCoordinator.Signer.ECDSA.Dangerous.AcceptMissing = true
	config.Staker = legacystaker.TestL1ValidatorConfig
	config.SyncMonitor = TestSyncMonitorConfig
	config.Staker.Enable = false
	config.BlockValidator.ValidationServerConfigs = []rpcclient.ClientConfig{{URL: ""}}
	config.TransactionStreamer = DefaultTransactionStreamerConfig
	config.Bold.MinimumGapToParentAssertion = 0

	return &config
}

type DangerousConfig struct {
	NoL1Listener           bool `koanf:"no-l1-listener"`
	NoSequencerCoordinator bool `koanf:"no-sequencer-coordinator"`
	DisableBlobReader      bool `koanf:"disable-blob-reader"`
}

var DefaultDangerousConfig = DangerousConfig{
	NoL1Listener:           false,
	NoSequencerCoordinator: false,
	DisableBlobReader:      false,
}

var TestDangerousConfig = DangerousConfig{
	NoL1Listener:           false,
	NoSequencerCoordinator: false,
	DisableBlobReader:      true,
}

func DangerousConfigAddOptions(prefix string, f *pflag.FlagSet) {
	f.Bool(prefix+".no-l1-listener", DefaultDangerousConfig.NoL1Listener, "DANGEROUS! disables listening to L1. To be used in test nodes only")
	f.Bool(prefix+".no-sequencer-coordinator", DefaultDangerousConfig.NoSequencerCoordinator, "DANGEROUS! allows sequencing without sequencer-coordinator")
	f.Bool(prefix+".disable-blob-reader", DefaultDangerousConfig.DisableBlobReader, "DANGEROUS! disables the EIP-4844 blob reader, which is necessary to read batches")
}

type Node struct {
	ArbDB                    ethdb.Database
	Stack                    *node.Node
	ExecutionClient          execution.ExecutionClient
	ExecutionSequencer       execution.ExecutionSequencer
	ExecutionRecorder        execution.ExecutionRecorder
	L1Reader                 *headerreader.HeaderReader
	TxStreamer               *TransactionStreamer
	DeployInfo               *chaininfo.RollupAddresses
	BlobReader               daprovider.BlobReader
	InboxReader              *InboxReader
	InboxTracker             *InboxTracker
	DelayedSequencer         *DelayedSequencer
	BatchPoster              *BatchPoster
	MessagePruner            *MessagePruner
	BlockValidator           *staker.BlockValidator
	StatelessBlockValidator  *staker.StatelessBlockValidator
	Staker                   *multiprotocolstaker.MultiProtocolStaker
	BroadcastServer          *broadcaster.Broadcaster
	BroadcastClients         *broadcastclients.BroadcastClients
	SeqCoordinator           *SeqCoordinator
	MaintenanceRunner        *MaintenanceRunner
	providerServerCloseFn    func()
	DASLifecycleManager      *das.LifecycleManager
	SyncMonitor              *SyncMonitor
	blockMetadataFetcher     *BlockMetadataFetcher
	configFetcher            ConfigFetcher
	ctx                      context.Context
	ConsensusExecutionSyncer *ConsensusExecutionSyncer
}

type SnapSyncConfig struct {
	Enabled                   bool
	PrevBatchMessageCount     uint64
	PrevDelayedRead           uint64
	BatchCount                uint64
	DelayedCount              uint64
	ParentChainAssertionBlock uint64
}

var DefaultSnapSyncConfig = SnapSyncConfig{
	Enabled:                   false,
	PrevBatchMessageCount:     0,
	PrevDelayedRead:           0,
	BatchCount:                0,
	DelayedCount:              0,
	ParentChainAssertionBlock: 0,
}

type ConfigFetcher interface {
	Get() *Config
	Start(context.Context)
	StopAndWait()
	Started() bool
}

func checkArbDbSchemaVersion(arbDb ethdb.Database) error {
	var version uint64
	hasVersion, err := arbDb.Has(dbSchemaVersion)
	if err != nil {
		return err
	}
	if hasVersion {
		versionBytes, err := arbDb.Get(dbSchemaVersion)
		if err != nil {
			return err
		}
		version = binary.BigEndian.Uint64(versionBytes)
	}
	for version != currentDbSchemaVersion {
		batch := arbDb.NewBatch()
		switch version {
		case 0:
			// No database updates are necessary for database format version 0->1.
			// This version adds a new format for delayed messages in the inbox tracker,
			// but it can still read the old format for old messages.
		default:
			return fmt.Errorf("unsupported database format version %v", version)
		}

		// Increment version and flush the batch
		version++
		versionBytes := make([]uint8, 8)
		binary.BigEndian.PutUint64(versionBytes, version)
		err = batch.Put(dbSchemaVersion, versionBytes)
		if err != nil {
			return err
		}
		err = batch.Write()
		if err != nil {
			return err
		}
	}
	return nil
}

func DataposterOnlyUsedToCreateValidatorWalletContract(
	ctx context.Context,
	l1Reader *headerreader.HeaderReader,
	transactOpts *bind.TransactOpts,
	cfg *dataposter.DataPosterConfig,
	parentChainID *big.Int,
) (*dataposter.DataPoster, error) {
	cfg.UseNoOpStorage = true
	return dataposter.NewDataPoster(ctx,
		&dataposter.DataPosterOpts{
			HeaderReader: l1Reader,
			Auth:         transactOpts,
			Config: func() *dataposter.DataPosterConfig {
				return cfg
			},
			MetadataRetriever: func(ctx context.Context, blockNum *big.Int) ([]byte, error) {
				return nil, nil
			},
			ParentChainID: parentChainID,
		},
	)
}

func StakerDataposter(
	ctx context.Context, db ethdb.Database, l1Reader *headerreader.HeaderReader,
	transactOpts *bind.TransactOpts, cfgFetcher ConfigFetcher, syncMonitor *SyncMonitor,
	parentChainID *big.Int,
) (*dataposter.DataPoster, error) {
	cfg := cfgFetcher.Get()
	if transactOpts == nil && cfg.Staker.DataPoster.ExternalSigner.URL == "" {
		return nil, nil
	}
	mdRetriever := func(ctx context.Context, blockNum *big.Int) ([]byte, error) {
		return nil, nil
	}
	redisC, err := redisutil.RedisClientFromURL(cfg.Staker.RedisUrl)
	if err != nil {
		return nil, fmt.Errorf("creating redis client from url: %w", err)
	}
	dpCfg := func() *dataposter.DataPosterConfig {
		return &cfg.Staker.DataPoster
	}
	var sender string
	if transactOpts != nil {
		sender = transactOpts.From.String()
	} else {
		sender = cfg.Staker.DataPoster.ExternalSigner.Address
	}
	return dataposter.NewDataPoster(ctx,
		&dataposter.DataPosterOpts{
			Database:          db,
			HeaderReader:      l1Reader,
			Auth:              transactOpts,
			RedisClient:       redisC,
			Config:            dpCfg,
			MetadataRetriever: mdRetriever,
			RedisKey:          sender + ".staker-data-poster.queue",
			ParentChainID:     parentChainID,
		})
}

func getSyncMonitor(configFetcher ConfigFetcher) *SyncMonitor {
	syncConfigFetcher := func() *SyncMonitorConfig {
		return &configFetcher.Get().SyncMonitor
	}
	return NewSyncMonitor(syncConfigFetcher)
}

func getL1Reader(
	ctx context.Context,
	config *Config,
	configFetcher ConfigFetcher,
	l1client *ethclient.Client,
) (*headerreader.HeaderReader, error) {
	var l1Reader *headerreader.HeaderReader
	if config.ParentChainReader.Enable {
		arbSys, _ := precompilesgen.NewArbSys(types.ArbSysAddress, l1client)
		var err error
		l1Reader, err = headerreader.New(ctx, l1client, func() *headerreader.Config { return &configFetcher.Get().ParentChainReader }, arbSys)
		if err != nil {
			return nil, err
		}
	}
	return l1Reader, nil
}

func getBroadcastServer(
	config *Config,
	configFetcher ConfigFetcher,
	dataSigner signature.DataSignerFunc,
	l2ChainId uint64,
	fatalErrChan chan error,
) (*broadcaster.Broadcaster, error) {
	var broadcastServer *broadcaster.Broadcaster
	if config.Feed.Output.Enable {
		var maybeDataSigner signature.DataSignerFunc
		if config.Feed.Output.Signed {
			if dataSigner == nil {
				return nil, errors.New("cannot sign outgoing feed")
			}
			maybeDataSigner = dataSigner
		}
		broadcastServer = broadcaster.NewBroadcaster(func() *wsbroadcastserver.BroadcasterConfig { return &configFetcher.Get().Feed.Output }, l2ChainId, fatalErrChan, maybeDataSigner)
	}
	return broadcastServer, nil
}

func getBPVerifier(
	deployInfo *chaininfo.RollupAddresses,
	l1client *ethclient.Client,
) (*contracts.AddressVerifier, error) {
	var bpVerifier *contracts.AddressVerifier
	if deployInfo != nil && l1client != nil {
		sequencerInboxAddr := deployInfo.SequencerInbox

		seqInboxCaller, err := bridgegen.NewSequencerInboxCaller(sequencerInboxAddr, l1client)
		if err != nil {
			return nil, err
		}
		bpVerifier = contracts.NewAddressVerifier(seqInboxCaller)
	}
	return bpVerifier, nil
}

func getMaintenanceRunner(
	configFetcher ConfigFetcher,
	coordinator *SeqCoordinator,
	exec execution.ExecutionClient,
) (*MaintenanceRunner, error) {
	return NewMaintenanceRunner(func() *MaintenanceConfig { return &configFetcher.Get().Maintenance }, coordinator, exec)
}

func getBroadcastClients(
	config *Config,
	configFetcher ConfigFetcher,
	txStreamer *TransactionStreamer,
	l2ChainId uint64,
	bpVerifier *contracts.AddressVerifier,
	fatalErrChan chan error,
) (*broadcastclients.BroadcastClients, error) {
	var broadcastClients *broadcastclients.BroadcastClients
	if config.Feed.Input.Enable() {
		currentMessageCount, err := txStreamer.GetMessageCount()
		if err != nil {
			return nil, err
		}

		broadcastClients, err = broadcastclients.NewBroadcastClients(
			func() *broadcastclient.Config { return &configFetcher.Get().Feed.Input },
			l2ChainId,
			currentMessageCount,
			txStreamer,
			nil,
			fatalErrChan,
			bpVerifier,
		)
		if err != nil {
			return nil, err
		}
	}
	return broadcastClients, nil
}

func getBlockMetadataFetcher(
	ctx context.Context,
	configFetcher ConfigFetcher,
	arbDb ethdb.Database,
	exec execution.ExecutionClient,
	expectedChainId uint64,
) (*BlockMetadataFetcher, error) {
	config := configFetcher.Get()

	var blockMetadataFetcher *BlockMetadataFetcher
	if config.BlockMetadataFetcher.Enable {
		var err error
		blockMetadataFetcher, err = NewBlockMetadataFetcher(ctx, config.BlockMetadataFetcher, arbDb, exec, config.TransactionStreamer.TrackBlockMetadataFrom, expectedChainId)
		if err != nil {
			return nil, err
		}
	}
	return blockMetadataFetcher, nil
}

func getDelayedBridgeAndSequencerInbox(
	deployInfo *chaininfo.RollupAddresses,
	l1client *ethclient.Client,
) (*DelayedBridge, *SequencerInbox, error) {
	if deployInfo == nil {
		return nil, nil, errors.New("deployinfo is nil")
	}
	delayedBridge, err := NewDelayedBridge(l1client, deployInfo.Bridge, deployInfo.DeployedAt)
	if err != nil {
		return nil, nil, err
	}
	// #nosec G115
	sequencerInbox, err := NewSequencerInbox(l1client, deployInfo.SequencerInbox, int64(deployInfo.DeployedAt))
	if err != nil {
		return nil, nil, err
	}
	return delayedBridge, sequencerInbox, nil
}

func getDAProvider(
	ctx context.Context,
	config *Config,
	l2Config *params.ChainConfig,
	txStreamer *TransactionStreamer,
	blobReader daprovider.BlobReader,
	l1Reader *headerreader.HeaderReader,
	deployInfo *chaininfo.RollupAddresses,
	dataSigner signature.DataSignerFunc,
	l1client *ethclient.Client,
	stack *node.Node,
<<<<<<< HEAD
) (daprovider.Writer, func(), *daprovider.ReaderRegistry, daprovider.Validator, error) {
	// Validate DA configuration
	if config.DA.Mode == "external" {
		if !config.DA.ExternalProvider.Enable {
			return nil, nil, nil, nil, errors.New("--node.da.external-provider.enable must be true when mode=external")
		}
		if config.DataAvailability.Enable {
			return nil, nil, nil, nil, errors.New("cannot use external DA provider with embedded data-availability")
		}
		if config.DA.ReferenceDA.Enable {
			return nil, nil, nil, nil, errors.New("cannot use external DA provider with embedded referenceda")
		}
=======
) (daprovider.Writer, func(), *daprovider.ReaderRegistry, error) {
	if config.DAProvider.Enable && config.DataAvailability.Enable {
		return nil, nil, nil, errors.New("da-provider and data-availability cannot be enabled together")
>>>>>>> 949806ae
	}

	var err error
	var daClient *daclient.Client
	var withDAWriter bool
	var providerServerCloseFn func()
	var validator daprovider.Validator

	if config.DA.Mode == "external" {
		// External DA provider mode
		daClient, err = daclient.NewClient(
			ctx,
			func() *rpcclient.ClientConfig { return &config.DA.ExternalProvider.RPC },
			dapserver.DefaultBodyLimit,
			data_streaming.NoopPayloadSigner(),
		)
		if err != nil {
			return nil, nil, nil, nil, err
		}
		validator = daClient
		// Only allow dawriter if batchposter is enabled
		withDAWriter = config.DA.ExternalProvider.WithWriter && config.BatchPoster.Enable
	} else if config.DataAvailability.Enable || config.DA.Mode != "" {
		jwtPath := path.Join(filepath.Dir(stack.InstanceDir()), "dasserver-jwtsecret")
		if err := genericconf.TryCreatingJWTSecret(jwtPath); err != nil {
			return nil, nil, nil, nil, fmt.Errorf("error writing ephemeral jwtsecret of dasserver to file: %w", err)
		}
		log.Info("Generated ephemeral JWT secret for dasserver", "jwtPath", jwtPath)
		// JWTSecret is no longer needed, cleanup when returning
		defer func() {
			if err := os.Remove(jwtPath); err != nil {
				log.Error("error deleting generated ephemeral JWT secret of dasserver", "jwtPath", jwtPath)
			}
		}()

<<<<<<< HEAD
		serverConfig := dapserver.DefaultServerConfig
=======
		serverConfig := dapserver.DefaultDASServerConfig
>>>>>>> 949806ae
		serverConfig.Port = 0 // Initializes server at a random available port
		serverConfig.EnableDAWriter = config.BatchPoster.Enable
		serverConfig.JWTSecret = jwtPath
		withDAWriter = config.BatchPoster.Enable
<<<<<<< HEAD

		// Determine effective DA mode and config
		var effectiveMode factory.DAProviderMode
		var anytrustConfig *das.DataAvailabilityConfig
		var referencedaConfig *referenceda.Config

		switch config.DA.Mode {
		case "referenceda":
			if !config.DA.ReferenceDA.Enable {
				return nil, nil, nil, nil, errors.New("--node.da.referenceda.enable must be true when using referenceda mode")
			}
			effectiveMode = factory.ModeReferenceDA
			referencedaConfig = &config.DA.ReferenceDA

		case "anytrust", "": // Default to anytrust for backwards compatibility
			if !config.DataAvailability.Enable {
				return nil, nil, nil, nil, errors.New("--node.data-availability.enable must be true when using anytrust mode")
			}
			effectiveMode = factory.ModeAnyTrust
			anytrustConfig = &config.DataAvailability

		case "external":
			return nil, nil, nil, nil, errors.New("external mode should not reach factory creation - this is a bug")

		default:
			return nil, nil, nil, nil, fmt.Errorf("unsupported embedded DA mode: %s (supported: anytrust, referenceda)", config.DA.Mode)
		}

		// Create factory with appropriate config
		daFactory, err := factory.NewDAProviderFactory(
			effectiveMode,
			anytrustConfig,    // nil for referenceda mode
			referencedaConfig, // nil for anytrust mode
			dataSigner,
			l1client,
			l1Reader,
			deployInfo.SequencerInbox,
			config.BatchPoster.Enable,
		)
		if err != nil {
			return nil, nil, nil, nil, err
		}

		if err := daFactory.ValidateConfig(); err != nil {
			return nil, nil, nil, nil, err
		}

		var cleanupFuncs []func()
		reader, readerCleanup, err := daFactory.CreateReader(ctx)
=======
		dasServer, closeFn, err := dapserver.NewServerForDAS(ctx, &serverConfig, dataSigner, l1client, l1Reader, deployInfo.SequencerInbox)
>>>>>>> 949806ae
		if err != nil {
			return nil, nil, nil, nil, err
		}
		if readerCleanup != nil {
			cleanupFuncs = append(cleanupFuncs, readerCleanup)
		}

		var writer daprovider.Writer
		if config.BatchPoster.Enable {
			var writerCleanup func()
			writer, writerCleanup, err = daFactory.CreateWriter(ctx)
			if err != nil {
				return nil, nil, nil, nil, err
			}
			if writerCleanup != nil {
				cleanupFuncs = append(cleanupFuncs, writerCleanup)
			}
		}

		// Create validator (may be nil for AnyTrust mode)
		var validatorCleanup func()
		validator, validatorCleanup, err = daFactory.CreateValidator(ctx)
		if err != nil {
			return nil, nil, nil, nil, err
		}
		if validatorCleanup != nil {
			cleanupFuncs = append(cleanupFuncs, validatorCleanup)
		}

		headerBytes := daFactory.GetSupportedHeaderBytes()
		providerServer, err := dapserver.NewServerWithDAPProvider(ctx, &serverConfig, reader, writer, validator, headerBytes, data_streaming.TrustingPayloadVerifier())

		// Create combined cleanup function
		closeFn := func() {
			for _, cleanup := range cleanupFuncs {
				cleanup()
			}
		}
		if err != nil {
			return nil, nil, nil, nil, err
		}
		clientConfig := rpcclient.DefaultClientConfig
		clientConfig.URL = providerServer.Addr
		clientConfig.JWTSecret = jwtPath
		daClient, err = daclient.NewClient(
			ctx,
			func() *rpcclient.ClientConfig { return &clientConfig },
			dapserver.DefaultBodyLimit,
			data_streaming.NoopPayloadSigner(),
		)
		if err != nil {
			return nil, nil, nil, nil, err
		}
		providerServerCloseFn = func() {
			_ = providerServer.Shutdown(ctx)
			if closeFn != nil {
				closeFn()
			}
		}
	} else if l2Config.ArbitrumChainParams.DataAvailabilityCommittee {
		return nil, nil, nil, nil, errors.New("a data availability service is required for this chain, but it was not configured")
	}

	// We support a nil txStreamer for the pruning code
	if txStreamer != nil && txStreamer.chainConfig.ArbitrumChainParams.DataAvailabilityCommittee && daClient == nil {
		return nil, nil, nil, nil, errors.New("data availability service required but unconfigured")
	}

	dapReaders := daprovider.NewReaderRegistry()
	if daClient != nil {
<<<<<<< HEAD
		headerBytes, err := daClient.GetSupportedHeaderBytes(ctx)
		if err != nil {
			return nil, nil, nil, nil, fmt.Errorf("failed to get supported header bytes from DA client: %w", err)
		}
		if err := dapReaders.RegisterAll(headerBytes, daClient); err != nil {
			return nil, nil, nil, nil, fmt.Errorf("failed to register DA client: %w", err)
=======
		promise := daClient.GetSupportedHeaderBytes()
		result, err := promise.Await(ctx)
		if err != nil {
			return nil, nil, nil, fmt.Errorf("failed to get supported header bytes from DA client: %w", err)
		}
		if err := dapReaders.RegisterAll(result.HeaderBytes, daClient); err != nil {
			return nil, nil, nil, fmt.Errorf("failed to register DA client: %w", err)
>>>>>>> 949806ae
		}
	}
	if blobReader != nil {
		if err := dapReaders.SetupBlobReader(daprovider.NewReaderForBlobReader(blobReader)); err != nil {
<<<<<<< HEAD
			return nil, nil, nil, nil, fmt.Errorf("failed to register blob reader: %w", err)
=======
			return nil, nil, nil, fmt.Errorf("failed to register blob reader: %w", err)
>>>>>>> 949806ae
		}
	}
	// AnyTrust now always uses the daClient, which is already registered,
	// so we don't need to register it separately here.

	if withDAWriter {
		return daClient, providerServerCloseFn, dapReaders, validator, nil
	}
	return nil, providerServerCloseFn, dapReaders, validator, nil
}

func getInboxTrackerAndReader(
	ctx context.Context,
	arbDb ethdb.Database,
	txStreamer *TransactionStreamer,
	dapReaders *daprovider.ReaderRegistry,
	config *Config,
	configFetcher ConfigFetcher,
	l1client *ethclient.Client,
	l1Reader *headerreader.HeaderReader,
	deployInfo *chaininfo.RollupAddresses,
	delayedBridge *DelayedBridge,
	sequencerInbox *SequencerInbox,
	exec execution.ExecutionSequencer,
) (*InboxTracker, *InboxReader, error) {
	inboxTracker, err := NewInboxTracker(arbDb, txStreamer, dapReaders, config.SnapSyncTest)
	if err != nil {
		return nil, nil, err
	}
	firstMessageBlock := new(big.Int).SetUint64(deployInfo.DeployedAt)
	if config.SnapSyncTest.Enabled {
		if exec == nil {
			return nil, nil, errors.New("snap sync test requires an execution sequencer")
		}

		batchCount := config.SnapSyncTest.BatchCount
		delayedMessageNumber, err := exec.NextDelayedMessageNumber()
		if err != nil {
			return nil, nil, err
		}
		if batchCount > delayedMessageNumber {
			batchCount = delayedMessageNumber
		}
		// Find the first block containing the batch count.
		// Subtract 1 to get the block before the needed batch count,
		// this is done to fetch previous batch metadata needed for snap sync.
		if batchCount > 0 {
			batchCount--
		}
		block, err := FindBlockContainingBatchCount(ctx, deployInfo.Bridge, l1client, config.SnapSyncTest.ParentChainAssertionBlock, batchCount)
		if err != nil {
			return nil, nil, err
		}
		firstMessageBlock.SetUint64(block)
	}
	inboxReader, err := NewInboxReader(inboxTracker, l1client, l1Reader, firstMessageBlock, delayedBridge, sequencerInbox, func() *InboxReaderConfig { return &configFetcher.Get().InboxReader })
	if err != nil {
		return nil, nil, err
	}
	txStreamer.SetInboxReaders(inboxReader, delayedBridge)

	return inboxTracker, inboxReader, nil
}

func getBlockValidator(
	config *Config,
	configFetcher ConfigFetcher,
	statelessBlockValidator *staker.StatelessBlockValidator,
	inboxTracker *InboxTracker,
	txStreamer *TransactionStreamer,
	fatalErrChan chan error,
) (*staker.BlockValidator, error) {
	var err error
	var blockValidator *staker.BlockValidator
	if config.ValidatorRequired() {
		blockValidator, err = staker.NewBlockValidator(
			statelessBlockValidator,
			inboxTracker,
			txStreamer,
			func() *staker.BlockValidatorConfig { return &configFetcher.Get().BlockValidator },
			fatalErrChan,
		)
		if err != nil {
			return nil, err
		}
	}
	return blockValidator, err
}

func getStaker(
	ctx context.Context,
	config *Config,
	configFetcher ConfigFetcher,
	arbDb ethdb.Database,
	l1Reader *headerreader.HeaderReader,
	txOptsValidator *bind.TransactOpts,
	syncMonitor *SyncMonitor,
	parentChainID *big.Int,
	l1client *ethclient.Client,
	deployInfo *chaininfo.RollupAddresses,
	txStreamer *TransactionStreamer,
	inboxTracker *InboxTracker,
	inboxReader *InboxReader,
	stack *node.Node,
	fatalErrChan chan error,
	statelessBlockValidator *staker.StatelessBlockValidator,
	blockValidator *staker.BlockValidator,
	dapValidator daprovider.Validator,
) (*multiprotocolstaker.MultiProtocolStaker, *MessagePruner, common.Address, error) {
	var stakerObj *multiprotocolstaker.MultiProtocolStaker
	var messagePruner *MessagePruner
	var stakerAddr common.Address

	if config.Staker.Enable {
		dp, err := StakerDataposter(
			ctx,
			rawdb.NewTable(arbDb, storage.StakerPrefix),
			l1Reader,
			txOptsValidator,
			configFetcher,
			syncMonitor,
			parentChainID,
		)
		if err != nil {
			return nil, nil, common.Address{}, err
		}
		getExtraGas := func() uint64 { return configFetcher.Get().Staker.ExtraGas }
		// TODO: factor this out into separate helper, and split rest of node
		// creation into multiple helpers.
		var wallet legacystaker.ValidatorWalletInterface = validatorwallet.NewNoOp(l1client)
		if !strings.EqualFold(config.Staker.Strategy, "watchtower") {
			if config.Staker.UseSmartContractWallet || (txOptsValidator == nil && config.Staker.DataPoster.ExternalSigner.URL == "") {
				var existingWalletAddress *common.Address
				if len(config.Staker.ContractWalletAddress) > 0 {
					if !common.IsHexAddress(config.Staker.ContractWalletAddress) {
						log.Error("invalid validator smart contract wallet", "addr", config.Staker.ContractWalletAddress)
						return nil, nil, common.Address{}, errors.New("invalid validator smart contract wallet address")
					}
					tmpAddress := common.HexToAddress(config.Staker.ContractWalletAddress)
					existingWalletAddress = &tmpAddress
				}
				// #nosec G115
				wallet, err = validatorwallet.NewContract(dp, existingWalletAddress, deployInfo.ValidatorWalletCreator, l1Reader, txOptsValidator, int64(deployInfo.DeployedAt), func(common.Address) {}, getExtraGas)
				if err != nil {
					return nil, nil, common.Address{}, err
				}
			} else {
				if len(config.Staker.ContractWalletAddress) > 0 {
					return nil, nil, common.Address{}, errors.New("validator contract wallet specified but flag to use a smart contract wallet was not specified")
				}
				wallet, err = validatorwallet.NewEOA(dp, l1client, getExtraGas)
				if err != nil {
					return nil, nil, common.Address{}, err
				}
			}
		}

		var confirmedNotifiers []legacystaker.LatestConfirmedNotifier
		if config.MessagePruner.Enable {
			messagePruner = NewMessagePruner(txStreamer, inboxTracker, func() *MessagePrunerConfig { return &configFetcher.Get().MessagePruner })
			confirmedNotifiers = append(confirmedNotifiers, messagePruner)
		}

		stakerObj, err = multiprotocolstaker.NewMultiProtocolStaker(stack, l1Reader, wallet, bind.CallOpts{}, func() *legacystaker.L1ValidatorConfig { return &configFetcher.Get().Staker }, &configFetcher.Get().Bold, blockValidator, statelessBlockValidator, nil, deployInfo.StakeToken, deployInfo.Rollup, confirmedNotifiers, deployInfo.ValidatorUtils, deployInfo.Bridge, txStreamer, inboxTracker, inboxReader, dapValidator, fatalErrChan)
		if err != nil {
			return nil, nil, common.Address{}, err
		}
		if err := wallet.Initialize(ctx); err != nil {
			return nil, nil, common.Address{}, err
		}
		if dp != nil {
			stakerAddr = dp.Sender()
		}
	}

	return stakerObj, messagePruner, stakerAddr, nil
}

func getTransactionStreamer(
	ctx context.Context,
	arbDb ethdb.Database,
	l2Config *params.ChainConfig,
	exec execution.ExecutionClient,
	broadcastServer *broadcaster.Broadcaster,
	configFetcher ConfigFetcher,
	fatalErrChan chan error,
) (*TransactionStreamer, error) {
	transactionStreamerConfigFetcher := func() *TransactionStreamerConfig { return &configFetcher.Get().TransactionStreamer }
	txStreamer, err := NewTransactionStreamer(ctx, arbDb, l2Config, exec, broadcastServer, fatalErrChan, transactionStreamerConfigFetcher, &configFetcher.Get().SnapSyncTest)
	if err != nil {
		return nil, err
	}
	return txStreamer, nil
}

func getSeqCoordinator(
	config *Config,
	dataSigner signature.DataSignerFunc,
	bpVerifier *contracts.AddressVerifier,
	txStreamer *TransactionStreamer,
	syncMonitor *SyncMonitor,
	exec execution.ExecutionSequencer,
) (*SeqCoordinator, error) {
	var coordinator *SeqCoordinator
	if config.SeqCoordinator.Enable {
		if exec == nil {
			return nil, errors.New("sequencer coordinator requires an execution sequencer")
		}

		var err error
		coordinator, err = NewSeqCoordinator(dataSigner, bpVerifier, txStreamer, exec, syncMonitor, config.SeqCoordinator)
		if err != nil {
			return nil, err
		}
	} else if config.Sequencer && !config.Dangerous.NoSequencerCoordinator {
		return nil, errors.New("sequencer must be enabled with coordinator, unless dangerous.no-sequencer-coordinator set")
	}
	return coordinator, nil
}

func getStatelessBlockValidator(
	config *Config,
	configFetcher ConfigFetcher,
	inboxReader *InboxReader,
	inboxTracker *InboxTracker,
	txStreamer *TransactionStreamer,
	exec execution.ExecutionRecorder,
	arbDb ethdb.Database,
	dapReaders *daprovider.ReaderRegistry,
	stack *node.Node,
	latestWasmModuleRoot common.Hash,
) (*staker.StatelessBlockValidator, error) {
	var err error
	var statelessBlockValidator *staker.StatelessBlockValidator
	if config.BlockValidator.RedisValidationClientConfig.Enabled() || config.BlockValidator.ValidationServerConfigs[0].URL != "" {
		if exec == nil {
			return nil, errors.New("stateless block validator requires an execution recorder")
		}

		statelessBlockValidator, err = staker.NewStatelessBlockValidator(
			inboxReader,
			inboxTracker,
			txStreamer,
			exec,
			rawdb.NewTable(arbDb, storage.BlockValidatorPrefix),
			dapReaders,
			func() *staker.BlockValidatorConfig { return &configFetcher.Get().BlockValidator },
			stack,
			latestWasmModuleRoot,
		)
	} else {
		err = errors.New("no validator url specified")
	}
	if err != nil {
		if config.ValidatorRequired() {
			return nil, fmt.Errorf("%w: failed to init block validator", err)
		}
		log.Warn("validation not supported", "err", err)
		statelessBlockValidator = nil
	}

	return statelessBlockValidator, nil
}

func getBatchPoster(
	ctx context.Context,
	config *Config,
	configFetcher ConfigFetcher,
	txOptsBatchPoster *bind.TransactOpts,
	dapWriter daprovider.Writer,
	l1Reader *headerreader.HeaderReader,
	inboxTracker *InboxTracker,
	txStreamer *TransactionStreamer,
	exec execution.ExecutionBatchPoster,
	arbDb ethdb.Database,
	syncMonitor *SyncMonitor,
	deployInfo *chaininfo.RollupAddresses,
	parentChainID *big.Int,
	dapReaders *daprovider.ReaderRegistry,
	stakerAddr common.Address,
) (*BatchPoster, error) {
	var batchPoster *BatchPoster
	if config.BatchPoster.Enable {
		if exec == nil {
			return nil, errors.New("batch poster requires an execution batch poster")
		}

		if txOptsBatchPoster == nil && config.BatchPoster.DataPoster.ExternalSigner.URL == "" {
			return nil, errors.New("batchposter, but no TxOpts")
		}
		if dapWriter != nil && !config.BatchPoster.CheckBatchCorrectness {
			return nil, errors.New("when da-provider is used by batch-poster for posting, check-batch-correctness needs to be enabled")
		}
		var err error
		batchPoster, err = NewBatchPoster(ctx, &BatchPosterOpts{
			DataPosterDB:  rawdb.NewTable(arbDb, storage.BatchPosterPrefix),
			L1Reader:      l1Reader,
			Inbox:         inboxTracker,
			Streamer:      txStreamer,
			VersionGetter: exec,
			SyncMonitor:   syncMonitor,
			Config:        func() *BatchPosterConfig { return &configFetcher.Get().BatchPoster },
			DeployInfo:    deployInfo,
			TransactOpts:  txOptsBatchPoster,
			DAPWriter:     dapWriter,
			ParentChainID: parentChainID,
			DAPReaders:    dapReaders,
		})
		if err != nil {
			return nil, err
		}

		// Check if staker and batch poster are using the same address
		if stakerAddr != (common.Address{}) && !strings.EqualFold(config.Staker.Strategy, "watchtower") && stakerAddr == batchPoster.dataPoster.Sender() {
			return nil, fmt.Errorf("staker and batch poster are using the same address which is not allowed: %v", stakerAddr)
		}
	}

	return batchPoster, nil
}

func getDelayedSequencer(
	l1Reader *headerreader.HeaderReader,
	inboxReader *InboxReader,
	exec execution.ExecutionSequencer,
	configFetcher ConfigFetcher,
	coordinator *SeqCoordinator,
) (*DelayedSequencer, error) {
	if exec == nil {
		return nil, nil
	}

	// always create DelayedSequencer if exec is non nil, it won't do anything if it is disabled
	delayedSequencer, err := NewDelayedSequencer(l1Reader, inboxReader, exec, coordinator, func() *DelayedSequencerConfig { return &configFetcher.Get().DelayedSequencer })
	if err != nil {
		return nil, err
	}
	return delayedSequencer, nil
}

func getNodeParentChainReaderDisabled(
	ctx context.Context,
	arbDb ethdb.Database,
	stack *node.Node,
	executionClient execution.ExecutionClient,
	executionSequencer execution.ExecutionSequencer,
	executionRecorder execution.ExecutionRecorder,
	txStreamer *TransactionStreamer,
	blobReader daprovider.BlobReader,
	broadcastServer *broadcaster.Broadcaster,
	broadcastClients *broadcastclients.BroadcastClients,
	coordinator *SeqCoordinator,
	maintenanceRunner *MaintenanceRunner,
	syncMonitor *SyncMonitor,
	configFetcher ConfigFetcher,
	blockMetadataFetcher *BlockMetadataFetcher,
) *Node {
	return &Node{
		ArbDB:                   arbDb,
		Stack:                   stack,
		ExecutionClient:         executionClient,
		ExecutionSequencer:      executionSequencer,
		ExecutionRecorder:       executionRecorder,
		L1Reader:                nil,
		TxStreamer:              txStreamer,
		DeployInfo:              nil,
		BlobReader:              blobReader,
		InboxReader:             nil,
		InboxTracker:            nil,
		DelayedSequencer:        nil,
		BatchPoster:             nil,
		MessagePruner:           nil,
		BlockValidator:          nil,
		StatelessBlockValidator: nil,
		Staker:                  nil,
		BroadcastServer:         broadcastServer,
		BroadcastClients:        broadcastClients,
		SeqCoordinator:          coordinator,
		MaintenanceRunner:       maintenanceRunner,
		SyncMonitor:             syncMonitor,
		configFetcher:           configFetcher,
		ctx:                     ctx,
		blockMetadataFetcher:    blockMetadataFetcher,
	}
}

func createNodeImpl(
	ctx context.Context,
	stack *node.Node,
	executionClient execution.ExecutionClient,
	executionSequencer execution.ExecutionSequencer,
	executionRecorder execution.ExecutionRecorder,
	executionBatchPoster execution.ExecutionBatchPoster,
	arbDb ethdb.Database,
	configFetcher ConfigFetcher,
	l2Config *params.ChainConfig,
	l1client *ethclient.Client,
	deployInfo *chaininfo.RollupAddresses,
	txOptsValidator *bind.TransactOpts,
	txOptsBatchPoster *bind.TransactOpts,
	dataSigner signature.DataSignerFunc,
	fatalErrChan chan error,
	parentChainID *big.Int,
	blobReader daprovider.BlobReader,
	latestWasmModuleRoot common.Hash,
) (*Node, error) {
	config := configFetcher.Get()

	err := checkArbDbSchemaVersion(arbDb)
	if err != nil {
		return nil, err
	}

	syncMonitor := getSyncMonitor(configFetcher)

	l1Reader, err := getL1Reader(ctx, config, configFetcher, l1client)
	if err != nil {
		return nil, err
	}

	broadcastServer, err := getBroadcastServer(config, configFetcher, dataSigner, l2Config.ChainID.Uint64(), fatalErrChan)
	if err != nil {
		return nil, err
	}

	txStreamer, err := getTransactionStreamer(ctx, arbDb, l2Config, executionClient, broadcastServer, configFetcher, fatalErrChan)
	if err != nil {
		return nil, err
	}

	bpVerifier, err := getBPVerifier(deployInfo, l1client)
	if err != nil {
		return nil, err
	}

	coordinator, err := getSeqCoordinator(config, dataSigner, bpVerifier, txStreamer, syncMonitor, executionSequencer)
	if err != nil {
		return nil, err
	}

	maintenanceRunner, err := getMaintenanceRunner(configFetcher, coordinator, executionClient)
	if err != nil {
		return nil, err
	}

	broadcastClients, err := getBroadcastClients(config, configFetcher, txStreamer, l2Config.ChainID.Uint64(), bpVerifier, fatalErrChan)
	if err != nil {
		return nil, err
	}

	blockMetadataFetcher, err := getBlockMetadataFetcher(ctx, configFetcher, arbDb, executionClient, l2Config.ChainID.Uint64())
	if err != nil {
		return nil, err
	}

	if !config.ParentChainReader.Enable {
		return getNodeParentChainReaderDisabled(ctx, arbDb, stack, executionClient, executionSequencer, executionRecorder, txStreamer, blobReader, broadcastServer, broadcastClients, coordinator, maintenanceRunner, syncMonitor, configFetcher, blockMetadataFetcher), nil
	}

	delayedBridge, sequencerInbox, err := getDelayedBridgeAndSequencerInbox(deployInfo, l1client)
	if err != nil {
		return nil, err
	}

	dapWriter, providerServerCloseFn, dapReaders, dapValidator, err := getDAProvider(ctx, config, l2Config, txStreamer, blobReader, l1Reader, deployInfo, dataSigner, l1client, stack)
	if err != nil {
		return nil, err
	}

	inboxTracker, inboxReader, err := getInboxTrackerAndReader(ctx, arbDb, txStreamer, dapReaders, config, configFetcher, l1client, l1Reader, deployInfo, delayedBridge, sequencerInbox, executionSequencer)
	if err != nil {
		return nil, err
	}

	statelessBlockValidator, err := getStatelessBlockValidator(config, configFetcher, inboxReader, inboxTracker, txStreamer, executionRecorder, arbDb, dapReaders, stack, latestWasmModuleRoot)
	if err != nil {
		return nil, err
	}

	blockValidator, err := getBlockValidator(config, configFetcher, statelessBlockValidator, inboxTracker, txStreamer, fatalErrChan)
	if err != nil {
		return nil, err
	}

	stakerObj, messagePruner, stakerAddr, err := getStaker(ctx, config, configFetcher, arbDb, l1Reader, txOptsValidator, syncMonitor, parentChainID, l1client, deployInfo, txStreamer, inboxTracker, inboxReader, stack, fatalErrChan, statelessBlockValidator, blockValidator, dapValidator)
	if err != nil {
		return nil, err
	}

	batchPoster, err := getBatchPoster(ctx, config, configFetcher, txOptsBatchPoster, dapWriter, l1Reader, inboxTracker, txStreamer, executionBatchPoster, arbDb, syncMonitor, deployInfo, parentChainID, dapReaders, stakerAddr)
	if err != nil {
		return nil, err
	}

	delayedSequencer, err := getDelayedSequencer(l1Reader, inboxReader, executionSequencer, configFetcher, coordinator)
	if err != nil {
		return nil, err
	}

	consensusExecutionSyncerConfigFetcher := func() *ConsensusExecutionSyncerConfig {
		return &configFetcher.Get().ConsensusExecutionSyncer
	}
	consensusExecutionSyncer := NewConsensusExecutionSyncer(consensusExecutionSyncerConfigFetcher, inboxReader, executionClient, blockValidator, txStreamer)

	return &Node{
		ArbDB:                    arbDb,
		Stack:                    stack,
		ExecutionClient:          executionClient,
		ExecutionSequencer:       executionSequencer,
		ExecutionRecorder:        executionRecorder,
		L1Reader:                 l1Reader,
		TxStreamer:               txStreamer,
		DeployInfo:               deployInfo,
		BlobReader:               blobReader,
		InboxReader:              inboxReader,
		InboxTracker:             inboxTracker,
		DelayedSequencer:         delayedSequencer,
		BatchPoster:              batchPoster,
		MessagePruner:            messagePruner,
		BlockValidator:           blockValidator,
		StatelessBlockValidator:  statelessBlockValidator,
		Staker:                   stakerObj,
		BroadcastServer:          broadcastServer,
		BroadcastClients:         broadcastClients,
		SeqCoordinator:           coordinator,
		MaintenanceRunner:        maintenanceRunner,
		providerServerCloseFn:    providerServerCloseFn,
		SyncMonitor:              syncMonitor,
		blockMetadataFetcher:     blockMetadataFetcher,
		configFetcher:            configFetcher,
		ctx:                      ctx,
		ConsensusExecutionSyncer: consensusExecutionSyncer,
	}, nil
}

func FindBlockContainingBatchCount(ctx context.Context, bridgeAddress common.Address, l1Client *ethclient.Client, parentChainAssertionBlock uint64, batchCount uint64) (uint64, error) {
	bridge, err := bridgegen.NewIBridge(bridgeAddress, l1Client)
	if err != nil {
		return 0, err
	}
	high := parentChainAssertionBlock
	low := uint64(0)
	reduceBy := uint64(100)
	if high > reduceBy {
		low = high - reduceBy
	}
	// Reduce high and low by 100 until lowNode.InboxMaxCount < batchCount
	// This will give us a range (low to high) of blocks that contain the batch count.
	for low > 0 {
		lowCount, err := bridge.SequencerMessageCount(&bind.CallOpts{Context: ctx, BlockNumber: new(big.Int).SetUint64(low)})
		if err != nil {
			return 0, err
		}
		if lowCount.Uint64() > batchCount {
			high = low
			reduceBy = reduceBy * 2
			if low > reduceBy {
				low = low - reduceBy
			} else {
				low = 0
			}
		} else {
			break
		}
	}
	// Then binary search between low and high to find the block containing the batch count.
	for low < high {
		mid := low + (high-low)/2

		midCount, err := bridge.SequencerMessageCount(&bind.CallOpts{Context: ctx, BlockNumber: new(big.Int).SetUint64(mid)})
		if err != nil {
			return 0, err
		}
		if midCount.Uint64() < batchCount {
			low = mid + 1
		} else {
			high = mid
		}
	}
	return low, nil
}

func (n *Node) OnConfigReload(_ *Config, _ *Config) error {
	// TODO
	return nil
}

func registerAPIs(currentNode *Node, stack *node.Node) {
	var apis []rpc.API
	if currentNode.BlockValidator != nil {
		apis = append(apis, rpc.API{
			Namespace: "arb",
			Version:   "1.0",
			Service:   &BlockValidatorAPI{val: currentNode.BlockValidator},
			Public:    false,
		})
	}
	if currentNode.StatelessBlockValidator != nil {
		apis = append(apis, rpc.API{
			Namespace: "arbdebug",
			Version:   "1.0",
			Service: &BlockValidatorDebugAPI{
				val: currentNode.StatelessBlockValidator,
			},
			Public: false,
		})
	}
	stack.RegisterAPIs(apis)
}

func CreateNodeExecutionClient(
	ctx context.Context,
	stack *node.Node,
	executionClient execution.ExecutionClient,
	arbDb ethdb.Database,
	configFetcher ConfigFetcher,
	l2Config *params.ChainConfig,
	l1client *ethclient.Client,
	deployInfo *chaininfo.RollupAddresses,
	txOptsValidator *bind.TransactOpts,
	txOptsBatchPoster *bind.TransactOpts,
	dataSigner signature.DataSignerFunc,
	fatalErrChan chan error,
	parentChainID *big.Int,
	blobReader daprovider.BlobReader,
	latestWasmModuleRoot common.Hash,
) (*Node, error) {
	if executionClient == nil {
		return nil, errors.New("execution client must be non-nil")
	}
	currentNode, err := createNodeImpl(ctx, stack, executionClient, nil, nil, nil, arbDb, configFetcher, l2Config, l1client, deployInfo, txOptsValidator, txOptsBatchPoster, dataSigner, fatalErrChan, parentChainID, blobReader, latestWasmModuleRoot)
	if err != nil {
		return nil, err
	}
	registerAPIs(currentNode, stack)
	return currentNode, nil
}

func CreateNodeFullExecutionClient(
	ctx context.Context,
	stack *node.Node,
	executionClient execution.ExecutionClient,
	executionSequencer execution.ExecutionSequencer,
	executionRecorder execution.ExecutionRecorder,
	executionBatchPoster execution.ExecutionBatchPoster,
	arbDb ethdb.Database,
	configFetcher ConfigFetcher,
	l2Config *params.ChainConfig,
	l1client *ethclient.Client,
	deployInfo *chaininfo.RollupAddresses,
	txOptsValidator *bind.TransactOpts,
	txOptsBatchPoster *bind.TransactOpts,
	dataSigner signature.DataSignerFunc,
	fatalErrChan chan error,
	parentChainID *big.Int,
	blobReader daprovider.BlobReader,
	latestWasmModuleRoot common.Hash,
) (*Node, error) {
	if (executionClient == nil) || (executionSequencer == nil) || (executionRecorder == nil) || (executionBatchPoster == nil) {
		return nil, errors.New("execution client, sequencer, recorder, and batch poster must be non-nil")
	}
	currentNode, err := createNodeImpl(ctx, stack, executionClient, executionSequencer, executionRecorder, executionBatchPoster, arbDb, configFetcher, l2Config, l1client, deployInfo, txOptsValidator, txOptsBatchPoster, dataSigner, fatalErrChan, parentChainID, blobReader, latestWasmModuleRoot)
	if err != nil {
		return nil, err
	}
	registerAPIs(currentNode, stack)
	return currentNode, nil
}

func (n *Node) Start(ctx context.Context) error {
	execClient, ok := n.ExecutionClient.(*gethexec.ExecutionNode)
	if !ok {
		execClient = nil
	}
	if execClient != nil {
		err := execClient.Initialize(ctx)
		if err != nil {
			return fmt.Errorf("error initializing exec client: %w", err)
		}
	}
	err := n.Stack.Start()
	if err != nil {
		return fmt.Errorf("error starting geth stack: %w", err)
	}
	if execClient != nil {
		execClient.SetConsensusClient(n)
	}
	err = n.ExecutionClient.Start(ctx)
	if err != nil {
		return fmt.Errorf("error starting exec client: %w", err)
	}
	if n.BlobReader != nil {
		err = n.BlobReader.Initialize(ctx)
		if err != nil {
			return fmt.Errorf("error initializing blob reader: %w", err)
		}
	}
	if n.InboxTracker != nil {
		err = n.InboxTracker.Initialize()
		if err != nil {
			return fmt.Errorf("error initializing inbox tracker: %w", err)
		}
	}
	if n.BroadcastServer != nil {
		err = n.BroadcastServer.Initialize()
		if err != nil {
			return fmt.Errorf("error initializing feed broadcast server: %w", err)
		}
	}
	if n.InboxTracker != nil && n.BroadcastServer != nil {
		// Even if the sequencer coordinator will populate this backlog,
		// we want to make sure it's populated before any clients connect.
		err = n.InboxTracker.PopulateFeedBacklog(n.BroadcastServer)
		if err != nil {
			return fmt.Errorf("error populating feed backlog on startup: %w", err)
		}
	}
	err = n.TxStreamer.Start(ctx)
	if err != nil {
		return fmt.Errorf("error starting transaction streamer: %w", err)
	}
	if n.InboxReader != nil {
		err = n.InboxReader.Start(ctx)
		if err != nil {
			return fmt.Errorf("error starting inbox reader: %w", err)
		}
	}
	// must init broadcast server before trying to sequence anything
	if n.BroadcastServer != nil {
		err = n.BroadcastServer.Start(ctx)
		if err != nil {
			return fmt.Errorf("error starting feed broadcast server: %w", err)
		}
	}
	if n.SeqCoordinator != nil {
		n.SeqCoordinator.Start(ctx)
	} else if n.ExecutionSequencer != nil {
		n.ExecutionSequencer.Activate()
	}
	if n.MaintenanceRunner != nil {
		n.MaintenanceRunner.Start(ctx)
	}
	if n.DelayedSequencer != nil {
		n.DelayedSequencer.Start(ctx)
	}
	if n.BatchPoster != nil {
		n.BatchPoster.Start(ctx)
	}
	if n.MessagePruner != nil {
		n.MessagePruner.Start(ctx)
	}
	if n.Staker != nil {
		err = n.Staker.Initialize(ctx)
		if err != nil {
			return fmt.Errorf("error initializing staker: %w", err)
		}
	}
	if n.StatelessBlockValidator != nil {
		err = n.StatelessBlockValidator.Start(ctx)
		if err != nil {
			if n.configFetcher.Get().ValidatorRequired() {
				return fmt.Errorf("error initializing stateless block validator: %w", err)
			}
			log.Info("validation not set up", "err", err)
			n.StatelessBlockValidator = nil
			n.BlockValidator = nil
		}
	}
	if n.BlockValidator != nil {
		err = n.BlockValidator.Initialize(ctx)
		if err != nil {
			return fmt.Errorf("error initializing block validator: %w", err)
		}
		err = n.BlockValidator.Start(ctx)
		if err != nil {
			return fmt.Errorf("error starting block validator: %w", err)
		}
	}
	if n.Staker != nil {
		n.Staker.Start(ctx)
	}
	if n.L1Reader != nil {
		n.L1Reader.Start(ctx)
	}
	if n.BroadcastClients != nil {
		go func() {
			if n.InboxReader != nil {
				select {
				case <-n.InboxReader.CaughtUp():
				case <-ctx.Done():
					return
				}
			}
			n.BroadcastClients.Start(ctx)
		}()
	}
	if n.blockMetadataFetcher != nil {
		n.blockMetadataFetcher.Start(ctx)
	}
	if n.configFetcher != nil {
		n.configFetcher.Start(ctx)
	}
	// Also make sure to call initialize on the sync monitor after the inbox reader, tx streamer, and block validator are started.
	// Else sync might call inbox reader or tx streamer before they are started, and it will lead to panic.
	n.SyncMonitor.Initialize(n.InboxReader, n.TxStreamer, n.SeqCoordinator)
	n.SyncMonitor.Start(ctx)
	if n.ConsensusExecutionSyncer != nil {
		n.ConsensusExecutionSyncer.Start(ctx)
	}
	return nil
}

func (n *Node) StopAndWait() {
	if n.ConsensusExecutionSyncer != nil {
		n.ConsensusExecutionSyncer.StopAndWait()
	}
	if n.MaintenanceRunner != nil && n.MaintenanceRunner.Started() {
		n.MaintenanceRunner.StopAndWait()
	}
	if n.configFetcher != nil && n.configFetcher.Started() {
		n.configFetcher.StopAndWait()
	}
	if n.SeqCoordinator != nil && n.SeqCoordinator.Started() {
		// Releases the chosen sequencer lockout,
		// and stops the background thread but not the redis client.
		n.SeqCoordinator.PrepareForShutdown()
	}
	n.Stack.StopRPC() // does nothing if not running
	if n.DelayedSequencer != nil && n.DelayedSequencer.Started() {
		n.DelayedSequencer.StopAndWait()
	}
	if n.BatchPoster != nil && n.BatchPoster.Started() {
		n.BatchPoster.StopAndWait()
	}
	if n.MessagePruner != nil && n.MessagePruner.Started() {
		n.MessagePruner.StopAndWait()
	}
	if n.BroadcastClients != nil {
		n.BroadcastClients.StopAndWait()
	}
	if n.BlockValidator != nil && n.BlockValidator.Started() {
		n.BlockValidator.StopAndWait()
	}
	if n.Staker != nil {
		n.Staker.StopAndWait()
	}
	if n.StatelessBlockValidator != nil {
		n.StatelessBlockValidator.Stop()
	}
	if n.InboxReader != nil && n.InboxReader.Started() {
		n.InboxReader.StopAndWait()
	}
	if n.L1Reader != nil && n.L1Reader.Started() {
		n.L1Reader.StopAndWait()
	}
	if n.TxStreamer.Started() {
		n.TxStreamer.StopAndWait()
	}
	// n.BroadcastServer is stopped after txStreamer and inboxReader because if done before it would lead to a deadlock, as the threads from these two components
	// attempt to Broadcast i.e send feedMessage to clientManager's broadcastChan when there won't be any reader to read it as n.BroadcastServer would've been stopped
	if n.BroadcastServer != nil && n.BroadcastServer.Started() {
		n.BroadcastServer.StopAndWait()
	}
	if n.SeqCoordinator != nil && n.SeqCoordinator.Started() {
		// Just stops the redis client (most other stuff was stopped earlier)
		n.SeqCoordinator.StopAndWait()
	}
	n.SyncMonitor.StopAndWait()
	if n.providerServerCloseFn != nil {
		n.providerServerCloseFn()
	}
	if n.ExecutionClient != nil {
		n.ExecutionClient.StopAndWait()
	}
	if err := n.Stack.Close(); err != nil {
		log.Error("error on stack close", "err", err)
	}
}

func (n *Node) FindInboxBatchContainingMessage(message arbutil.MessageIndex) containers.PromiseInterface[execution.InboxBatch] {
	batchNum, found, err := n.InboxTracker.FindInboxBatchContainingMessage(message)
	inboxBatch := execution.InboxBatch{
		BatchNum: batchNum,
		Found:    found,
	}
	return containers.NewReadyPromise(inboxBatch, err)
}

func (n *Node) GetBatchParentChainBlock(seqNum uint64) containers.PromiseInterface[uint64] {
	return containers.NewReadyPromise(n.InboxTracker.GetBatchParentChainBlock(seqNum))
}

func (n *Node) FullSyncProgressMap() containers.PromiseInterface[map[string]interface{}] {
	return containers.NewReadyPromise(n.SyncMonitor.FullSyncProgressMap(), nil)
}

func (n *Node) Synced() containers.PromiseInterface[bool] {
	return containers.NewReadyPromise(n.SyncMonitor.Synced(), nil)
}

func (n *Node) SyncTargetMessageCount() containers.PromiseInterface[arbutil.MessageIndex] {
	return containers.NewReadyPromise(n.SyncMonitor.SyncTargetMessageCount(), nil)
}

func (n *Node) WriteMessageFromSequencer(pos arbutil.MessageIndex, msgWithMeta arbostypes.MessageWithMetadata, msgResult execution.MessageResult, blockMetadata common.BlockMetadata) containers.PromiseInterface[struct{}] {
	err := n.TxStreamer.WriteMessageFromSequencer(pos, msgWithMeta, msgResult, blockMetadata)
	return containers.NewReadyPromise(struct{}{}, err)
}

func (n *Node) ExpectChosenSequencer() containers.PromiseInterface[struct{}] {
	err := n.TxStreamer.ExpectChosenSequencer()
	return containers.NewReadyPromise(struct{}{}, err)
}

func (n *Node) BlockMetadataAtMessageIndex(msgIdx arbutil.MessageIndex) containers.PromiseInterface[common.BlockMetadata] {
	return containers.NewReadyPromise(n.TxStreamer.BlockMetadataAtMessageIndex(msgIdx))
}<|MERGE_RESOLUTION|>--- conflicted
+++ resolved
@@ -40,12 +40,9 @@
 	"github.com/offchainlabs/nitro/daprovider"
 	"github.com/offchainlabs/nitro/daprovider/daclient"
 	"github.com/offchainlabs/nitro/daprovider/das"
-<<<<<<< HEAD
 	"github.com/offchainlabs/nitro/daprovider/das/data_streaming"
 	"github.com/offchainlabs/nitro/daprovider/factory"
 	"github.com/offchainlabs/nitro/daprovider/referenceda"
-=======
->>>>>>> 949806ae
 	dapserver "github.com/offchainlabs/nitro/daprovider/server"
 	"github.com/offchainlabs/nitro/execution"
 	"github.com/offchainlabs/nitro/execution/gethexec"
@@ -578,7 +575,6 @@
 	dataSigner signature.DataSignerFunc,
 	l1client *ethclient.Client,
 	stack *node.Node,
-<<<<<<< HEAD
 ) (daprovider.Writer, func(), *daprovider.ReaderRegistry, daprovider.Validator, error) {
 	// Validate DA configuration
 	if config.DA.Mode == "external" {
@@ -591,11 +587,6 @@
 		if config.DA.ReferenceDA.Enable {
 			return nil, nil, nil, nil, errors.New("cannot use external DA provider with embedded referenceda")
 		}
-=======
-) (daprovider.Writer, func(), *daprovider.ReaderRegistry, error) {
-	if config.DAProvider.Enable && config.DataAvailability.Enable {
-		return nil, nil, nil, errors.New("da-provider and data-availability cannot be enabled together")
->>>>>>> 949806ae
 	}
 
 	var err error
@@ -631,16 +622,11 @@
 			}
 		}()
 
-<<<<<<< HEAD
 		serverConfig := dapserver.DefaultServerConfig
-=======
-		serverConfig := dapserver.DefaultDASServerConfig
->>>>>>> 949806ae
 		serverConfig.Port = 0 // Initializes server at a random available port
 		serverConfig.EnableDAWriter = config.BatchPoster.Enable
 		serverConfig.JWTSecret = jwtPath
 		withDAWriter = config.BatchPoster.Enable
-<<<<<<< HEAD
 
 		// Determine effective DA mode and config
 		var effectiveMode factory.DAProviderMode
@@ -690,9 +676,6 @@
 
 		var cleanupFuncs []func()
 		reader, readerCleanup, err := daFactory.CreateReader(ctx)
-=======
-		dasServer, closeFn, err := dapserver.NewServerForDAS(ctx, &serverConfig, dataSigner, l1client, l1Reader, deployInfo.SequencerInbox)
->>>>>>> 949806ae
 		if err != nil {
 			return nil, nil, nil, nil, err
 		}
@@ -763,31 +746,18 @@
 
 	dapReaders := daprovider.NewReaderRegistry()
 	if daClient != nil {
-<<<<<<< HEAD
-		headerBytes, err := daClient.GetSupportedHeaderBytes(ctx)
-		if err != nil {
-			return nil, nil, nil, nil, fmt.Errorf("failed to get supported header bytes from DA client: %w", err)
-		}
-		if err := dapReaders.RegisterAll(headerBytes, daClient); err != nil {
-			return nil, nil, nil, nil, fmt.Errorf("failed to register DA client: %w", err)
-=======
 		promise := daClient.GetSupportedHeaderBytes()
 		result, err := promise.Await(ctx)
 		if err != nil {
-			return nil, nil, nil, fmt.Errorf("failed to get supported header bytes from DA client: %w", err)
+			return nil, nil, nil, nil, fmt.Errorf("failed to get supported header bytes from DA client: %w", err)
 		}
 		if err := dapReaders.RegisterAll(result.HeaderBytes, daClient); err != nil {
-			return nil, nil, nil, fmt.Errorf("failed to register DA client: %w", err)
->>>>>>> 949806ae
+			return nil, nil, nil, nil, fmt.Errorf("failed to register DA client: %w", err)
 		}
 	}
 	if blobReader != nil {
 		if err := dapReaders.SetupBlobReader(daprovider.NewReaderForBlobReader(blobReader)); err != nil {
-<<<<<<< HEAD
 			return nil, nil, nil, nil, fmt.Errorf("failed to register blob reader: %w", err)
-=======
-			return nil, nil, nil, fmt.Errorf("failed to register blob reader: %w", err)
->>>>>>> 949806ae
 		}
 	}
 	// AnyTrust now always uses the daClient, which is already registered,
