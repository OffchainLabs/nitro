--- conflicted
+++ resolved
@@ -738,15 +738,7 @@
 		l1Reader = headerreader.New(l1client, func() *headerreader.Config { return &config.Get().L1Reader })
 	}
 
-<<<<<<< HEAD
-	txStreamer, err := NewTransactionStreamer(arbDb, l2BlockChain, broadcastServer)
-=======
-	var sequencerInboxAddr common.Address
-	if deployInfo != nil {
-		sequencerInboxAddr = deployInfo.SequencerInbox
-	}
 	txStreamer, err := NewTransactionStreamer(arbDb, l2BlockChain, broadcastServer, fatalErrChan)
->>>>>>> e82309ff
 	if err != nil {
 		return nil, err
 	}
