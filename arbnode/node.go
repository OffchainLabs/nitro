// Copyright 2021-2022, Offchain Labs, Inc.
// For license information, see https://github.com/nitro/blob/master/LICENSE

package arbnode

import (
	"context"
	"errors"
	"fmt"
	"math"
	"math/big"
	"os"
	"path/filepath"
	"runtime"
	"strings"
	"time"

	flag "github.com/spf13/pflag"

	"github.com/ethereum/go-ethereum/accounts/abi/bind"
	"github.com/ethereum/go-ethereum/arbitrum"
	"github.com/ethereum/go-ethereum/common"
	"github.com/ethereum/go-ethereum/core"
	"github.com/ethereum/go-ethereum/core/rawdb"
	"github.com/ethereum/go-ethereum/core/types"
	"github.com/ethereum/go-ethereum/core/vm"
	"github.com/ethereum/go-ethereum/crypto"
	"github.com/ethereum/go-ethereum/eth/ethconfig"
	"github.com/ethereum/go-ethereum/ethdb"
	"github.com/ethereum/go-ethereum/log"
	"github.com/ethereum/go-ethereum/node"
	"github.com/ethereum/go-ethereum/params"
	"github.com/ethereum/go-ethereum/rpc"

	"github.com/offchainlabs/nitro/arbos"
	"github.com/offchainlabs/nitro/arbos/arbosState"
	"github.com/offchainlabs/nitro/arbstate"
	"github.com/offchainlabs/nitro/arbutil"
	"github.com/offchainlabs/nitro/broadcastclient"
	"github.com/offchainlabs/nitro/broadcaster"
	"github.com/offchainlabs/nitro/das"
	"github.com/offchainlabs/nitro/solgen/go/bridgegen"
	"github.com/offchainlabs/nitro/solgen/go/challengegen"
	"github.com/offchainlabs/nitro/solgen/go/ospgen"
	"github.com/offchainlabs/nitro/solgen/go/rollupgen"
	"github.com/offchainlabs/nitro/statetransfer"
	"github.com/offchainlabs/nitro/util/headerreader"
	"github.com/offchainlabs/nitro/validator"
	"github.com/offchainlabs/nitro/wsbroadcastserver"
)

type RollupAddresses struct {
	Bridge                 common.Address `json:"bridge"`
	Inbox                  common.Address `json:"inbox"`
	SequencerInbox         common.Address `json:"sequencer-inbox"`
	Rollup                 common.Address `json:"rollup"`
	ValidatorUtils         common.Address `json:"validator-utils"`
	ValidatorWalletCreator common.Address `json:"validator-wallet-creator"`
	DeployedAt             uint64         `json:"deployed-at"`
}

type RollupAddressesConfig struct {
	Bridge                 string `koanf:"bridge"`
	Inbox                  string `koanf:"inbox"`
	SequencerInbox         string `koanf:"sequencer-inbox"`
	Rollup                 string `koanf:"rollup"`
	ValidatorUtils         string `koanf:"validator-utils"`
	ValidatorWalletCreator string `koanf:"validator-wallet-creator"`
	DeployedAt             uint64 `koanf:"deployed-at"`
}

var RollupAddressesConfigDefault = RollupAddressesConfig{}

func RollupAddressesConfigAddOptions(prefix string, f *flag.FlagSet) {
	f.String(prefix+".bridge", "", "the bridge contract address")
	f.String(prefix+".inbox", "", "the inbox contract address")
	f.String(prefix+".sequencer-inbox", "", "the sequencer inbox contract address")
	f.String(prefix+".rollup", "", "the rollup contract address")
	f.String(prefix+".validator-utils", "", "the validator utils contract address")
	f.String(prefix+".validator-wallet-creator", "", "the validator wallet creator contract address")
	f.Uint64(prefix+".deployed-at", 0, "the block number at which the rollup was deployed")
}

func (c *RollupAddressesConfig) ParseAddresses() (RollupAddresses, error) {
	a := RollupAddresses{
		DeployedAt: c.DeployedAt,
	}
	strs := []string{
		c.Bridge,
		c.Inbox,
		c.SequencerInbox,
		c.Rollup,
		c.ValidatorUtils,
		c.ValidatorWalletCreator,
	}
	addrs := []*common.Address{
		&a.Bridge,
		&a.Inbox,
		&a.SequencerInbox,
		&a.Rollup,
		&a.ValidatorUtils,
		&a.ValidatorWalletCreator,
	}
	names := []string{
		"Bridge",
		"Inbox",
		"SequencerInbox",
		"Rollup",
		"ValidatorUtils",
		"ValidatorWalletCreator",
	}
	if len(strs) != len(addrs) {
		return RollupAddresses{}, fmt.Errorf("internal error: attempting to parse %v strings into %v addresses", len(strs), len(addrs))
	}
	complete := true
	for i, s := range strs {
		if !common.IsHexAddress(s) {
			log.Error("invalid address", "name", names[i], "value", s)
			complete = false
		}
		*addrs[i] = common.HexToAddress(s)
	}
	if !complete {
		return RollupAddresses{}, fmt.Errorf("invalid addresses")
	}
	return a, nil
}

func andTxSucceeded(ctx context.Context, l1Reader *headerreader.HeaderReader, tx *types.Transaction, err error) error {
	if err != nil {
		return fmt.Errorf("error submitting tx: %w", err)
	}
	_, err = l1Reader.WaitForTxApproval(ctx, tx)
	if err != nil {
		return fmt.Errorf("error executing tx: %w", err)
	}
	return nil
}

func deployBridgeCreator(ctx context.Context, l1Reader *headerreader.HeaderReader, auth *bind.TransactOpts) (common.Address, error) {
	client := l1Reader.Client()
	bridgeTemplate, tx, _, err := bridgegen.DeployBridge(auth, client)
	err = andTxSucceeded(ctx, l1Reader, tx, err)
	if err != nil {
		return common.Address{}, fmt.Errorf("bridge deploy error: %w", err)
	}

	seqInboxTemplate, tx, _, err := bridgegen.DeploySequencerInbox(auth, client)
	err = andTxSucceeded(ctx, l1Reader, tx, err)
	if err != nil {
		return common.Address{}, fmt.Errorf("sequencer inbox deploy error: %w", err)
	}

	inboxTemplate, tx, _, err := bridgegen.DeployInbox(auth, client)
	err = andTxSucceeded(ctx, l1Reader, tx, err)
	if err != nil {
		return common.Address{}, fmt.Errorf("inbox deploy error: %w", err)
	}

	rollupEventBridgeTemplate, tx, _, err := rollupgen.DeployRollupEventInbox(auth, client)
	err = andTxSucceeded(ctx, l1Reader, tx, err)
	if err != nil {
		return common.Address{}, fmt.Errorf("rollup event bridge deploy error: %w", err)
	}

	outboxTemplate, tx, _, err := bridgegen.DeployOutbox(auth, client)
	err = andTxSucceeded(ctx, l1Reader, tx, err)
	if err != nil {
		return common.Address{}, fmt.Errorf("outbox deploy error: %w", err)
	}

	bridgeCreatorAddr, tx, bridgeCreator, err := rollupgen.DeployBridgeCreator(auth, client)
	err = andTxSucceeded(ctx, l1Reader, tx, err)
	if err != nil {
		return common.Address{}, fmt.Errorf("bridge creator deploy error: %w", err)
	}

	tx, err = bridgeCreator.UpdateTemplates(auth, bridgeTemplate, seqInboxTemplate, inboxTemplate, rollupEventBridgeTemplate, outboxTemplate)
	err = andTxSucceeded(ctx, l1Reader, tx, err)
	if err != nil {
		return common.Address{}, fmt.Errorf("bridge creator update templates error: %w", err)
	}

	return bridgeCreatorAddr, nil
}

func deployChallengeFactory(ctx context.Context, l1Reader *headerreader.HeaderReader, auth *bind.TransactOpts) (common.Address, common.Address, error) {
	client := l1Reader.Client()
	osp0, tx, _, err := ospgen.DeployOneStepProver0(auth, client)
	err = andTxSucceeded(ctx, l1Reader, tx, err)
	if err != nil {
		return common.Address{}, common.Address{}, fmt.Errorf("osp0 deploy error: %w", err)
	}

	ospMem, _, _, err := ospgen.DeployOneStepProverMemory(auth, client)
	err = andTxSucceeded(ctx, l1Reader, tx, err)
	if err != nil {
		return common.Address{}, common.Address{}, fmt.Errorf("ospMemory deploy error: %w", err)
	}

	ospMath, _, _, err := ospgen.DeployOneStepProverMath(auth, client)
	err = andTxSucceeded(ctx, l1Reader, tx, err)
	if err != nil {
		return common.Address{}, common.Address{}, fmt.Errorf("ospMath deploy error: %w", err)
	}

	ospHostIo, _, _, err := ospgen.DeployOneStepProverHostIo(auth, client)
	err = andTxSucceeded(ctx, l1Reader, tx, err)
	if err != nil {
		return common.Address{}, common.Address{}, fmt.Errorf("ospHostIo deploy error: %w", err)
	}

	ospEntryAddr, tx, _, err := ospgen.DeployOneStepProofEntry(auth, client, osp0, ospMem, ospMath, ospHostIo)
	err = andTxSucceeded(ctx, l1Reader, tx, err)
	if err != nil {
		return common.Address{}, common.Address{}, fmt.Errorf("ospEntry deploy error: %w", err)
	}

	challengeManagerAddr, tx, _, err := challengegen.DeployChallengeManager(auth, client)
	err = andTxSucceeded(ctx, l1Reader, tx, err)
	if err != nil {
		return common.Address{}, common.Address{}, fmt.Errorf("ospEntry deploy error: %w", err)
	}

	return ospEntryAddr, challengeManagerAddr, nil
}

func deployRollupCreator(ctx context.Context, l1Reader *headerreader.HeaderReader, auth *bind.TransactOpts) (*rollupgen.RollupCreator, common.Address, common.Address, common.Address, error) {
	bridgeCreator, err := deployBridgeCreator(ctx, l1Reader, auth)
	if err != nil {
		return nil, common.Address{}, common.Address{}, common.Address{}, err
	}

	ospEntryAddr, challengeManagerAddr, err := deployChallengeFactory(ctx, l1Reader, auth)
	if err != nil {
		return nil, common.Address{}, common.Address{}, common.Address{}, err
	}

	rollupAdminLogic, tx, _, err := rollupgen.DeployRollupAdminLogic(auth, l1Reader.Client())
	err = andTxSucceeded(ctx, l1Reader, tx, err)
	if err != nil {
		return nil, common.Address{}, common.Address{}, common.Address{}, fmt.Errorf("rollup admin logic deploy error: %w", err)
	}

	rollupUserLogic, tx, _, err := rollupgen.DeployRollupUserLogic(auth, l1Reader.Client())
	err = andTxSucceeded(ctx, l1Reader, tx, err)
	if err != nil {
		return nil, common.Address{}, common.Address{}, common.Address{}, fmt.Errorf("rollup user logic deploy error: %w", err)
	}

	rollupCreatorAddress, tx, rollupCreator, err := rollupgen.DeployRollupCreator(auth, l1Reader.Client())
	err = andTxSucceeded(ctx, l1Reader, tx, err)
	if err != nil {
		return nil, common.Address{}, common.Address{}, common.Address{}, fmt.Errorf("rollup creator deploy error: %w", err)
	}

	validatorUtils, tx, _, err := rollupgen.DeployValidatorUtils(auth, l1Reader.Client())
	err = andTxSucceeded(ctx, l1Reader, tx, err)
	if err != nil {
		return nil, common.Address{}, common.Address{}, common.Address{}, fmt.Errorf("validator utils deploy error: %w", err)
	}

	validatorWalletCreator, tx, _, err := rollupgen.DeployValidatorWalletCreator(auth, l1Reader.Client())
	err = andTxSucceeded(ctx, l1Reader, tx, err)
	if err != nil {
		return nil, common.Address{}, common.Address{}, common.Address{}, fmt.Errorf("validator wallet creator deploy error: %w", err)
	}

	tx, err = rollupCreator.SetTemplates(
		auth,
		bridgeCreator,
		ospEntryAddr,
		challengeManagerAddr,
		rollupAdminLogic,
		rollupUserLogic,
		validatorUtils,
		validatorWalletCreator,
	)
	err = andTxSucceeded(ctx, l1Reader, tx, err)
	if err != nil {
		return nil, common.Address{}, common.Address{}, common.Address{}, fmt.Errorf("rollup set template error: %w", err)
	}

	return rollupCreator, rollupCreatorAddress, validatorUtils, validatorWalletCreator, nil
}

func GenerateRollupConfig(prod bool, wasmModuleRoot common.Hash, rollupOwner common.Address, chainId *big.Int, loserStakeEscrow common.Address) rollupgen.Config {
	var confirmPeriod uint64
	if prod {
		confirmPeriod = 45818
	} else {
		confirmPeriod = 20
	}
	return rollupgen.Config{
		ConfirmPeriodBlocks:      confirmPeriod,
		ExtraChallengeTimeBlocks: 200,
		StakeToken:               common.Address{},
		BaseStake:                big.NewInt(params.Ether),
		WasmModuleRoot:           wasmModuleRoot,
		Owner:                    rollupOwner,
		LoserStakeEscrow:         loserStakeEscrow,
		ChainId:                  chainId,
		SequencerInboxMaxTimeVariation: rollupgen.ISequencerInboxMaxTimeVariation{
			DelayBlocks:   big.NewInt(60 * 60 * 24 / 15),
			FutureBlocks:  big.NewInt(12),
			DelaySeconds:  big.NewInt(60 * 60 * 24),
			FutureSeconds: big.NewInt(60 * 60),
		},
	}
}

func DeployOnL1(ctx context.Context, l1client arbutil.L1Interface, deployAuth *bind.TransactOpts, sequencer common.Address, authorizeValidators uint64, readerConfig headerreader.ConfigFetcher, machineConfig validator.NitroMachineConfig, config rollupgen.Config) (*RollupAddresses, error) {
	l1Reader := headerreader.New(l1client, readerConfig)
	l1Reader.Start(ctx)
	defer l1Reader.StopAndWait()

	if config.WasmModuleRoot == (common.Hash{}) {
		var err error
		config.WasmModuleRoot, err = machineConfig.ReadLatestWasmModuleRoot()
		if err != nil {
			return nil, err
		}
	}

	rollupCreator, rollupCreatorAddress, validatorUtils, validatorWalletCreator, err := deployRollupCreator(ctx, l1Reader, deployAuth)
	if err != nil {
		return nil, fmt.Errorf("error deploying rollup creator: %w", err)
	}

	nonce, err := l1client.PendingNonceAt(ctx, rollupCreatorAddress)
	if err != nil {
		return nil, fmt.Errorf("error getting pending nonce: %w", err)
	}
	expectedRollupAddr := crypto.CreateAddress(rollupCreatorAddress, nonce+2)
	tx, err := rollupCreator.CreateRollup(
		deployAuth,
		config,
		expectedRollupAddr,
	)
	if err != nil {
		return nil, fmt.Errorf("error submitting create rollup tx: %w", err)
	}
	receipt, err := l1Reader.WaitForTxApproval(ctx, tx)
	if err != nil {
		return nil, fmt.Errorf("error executing create rollup tx: %w", err)
	}
	info, err := rollupCreator.ParseRollupCreated(*receipt.Logs[len(receipt.Logs)-1])
	if err != nil {
		return nil, fmt.Errorf("error parsing rollup created log: %w", err)
	}

	sequencerInbox, err := bridgegen.NewSequencerInbox(info.SequencerInbox, l1client)
	if err != nil {
		return nil, fmt.Errorf("error getting sequencer inbox: %w", err)
	}

	// if a zero sequencer address is specified, don't authorize any sequencers
	if sequencer != (common.Address{}) {
		tx, err = sequencerInbox.SetIsBatchPoster(deployAuth, sequencer, true)
		err = andTxSucceeded(ctx, l1Reader, tx, err)
		if err != nil {
			return nil, fmt.Errorf("error setting is batch poster: %w", err)
		}
	}

	var allowValidators []bool
	var validatorAddrs []common.Address
	for i := uint64(1); i <= authorizeValidators; i++ {
		validatorAddrs = append(validatorAddrs, crypto.CreateAddress(validatorWalletCreator, i))
		allowValidators = append(allowValidators, true)
	}
	if len(validatorAddrs) > 0 {
		rollup, err := rollupgen.NewRollupAdminLogic(info.RollupAddress, l1client)
		if err != nil {
			return nil, fmt.Errorf("error getting rollup admin: %w", err)
		}
		tx, err = rollup.SetValidator(deployAuth, validatorAddrs, allowValidators)
		err = andTxSucceeded(ctx, l1Reader, tx, err)
		if err != nil {
			return nil, fmt.Errorf("error setting validator: %w", err)
		}
	}

	return &RollupAddresses{
		Bridge:                 info.Bridge,
		Inbox:                  info.InboxAddress,
		SequencerInbox:         info.SequencerInbox,
		DeployedAt:             receipt.BlockNumber.Uint64(),
		Rollup:                 info.RollupAddress,
		ValidatorUtils:         validatorUtils,
		ValidatorWalletCreator: validatorWalletCreator,
	}, nil
}

type Config struct {
	RPC                  arbitrum.Config                `koanf:"rpc"`
	Sequencer            SequencerConfig                `koanf:"sequencer" reload:"hot"`
	L1Reader             headerreader.Config            `koanf:"l1-reader" reload:"hot"`
	InboxReader          InboxReaderConfig              `koanf:"inbox-reader" reload:"hot"`
	DelayedSequencer     DelayedSequencerConfig         `koanf:"delayed-sequencer" reload:"hot"`
	BatchPoster          BatchPosterConfig              `koanf:"batch-poster" reload:"hot"`
	ForwardingTargetImpl string                         `koanf:"forwarding-target"`
	PreCheckTxs          bool                           `koanf:"pre-check-txs"`
	BlockValidator       validator.BlockValidatorConfig `koanf:"block-validator" reload:"hot"`
	Feed                 broadcastclient.FeedConfig     `koanf:"feed" reload:"hot"`
	Validator            validator.L1ValidatorConfig    `koanf:"validator"`
	SeqCoordinator       SeqCoordinatorConfig           `koanf:"seq-coordinator"`
	DataAvailability     das.DataAvailabilityConfig     `koanf:"data-availability"`
	Wasm                 WasmConfig                     `koanf:"wasm"`
	Dangerous            DangerousConfig                `koanf:"dangerous"`
	Caching              CachingConfig                  `koanf:"caching"`
	Archive              bool                           `koanf:"archive"`
	TxLookupLimit        uint64                         `koanf:"tx-lookup-limit"`
}

func (c *Config) Validate() error {
	if err := c.Sequencer.Validate(); err != nil {
		return err
	}
	if err := c.InboxReader.Validate(); err != nil {
		return err
	}
	if err := c.BatchPoster.Validate(); err != nil {
		return err
	}
	return nil
}

func (c *Config) Get() *Config {
	return c
}

func (c *Config) Start(context.Context) {}

func (c *Config) StopAndWait() {}

func (c *Config) ForwardingTarget() string {
	if c.ForwardingTargetImpl == "null" {
		return ""
	}

	return c.ForwardingTargetImpl
}

func ConfigAddOptions(prefix string, f *flag.FlagSet, feedInputEnable bool, feedOutputEnable bool) {
	arbitrum.ConfigAddOptions(prefix+".rpc", f)
	SequencerConfigAddOptions(prefix+".sequencer", f)
	headerreader.AddOptions(prefix+".l1-reader", f)
	InboxReaderConfigAddOptions(prefix+".inbox-reader", f)
	DelayedSequencerConfigAddOptions(prefix+".delayed-sequencer", f)
	BatchPosterConfigAddOptions(prefix+".batch-poster", f)
	f.String(prefix+".forwarding-target", ConfigDefault.ForwardingTargetImpl, "transaction forwarding target URL, or \"null\" to disable forwarding (iff not sequencer)")
	f.Bool(prefix+".pre-check-txs", ConfigDefault.PreCheckTxs, "if true, verify basic state transition requirements of incoming RPC transactions before processing them")
	validator.BlockValidatorConfigAddOptions(prefix+".block-validator", f)
	broadcastclient.FeedConfigAddOptions(prefix+".feed", f, feedInputEnable, feedOutputEnable)
	validator.L1ValidatorConfigAddOptions(prefix+".validator", f)
	SeqCoordinatorConfigAddOptions(prefix+".seq-coordinator", f)
	das.DataAvailabilityConfigAddOptions(prefix+".data-availability", f)
	WasmConfigAddOptions(prefix+".wasm", f)
	DangerousConfigAddOptions(prefix+".dangerous", f)
	CachingConfigAddOptions(prefix+".caching", f)
	f.Uint64(prefix+".tx-lookup-limit", ConfigDefault.TxLookupLimit, "retain the ability to lookup transactions by hash for the past N blocks (0 = all blocks)")

	archiveMsg := fmt.Sprintf("retain past block state (deprecated, please use %v.caching.archive)", prefix)
	f.Bool(prefix+".archive", ConfigDefault.Archive, archiveMsg)
}

var ConfigDefault = Config{
	RPC:                  arbitrum.DefaultConfig,
	Sequencer:            DefaultSequencerConfig,
	L1Reader:             headerreader.DefaultConfig,
	InboxReader:          DefaultInboxReaderConfig,
	DelayedSequencer:     DefaultDelayedSequencerConfig,
	BatchPoster:          DefaultBatchPosterConfig,
	ForwardingTargetImpl: "",
	PreCheckTxs:          false,
	BlockValidator:       validator.DefaultBlockValidatorConfig,
	Feed:                 broadcastclient.FeedConfigDefault,
	Validator:            validator.DefaultL1ValidatorConfig,
	SeqCoordinator:       DefaultSeqCoordinatorConfig,
	DataAvailability:     das.DefaultDataAvailabilityConfig,
	Wasm:                 DefaultWasmConfig,
	Dangerous:            DefaultDangerousConfig,
	Archive:              false,
	TxLookupLimit:        40_000_000,
	Caching:              DefaultCachingConfig,
}

func ConfigDefaultL1Test() *Config {
	config := ConfigDefaultL1NonSequencerTest()
	config.Sequencer = TestSequencerConfig
	config.DelayedSequencer = TestDelayedSequencerConfig
	config.BatchPoster = TestBatchPosterConfig
	config.SeqCoordinator = TestSeqCoordinatorConfig

	return config
}

func ConfigDefaultL1NonSequencerTest() *Config {
	config := ConfigDefault
	config.L1Reader = headerreader.TestConfig
	config.InboxReader = TestInboxReaderConfig
	config.Sequencer.Enable = false
	config.DelayedSequencer.Enable = false
	config.BatchPoster.Enable = false
	config.SeqCoordinator.Enable = false
	config.Wasm.RootPath = validator.DefaultNitroMachineConfig.RootPath
	config.BlockValidator = validator.TestBlockValidatorConfig

	return &config
}

func ConfigDefaultL2Test() *Config {
	config := ConfigDefault
	config.Sequencer = TestSequencerConfig
	config.L1Reader.Enable = false
	config.SeqCoordinator = TestSeqCoordinatorConfig

	return &config
}

type DangerousConfig struct {
	NoL1Listener bool  `koanf:"no-l1-listener"`
	ReorgToBlock int64 `koanf:"reorg-to-block"`
}

var DefaultDangerousConfig = DangerousConfig{
	NoL1Listener: false,
	ReorgToBlock: -1,
}

func DangerousConfigAddOptions(prefix string, f *flag.FlagSet) {
	f.Bool(prefix+".no-l1-listener", DefaultDangerousConfig.NoL1Listener, "DANGEROUS! disables listening to L1. To be used in test nodes only")
	f.Int64(prefix+".reorg-to-block", DefaultDangerousConfig.ReorgToBlock, "DANGEROUS! forces a reorg to an old block height. To be used for testing only. -1 to disable")
}

type DangerousSequencerConfig struct {
	NoCoordinator bool `koanf:"no-coordinator"`
}

var DefaultDangerousSequencerConfig = DangerousSequencerConfig{
	NoCoordinator: false,
}

var TestDangerousSequencerConfig = DangerousSequencerConfig{
	NoCoordinator: true,
}

func DangerousSequencerConfigAddOptions(prefix string, f *flag.FlagSet) {
	f.Bool(prefix+".no-coordinator", DefaultDangerousSequencerConfig.NoCoordinator, "DANGEROUS! allows sequencer without coordinator.")
}

type SequencerConfig struct {
	Enable                      bool                     `koanf:"enable"`
	MaxBlockSpeed               time.Duration            `koanf:"max-block-speed" reload:"hot"`
	MaxRevertGasReject          uint64                   `koanf:"max-revert-gas-reject" reload:"hot"`
	MaxAcceptableTimestampDelta time.Duration            `koanf:"max-acceptable-timestamp-delta" reload:"hot"`
	SenderWhitelist             string                   `koanf:"sender-whitelist"`
<<<<<<< HEAD
	ForwardTimeout              time.Duration            `koanf:"forward-timeout" reload:"hot"`
=======
	ForwardTimeout              time.Duration            `koanf:"forward-timeout"`
	QueueSize                   int                      `koanf:"queue-size"`
>>>>>>> 8c36adc9
	Dangerous                   DangerousSequencerConfig `koanf:"dangerous"`
}

func (c *SequencerConfig) Validate() error {
	entries := strings.Split(c.SenderWhitelist, ",")
	for _, address := range entries {
		if len(address) == 0 {
			continue
		}
		if !common.IsHexAddress(address) {
			return fmt.Errorf("sequencer sender whitelist entry \"%v\" is not a valid address", address)
		}
	}
	return nil
}

type SequencerConfigFetcher func() *SequencerConfig

var DefaultSequencerConfig = SequencerConfig{
	Enable:                      false,
	MaxBlockSpeed:               time.Millisecond * 100,
	MaxRevertGasReject:          params.TxGas + 10000,
	MaxAcceptableTimestampDelta: time.Hour,
	ForwardTimeout:              time.Second * 30,
	QueueSize:                   1024,
	Dangerous:                   DefaultDangerousSequencerConfig,
}

var TestSequencerConfig = SequencerConfig{
	Enable:                      true,
	MaxBlockSpeed:               time.Millisecond * 10,
	MaxRevertGasReject:          params.TxGas + 10000,
	MaxAcceptableTimestampDelta: time.Hour,
	SenderWhitelist:             "",
	ForwardTimeout:              time.Second * 2,
	QueueSize:                   128,
	Dangerous:                   TestDangerousSequencerConfig,
}

func SequencerConfigAddOptions(prefix string, f *flag.FlagSet) {
	f.Bool(prefix+".enable", DefaultSequencerConfig.Enable, "act and post to l1 as sequencer")
	f.Duration(prefix+".max-block-speed", DefaultSequencerConfig.MaxBlockSpeed, "minimum delay between blocks (sets a maximum speed of block production)")
	f.Uint64(prefix+".max-revert-gas-reject", DefaultSequencerConfig.MaxRevertGasReject, "maximum gas executed in a revert for the sequencer to reject the transaction instead of posting it (anti-DOS)")
	f.Duration(prefix+".max-acceptable-timestamp-delta", DefaultSequencerConfig.MaxAcceptableTimestampDelta, "maximum acceptable time difference between the local time and the latest L1 block's timestamp")
	f.String(prefix+".sender-whitelist", DefaultSequencerConfig.SenderWhitelist, "comma separated whitelist of authorized senders (if empty, everyone is allowed)")
	f.Duration(prefix+".forward-timeout", DefaultSequencerConfig.ForwardTimeout, "timeout when forwarding to a different sequencer")
	f.Int(prefix+".queue-size", DefaultSequencerConfig.QueueSize, "size of the pending tx queue")
	DangerousSequencerConfigAddOptions(prefix+".dangerous", f)
}

type WasmConfig struct {
	RootPath string `koanf:"root-path"`
}

func WasmConfigAddOptions(prefix string, f *flag.FlagSet) {
	f.String(prefix+".root-path", DefaultWasmConfig.RootPath, "path to machine folders, each containing wasm files (replay.wasm, wasi_stub.wasm, soft-float.wasm, go_stub.wasm, host_io.wasm, brotli.wasm")
}

var DefaultWasmConfig = WasmConfig{
	RootPath: "",
}

func (w *WasmConfig) FindMachineDir() (string, bool) {
	places := []string{}

	if w.RootPath != "" {
		places = append(places, w.RootPath)
	} else {
		// Check the project dir: <project>/arbnode/node.go => ../../target/machines
		_, thisFile, _, ok := runtime.Caller(0)
		if !ok {
			panic("failed to find root path")
		}
		projectDir := filepath.Dir(filepath.Dir(thisFile))
		projectPath := filepath.Join(filepath.Join(projectDir, "target"), "machines")
		places = append(places, projectPath)

		// Check the working directory: ./machines
		workDir, err := os.Getwd()
		if err != nil {
			panic(err)
		}
		workPath := filepath.Join(workDir, "machines")
		places = append(places, workPath)

		// Check above the executable: <binary> => ../../machines
		execfile, err := os.Executable()
		if err != nil {
			panic(err)
		}
		execPath := filepath.Join(filepath.Dir(filepath.Dir(execfile)), "machines")
		places = append(places, execPath)

		// Check the default
		places = append(places, validator.DefaultNitroMachineConfig.RootPath)
	}

	for _, place := range places {
		if _, err := os.Stat(place); err == nil {
			return place, true
		}
	}
	return "", false
}

type CachingConfig struct {
	Archive       bool          `koanf:"archive"`
	BlockCount    uint64        `koanf:"block-count"`
	BlockAge      time.Duration `koanf:"block-age"`
	TrieTimeLimit time.Duration `koanf:"trie-time-limit"`
}

func CachingConfigAddOptions(prefix string, f *flag.FlagSet) {
	f.Bool(prefix+".archive", DefaultCachingConfig.Archive, "retain past block state")
	f.Uint64(prefix+".block-count", DefaultCachingConfig.BlockCount, "minimum number of recent blocks to keep in memory")
	f.Duration(prefix+".block-age", DefaultCachingConfig.BlockAge, "minimum age a block must be to be pruned")
	f.Duration(prefix+".trie-time-limit", DefaultCachingConfig.TrieTimeLimit, "maximum block processing time before trie is written to hard-disk")
}

var DefaultCachingConfig = CachingConfig{
	Archive:       false,
	BlockCount:    128,
	BlockAge:      30 * time.Minute,
	TrieTimeLimit: time.Hour,
}

type Node struct {
	Backend                 *arbitrum.Backend
	ArbInterface            *ArbInterface
	L1Reader                *headerreader.HeaderReader
	TxStreamer              *TransactionStreamer
	TxPublisher             TransactionPublisher
	DeployInfo              *RollupAddresses
	InboxReader             *InboxReader
	InboxTracker            *InboxTracker
	DelayedSequencer        *DelayedSequencer
	BatchPoster             *BatchPoster
	BlockValidator          *validator.BlockValidator
	StatelessBlockValidator *validator.StatelessBlockValidator
	Staker                  *validator.Staker
	BroadcastServer         *broadcaster.Broadcaster
	BroadcastClients        []*broadcastclient.BroadcastClient
	SeqCoordinator          *SeqCoordinator
	DASLifecycleManager     *das.LifecycleManager
	ClassicOutboxRetriever  *ClassicOutboxRetriever
	configFetcher           ConfigFetcher
}

type ConfigFetcher interface {
	Get() *Config
	Start(context.Context)
	StopAndWait()
}

func createNodeImpl(
	ctx context.Context,
	stack *node.Node,
	chainDb ethdb.Database,
	arbDb ethdb.Database,
	configFetcher ConfigFetcher,
	l2BlockChain *core.BlockChain,
	l1client arbutil.L1Interface,
	deployInfo *RollupAddresses,
	txOpts *bind.TransactOpts,
	daSigner das.DasSigner,
	feedErrChan chan error,
) (*Node, error) {
	config := configFetcher.Get()
	var reorgingToBlock *types.Block

	l2Config := l2BlockChain.Config()
	l2ChainId := l2Config.ChainID.Uint64()

	if config.Dangerous.ReorgToBlock >= 0 {
		blockNum := uint64(config.Dangerous.ReorgToBlock)
		if blockNum < l2Config.ArbitrumChainParams.GenesisBlockNum {
			return nil, fmt.Errorf("cannot reorg to block %v past nitro genesis of %v", blockNum, l2Config.ArbitrumChainParams.GenesisBlockNum)
		}
		reorgingToBlock = l2BlockChain.GetBlockByNumber(blockNum)
		if reorgingToBlock == nil {
			return nil, fmt.Errorf("didn't find reorg target block number %v", blockNum)
		}
		err := l2BlockChain.ReorgToOldBlock(reorgingToBlock)
		if err != nil {
			return nil, err
		}
	}

	var classicOutbox *ClassicOutboxRetriever
	classicMsgDb, err := stack.OpenDatabase("classic-msg", 0, 0, "", true)
	if err != nil {
		if l2Config.ArbitrumChainParams.GenesisBlockNum > 0 {
			log.Warn("Classic Msg Database not found", "err", err)
		}
		classicOutbox = nil
	} else {
		classicOutbox = NewClassicOutboxRetriever(classicMsgDb)
	}

	var broadcastServer *broadcaster.Broadcaster
	if config.Feed.Output.Enable {
		broadcastServer = broadcaster.NewBroadcaster(func() *wsbroadcastserver.BroadcasterConfig { return &config.Get().Feed.Output }, l2ChainId, feedErrChan)
	}

	var l1Reader *headerreader.HeaderReader
	if config.L1Reader.Enable {
		l1Reader = headerreader.New(l1client, func() *headerreader.Config { return &config.Get().L1Reader })
	}

	txStreamer, err := NewTransactionStreamer(arbDb, l2BlockChain, broadcastServer)
	if err != nil {
		return nil, err
	}
	var txPublisher TransactionPublisher
	var coordinator *SeqCoordinator
	var sequencer *Sequencer
	if config.Sequencer.Enable {
		if config.ForwardingTarget() != "" {
			return nil, errors.New("sequencer and forwarding target both set")
		}
		if !(config.SeqCoordinator.Enable || config.Sequencer.Dangerous.NoCoordinator) {
			return nil, errors.New("sequencer must be enabled with coordinator, unless dangerous.no-coordinator set")
		}
		sequencerConfigFetcher := func() *SequencerConfig { return &configFetcher.Get().Sequencer }
		if config.L1Reader.Enable {
			if l1client == nil {
				return nil, errors.New("l1client is nil")
			}
			sequencer, err = NewSequencer(txStreamer, l1Reader, sequencerConfigFetcher)
		} else {
			sequencer, err = NewSequencer(txStreamer, nil, sequencerConfigFetcher)
		}
		if err != nil {
			return nil, err
		}
		txPublisher = sequencer
	} else {
		if config.DelayedSequencer.Enable {
			return nil, errors.New("cannot have delayedsequencer without sequencer")
		}
		if config.ForwardingTarget() == "" {
			txPublisher = NewTxDropper()
		} else {
			txPublisher = NewForwarder(config.ForwardingTarget(), time.Duration(0))
		}
	}
	if config.SeqCoordinator.Enable {
		coordinator, err = NewSeqCoordinator(txStreamer, sequencer, config.SeqCoordinator)
		if err != nil {
			return nil, err
		}
	}
	if config.PreCheckTxs {
		txPublisher = NewTxPreChecker(txPublisher, l2BlockChain)
	}
	arbInterface, err := NewArbInterface(txStreamer, txPublisher)
	if err != nil {
		return nil, err
	}
	backend, err := arbitrum.NewBackend(stack, &config.RPC, chainDb, arbInterface, txStreamer)
	if err != nil {
		return nil, err
	}

	currentMessageCount, err := txStreamer.GetMessageCount()
	if err != nil {
		return nil, err
	}
	var broadcastClients []*broadcastclient.BroadcastClient
	if config.Feed.Input.Enable() {
		for _, address := range config.Feed.Input.URLs {
			client := broadcastclient.NewBroadcastClient(
				address,
				l2ChainId,
				currentMessageCount,
				config.Feed.Input.Timeout,
				txStreamer,
				feedErrChan,
			)
			broadcastClients = append(broadcastClients, client)
		}
	}
	if !config.L1Reader.Enable {
		return &Node{
			backend,
			arbInterface,
			nil,
			txStreamer,
			txPublisher,
			nil,
			nil,
			nil,
			nil,
			nil,
			nil,
			nil,
			nil,
			broadcastServer,
			broadcastClients,
			coordinator,
			nil,
			classicOutbox,
			configFetcher,
		}, nil
	}

	if deployInfo == nil {
		return nil, errors.New("deployinfo is nil")
	}
	delayedBridge, err := NewDelayedBridge(l1client, deployInfo.Bridge, deployInfo.DeployedAt)
	if err != nil {
		return nil, err
	}
	sequencerInbox, err := NewSequencerInbox(l1client, deployInfo.SequencerInbox, int64(deployInfo.DeployedAt))
	if err != nil {
		return nil, err
	}

	var daWriter das.DataAvailabilityServiceWriter
	var daReader das.DataAvailabilityServiceReader
	var dasLifecycleManager *das.LifecycleManager
	if config.DataAvailability.Enable {
		if config.BatchPoster.Enable {
			daWriter, daReader, dasLifecycleManager, err = das.CreateBatchPosterDAS(ctx, &config.DataAvailability, daSigner, l1client, deployInfo.SequencerInbox)
			if err != nil {
				return nil, err
			}
		} else {
			daReader, dasLifecycleManager, err = SetUpDataAvailability(ctx, &config.DataAvailability, l1Reader, deployInfo)
			if err != nil {
				return nil, err
			}
		}

		daReader = das.NewReaderTimeoutWrapper(daReader, config.DataAvailability.RequestTimeout)

		if config.DataAvailability.PanicOnError {
			if daWriter != nil {
				daWriter = das.NewWriterPanicWrapper(daWriter)
			}
			daReader = das.NewReaderPanicWrapper(daReader)
		}
	} else if l2BlockChain.Config().ArbitrumChainParams.DataAvailabilityCommittee {
		return nil, errors.New("a data availability service is required for this chain, but it was not configured")
	}

	inboxTracker, err := NewInboxTracker(arbDb, txStreamer, daReader)
	if err != nil {
		return nil, err
	}
	inboxReader, err := NewInboxReader(inboxTracker, l1client, l1Reader, new(big.Int).SetUint64(deployInfo.DeployedAt), delayedBridge, sequencerInbox, func() *InboxReaderConfig { return &config.Get().InboxReader })
	if err != nil {
		return nil, err
	}
	txStreamer.SetInboxReader(inboxReader)

	nitroMachineConfig := validator.DefaultNitroMachineConfig
	machinesPath, foundMachines := config.Wasm.FindMachineDir()
	nitroMachineConfig.RootPath = machinesPath
	nitroMachineLoader := validator.NewNitroMachineLoader(nitroMachineConfig)

	var blockValidator *validator.BlockValidator
	var statelessBlockValidator *validator.StatelessBlockValidator

	if !foundMachines && config.BlockValidator.Enable {
		return nil, fmt.Errorf("Failed to find machines %v", machinesPath)
	} else if !foundMachines {
		log.Warn("Failed to find machines", "path", machinesPath)
	} else {
		statelessBlockValidator, err = validator.NewStatelessBlockValidator(
			nitroMachineLoader,
			inboxReader,
			inboxTracker,
			txStreamer,
			l2BlockChain,
			rawdb.NewTable(arbDb, blockValidatorPrefix),
			daReader,
			&config.Get().BlockValidator,
		)
		if err != nil {
			return nil, err
		}

		if config.BlockValidator.Enable {
			blockValidator, err = validator.NewBlockValidator(
				statelessBlockValidator,
				inboxTracker,
				txStreamer,
				nitroMachineLoader,
				reorgingToBlock,
				func() *validator.BlockValidatorConfig { return &config.Get().BlockValidator },
			)
			if err != nil {
				return nil, err
			}
		}
	}

	var staker *validator.Staker
	if config.Validator.Enable {
		// TODO: remember validator wallet in JSON instead of querying it from L1 every time
		wallet, err := validator.NewValidatorWallet(nil, deployInfo.ValidatorWalletCreator, deployInfo.Rollup, l1Reader, txOpts, int64(deployInfo.DeployedAt), func(common.Address) {})
		if err != nil {
			return nil, err
		}
		staker, err = validator.NewStaker(l1Reader, wallet, bind.CallOpts{}, config.Validator, l2BlockChain, daReader, inboxReader, inboxTracker, txStreamer, blockValidator, nitroMachineLoader, deployInfo.ValidatorUtils)
		if err != nil {
			return nil, err
		}
	}

	var batchPoster *BatchPoster
	var delayedSequencer *DelayedSequencer
	if config.BatchPoster.Enable {
		if txOpts == nil {
			return nil, errors.New("batchposter, but no TxOpts")
		}
		batchPoster, err = NewBatchPoster(l1Reader, inboxTracker, txStreamer, func() *BatchPosterConfig { return &configFetcher.Get().BatchPoster }, deployInfo.SequencerInbox, txOpts, daWriter)
		if err != nil {
			return nil, err
		}
	}
	if config.DelayedSequencer.Enable {
		delayedSequencer, err = NewDelayedSequencer(l1Reader, inboxReader, txStreamer, coordinator, func() *DelayedSequencerConfig { return &configFetcher.Get().DelayedSequencer })
		if err != nil {
			return nil, err
		}
	} else if config.Sequencer.Enable {
		return nil, errors.New("sequencer and l1 reader, without delayed sequencer")
	}

	return &Node{
		backend,
		arbInterface,
		l1Reader,
		txStreamer,
		txPublisher,
		deployInfo,
		inboxReader,
		inboxTracker,
		delayedSequencer,
		batchPoster,
		blockValidator,
		statelessBlockValidator,
		staker,
		broadcastServer,
		broadcastClients,
		coordinator,
		dasLifecycleManager,
		classicOutbox,
		configFetcher,
	}, nil
}

type L1ReaderCloser struct {
	l1Reader *headerreader.HeaderReader
}

func (c *L1ReaderCloser) Close(ctx context.Context) error {
	c.l1Reader.StopOnly()
	return nil
}

func (c *L1ReaderCloser) String() string {
	return "l1 reader closer"
}

// Set up a das.DataAvailabilityService stack without relying on any
// objects already created for setting up the Node.
func SetUpDataAvailabilityWithoutNode(
	ctx context.Context,
	config *das.DataAvailabilityConfig,
) (das.DataAvailabilityService, *das.LifecycleManager, error) {
	var l1Reader *headerreader.HeaderReader
	if config.L1NodeURL != "" && config.L1NodeURL != "none" {
		l1Client, err := das.GetL1Client(ctx, config.L1ConnectionAttempts, config.L1NodeURL)
		if err != nil {
			return nil, nil, err
		}
		l1Reader = headerreader.New(l1Client, func() *headerreader.Config { return &headerreader.DefaultConfig }) // TODO: config
	}
	das, lifeCycle, err := SetUpDataAvailability(ctx, config, l1Reader, nil)
	if err != nil {
		return nil, nil, err
	}
	if l1Reader != nil {
		l1Reader.Start(ctx)
		lifeCycle.Register(&L1ReaderCloser{l1Reader})
	}
	return das, lifeCycle, err
}

// Set up a das.DataAvailabilityService stack allowing some dependencies
// that were created for the Node to be injected.
func SetUpDataAvailability(
	ctx context.Context,
	config *das.DataAvailabilityConfig,
	l1Reader *headerreader.HeaderReader,
	deployInfo *RollupAddresses,
) (das.DataAvailabilityService, *das.LifecycleManager, error) {
	if !config.Enable {
		return nil, nil, nil
	}

	var seqInbox *bridgegen.SequencerInbox
	var err error
	var seqInboxCaller *bridgegen.SequencerInboxCaller
	var seqInboxAddress *common.Address

	if l1Reader != nil && deployInfo != nil {
		seqInboxAddress = &deployInfo.SequencerInbox
		seqInbox, err = bridgegen.NewSequencerInbox(deployInfo.SequencerInbox, l1Reader.Client())
		if err != nil {
			return nil, nil, err
		}
		seqInboxCaller = &seqInbox.SequencerInboxCaller
	} else if config.L1NodeURL == "none" && config.SequencerInboxAddress == "none" {
		l1Reader = nil
		seqInboxAddress = nil
	} else if l1Reader != nil && len(config.SequencerInboxAddress) > 0 {
		seqInboxAddress, err = das.OptionalAddressFromString(config.SequencerInboxAddress)
		if err != nil {
			return nil, nil, err
		}
		if seqInboxAddress == nil {
			return nil, nil, errors.New("Must provide data-availability.sequencer-inbox-address set to a valid contract address or 'none'")
		}
		seqInbox, err = bridgegen.NewSequencerInbox(*seqInboxAddress, l1Reader.Client())
		if err != nil {
			return nil, nil, err
		}
		seqInboxCaller = &seqInbox.SequencerInboxCaller
	} else {
		return nil, nil, errors.New("data-availabilty.l1-node-url and sequencer-inbox-address must be set to a valid L1 URL and contract address or 'none' if running daserver executable")
	}

	// This function builds up the DataAvailabilityService with the following topology, starting from the leaves.
	/*
			      ChainFetchDAS → Bigcache → Redis →
				       SignAfterStoreDAS →
				              FallbackDAS (if the REST client aggregator was specified)
				              (primary) → RedundantStorage (if multiple persistent backing stores were specified)
				                            → S3
				                            → DiskStorage
				                            → Database
				         (fallback only)→ RESTful client aggregator

		          → : X--delegates to-->Y
	*/
	topLevelStorageService, dasLifecycleManager, err := das.CreatePersistentStorageService(ctx, config)
	if err != nil {
		return nil, nil, err
	}
	hasPersistentStorage := topLevelStorageService != nil

	// Create the REST aggregator if one was requested. If other storage types were enabled above, then
	// the REST aggregator is used as the fallback to them.
	if config.RestfulClientAggregatorConfig.Enable {
		restAgg, err := das.NewRestfulClientAggregator(ctx, &config.RestfulClientAggregatorConfig)
		if err != nil {
			return nil, nil, err
		}
		restAgg.Start(ctx)
		dasLifecycleManager.Register(restAgg)

		// Wrap the primary storage service with the fallback to the restful aggregator
		if hasPersistentStorage {
			syncConf := &config.RestfulClientAggregatorConfig.SyncToStorageConfig
			var retentionPeriodSeconds uint64
			if uint64(syncConf.RetentionPeriod) == math.MaxUint64 {
				retentionPeriodSeconds = math.MaxUint64
			} else {
				retentionPeriodSeconds = uint64(syncConf.RetentionPeriod.Seconds())
			}
			if syncConf.Eager {
				if l1Reader == nil || seqInboxAddress == nil {
					return nil, nil, errors.New("l1-node-url and sequencer-inbox-address must be specified along with sync-to-storage.eager")
				}
				topLevelStorageService, err = das.NewSyncingFallbackStorageService(
					ctx,
					topLevelStorageService,
					restAgg,
					l1Reader,
					*seqInboxAddress,
					syncConf)
				if err != nil {
					return nil, nil, err
				}
			} else {
				topLevelStorageService = das.NewFallbackStorageService(topLevelStorageService, restAgg,
					retentionPeriodSeconds, syncConf.IgnoreWriteErrors, true)
			}
		} else {
			topLevelStorageService = das.NewReadLimitedStorageService(restAgg)
		}
		dasLifecycleManager.Register(topLevelStorageService)
	}

	var topLevelDas das.DataAvailabilityService
	if config.AggregatorConfig.Enable {
		panic("Tried to make an aggregator using wrong factory method")
	}
	if hasPersistentStorage && (config.KeyConfig.KeyDir != "" || config.KeyConfig.PrivKey != "") {
		_seqInboxCaller := seqInboxCaller
		if config.DisableSignatureChecking {
			_seqInboxCaller = nil
		}

		privKey, err := config.KeyConfig.BLSPrivKey()
		if err != nil {
			return nil, nil, err
		}

		// TODO rename StorageServiceDASAdapter
		topLevelDas, err = das.NewSignAfterStoreDASWithSeqInboxCaller(
			privKey,
			_seqInboxCaller,
			topLevelStorageService,
			config.ExtraSignatureCheckingPublicKey,
		)
		if err != nil {
			return nil, nil, err
		}
	} else {
		topLevelDas = das.NewReadLimitedDataAvailabilityService(topLevelStorageService)
	}

	// Enable caches, Redis and (local) BigCache. Local is the outermost so it will be tried first.
	if config.RedisCacheConfig.Enable {
		cache, err := das.NewRedisStorageService(config.RedisCacheConfig, das.NewEmptyStorageService())
		dasLifecycleManager.Register(cache)
		if err != nil {
			return nil, nil, err
		}
		topLevelDas = das.NewCacheStorageToDASAdapter(topLevelDas, cache)
	}
	if config.LocalCacheConfig.Enable {
		cache, err := das.NewBigCacheStorageService(config.LocalCacheConfig, das.NewEmptyStorageService())
		dasLifecycleManager.Register(cache)
		if err != nil {
			return nil, nil, err
		}
		topLevelDas = das.NewCacheStorageToDASAdapter(topLevelDas, cache)
	}

	if topLevelDas != nil && seqInbox != nil {
		topLevelDas, err = das.NewChainFetchDASWithSeqInbox(topLevelDas, seqInbox)
		if err != nil {
			return nil, nil, err
		}
	}

	if topLevelDas == nil {
		return nil, nil, errors.New("data-availability.enable was specified but no Data Availability server types were enabled.")
	}

	return topLevelDas, dasLifecycleManager, nil
}

type arbNodeLifecycle struct {
	node *Node
}

func (l arbNodeLifecycle) Start() error {
	err := l.node.Start(context.Background())
	if err != nil {
		log.Error("failed to start node", "err", err)
	}
	return err
}

func (l arbNodeLifecycle) Stop() error {
	l.node.StopAndWait()
	return nil
}

func CreateNode(
	ctx context.Context,
	stack *node.Node,
	chainDb ethdb.Database,
	arbDb ethdb.Database,
	configFetcher ConfigFetcher,
	l2BlockChain *core.BlockChain,
	l1client arbutil.L1Interface,
	deployInfo *RollupAddresses,
	txOpts *bind.TransactOpts,
	daSigner das.DasSigner,
	feedErrChan chan error,
) (*Node, error) {
	currentNode, err := createNodeImpl(ctx, stack, chainDb, arbDb, configFetcher, l2BlockChain, l1client, deployInfo, txOpts, daSigner, feedErrChan)
	if err != nil {
		return nil, err
	}
	var apis []rpc.API
	if currentNode.BlockValidator != nil {
		apis = append(apis, rpc.API{
			Namespace: "arb",
			Version:   "1.0",
			Service:   &BlockValidatorAPI{val: currentNode.BlockValidator},
			Public:    false,
		})
	}
	if currentNode.StatelessBlockValidator != nil {
		apis = append(apis, rpc.API{
			Namespace: "arbdebug",
			Version:   "1.0",
			Service: &BlockValidatorDebugAPI{
				val:        currentNode.StatelessBlockValidator,
				blockchain: l2BlockChain,
			},
			Public: false,
		})
	}

	apis = append(apis, rpc.API{
		Namespace: "arb",
		Version:   "1.0",
		Service:   &ArbAPI{currentNode.TxPublisher},
		Public:    false,
	})
	config := configFetcher.Get()
	apis = append(apis, rpc.API{
		Namespace: "arbdebug",
		Version:   "1.0",
		Service: &ArbDebugAPI{
			blockchain:        l2BlockChain,
			blockRangeBound:   config.RPC.ArbDebug.BlockRangeBound,
			timeoutQueueBound: config.RPC.ArbDebug.TimeoutQueueBound,
		},
		Public: false,
	})
	stack.RegisterAPIs(apis)

	stack.RegisterLifecycle(arbNodeLifecycle{currentNode})
	return currentNode, nil
}

func (n *Node) Start(ctx context.Context) error {
	n.ArbInterface.Initialize(n)
	err := n.Backend.Start()
	if err != nil {
		return err
	}
	err = n.TxPublisher.Initialize(ctx)
	if err != nil {
		return err
	}
	if n.InboxTracker != nil {
		err = n.InboxTracker.Initialize()
		if err != nil {
			return err
		}
	}
	if n.BroadcastServer != nil {
		err = n.BroadcastServer.Initialize()
		if err != nil {
			return err
		}
	}
	n.TxStreamer.Start(ctx)
	if n.InboxReader != nil {
		err = n.InboxReader.Start(ctx)
		if err != nil {
			return err
		}
	}
	err = n.TxPublisher.Start(ctx)
	if err != nil {
		return err
	}
	if n.SeqCoordinator != nil {
		n.SeqCoordinator.Start(ctx)
	}
	if n.DelayedSequencer != nil {
		n.DelayedSequencer.Start(ctx)
	}
	if n.BatchPoster != nil {
		n.BatchPoster.Start(ctx)
	}
	if n.Staker != nil {
		err = n.Staker.Initialize(ctx)
		if err != nil {
			return err
		}
	}
	if n.BlockValidator != nil {
		err = n.BlockValidator.Initialize()
		if err != nil {
			return err
		}
		err = n.BlockValidator.Start(ctx)
		if err != nil {
			return err
		}
	}
	if n.Staker != nil {
		n.Staker.Start(ctx)
	}
	if n.L1Reader != nil {
		n.L1Reader.Start(ctx)
	}
	if n.BroadcastServer != nil {
		err = n.BroadcastServer.Start(ctx)
		if err != nil {
			return err
		}
	}
	for _, client := range n.BroadcastClients {
		client.Start(ctx)
	}
	if n.configFetcher != nil {
		n.configFetcher.Start(ctx)
	}
	return nil
}

func (n *Node) StopAndWait() {
	if n.configFetcher != nil {
		n.configFetcher.StopAndWait()
	}
	for _, client := range n.BroadcastClients {
		client.StopAndWait()
	}
	if n.BroadcastServer != nil {
		n.BroadcastServer.StopAndWait()
	}
	if n.L1Reader != nil {
		n.L1Reader.StopAndWait()
	}
	if n.BlockValidator != nil {
		n.BlockValidator.StopAndWait()
	}
	if n.BatchPoster != nil {
		n.BatchPoster.StopAndWait()
	}
	if n.DelayedSequencer != nil {
		n.DelayedSequencer.StopAndWait()
	}
	if n.InboxReader != nil {
		n.InboxReader.StopAndWait()
	}
	n.TxPublisher.StopAndWait()
	if n.SeqCoordinator != nil {
		n.SeqCoordinator.StopAndWait()
	}
	n.TxStreamer.StopAndWait()
	n.ArbInterface.BlockChain().Stop()
	if err := n.Backend.Stop(); err != nil {
		log.Error("backend stop", "err", err)
	}
	if n.DASLifecycleManager != nil {
		n.DASLifecycleManager.StopAndWaitUntil(2 * time.Second)
	}
}

func CreateDefaultStackForTest(dataDir string) (*node.Node, error) {
	stackConf := node.DefaultConfig
	var err error
	stackConf.DataDir = dataDir
	stackConf.HTTPHost = ""
	stackConf.HTTPModules = append(stackConf.HTTPModules, "eth")
	stackConf.P2P.NoDiscovery = true
	stackConf.P2P.ListenAddr = ""

	stack, err := node.New(&stackConf)
	if err != nil {
		return nil, fmt.Errorf("error creating protocol stack: %w", err)
	}
	return stack, nil
}

func DefaultCacheConfigFor(stack *node.Node, cachingConfig *CachingConfig) *core.CacheConfig {
	baseConf := ethconfig.Defaults
	if cachingConfig.Archive {
		baseConf = ethconfig.ArchiveDefaults
	}

	return &core.CacheConfig{
		TrieCleanLimit:      baseConf.TrieCleanCache,
		TrieCleanJournal:    stack.ResolvePath(baseConf.TrieCleanCacheJournal),
		TrieCleanRejournal:  baseConf.TrieCleanCacheRejournal,
		TrieCleanNoPrefetch: baseConf.NoPrefetch,
		TrieDirtyLimit:      baseConf.TrieDirtyCache,
		TrieDirtyDisabled:   cachingConfig.Archive,
		TrieTimeLimit:       cachingConfig.TrieTimeLimit,
		TriesInMemory:       cachingConfig.BlockCount,
		TrieRetention:       cachingConfig.BlockAge,
		SnapshotLimit:       baseConf.SnapshotCache,
		Preimages:           baseConf.Preimages,
	}
}

func WriteOrTestGenblock(chainDb ethdb.Database, initData statetransfer.InitDataReader, chainConfig *params.ChainConfig, accountsPerSync uint) error {
	arbstate.RequireHookedGeth()

	EmptyHash := common.Hash{}
	prevHash := EmptyHash
	prevDifficulty := big.NewInt(0)
	blockNumber, err := initData.GetNextBlockNumber()
	if err != nil {
		return err
	}
	storedGenHash := rawdb.ReadCanonicalHash(chainDb, blockNumber)
	timestamp := uint64(0)
	if blockNumber > 0 {
		prevHash = rawdb.ReadCanonicalHash(chainDb, blockNumber-1)
		if prevHash == EmptyHash {
			return fmt.Errorf("block number %d not found in database", chainDb)
		}
		prevHeader := rawdb.ReadHeader(chainDb, prevHash, blockNumber-1)
		if prevHeader == nil {
			return fmt.Errorf("block header for block %d not found in database", chainDb)
		}
		timestamp = prevHeader.Time
	}
	stateRoot, err := arbosState.InitializeArbosInDatabase(chainDb, initData, chainConfig, timestamp, accountsPerSync)
	if err != nil {
		return err
	}

	genBlock := arbosState.MakeGenesisBlock(prevHash, blockNumber, timestamp, stateRoot, chainConfig)
	blockHash := genBlock.Hash()

	if storedGenHash == EmptyHash {
		// chainDb did not have genesis block. Initialize it.
		core.WriteHeadBlock(chainDb, genBlock, prevDifficulty)
		log.Info("wrote genesis block", "number", blockNumber, "hash", blockHash)
	} else if storedGenHash != blockHash {
		return fmt.Errorf("database contains data inconsistent with initialization: database has genesis hash %v but we built genesis hash %v", storedGenHash, blockHash)
	} else {
		log.Info("recreated existing genesis block", "number", blockNumber, "hash", blockHash)
	}

	return nil
}

func TryReadStoredChainConfig(chainDb ethdb.Database) *params.ChainConfig {
	EmptyHash := common.Hash{}

	block0Hash := rawdb.ReadCanonicalHash(chainDb, 0)
	if block0Hash == EmptyHash {
		return nil
	}
	return rawdb.ReadChainConfig(chainDb, block0Hash)
}

func WriteOrTestChainConfig(chainDb ethdb.Database, config *params.ChainConfig) error {
	EmptyHash := common.Hash{}

	block0Hash := rawdb.ReadCanonicalHash(chainDb, 0)
	if block0Hash == EmptyHash {
		return errors.New("block 0 not found")
	}
	storedConfig := rawdb.ReadChainConfig(chainDb, block0Hash)
	if storedConfig == nil {
		rawdb.WriteChainConfig(chainDb, block0Hash, config)
		return nil
	}
	height := rawdb.ReadHeaderNumber(chainDb, rawdb.ReadHeadHeaderHash(chainDb))
	if height == nil {
		return errors.New("non empty chain config but empty chain")
	}
	err := storedConfig.CheckCompatible(config, *height)
	if err != nil {
		return err
	}
	rawdb.WriteChainConfig(chainDb, block0Hash, config)
	return nil
}

func GetBlockChain(chainDb ethdb.Database, cacheConfig *core.CacheConfig, chainConfig *params.ChainConfig, nodeConfig *Config) (*core.BlockChain, error) {
	engine := arbos.Engine{
		IsSequencer: true,
	}

	vmConfig := vm.Config{
		EnablePreimageRecording: false,
	}

	return core.NewBlockChain(chainDb, cacheConfig, chainConfig, engine, vmConfig, shouldPreserveFalse, &nodeConfig.TxLookupLimit)
}

func WriteOrTestBlockChain(chainDb ethdb.Database, cacheConfig *core.CacheConfig, initData statetransfer.InitDataReader, chainConfig *params.ChainConfig, nodeConfig *Config, accountsPerSync uint) (*core.BlockChain, error) {
	err := WriteOrTestGenblock(chainDb, initData, chainConfig, accountsPerSync)
	if err != nil {
		return nil, err
	}
	err = WriteOrTestChainConfig(chainDb, chainConfig)
	if err != nil {
		return nil, err
	}
	return GetBlockChain(chainDb, cacheConfig, chainConfig, nodeConfig)
}

// Don't preserve reorg'd out blocks
func shouldPreserveFalse(header *types.Header) bool {
	return false
}<|MERGE_RESOLUTION|>--- conflicted
+++ resolved
@@ -556,12 +556,8 @@
 	MaxRevertGasReject          uint64                   `koanf:"max-revert-gas-reject" reload:"hot"`
 	MaxAcceptableTimestampDelta time.Duration            `koanf:"max-acceptable-timestamp-delta" reload:"hot"`
 	SenderWhitelist             string                   `koanf:"sender-whitelist"`
-<<<<<<< HEAD
 	ForwardTimeout              time.Duration            `koanf:"forward-timeout" reload:"hot"`
-=======
-	ForwardTimeout              time.Duration            `koanf:"forward-timeout"`
 	QueueSize                   int                      `koanf:"queue-size"`
->>>>>>> 8c36adc9
 	Dangerous                   DangerousSequencerConfig `koanf:"dangerous"`
 }
 
