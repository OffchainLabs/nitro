// Copyright 2021-2022, Offchain Labs, Inc.
// For license information, see https://github.com/OffchainLabs/nitro/blob/master/LICENSE.md

package arbnode

import (
	"context"
	"encoding/binary"
	"errors"
	"fmt"
	"math/big"
	"os"
	"path"
	"path/filepath"
	"strings"

	"github.com/spf13/pflag"

	"github.com/ethereum/go-ethereum/accounts/abi/bind"
	"github.com/ethereum/go-ethereum/common"
	"github.com/ethereum/go-ethereum/core/rawdb"
	"github.com/ethereum/go-ethereum/core/types"
	"github.com/ethereum/go-ethereum/ethclient"
	"github.com/ethereum/go-ethereum/ethdb"
	"github.com/ethereum/go-ethereum/log"
	"github.com/ethereum/go-ethereum/node"
	"github.com/ethereum/go-ethereum/params"
	"github.com/ethereum/go-ethereum/rpc"

	"github.com/offchainlabs/nitro/arbnode/dataposter"
	"github.com/offchainlabs/nitro/arbnode/dataposter/storage"
	"github.com/offchainlabs/nitro/arbnode/resourcemanager"
	"github.com/offchainlabs/nitro/arbos/arbostypes"
	"github.com/offchainlabs/nitro/arbutil"
	"github.com/offchainlabs/nitro/broadcastclient"
	"github.com/offchainlabs/nitro/broadcastclients"
	"github.com/offchainlabs/nitro/broadcaster"
	"github.com/offchainlabs/nitro/cmd/chaininfo"
	"github.com/offchainlabs/nitro/cmd/genericconf"
	"github.com/offchainlabs/nitro/daprovider"
	"github.com/offchainlabs/nitro/daprovider/daclient"
	"github.com/offchainlabs/nitro/daprovider/das"
<<<<<<< HEAD
	"github.com/offchainlabs/nitro/daprovider/factory"
	"github.com/offchainlabs/nitro/daprovider/referenceda"
=======
>>>>>>> 87712d4d
	dapserver "github.com/offchainlabs/nitro/daprovider/server"
	"github.com/offchainlabs/nitro/execution"
	"github.com/offchainlabs/nitro/execution/gethexec"
	"github.com/offchainlabs/nitro/solgen/go/bridgegen"
	"github.com/offchainlabs/nitro/solgen/go/precompilesgen"
	"github.com/offchainlabs/nitro/staker"
	"github.com/offchainlabs/nitro/staker/bold"
	"github.com/offchainlabs/nitro/staker/legacy"
	"github.com/offchainlabs/nitro/staker/multi_protocol"
	"github.com/offchainlabs/nitro/staker/validatorwallet"
	"github.com/offchainlabs/nitro/util/containers"
	"github.com/offchainlabs/nitro/util/contracts"
	"github.com/offchainlabs/nitro/util/headerreader"
	"github.com/offchainlabs/nitro/util/redisutil"
	"github.com/offchainlabs/nitro/util/rpcclient"
	"github.com/offchainlabs/nitro/util/signature"
	"github.com/offchainlabs/nitro/wsbroadcastserver"
)

type DAConfig struct {
	Mode             string                `koanf:"mode"`
	ReferenceDA      referenceda.Config    `koanf:"referenceda"`
	ExternalProvider daclient.ClientConfig `koanf:"external-provider"`
}

func DAConfigAddOptions(prefix string, f *pflag.FlagSet) {
	f.String(prefix+".mode", "", "DA mode (anytrust, referenceda, or external)")
	referenceda.ConfigAddOptions(prefix+".referenceda", f)
	daclient.ClientConfigAddOptions(prefix+".external-provider", f)
}

type Config struct {
	Sequencer                bool                           `koanf:"sequencer"`
	ParentChainReader        headerreader.Config            `koanf:"parent-chain-reader" reload:"hot"`
	InboxReader              InboxReaderConfig              `koanf:"inbox-reader" reload:"hot"`
	DelayedSequencer         DelayedSequencerConfig         `koanf:"delayed-sequencer" reload:"hot"`
	BatchPoster              BatchPosterConfig              `koanf:"batch-poster" reload:"hot"`
	MessagePruner            MessagePrunerConfig            `koanf:"message-pruner" reload:"hot"`
	BlockValidator           staker.BlockValidatorConfig    `koanf:"block-validator" reload:"hot"`
	Feed                     broadcastclient.FeedConfig     `koanf:"feed" reload:"hot"`
	Staker                   legacystaker.L1ValidatorConfig `koanf:"staker" reload:"hot"`
	Bold                     bold.BoldConfig                `koanf:"bold"`
	SeqCoordinator           SeqCoordinatorConfig           `koanf:"seq-coordinator"`
	DataAvailability         das.DataAvailabilityConfig     `koanf:"data-availability"`
	DA                       DAConfig                       `koanf:"da"`
	SyncMonitor              SyncMonitorConfig              `koanf:"sync-monitor"`
	Dangerous                DangerousConfig                `koanf:"dangerous"`
	TransactionStreamer      TransactionStreamerConfig      `koanf:"transaction-streamer" reload:"hot"`
	Maintenance              MaintenanceConfig              `koanf:"maintenance" reload:"hot"`
	ResourceMgmt             resourcemanager.Config         `koanf:"resource-mgmt" reload:"hot"`
	BlockMetadataFetcher     BlockMetadataFetcherConfig     `koanf:"block-metadata-fetcher" reload:"hot"`
	ConsensusExecutionSyncer ConsensusExecutionSyncerConfig `koanf:"consensus-execution-syncer"`
	// SnapSyncConfig is only used for testing purposes, these should not be configured in production.
	SnapSyncTest SnapSyncConfig
}

func (c *Config) Validate() error {
	if c.ParentChainReader.Enable && c.Sequencer && !c.DelayedSequencer.Enable {
		log.Warn("delayed sequencer is not enabled, despite sequencer and l1 reader being enabled")
	}
	if c.DelayedSequencer.Enable && !c.Sequencer {
		return errors.New("cannot enable delayed sequencer without enabling sequencer")
	}
	if c.InboxReader.ReadMode != "latest" {
		if c.Sequencer {
			return errors.New("cannot enable inboxreader in safe or finalized mode along with sequencer")
		}
		c.Feed.Output.Enable = false
		c.Feed.Input.URL = []string{}
	}
	if err := c.BlockValidator.Validate(); err != nil {
		return err
	}
	if err := c.InboxReader.Validate(); err != nil {
		return err
	}
	if err := c.BatchPoster.Validate(); err != nil {
		return err
	}
	if err := c.Feed.Validate(); err != nil {
		return err
	}
	if err := c.Staker.Validate(); err != nil {
		return err
	}
	if err := c.SeqCoordinator.Validate(); err != nil {
		return err
	}
	if c.TransactionStreamer.TrackBlockMetadataFrom != 0 && !c.BlockMetadataFetcher.Enable {
		log.Warn("track-block-metadata-from is set but blockMetadata fetcher is not enabled")
	}
	return nil
}

func (c *Config) ValidatorRequired() bool {
	if c.BlockValidator.Enable {
		return true
	}
	if c.Staker.Enable {
		return c.Staker.ValidatorRequired()
	}
	return false
}

func ConfigAddOptions(prefix string, f *pflag.FlagSet, feedInputEnable bool, feedOutputEnable bool) {
	f.Bool(prefix+".sequencer", ConfigDefault.Sequencer, "enable sequencer")
	headerreader.AddOptions(prefix+".parent-chain-reader", f)
	InboxReaderConfigAddOptions(prefix+".inbox-reader", f)
	DelayedSequencerConfigAddOptions(prefix+".delayed-sequencer", f)
	BatchPosterConfigAddOptions(prefix+".batch-poster", f)
	MessagePrunerConfigAddOptions(prefix+".message-pruner", f)
	staker.BlockValidatorConfigAddOptions(prefix+".block-validator", f)
	broadcastclient.FeedConfigAddOptions(prefix+".feed", f, feedInputEnable, feedOutputEnable)
	legacystaker.L1ValidatorConfigAddOptions(prefix+".staker", f)
	bold.BoldConfigAddOptions(prefix+".bold", f)
	SeqCoordinatorConfigAddOptions(prefix+".seq-coordinator", f)
	das.DataAvailabilityConfigAddNodeOptions(prefix+".data-availability", f)
	DAConfigAddOptions(prefix+".da", f)
	SyncMonitorConfigAddOptions(prefix+".sync-monitor", f)
	DangerousConfigAddOptions(prefix+".dangerous", f)
	TransactionStreamerConfigAddOptions(prefix+".transaction-streamer", f)
	MaintenanceConfigAddOptions(prefix+".maintenance", f)
	resourcemanager.ConfigAddOptions(prefix+".resource-mgmt", f)
	BlockMetadataFetcherConfigAddOptions(prefix+".block-metadata-fetcher", f)
	ConsensusExecutionSyncerConfigAddOptions(prefix+".consensus-execution-syncer", f)
}

var ConfigDefault = Config{
	Sequencer:                false,
	ParentChainReader:        headerreader.DefaultConfig,
	InboxReader:              DefaultInboxReaderConfig,
	DelayedSequencer:         DefaultDelayedSequencerConfig,
	BatchPoster:              DefaultBatchPosterConfig,
	MessagePruner:            DefaultMessagePrunerConfig,
	BlockValidator:           staker.DefaultBlockValidatorConfig,
	Feed:                     broadcastclient.FeedConfigDefault,
	Staker:                   legacystaker.DefaultL1ValidatorConfig,
	Bold:                     bold.DefaultBoldConfig,
	SeqCoordinator:           DefaultSeqCoordinatorConfig,
	DataAvailability:         das.DefaultDataAvailabilityConfig,
	DA:                       DAConfig{Mode: "", ReferenceDA: referenceda.DefaultConfig, ExternalProvider: daclient.DefaultClientConfig},
	SyncMonitor:              DefaultSyncMonitorConfig,
	Dangerous:                DefaultDangerousConfig,
	TransactionStreamer:      DefaultTransactionStreamerConfig,
	ResourceMgmt:             resourcemanager.DefaultConfig,
	BlockMetadataFetcher:     DefaultBlockMetadataFetcherConfig,
	Maintenance:              DefaultMaintenanceConfig,
	ConsensusExecutionSyncer: DefaultConsensusExecutionSyncerConfig,
	SnapSyncTest:             DefaultSnapSyncConfig,
}

func ConfigDefaultL1Test() *Config {
	config := ConfigDefaultL1NonSequencerTest()
	config.DelayedSequencer = TestDelayedSequencerConfig
	config.BatchPoster = TestBatchPosterConfig
	config.SeqCoordinator = TestSeqCoordinatorConfig
	config.Sequencer = true
	config.Dangerous.NoSequencerCoordinator = true

	return config
}

func ConfigDefaultL1NonSequencerTest() *Config {
	config := ConfigDefault
	config.Dangerous = TestDangerousConfig
	config.ParentChainReader = headerreader.TestConfig
	config.InboxReader = TestInboxReaderConfig
	config.DelayedSequencer.Enable = false
	config.BatchPoster.Enable = false
	config.SeqCoordinator.Enable = false
	config.BlockValidator = staker.TestBlockValidatorConfig
	config.SyncMonitor = TestSyncMonitorConfig
	config.Staker = legacystaker.TestL1ValidatorConfig
	config.Staker.Enable = false
	config.BlockValidator.ValidationServerConfigs = []rpcclient.ClientConfig{{URL: ""}}
	config.Bold.MinimumGapToParentAssertion = 0

	return &config
}

func ConfigDefaultL2Test() *Config {
	config := ConfigDefault
	config.Dangerous = TestDangerousConfig
	config.ParentChainReader.Enable = false
	config.SeqCoordinator = TestSeqCoordinatorConfig
	config.Feed.Input.Verify.Dangerous.AcceptMissing = true
	config.Feed.Output.Signed = false
	config.SeqCoordinator.Signer.ECDSA.AcceptSequencer = false
	config.SeqCoordinator.Signer.ECDSA.Dangerous.AcceptMissing = true
	config.Staker = legacystaker.TestL1ValidatorConfig
	config.SyncMonitor = TestSyncMonitorConfig
	config.Staker.Enable = false
	config.BlockValidator.ValidationServerConfigs = []rpcclient.ClientConfig{{URL: ""}}
	config.TransactionStreamer = DefaultTransactionStreamerConfig
	config.Bold.MinimumGapToParentAssertion = 0

	return &config
}

type DangerousConfig struct {
	NoL1Listener           bool `koanf:"no-l1-listener"`
	NoSequencerCoordinator bool `koanf:"no-sequencer-coordinator"`
	DisableBlobReader      bool `koanf:"disable-blob-reader"`
}

var DefaultDangerousConfig = DangerousConfig{
	NoL1Listener:           false,
	NoSequencerCoordinator: false,
	DisableBlobReader:      false,
}

var TestDangerousConfig = DangerousConfig{
	NoL1Listener:           false,
	NoSequencerCoordinator: false,
	DisableBlobReader:      true,
}

func DangerousConfigAddOptions(prefix string, f *pflag.FlagSet) {
	f.Bool(prefix+".no-l1-listener", DefaultDangerousConfig.NoL1Listener, "DANGEROUS! disables listening to L1. To be used in test nodes only")
	f.Bool(prefix+".no-sequencer-coordinator", DefaultDangerousConfig.NoSequencerCoordinator, "DANGEROUS! allows sequencing without sequencer-coordinator")
	f.Bool(prefix+".disable-blob-reader", DefaultDangerousConfig.DisableBlobReader, "DANGEROUS! disables the EIP-4844 blob reader, which is necessary to read batches")
}

type Node struct {
	ArbDB                    ethdb.Database
	Stack                    *node.Node
	ExecutionClient          execution.ExecutionClient
	ExecutionSequencer       execution.ExecutionSequencer
	ExecutionRecorder        execution.ExecutionRecorder
	L1Reader                 *headerreader.HeaderReader
	TxStreamer               *TransactionStreamer
	DeployInfo               *chaininfo.RollupAddresses
	BlobReader               daprovider.BlobReader
	InboxReader              *InboxReader
	InboxTracker             *InboxTracker
	DelayedSequencer         *DelayedSequencer
	BatchPoster              *BatchPoster
	MessagePruner            *MessagePruner
	BlockValidator           *staker.BlockValidator
	StatelessBlockValidator  *staker.StatelessBlockValidator
	Staker                   *multiprotocolstaker.MultiProtocolStaker
	BroadcastServer          *broadcaster.Broadcaster
	BroadcastClients         *broadcastclients.BroadcastClients
	SeqCoordinator           *SeqCoordinator
	MaintenanceRunner        *MaintenanceRunner
	providerServerCloseFn    func()
	DASLifecycleManager      *das.LifecycleManager
	SyncMonitor              *SyncMonitor
	blockMetadataFetcher     *BlockMetadataFetcher
	configFetcher            ConfigFetcher
	ctx                      context.Context
	ConsensusExecutionSyncer *ConsensusExecutionSyncer
}

type SnapSyncConfig struct {
	Enabled                   bool
	PrevBatchMessageCount     uint64
	PrevDelayedRead           uint64
	BatchCount                uint64
	DelayedCount              uint64
	ParentChainAssertionBlock uint64
}

var DefaultSnapSyncConfig = SnapSyncConfig{
	Enabled:                   false,
	PrevBatchMessageCount:     0,
	PrevDelayedRead:           0,
	BatchCount:                0,
	DelayedCount:              0,
	ParentChainAssertionBlock: 0,
}

type ConfigFetcher interface {
	Get() *Config
	Start(context.Context)
	StopAndWait()
	Started() bool
}

func checkArbDbSchemaVersion(arbDb ethdb.Database) error {
	var version uint64
	hasVersion, err := arbDb.Has(dbSchemaVersion)
	if err != nil {
		return err
	}
	if hasVersion {
		versionBytes, err := arbDb.Get(dbSchemaVersion)
		if err != nil {
			return err
		}
		version = binary.BigEndian.Uint64(versionBytes)
	}
	for version != currentDbSchemaVersion {
		batch := arbDb.NewBatch()
		switch version {
		case 0:
			// No database updates are necessary for database format version 0->1.
			// This version adds a new format for delayed messages in the inbox tracker,
			// but it can still read the old format for old messages.
		default:
			return fmt.Errorf("unsupported database format version %v", version)
		}

		// Increment version and flush the batch
		version++
		versionBytes := make([]uint8, 8)
		binary.BigEndian.PutUint64(versionBytes, version)
		err = batch.Put(dbSchemaVersion, versionBytes)
		if err != nil {
			return err
		}
		err = batch.Write()
		if err != nil {
			return err
		}
	}
	return nil
}

func DataposterOnlyUsedToCreateValidatorWalletContract(
	ctx context.Context,
	l1Reader *headerreader.HeaderReader,
	transactOpts *bind.TransactOpts,
	cfg *dataposter.DataPosterConfig,
	parentChainID *big.Int,
) (*dataposter.DataPoster, error) {
	cfg.UseNoOpStorage = true
	return dataposter.NewDataPoster(ctx,
		&dataposter.DataPosterOpts{
			HeaderReader: l1Reader,
			Auth:         transactOpts,
			Config: func() *dataposter.DataPosterConfig {
				return cfg
			},
			MetadataRetriever: func(ctx context.Context, blockNum *big.Int) ([]byte, error) {
				return nil, nil
			},
			ParentChainID: parentChainID,
		},
	)
}

func StakerDataposter(
	ctx context.Context, db ethdb.Database, l1Reader *headerreader.HeaderReader,
	transactOpts *bind.TransactOpts, cfgFetcher ConfigFetcher, syncMonitor *SyncMonitor,
	parentChainID *big.Int,
) (*dataposter.DataPoster, error) {
	cfg := cfgFetcher.Get()
	if transactOpts == nil && cfg.Staker.DataPoster.ExternalSigner.URL == "" {
		return nil, nil
	}
	mdRetriever := func(ctx context.Context, blockNum *big.Int) ([]byte, error) {
		return nil, nil
	}
	redisC, err := redisutil.RedisClientFromURL(cfg.Staker.RedisUrl)
	if err != nil {
		return nil, fmt.Errorf("creating redis client from url: %w", err)
	}
	dpCfg := func() *dataposter.DataPosterConfig {
		return &cfg.Staker.DataPoster
	}
	var sender string
	if transactOpts != nil {
		sender = transactOpts.From.String()
	} else {
		sender = cfg.Staker.DataPoster.ExternalSigner.Address
	}
	return dataposter.NewDataPoster(ctx,
		&dataposter.DataPosterOpts{
			Database:          db,
			HeaderReader:      l1Reader,
			Auth:              transactOpts,
			RedisClient:       redisC,
			Config:            dpCfg,
			MetadataRetriever: mdRetriever,
			RedisKey:          sender + ".staker-data-poster.queue",
			ParentChainID:     parentChainID,
		})
}

func getSyncMonitor(configFetcher ConfigFetcher) *SyncMonitor {
	syncConfigFetcher := func() *SyncMonitorConfig {
		return &configFetcher.Get().SyncMonitor
	}
	return NewSyncMonitor(syncConfigFetcher)
}

func getL1Reader(
	ctx context.Context,
	config *Config,
	configFetcher ConfigFetcher,
	l1client *ethclient.Client,
) (*headerreader.HeaderReader, error) {
	var l1Reader *headerreader.HeaderReader
	if config.ParentChainReader.Enable {
		arbSys, _ := precompilesgen.NewArbSys(types.ArbSysAddress, l1client)
		var err error
		l1Reader, err = headerreader.New(ctx, l1client, func() *headerreader.Config { return &configFetcher.Get().ParentChainReader }, arbSys)
		if err != nil {
			return nil, err
		}
	}
	return l1Reader, nil
}

func getBroadcastServer(
	config *Config,
	configFetcher ConfigFetcher,
	dataSigner signature.DataSignerFunc,
	l2ChainId uint64,
	fatalErrChan chan error,
) (*broadcaster.Broadcaster, error) {
	var broadcastServer *broadcaster.Broadcaster
	if config.Feed.Output.Enable {
		var maybeDataSigner signature.DataSignerFunc
		if config.Feed.Output.Signed {
			if dataSigner == nil {
				return nil, errors.New("cannot sign outgoing feed")
			}
			maybeDataSigner = dataSigner
		}
		broadcastServer = broadcaster.NewBroadcaster(func() *wsbroadcastserver.BroadcasterConfig { return &configFetcher.Get().Feed.Output }, l2ChainId, fatalErrChan, maybeDataSigner)
	}
	return broadcastServer, nil
}

func getBPVerifier(
	deployInfo *chaininfo.RollupAddresses,
	l1client *ethclient.Client,
) (*contracts.AddressVerifier, error) {
	var bpVerifier *contracts.AddressVerifier
	if deployInfo != nil && l1client != nil {
		sequencerInboxAddr := deployInfo.SequencerInbox

		seqInboxCaller, err := bridgegen.NewSequencerInboxCaller(sequencerInboxAddr, l1client)
		if err != nil {
			return nil, err
		}
		bpVerifier = contracts.NewAddressVerifier(seqInboxCaller)
	}
	return bpVerifier, nil
}

func getMaintenanceRunner(
	configFetcher ConfigFetcher,
	coordinator *SeqCoordinator,
	exec execution.ExecutionClient,
) (*MaintenanceRunner, error) {
	return NewMaintenanceRunner(func() *MaintenanceConfig { return &configFetcher.Get().Maintenance }, coordinator, exec)
}

func getBroadcastClients(
	config *Config,
	configFetcher ConfigFetcher,
	txStreamer *TransactionStreamer,
	l2ChainId uint64,
	bpVerifier *contracts.AddressVerifier,
	fatalErrChan chan error,
) (*broadcastclients.BroadcastClients, error) {
	var broadcastClients *broadcastclients.BroadcastClients
	if config.Feed.Input.Enable() {
		currentMessageCount, err := txStreamer.GetMessageCount()
		if err != nil {
			return nil, err
		}

		broadcastClients, err = broadcastclients.NewBroadcastClients(
			func() *broadcastclient.Config { return &configFetcher.Get().Feed.Input },
			l2ChainId,
			currentMessageCount,
			txStreamer,
			nil,
			fatalErrChan,
			bpVerifier,
		)
		if err != nil {
			return nil, err
		}
	}
	return broadcastClients, nil
}

func getBlockMetadataFetcher(
	ctx context.Context,
	configFetcher ConfigFetcher,
	arbDb ethdb.Database,
	exec execution.ExecutionClient,
	expectedChainId uint64,
) (*BlockMetadataFetcher, error) {
	config := configFetcher.Get()

	var blockMetadataFetcher *BlockMetadataFetcher
	if config.BlockMetadataFetcher.Enable {
		var err error
		blockMetadataFetcher, err = NewBlockMetadataFetcher(ctx, config.BlockMetadataFetcher, arbDb, exec, config.TransactionStreamer.TrackBlockMetadataFrom, expectedChainId)
		if err != nil {
			return nil, err
		}
	}
	return blockMetadataFetcher, nil
}

func getDelayedBridgeAndSequencerInbox(
	deployInfo *chaininfo.RollupAddresses,
	l1client *ethclient.Client,
) (*DelayedBridge, *SequencerInbox, error) {
	if deployInfo == nil {
		return nil, nil, errors.New("deployinfo is nil")
	}
	delayedBridge, err := NewDelayedBridge(l1client, deployInfo.Bridge, deployInfo.DeployedAt)
	if err != nil {
		return nil, nil, err
	}
	// #nosec G115
	sequencerInbox, err := NewSequencerInbox(l1client, deployInfo.SequencerInbox, int64(deployInfo.DeployedAt))
	if err != nil {
		return nil, nil, err
	}
	return delayedBridge, sequencerInbox, nil
}

func getDAProvider(
	ctx context.Context,
	config *Config,
	l2Config *params.ChainConfig,
	txStreamer *TransactionStreamer,
	blobReader daprovider.BlobReader,
	l1Reader *headerreader.HeaderReader,
	deployInfo *chaininfo.RollupAddresses,
	dataSigner signature.DataSignerFunc,
	l1client *ethclient.Client,
	stack *node.Node,
<<<<<<< HEAD
) (daprovider.Writer, func(), []daprovider.Reader, daprovider.Validator, error) {
	// Validate DA configuration
	if config.DA.Mode == "external" {
		if !config.DA.ExternalProvider.Enable {
			return nil, nil, nil, nil, errors.New("--node.da.external-provider.enable must be true when mode=external")
		}
		if config.DataAvailability.Enable {
			return nil, nil, nil, nil, errors.New("cannot use external DA provider with embedded data-availability")
		}
		if config.DA.ReferenceDA.Enable {
			return nil, nil, nil, nil, errors.New("cannot use external DA provider with embedded referenceda")
		}
=======
) (daprovider.Writer, func(), *daprovider.ReaderRegistry, error) {
	if config.DAProvider.Enable && config.DataAvailability.Enable {
		return nil, nil, nil, errors.New("da-provider and data-availability cannot be enabled together")
>>>>>>> 87712d4d
	}

	var err error
	var daClient *daclient.Client
	var withDAWriter bool
	var providerServerCloseFn func()
	var validator daprovider.Validator

	if config.DA.Mode == "external" {
		// External DA provider mode
		daClient, err = daclient.NewClient(ctx, func() *rpcclient.ClientConfig { return &config.DA.ExternalProvider.RPC })
		if err != nil {
			return nil, nil, nil, nil, err
		}
		validator = daClient
		// Only allow dawriter if batchposter is enabled
		withDAWriter = config.DA.ExternalProvider.WithWriter && config.BatchPoster.Enable
	} else if config.DataAvailability.Enable || config.DA.Mode != "" {
		jwtPath := path.Join(filepath.Dir(stack.InstanceDir()), "dasserver-jwtsecret")
		if err := genericconf.TryCreatingJWTSecret(jwtPath); err != nil {
			return nil, nil, nil, nil, fmt.Errorf("error writing ephemeral jwtsecret of dasserver to file: %w", err)
		}
		log.Info("Generated ephemeral JWT secret for dasserver", "jwtPath", jwtPath)
		// JWTSecret is no longer needed, cleanup when returning
		defer func() {
			if err := os.Remove(jwtPath); err != nil {
				log.Error("error deleting generated ephemeral JWT secret of dasserver", "jwtPath", jwtPath)
			}
		}()

<<<<<<< HEAD
		serverConfig := dapserver.DefaultServerConfig
=======
		serverConfig := dapserver.DefaultDASServerConfig
>>>>>>> 87712d4d
		serverConfig.Port = 0 // Initializes server at a random available port
		serverConfig.EnableDAWriter = config.BatchPoster.Enable
		serverConfig.JWTSecret = jwtPath
		withDAWriter = config.BatchPoster.Enable
<<<<<<< HEAD

		// Determine effective DA mode and config
		var effectiveMode factory.DAProviderMode
		var anytrustConfig *das.DataAvailabilityConfig
		var referencedaConfig *referenceda.Config

		switch config.DA.Mode {
		case "referenceda":
			if !config.DA.ReferenceDA.Enable {
				return nil, nil, nil, nil, errors.New("--node.da.referenceda.enable must be true when using referenceda mode")
			}
			effectiveMode = factory.ModeReferenceDA
			referencedaConfig = &config.DA.ReferenceDA

		case "anytrust", "": // Default to anytrust for backwards compatibility
			if !config.DataAvailability.Enable {
				return nil, nil, nil, nil, errors.New("--node.data-availability.enable must be true when using anytrust mode")
			}
			effectiveMode = factory.ModeAnyTrust
			anytrustConfig = &config.DataAvailability

		case "external":
			return nil, nil, nil, nil, errors.New("external mode should not reach factory creation - this is a bug")

		default:
			return nil, nil, nil, nil, fmt.Errorf("unsupported embedded DA mode: %s (supported: anytrust, referenceda)", config.DA.Mode)
		}

		// Create factory with appropriate config
		daFactory, err := factory.NewDAProviderFactory(
			effectiveMode,
			anytrustConfig,    // nil for referenceda mode
			referencedaConfig, // nil for anytrust mode
			dataSigner,
			l1client,
			l1Reader,
			deployInfo.SequencerInbox,
			config.BatchPoster.Enable,
		)
		if err != nil {
			return nil, nil, nil, nil, err
		}

		if err := daFactory.ValidateConfig(); err != nil {
			return nil, nil, nil, nil, err
		}

		var cleanupFuncs []func()
		reader, readerCleanup, err := daFactory.CreateReader(ctx)
		if err != nil {
			return nil, nil, nil, nil, err
		}
		if readerCleanup != nil {
			cleanupFuncs = append(cleanupFuncs, readerCleanup)
		}

		var writer daprovider.Writer
		if config.BatchPoster.Enable {
			var writerCleanup func()
			writer, writerCleanup, err = daFactory.CreateWriter(ctx)
			if err != nil {
				return nil, nil, nil, nil, err
			}
			if writerCleanup != nil {
				cleanupFuncs = append(cleanupFuncs, writerCleanup)
			}
		}

		// Create validator (may be nil for AnyTrust mode)
		var validatorCleanup func()
		validator, validatorCleanup, err = daFactory.CreateValidator(ctx)
		if err != nil {
			return nil, nil, nil, nil, err
		}
		if validatorCleanup != nil {
			cleanupFuncs = append(cleanupFuncs, validatorCleanup)
		}

		providerServer, err := dapserver.NewServerWithDAPProvider(ctx, &serverConfig, reader, writer, validator)

		// Create combined cleanup function
		closeFn := func() {
			for _, cleanup := range cleanupFuncs {
				cleanup()
			}
		}
=======
		dasServer, closeFn, err := dapserver.NewServerForDAS(ctx, &serverConfig, dataSigner, l1client, l1Reader, deployInfo.SequencerInbox)
>>>>>>> 87712d4d
		if err != nil {
			return nil, nil, nil, nil, err
		}
		clientConfig := rpcclient.DefaultClientConfig
		clientConfig.URL = providerServer.Addr
		clientConfig.JWTSecret = jwtPath
		daClient, err = daclient.NewClient(ctx, func() *rpcclient.ClientConfig { return &clientConfig })
		if err != nil {
			return nil, nil, nil, nil, err
		}
		providerServerCloseFn = func() {
			_ = providerServer.Shutdown(ctx)
			if closeFn != nil {
				closeFn()
			}
		}
	} else if l2Config.ArbitrumChainParams.DataAvailabilityCommittee {
		return nil, nil, nil, nil, errors.New("a data availability service is required for this chain, but it was not configured")
	}

	// We support a nil txStreamer for the pruning code
	if txStreamer != nil && txStreamer.chainConfig.ArbitrumChainParams.DataAvailabilityCommittee && daClient == nil {
		return nil, nil, nil, nil, errors.New("data availability service required but unconfigured")
	}

	dapReaders := daprovider.NewReaderRegistry()
	if daClient != nil {
		headerBytes, err := daClient.GetSupportedHeaderBytes(ctx)
		if err != nil {
			return nil, nil, nil, fmt.Errorf("failed to get supported header bytes from DA client: %w", err)
		}
		if err := dapReaders.RegisterAll(headerBytes, daClient); err != nil {
			return nil, nil, nil, fmt.Errorf("failed to register DA client: %w", err)
		}
	}
	if blobReader != nil {
		if err := dapReaders.SetupBlobReader(daprovider.NewReaderForBlobReader(blobReader)); err != nil {
			return nil, nil, nil, fmt.Errorf("failed to register blob reader: %w", err)
		}
	}
	// AnyTrust now always uses the daClient, which is already registered,
	// so we don't need to register it separately here.

	if withDAWriter {
		return daClient, providerServerCloseFn, dapReaders, validator, nil
	}
	return nil, providerServerCloseFn, dapReaders, validator, nil
}

func getInboxTrackerAndReader(
	ctx context.Context,
	arbDb ethdb.Database,
	txStreamer *TransactionStreamer,
	dapReaders *daprovider.ReaderRegistry,
	config *Config,
	configFetcher ConfigFetcher,
	l1client *ethclient.Client,
	l1Reader *headerreader.HeaderReader,
	deployInfo *chaininfo.RollupAddresses,
	delayedBridge *DelayedBridge,
	sequencerInbox *SequencerInbox,
	exec execution.ExecutionSequencer,
) (*InboxTracker, *InboxReader, error) {
	inboxTracker, err := NewInboxTracker(arbDb, txStreamer, dapReaders, config.SnapSyncTest)
	if err != nil {
		return nil, nil, err
	}
	firstMessageBlock := new(big.Int).SetUint64(deployInfo.DeployedAt)
	if config.SnapSyncTest.Enabled {
		if exec == nil {
			return nil, nil, errors.New("snap sync test requires an execution sequencer")
		}

		batchCount := config.SnapSyncTest.BatchCount
		delayedMessageNumber, err := exec.NextDelayedMessageNumber()
		if err != nil {
			return nil, nil, err
		}
		if batchCount > delayedMessageNumber {
			batchCount = delayedMessageNumber
		}
		// Find the first block containing the batch count.
		// Subtract 1 to get the block before the needed batch count,
		// this is done to fetch previous batch metadata needed for snap sync.
		if batchCount > 0 {
			batchCount--
		}
		block, err := FindBlockContainingBatchCount(ctx, deployInfo.Bridge, l1client, config.SnapSyncTest.ParentChainAssertionBlock, batchCount)
		if err != nil {
			return nil, nil, err
		}
		firstMessageBlock.SetUint64(block)
	}
	inboxReader, err := NewInboxReader(inboxTracker, l1client, l1Reader, firstMessageBlock, delayedBridge, sequencerInbox, func() *InboxReaderConfig { return &configFetcher.Get().InboxReader })
	if err != nil {
		return nil, nil, err
	}
	txStreamer.SetInboxReaders(inboxReader, delayedBridge)

	return inboxTracker, inboxReader, nil
}

func getBlockValidator(
	config *Config,
	configFetcher ConfigFetcher,
	statelessBlockValidator *staker.StatelessBlockValidator,
	inboxTracker *InboxTracker,
	txStreamer *TransactionStreamer,
	fatalErrChan chan error,
) (*staker.BlockValidator, error) {
	var err error
	var blockValidator *staker.BlockValidator
	if config.ValidatorRequired() {
		blockValidator, err = staker.NewBlockValidator(
			statelessBlockValidator,
			inboxTracker,
			txStreamer,
			func() *staker.BlockValidatorConfig { return &configFetcher.Get().BlockValidator },
			fatalErrChan,
		)
		if err != nil {
			return nil, err
		}
	}
	return blockValidator, err
}

func getStaker(
	ctx context.Context,
	config *Config,
	configFetcher ConfigFetcher,
	arbDb ethdb.Database,
	l1Reader *headerreader.HeaderReader,
	txOptsValidator *bind.TransactOpts,
	syncMonitor *SyncMonitor,
	parentChainID *big.Int,
	l1client *ethclient.Client,
	deployInfo *chaininfo.RollupAddresses,
	txStreamer *TransactionStreamer,
	inboxTracker *InboxTracker,
	inboxReader *InboxReader,
	stack *node.Node,
	fatalErrChan chan error,
	statelessBlockValidator *staker.StatelessBlockValidator,
	blockValidator *staker.BlockValidator,
	dapValidator daprovider.Validator,
) (*multiprotocolstaker.MultiProtocolStaker, *MessagePruner, common.Address, error) {
	var stakerObj *multiprotocolstaker.MultiProtocolStaker
	var messagePruner *MessagePruner
	var stakerAddr common.Address

	if config.Staker.Enable {
		dp, err := StakerDataposter(
			ctx,
			rawdb.NewTable(arbDb, storage.StakerPrefix),
			l1Reader,
			txOptsValidator,
			configFetcher,
			syncMonitor,
			parentChainID,
		)
		if err != nil {
			return nil, nil, common.Address{}, err
		}
		getExtraGas := func() uint64 { return configFetcher.Get().Staker.ExtraGas }
		// TODO: factor this out into separate helper, and split rest of node
		// creation into multiple helpers.
		var wallet legacystaker.ValidatorWalletInterface = validatorwallet.NewNoOp(l1client)
		if !strings.EqualFold(config.Staker.Strategy, "watchtower") {
			if config.Staker.UseSmartContractWallet || (txOptsValidator == nil && config.Staker.DataPoster.ExternalSigner.URL == "") {
				var existingWalletAddress *common.Address
				if len(config.Staker.ContractWalletAddress) > 0 {
					if !common.IsHexAddress(config.Staker.ContractWalletAddress) {
						log.Error("invalid validator smart contract wallet", "addr", config.Staker.ContractWalletAddress)
						return nil, nil, common.Address{}, errors.New("invalid validator smart contract wallet address")
					}
					tmpAddress := common.HexToAddress(config.Staker.ContractWalletAddress)
					existingWalletAddress = &tmpAddress
				}
				// #nosec G115
				wallet, err = validatorwallet.NewContract(dp, existingWalletAddress, deployInfo.ValidatorWalletCreator, l1Reader, txOptsValidator, int64(deployInfo.DeployedAt), func(common.Address) {}, getExtraGas)
				if err != nil {
					return nil, nil, common.Address{}, err
				}
			} else {
				if len(config.Staker.ContractWalletAddress) > 0 {
					return nil, nil, common.Address{}, errors.New("validator contract wallet specified but flag to use a smart contract wallet was not specified")
				}
				wallet, err = validatorwallet.NewEOA(dp, l1client, getExtraGas)
				if err != nil {
					return nil, nil, common.Address{}, err
				}
			}
		}

		var confirmedNotifiers []legacystaker.LatestConfirmedNotifier
		if config.MessagePruner.Enable {
			messagePruner = NewMessagePruner(txStreamer, inboxTracker, func() *MessagePrunerConfig { return &configFetcher.Get().MessagePruner })
			confirmedNotifiers = append(confirmedNotifiers, messagePruner)
		}

		stakerObj, err = multiprotocolstaker.NewMultiProtocolStaker(stack, l1Reader, wallet, bind.CallOpts{}, func() *legacystaker.L1ValidatorConfig { return &configFetcher.Get().Staker }, &configFetcher.Get().Bold, blockValidator, statelessBlockValidator, nil, deployInfo.StakeToken, deployInfo.Rollup, confirmedNotifiers, deployInfo.ValidatorUtils, deployInfo.Bridge, txStreamer, inboxTracker, inboxReader, dapValidator, fatalErrChan)
		if err != nil {
			return nil, nil, common.Address{}, err
		}
		if err := wallet.Initialize(ctx); err != nil {
			return nil, nil, common.Address{}, err
		}
		if dp != nil {
			stakerAddr = dp.Sender()
		}
	}

	return stakerObj, messagePruner, stakerAddr, nil
}

func getTransactionStreamer(
	ctx context.Context,
	arbDb ethdb.Database,
	l2Config *params.ChainConfig,
	exec execution.ExecutionClient,
	broadcastServer *broadcaster.Broadcaster,
	configFetcher ConfigFetcher,
	fatalErrChan chan error,
) (*TransactionStreamer, error) {
	transactionStreamerConfigFetcher := func() *TransactionStreamerConfig { return &configFetcher.Get().TransactionStreamer }
	txStreamer, err := NewTransactionStreamer(ctx, arbDb, l2Config, exec, broadcastServer, fatalErrChan, transactionStreamerConfigFetcher, &configFetcher.Get().SnapSyncTest)
	if err != nil {
		return nil, err
	}
	return txStreamer, nil
}

func getSeqCoordinator(
	config *Config,
	dataSigner signature.DataSignerFunc,
	bpVerifier *contracts.AddressVerifier,
	txStreamer *TransactionStreamer,
	syncMonitor *SyncMonitor,
	exec execution.ExecutionSequencer,
) (*SeqCoordinator, error) {
	var coordinator *SeqCoordinator
	if config.SeqCoordinator.Enable {
		if exec == nil {
			return nil, errors.New("sequencer coordinator requires an execution sequencer")
		}

		var err error
		coordinator, err = NewSeqCoordinator(dataSigner, bpVerifier, txStreamer, exec, syncMonitor, config.SeqCoordinator)
		if err != nil {
			return nil, err
		}
	} else if config.Sequencer && !config.Dangerous.NoSequencerCoordinator {
		return nil, errors.New("sequencer must be enabled with coordinator, unless dangerous.no-sequencer-coordinator set")
	}
	return coordinator, nil
}

func getStatelessBlockValidator(
	config *Config,
	configFetcher ConfigFetcher,
	inboxReader *InboxReader,
	inboxTracker *InboxTracker,
	txStreamer *TransactionStreamer,
	exec execution.ExecutionRecorder,
	arbDb ethdb.Database,
	dapReaders *daprovider.ReaderRegistry,
	stack *node.Node,
	latestWasmModuleRoot common.Hash,
) (*staker.StatelessBlockValidator, error) {
	var err error
	var statelessBlockValidator *staker.StatelessBlockValidator
	if config.BlockValidator.RedisValidationClientConfig.Enabled() || config.BlockValidator.ValidationServerConfigs[0].URL != "" {
		if exec == nil {
			return nil, errors.New("stateless block validator requires an execution recorder")
		}

		statelessBlockValidator, err = staker.NewStatelessBlockValidator(
			inboxReader,
			inboxTracker,
			txStreamer,
			exec,
			rawdb.NewTable(arbDb, storage.BlockValidatorPrefix),
			dapReaders,
			func() *staker.BlockValidatorConfig { return &configFetcher.Get().BlockValidator },
			stack,
			latestWasmModuleRoot,
		)
	} else {
		err = errors.New("no validator url specified")
	}
	if err != nil {
		if config.ValidatorRequired() {
			return nil, fmt.Errorf("%w: failed to init block validator", err)
		}
		log.Warn("validation not supported", "err", err)
		statelessBlockValidator = nil
	}

	return statelessBlockValidator, nil
}

func getBatchPoster(
	ctx context.Context,
	config *Config,
	configFetcher ConfigFetcher,
	txOptsBatchPoster *bind.TransactOpts,
	dapWriter daprovider.Writer,
	l1Reader *headerreader.HeaderReader,
	inboxTracker *InboxTracker,
	txStreamer *TransactionStreamer,
	exec execution.ExecutionBatchPoster,
	arbDb ethdb.Database,
	syncMonitor *SyncMonitor,
	deployInfo *chaininfo.RollupAddresses,
	parentChainID *big.Int,
	dapReaders *daprovider.ReaderRegistry,
	stakerAddr common.Address,
) (*BatchPoster, error) {
	var batchPoster *BatchPoster
	if config.BatchPoster.Enable {
		if exec == nil {
			return nil, errors.New("batch poster requires an execution batch poster")
		}

		if txOptsBatchPoster == nil && config.BatchPoster.DataPoster.ExternalSigner.URL == "" {
			return nil, errors.New("batchposter, but no TxOpts")
		}
		if dapWriter != nil && !config.BatchPoster.CheckBatchCorrectness {
			return nil, errors.New("when da-provider is used by batch-poster for posting, check-batch-correctness needs to be enabled")
		}
		var err error
		batchPoster, err = NewBatchPoster(ctx, &BatchPosterOpts{
			DataPosterDB:  rawdb.NewTable(arbDb, storage.BatchPosterPrefix),
			L1Reader:      l1Reader,
			Inbox:         inboxTracker,
			Streamer:      txStreamer,
			VersionGetter: exec,
			SyncMonitor:   syncMonitor,
			Config:        func() *BatchPosterConfig { return &configFetcher.Get().BatchPoster },
			DeployInfo:    deployInfo,
			TransactOpts:  txOptsBatchPoster,
			DAPWriter:     dapWriter,
			ParentChainID: parentChainID,
			DAPReaders:    dapReaders,
		})
		if err != nil {
			return nil, err
		}

		// Check if staker and batch poster are using the same address
		if stakerAddr != (common.Address{}) && !strings.EqualFold(config.Staker.Strategy, "watchtower") && stakerAddr == batchPoster.dataPoster.Sender() {
			return nil, fmt.Errorf("staker and batch poster are using the same address which is not allowed: %v", stakerAddr)
		}
	}

	return batchPoster, nil
}

func getDelayedSequencer(
	l1Reader *headerreader.HeaderReader,
	inboxReader *InboxReader,
	exec execution.ExecutionSequencer,
	configFetcher ConfigFetcher,
	coordinator *SeqCoordinator,
) (*DelayedSequencer, error) {
	if exec == nil {
		return nil, nil
	}

	// always create DelayedSequencer if exec is non nil, it won't do anything if it is disabled
	delayedSequencer, err := NewDelayedSequencer(l1Reader, inboxReader, exec, coordinator, func() *DelayedSequencerConfig { return &configFetcher.Get().DelayedSequencer })
	if err != nil {
		return nil, err
	}
	return delayedSequencer, nil
}

func getNodeParentChainReaderDisabled(
	ctx context.Context,
	arbDb ethdb.Database,
	stack *node.Node,
	executionClient execution.ExecutionClient,
	executionSequencer execution.ExecutionSequencer,
	executionRecorder execution.ExecutionRecorder,
	txStreamer *TransactionStreamer,
	blobReader daprovider.BlobReader,
	broadcastServer *broadcaster.Broadcaster,
	broadcastClients *broadcastclients.BroadcastClients,
	coordinator *SeqCoordinator,
	maintenanceRunner *MaintenanceRunner,
	syncMonitor *SyncMonitor,
	configFetcher ConfigFetcher,
	blockMetadataFetcher *BlockMetadataFetcher,
) *Node {
	return &Node{
		ArbDB:                   arbDb,
		Stack:                   stack,
		ExecutionClient:         executionClient,
		ExecutionSequencer:      executionSequencer,
		ExecutionRecorder:       executionRecorder,
		L1Reader:                nil,
		TxStreamer:              txStreamer,
		DeployInfo:              nil,
		BlobReader:              blobReader,
		InboxReader:             nil,
		InboxTracker:            nil,
		DelayedSequencer:        nil,
		BatchPoster:             nil,
		MessagePruner:           nil,
		BlockValidator:          nil,
		StatelessBlockValidator: nil,
		Staker:                  nil,
		BroadcastServer:         broadcastServer,
		BroadcastClients:        broadcastClients,
		SeqCoordinator:          coordinator,
		MaintenanceRunner:       maintenanceRunner,
		SyncMonitor:             syncMonitor,
		configFetcher:           configFetcher,
		ctx:                     ctx,
		blockMetadataFetcher:    blockMetadataFetcher,
	}
}

func createNodeImpl(
	ctx context.Context,
	stack *node.Node,
	executionClient execution.ExecutionClient,
	executionSequencer execution.ExecutionSequencer,
	executionRecorder execution.ExecutionRecorder,
	executionBatchPoster execution.ExecutionBatchPoster,
	arbDb ethdb.Database,
	configFetcher ConfigFetcher,
	l2Config *params.ChainConfig,
	l1client *ethclient.Client,
	deployInfo *chaininfo.RollupAddresses,
	txOptsValidator *bind.TransactOpts,
	txOptsBatchPoster *bind.TransactOpts,
	dataSigner signature.DataSignerFunc,
	fatalErrChan chan error,
	parentChainID *big.Int,
	blobReader daprovider.BlobReader,
	latestWasmModuleRoot common.Hash,
) (*Node, error) {
	config := configFetcher.Get()

	err := checkArbDbSchemaVersion(arbDb)
	if err != nil {
		return nil, err
	}

	syncMonitor := getSyncMonitor(configFetcher)

	l1Reader, err := getL1Reader(ctx, config, configFetcher, l1client)
	if err != nil {
		return nil, err
	}

	broadcastServer, err := getBroadcastServer(config, configFetcher, dataSigner, l2Config.ChainID.Uint64(), fatalErrChan)
	if err != nil {
		return nil, err
	}

	txStreamer, err := getTransactionStreamer(ctx, arbDb, l2Config, executionClient, broadcastServer, configFetcher, fatalErrChan)
	if err != nil {
		return nil, err
	}

	bpVerifier, err := getBPVerifier(deployInfo, l1client)
	if err != nil {
		return nil, err
	}

	coordinator, err := getSeqCoordinator(config, dataSigner, bpVerifier, txStreamer, syncMonitor, executionSequencer)
	if err != nil {
		return nil, err
	}

	maintenanceRunner, err := getMaintenanceRunner(configFetcher, coordinator, executionClient)
	if err != nil {
		return nil, err
	}

	broadcastClients, err := getBroadcastClients(config, configFetcher, txStreamer, l2Config.ChainID.Uint64(), bpVerifier, fatalErrChan)
	if err != nil {
		return nil, err
	}

	blockMetadataFetcher, err := getBlockMetadataFetcher(ctx, configFetcher, arbDb, executionClient, l2Config.ChainID.Uint64())
	if err != nil {
		return nil, err
	}

	if !config.ParentChainReader.Enable {
		return getNodeParentChainReaderDisabled(ctx, arbDb, stack, executionClient, executionSequencer, executionRecorder, txStreamer, blobReader, broadcastServer, broadcastClients, coordinator, maintenanceRunner, syncMonitor, configFetcher, blockMetadataFetcher), nil
	}

	delayedBridge, sequencerInbox, err := getDelayedBridgeAndSequencerInbox(deployInfo, l1client)
	if err != nil {
		return nil, err
	}

	dapWriter, providerServerCloseFn, dapReaders, dapValidator, err := getDAProvider(ctx, config, l2Config, txStreamer, blobReader, l1Reader, deployInfo, dataSigner, l1client, stack)
	if err != nil {
		return nil, err
	}

	inboxTracker, inboxReader, err := getInboxTrackerAndReader(ctx, arbDb, txStreamer, dapReaders, config, configFetcher, l1client, l1Reader, deployInfo, delayedBridge, sequencerInbox, executionSequencer)
	if err != nil {
		return nil, err
	}

	statelessBlockValidator, err := getStatelessBlockValidator(config, configFetcher, inboxReader, inboxTracker, txStreamer, executionRecorder, arbDb, dapReaders, stack, latestWasmModuleRoot)
	if err != nil {
		return nil, err
	}

	blockValidator, err := getBlockValidator(config, configFetcher, statelessBlockValidator, inboxTracker, txStreamer, fatalErrChan)
	if err != nil {
		return nil, err
	}

	stakerObj, messagePruner, stakerAddr, err := getStaker(ctx, config, configFetcher, arbDb, l1Reader, txOptsValidator, syncMonitor, parentChainID, l1client, deployInfo, txStreamer, inboxTracker, inboxReader, stack, fatalErrChan, statelessBlockValidator, blockValidator, dapValidator)
	if err != nil {
		return nil, err
	}

	batchPoster, err := getBatchPoster(ctx, config, configFetcher, txOptsBatchPoster, dapWriter, l1Reader, inboxTracker, txStreamer, executionBatchPoster, arbDb, syncMonitor, deployInfo, parentChainID, dapReaders, stakerAddr)
	if err != nil {
		return nil, err
	}

	delayedSequencer, err := getDelayedSequencer(l1Reader, inboxReader, executionSequencer, configFetcher, coordinator)
	if err != nil {
		return nil, err
	}

	consensusExecutionSyncerConfigFetcher := func() *ConsensusExecutionSyncerConfig {
		return &configFetcher.Get().ConsensusExecutionSyncer
	}
	consensusExecutionSyncer := NewConsensusExecutionSyncer(consensusExecutionSyncerConfigFetcher, inboxReader, executionClient, blockValidator, txStreamer)

	return &Node{
		ArbDB:                    arbDb,
		Stack:                    stack,
		ExecutionClient:          executionClient,
		ExecutionSequencer:       executionSequencer,
		ExecutionRecorder:        executionRecorder,
		L1Reader:                 l1Reader,
		TxStreamer:               txStreamer,
		DeployInfo:               deployInfo,
		BlobReader:               blobReader,
		InboxReader:              inboxReader,
		InboxTracker:             inboxTracker,
		DelayedSequencer:         delayedSequencer,
		BatchPoster:              batchPoster,
		MessagePruner:            messagePruner,
		BlockValidator:           blockValidator,
		StatelessBlockValidator:  statelessBlockValidator,
		Staker:                   stakerObj,
		BroadcastServer:          broadcastServer,
		BroadcastClients:         broadcastClients,
		SeqCoordinator:           coordinator,
		MaintenanceRunner:        maintenanceRunner,
		providerServerCloseFn:    providerServerCloseFn,
		SyncMonitor:              syncMonitor,
		blockMetadataFetcher:     blockMetadataFetcher,
		configFetcher:            configFetcher,
		ctx:                      ctx,
		ConsensusExecutionSyncer: consensusExecutionSyncer,
	}, nil
}

func FindBlockContainingBatchCount(ctx context.Context, bridgeAddress common.Address, l1Client *ethclient.Client, parentChainAssertionBlock uint64, batchCount uint64) (uint64, error) {
	bridge, err := bridgegen.NewIBridge(bridgeAddress, l1Client)
	if err != nil {
		return 0, err
	}
	high := parentChainAssertionBlock
	low := uint64(0)
	reduceBy := uint64(100)
	if high > reduceBy {
		low = high - reduceBy
	}
	// Reduce high and low by 100 until lowNode.InboxMaxCount < batchCount
	// This will give us a range (low to high) of blocks that contain the batch count.
	for low > 0 {
		lowCount, err := bridge.SequencerMessageCount(&bind.CallOpts{Context: ctx, BlockNumber: new(big.Int).SetUint64(low)})
		if err != nil {
			return 0, err
		}
		if lowCount.Uint64() > batchCount {
			high = low
			reduceBy = reduceBy * 2
			if low > reduceBy {
				low = low - reduceBy
			} else {
				low = 0
			}
		} else {
			break
		}
	}
	// Then binary search between low and high to find the block containing the batch count.
	for low < high {
		mid := low + (high-low)/2

		midCount, err := bridge.SequencerMessageCount(&bind.CallOpts{Context: ctx, BlockNumber: new(big.Int).SetUint64(mid)})
		if err != nil {
			return 0, err
		}
		if midCount.Uint64() < batchCount {
			low = mid + 1
		} else {
			high = mid
		}
	}
	return low, nil
}

func (n *Node) OnConfigReload(_ *Config, _ *Config) error {
	// TODO
	return nil
}

func registerAPIs(currentNode *Node, stack *node.Node) {
	var apis []rpc.API
	if currentNode.BlockValidator != nil {
		apis = append(apis, rpc.API{
			Namespace: "arb",
			Version:   "1.0",
			Service:   &BlockValidatorAPI{val: currentNode.BlockValidator},
			Public:    false,
		})
	}
	if currentNode.StatelessBlockValidator != nil {
		apis = append(apis, rpc.API{
			Namespace: "arbdebug",
			Version:   "1.0",
			Service: &BlockValidatorDebugAPI{
				val: currentNode.StatelessBlockValidator,
			},
			Public: false,
		})
	}
	stack.RegisterAPIs(apis)
}

func CreateNodeExecutionClient(
	ctx context.Context,
	stack *node.Node,
	executionClient execution.ExecutionClient,
	arbDb ethdb.Database,
	configFetcher ConfigFetcher,
	l2Config *params.ChainConfig,
	l1client *ethclient.Client,
	deployInfo *chaininfo.RollupAddresses,
	txOptsValidator *bind.TransactOpts,
	txOptsBatchPoster *bind.TransactOpts,
	dataSigner signature.DataSignerFunc,
	fatalErrChan chan error,
	parentChainID *big.Int,
	blobReader daprovider.BlobReader,
	latestWasmModuleRoot common.Hash,
) (*Node, error) {
	if executionClient == nil {
		return nil, errors.New("execution client must be non-nil")
	}
	currentNode, err := createNodeImpl(ctx, stack, executionClient, nil, nil, nil, arbDb, configFetcher, l2Config, l1client, deployInfo, txOptsValidator, txOptsBatchPoster, dataSigner, fatalErrChan, parentChainID, blobReader, latestWasmModuleRoot)
	if err != nil {
		return nil, err
	}
	registerAPIs(currentNode, stack)
	return currentNode, nil
}

func CreateNodeFullExecutionClient(
	ctx context.Context,
	stack *node.Node,
	executionClient execution.ExecutionClient,
	executionSequencer execution.ExecutionSequencer,
	executionRecorder execution.ExecutionRecorder,
	executionBatchPoster execution.ExecutionBatchPoster,
	arbDb ethdb.Database,
	configFetcher ConfigFetcher,
	l2Config *params.ChainConfig,
	l1client *ethclient.Client,
	deployInfo *chaininfo.RollupAddresses,
	txOptsValidator *bind.TransactOpts,
	txOptsBatchPoster *bind.TransactOpts,
	dataSigner signature.DataSignerFunc,
	fatalErrChan chan error,
	parentChainID *big.Int,
	blobReader daprovider.BlobReader,
	latestWasmModuleRoot common.Hash,
) (*Node, error) {
	if (executionClient == nil) || (executionSequencer == nil) || (executionRecorder == nil) || (executionBatchPoster == nil) {
		return nil, errors.New("execution client, sequencer, recorder, and batch poster must be non-nil")
	}
	currentNode, err := createNodeImpl(ctx, stack, executionClient, executionSequencer, executionRecorder, executionBatchPoster, arbDb, configFetcher, l2Config, l1client, deployInfo, txOptsValidator, txOptsBatchPoster, dataSigner, fatalErrChan, parentChainID, blobReader, latestWasmModuleRoot)
	if err != nil {
		return nil, err
	}
	registerAPIs(currentNode, stack)
	return currentNode, nil
}

func (n *Node) Start(ctx context.Context) error {
	execClient, ok := n.ExecutionClient.(*gethexec.ExecutionNode)
	if !ok {
		execClient = nil
	}
	if execClient != nil {
		err := execClient.Initialize(ctx)
		if err != nil {
			return fmt.Errorf("error initializing exec client: %w", err)
		}
	}
	err := n.Stack.Start()
	if err != nil {
		return fmt.Errorf("error starting geth stack: %w", err)
	}
	if execClient != nil {
		execClient.SetConsensusClient(n)
	}
	err = n.ExecutionClient.Start(ctx)
	if err != nil {
		return fmt.Errorf("error starting exec client: %w", err)
	}
	if n.BlobReader != nil {
		err = n.BlobReader.Initialize(ctx)
		if err != nil {
			return fmt.Errorf("error initializing blob reader: %w", err)
		}
	}
	if n.InboxTracker != nil {
		err = n.InboxTracker.Initialize()
		if err != nil {
			return fmt.Errorf("error initializing inbox tracker: %w", err)
		}
	}
	if n.BroadcastServer != nil {
		err = n.BroadcastServer.Initialize()
		if err != nil {
			return fmt.Errorf("error initializing feed broadcast server: %w", err)
		}
	}
	if n.InboxTracker != nil && n.BroadcastServer != nil {
		// Even if the sequencer coordinator will populate this backlog,
		// we want to make sure it's populated before any clients connect.
		err = n.InboxTracker.PopulateFeedBacklog(n.BroadcastServer)
		if err != nil {
			return fmt.Errorf("error populating feed backlog on startup: %w", err)
		}
	}
	err = n.TxStreamer.Start(ctx)
	if err != nil {
		return fmt.Errorf("error starting transaction streamer: %w", err)
	}
	if n.InboxReader != nil {
		err = n.InboxReader.Start(ctx)
		if err != nil {
			return fmt.Errorf("error starting inbox reader: %w", err)
		}
	}
	// must init broadcast server before trying to sequence anything
	if n.BroadcastServer != nil {
		err = n.BroadcastServer.Start(ctx)
		if err != nil {
			return fmt.Errorf("error starting feed broadcast server: %w", err)
		}
	}
	if n.SeqCoordinator != nil {
		n.SeqCoordinator.Start(ctx)
	} else if n.ExecutionSequencer != nil {
		n.ExecutionSequencer.Activate()
	}
	if n.MaintenanceRunner != nil {
		n.MaintenanceRunner.Start(ctx)
	}
	if n.DelayedSequencer != nil {
		n.DelayedSequencer.Start(ctx)
	}
	if n.BatchPoster != nil {
		n.BatchPoster.Start(ctx)
	}
	if n.MessagePruner != nil {
		n.MessagePruner.Start(ctx)
	}
	if n.Staker != nil {
		err = n.Staker.Initialize(ctx)
		if err != nil {
			return fmt.Errorf("error initializing staker: %w", err)
		}
	}
	if n.StatelessBlockValidator != nil {
		err = n.StatelessBlockValidator.Start(ctx)
		if err != nil {
			if n.configFetcher.Get().ValidatorRequired() {
				return fmt.Errorf("error initializing stateless block validator: %w", err)
			}
			log.Info("validation not set up", "err", err)
			n.StatelessBlockValidator = nil
			n.BlockValidator = nil
		}
	}
	if n.BlockValidator != nil {
		err = n.BlockValidator.Initialize(ctx)
		if err != nil {
			return fmt.Errorf("error initializing block validator: %w", err)
		}
		err = n.BlockValidator.Start(ctx)
		if err != nil {
			return fmt.Errorf("error starting block validator: %w", err)
		}
	}
	if n.Staker != nil {
		n.Staker.Start(ctx)
	}
	if n.L1Reader != nil {
		n.L1Reader.Start(ctx)
	}
	if n.BroadcastClients != nil {
		go func() {
			if n.InboxReader != nil {
				select {
				case <-n.InboxReader.CaughtUp():
				case <-ctx.Done():
					return
				}
			}
			n.BroadcastClients.Start(ctx)
		}()
	}
	if n.blockMetadataFetcher != nil {
		n.blockMetadataFetcher.Start(ctx)
	}
	if n.configFetcher != nil {
		n.configFetcher.Start(ctx)
	}
	// Also make sure to call initialize on the sync monitor after the inbox reader, tx streamer, and block validator are started.
	// Else sync might call inbox reader or tx streamer before they are started, and it will lead to panic.
	n.SyncMonitor.Initialize(n.InboxReader, n.TxStreamer, n.SeqCoordinator)
	n.SyncMonitor.Start(ctx)
	if n.ConsensusExecutionSyncer != nil {
		n.ConsensusExecutionSyncer.Start(ctx)
	}
	return nil
}

func (n *Node) StopAndWait() {
	if n.ConsensusExecutionSyncer != nil {
		n.ConsensusExecutionSyncer.StopAndWait()
	}
	if n.MaintenanceRunner != nil && n.MaintenanceRunner.Started() {
		n.MaintenanceRunner.StopAndWait()
	}
	if n.configFetcher != nil && n.configFetcher.Started() {
		n.configFetcher.StopAndWait()
	}
	if n.SeqCoordinator != nil && n.SeqCoordinator.Started() {
		// Releases the chosen sequencer lockout,
		// and stops the background thread but not the redis client.
		n.SeqCoordinator.PrepareForShutdown()
	}
	n.Stack.StopRPC() // does nothing if not running
	if n.DelayedSequencer != nil && n.DelayedSequencer.Started() {
		n.DelayedSequencer.StopAndWait()
	}
	if n.BatchPoster != nil && n.BatchPoster.Started() {
		n.BatchPoster.StopAndWait()
	}
	if n.MessagePruner != nil && n.MessagePruner.Started() {
		n.MessagePruner.StopAndWait()
	}
	if n.BroadcastClients != nil {
		n.BroadcastClients.StopAndWait()
	}
	if n.BlockValidator != nil && n.BlockValidator.Started() {
		n.BlockValidator.StopAndWait()
	}
	if n.Staker != nil {
		n.Staker.StopAndWait()
	}
	if n.StatelessBlockValidator != nil {
		n.StatelessBlockValidator.Stop()
	}
	if n.InboxReader != nil && n.InboxReader.Started() {
		n.InboxReader.StopAndWait()
	}
	if n.L1Reader != nil && n.L1Reader.Started() {
		n.L1Reader.StopAndWait()
	}
	if n.TxStreamer.Started() {
		n.TxStreamer.StopAndWait()
	}
	// n.BroadcastServer is stopped after txStreamer and inboxReader because if done before it would lead to a deadlock, as the threads from these two components
	// attempt to Broadcast i.e send feedMessage to clientManager's broadcastChan when there won't be any reader to read it as n.BroadcastServer would've been stopped
	if n.BroadcastServer != nil && n.BroadcastServer.Started() {
		n.BroadcastServer.StopAndWait()
	}
	if n.SeqCoordinator != nil && n.SeqCoordinator.Started() {
		// Just stops the redis client (most other stuff was stopped earlier)
		n.SeqCoordinator.StopAndWait()
	}
	n.SyncMonitor.StopAndWait()
	if n.providerServerCloseFn != nil {
		n.providerServerCloseFn()
	}
	if n.ExecutionClient != nil {
		n.ExecutionClient.StopAndWait()
	}
	if err := n.Stack.Close(); err != nil {
		log.Error("error on stack close", "err", err)
	}
}

func (n *Node) FindInboxBatchContainingMessage(message arbutil.MessageIndex) containers.PromiseInterface[execution.InboxBatch] {
	batchNum, found, err := n.InboxTracker.FindInboxBatchContainingMessage(message)
	inboxBatch := execution.InboxBatch{
		BatchNum: batchNum,
		Found:    found,
	}
	return containers.NewReadyPromise(inboxBatch, err)
}

func (n *Node) GetBatchParentChainBlock(seqNum uint64) containers.PromiseInterface[uint64] {
	return containers.NewReadyPromise(n.InboxTracker.GetBatchParentChainBlock(seqNum))
}

func (n *Node) FullSyncProgressMap() containers.PromiseInterface[map[string]interface{}] {
	return containers.NewReadyPromise(n.SyncMonitor.FullSyncProgressMap(), nil)
}

func (n *Node) Synced() containers.PromiseInterface[bool] {
	return containers.NewReadyPromise(n.SyncMonitor.Synced(), nil)
}

func (n *Node) SyncTargetMessageCount() containers.PromiseInterface[arbutil.MessageIndex] {
	return containers.NewReadyPromise(n.SyncMonitor.SyncTargetMessageCount(), nil)
}

func (n *Node) WriteMessageFromSequencer(pos arbutil.MessageIndex, msgWithMeta arbostypes.MessageWithMetadata, msgResult execution.MessageResult, blockMetadata common.BlockMetadata) containers.PromiseInterface[struct{}] {
	err := n.TxStreamer.WriteMessageFromSequencer(pos, msgWithMeta, msgResult, blockMetadata)
	return containers.NewReadyPromise(struct{}{}, err)
}

func (n *Node) ExpectChosenSequencer() containers.PromiseInterface[struct{}] {
	err := n.TxStreamer.ExpectChosenSequencer()
	return containers.NewReadyPromise(struct{}{}, err)
}

func (n *Node) BlockMetadataAtMessageIndex(msgIdx arbutil.MessageIndex) containers.PromiseInterface[common.BlockMetadata] {
	return containers.NewReadyPromise(n.TxStreamer.BlockMetadataAtMessageIndex(msgIdx))
}<|MERGE_RESOLUTION|>--- conflicted
+++ resolved
@@ -40,11 +40,8 @@
 	"github.com/offchainlabs/nitro/daprovider"
 	"github.com/offchainlabs/nitro/daprovider/daclient"
 	"github.com/offchainlabs/nitro/daprovider/das"
-<<<<<<< HEAD
 	"github.com/offchainlabs/nitro/daprovider/factory"
 	"github.com/offchainlabs/nitro/daprovider/referenceda"
-=======
->>>>>>> 87712d4d
 	dapserver "github.com/offchainlabs/nitro/daprovider/server"
 	"github.com/offchainlabs/nitro/execution"
 	"github.com/offchainlabs/nitro/execution/gethexec"
@@ -577,8 +574,7 @@
 	dataSigner signature.DataSignerFunc,
 	l1client *ethclient.Client,
 	stack *node.Node,
-<<<<<<< HEAD
-) (daprovider.Writer, func(), []daprovider.Reader, daprovider.Validator, error) {
+) (daprovider.Writer, func(), *daprovider.ReaderRegistry, daprovider.Validator, error) {
 	// Validate DA configuration
 	if config.DA.Mode == "external" {
 		if !config.DA.ExternalProvider.Enable {
@@ -590,11 +586,6 @@
 		if config.DA.ReferenceDA.Enable {
 			return nil, nil, nil, nil, errors.New("cannot use external DA provider with embedded referenceda")
 		}
-=======
-) (daprovider.Writer, func(), *daprovider.ReaderRegistry, error) {
-	if config.DAProvider.Enable && config.DataAvailability.Enable {
-		return nil, nil, nil, errors.New("da-provider and data-availability cannot be enabled together")
->>>>>>> 87712d4d
 	}
 
 	var err error
@@ -625,16 +616,11 @@
 			}
 		}()
 
-<<<<<<< HEAD
 		serverConfig := dapserver.DefaultServerConfig
-=======
-		serverConfig := dapserver.DefaultDASServerConfig
->>>>>>> 87712d4d
 		serverConfig.Port = 0 // Initializes server at a random available port
 		serverConfig.EnableDAWriter = config.BatchPoster.Enable
 		serverConfig.JWTSecret = jwtPath
 		withDAWriter = config.BatchPoster.Enable
-<<<<<<< HEAD
 
 		// Determine effective DA mode and config
 		var effectiveMode factory.DAProviderMode
@@ -721,9 +707,6 @@
 				cleanup()
 			}
 		}
-=======
-		dasServer, closeFn, err := dapserver.NewServerForDAS(ctx, &serverConfig, dataSigner, l1client, l1Reader, deployInfo.SequencerInbox)
->>>>>>> 87712d4d
 		if err != nil {
 			return nil, nil, nil, nil, err
 		}
@@ -753,15 +736,15 @@
 	if daClient != nil {
 		headerBytes, err := daClient.GetSupportedHeaderBytes(ctx)
 		if err != nil {
-			return nil, nil, nil, fmt.Errorf("failed to get supported header bytes from DA client: %w", err)
+			return nil, nil, nil, nil, fmt.Errorf("failed to get supported header bytes from DA client: %w", err)
 		}
 		if err := dapReaders.RegisterAll(headerBytes, daClient); err != nil {
-			return nil, nil, nil, fmt.Errorf("failed to register DA client: %w", err)
+			return nil, nil, nil, nil, fmt.Errorf("failed to register DA client: %w", err)
 		}
 	}
 	if blobReader != nil {
 		if err := dapReaders.SetupBlobReader(daprovider.NewReaderForBlobReader(blobReader)); err != nil {
-			return nil, nil, nil, fmt.Errorf("failed to register blob reader: %w", err)
+			return nil, nil, nil, nil, fmt.Errorf("failed to register blob reader: %w", err)
 		}
 	}
 	// AnyTrust now always uses the daClient, which is already registered,
