// Copyright 2021-2025, Offchain Labs, Inc.
// For license information, see https://github.com/OffchainLabs/nitro/blob/master/LICENSE.md

package arbnode

import (
	"context"
	"encoding/binary"
	"errors"
	"fmt"
	"math/big"
	"strings"

	"github.com/spf13/pflag"

	"github.com/ethereum/go-ethereum/accounts/abi/bind"
	"github.com/ethereum/go-ethereum/common"
	"github.com/ethereum/go-ethereum/core/rawdb"
	"github.com/ethereum/go-ethereum/core/types"
	"github.com/ethereum/go-ethereum/ethclient"
	"github.com/ethereum/go-ethereum/ethdb"
	"github.com/ethereum/go-ethereum/log"
	"github.com/ethereum/go-ethereum/node"
	"github.com/ethereum/go-ethereum/params"
	"github.com/ethereum/go-ethereum/rpc"

	"github.com/offchainlabs/nitro/arbnode/dataposter"
	"github.com/offchainlabs/nitro/arbnode/dataposter/storage"
	"github.com/offchainlabs/nitro/arbnode/db/schema"
	"github.com/offchainlabs/nitro/arbnode/mel"
	melrunner "github.com/offchainlabs/nitro/arbnode/mel/runner"
	"github.com/offchainlabs/nitro/arbnode/resourcemanager"
	"github.com/offchainlabs/nitro/arbos/arbostypes"
	"github.com/offchainlabs/nitro/arbutil"
	"github.com/offchainlabs/nitro/broadcastclient"
	"github.com/offchainlabs/nitro/broadcastclients"
	"github.com/offchainlabs/nitro/broadcaster"
	"github.com/offchainlabs/nitro/cmd/chaininfo"
	"github.com/offchainlabs/nitro/consensus"
	"github.com/offchainlabs/nitro/consensus/consensusrpcserver"
	"github.com/offchainlabs/nitro/daprovider"
	"github.com/offchainlabs/nitro/daprovider/anytrust"
	daconfig "github.com/offchainlabs/nitro/daprovider/config"
	"github.com/offchainlabs/nitro/daprovider/daclient"
	"github.com/offchainlabs/nitro/daprovider/data_streaming"
	"github.com/offchainlabs/nitro/execution"
	"github.com/offchainlabs/nitro/execution/executionrpcclient"
	"github.com/offchainlabs/nitro/solgen/go/bridgegen"
	"github.com/offchainlabs/nitro/solgen/go/precompilesgen"
	"github.com/offchainlabs/nitro/staker"
	"github.com/offchainlabs/nitro/staker/bold"
	legacystaker "github.com/offchainlabs/nitro/staker/legacy"
	multiprotocolstaker "github.com/offchainlabs/nitro/staker/multi_protocol"
	"github.com/offchainlabs/nitro/staker/validatorwallet"
	"github.com/offchainlabs/nitro/util/containers"
	"github.com/offchainlabs/nitro/util/contracts"
	"github.com/offchainlabs/nitro/util/headerreader"
	"github.com/offchainlabs/nitro/util/redisutil"
	"github.com/offchainlabs/nitro/util/rpcclient"
	"github.com/offchainlabs/nitro/util/rpcserver"
	"github.com/offchainlabs/nitro/util/signature"
	"github.com/offchainlabs/nitro/wsbroadcastserver"
)

type Config struct {
	Sequencer         bool                              `koanf:"sequencer"`
	ParentChainReader headerreader.Config               `koanf:"parent-chain-reader" reload:"hot"`
	InboxReader       InboxReaderConfig                 `koanf:"inbox-reader" reload:"hot"`
	DelayedSequencer  DelayedSequencerConfig            `koanf:"delayed-sequencer" reload:"hot"`
	BatchPoster       BatchPosterConfig                 `koanf:"batch-poster" reload:"hot"`
	MessagePruner     MessagePrunerConfig               `koanf:"message-pruner" reload:"hot"`
	MessageExtraction melrunner.MessageExtractionConfig `koanf:"message-extraction" reload:"hot"`
	BlockValidator    staker.BlockValidatorConfig       `koanf:"block-validator" reload:"hot"`
	Feed              broadcastclient.FeedConfig        `koanf:"feed" reload:"hot"`
	Staker            legacystaker.L1ValidatorConfig    `koanf:"staker" reload:"hot"`
	Bold              bold.BoldConfig                   `koanf:"bold"`
	SeqCoordinator    SeqCoordinatorConfig              `koanf:"seq-coordinator"`
	// Deprecated: Use DA.AnyTrust instead. Will be removed in a future release.
	DataAvailability         anytrust.Config                `koanf:"data-availability"`
	DA                       daconfig.DAConfig              `koanf:"da" reload:"hot"`
	SyncMonitor              SyncMonitorConfig              `koanf:"sync-monitor"`
	Dangerous                DangerousConfig                `koanf:"dangerous"`
	TransactionStreamer      TransactionStreamerConfig      `koanf:"transaction-streamer" reload:"hot"`
	Maintenance              MaintenanceConfig              `koanf:"maintenance" reload:"hot"`
	ResourceMgmt             resourcemanager.Config         `koanf:"resource-mgmt" reload:"hot"`
	BlockMetadataFetcher     BlockMetadataFetcherConfig     `koanf:"block-metadata-fetcher" reload:"hot"`
	ConsensusExecutionSyncer ConsensusExecutionSyncerConfig `koanf:"consensus-execution-syncer"`
	RPCServer                rpcserver.Config               `koanf:"rpc-server"`
	ExecutionRPCClient       rpcclient.ClientConfig         `koanf:"execution-rpc-client" reload:"hot"`
	// SnapSyncConfig is only used for testing purposes, these should not be configured in production.
	SnapSyncTest SnapSyncConfig
}

func (c *Config) Validate() error {
	if c.ParentChainReader.Enable && c.Sequencer && !c.DelayedSequencer.Enable {
		log.Warn("delayed sequencer is not enabled, despite sequencer and l1 reader being enabled")
	}
	if c.DelayedSequencer.Enable && !c.Sequencer {
		return errors.New("cannot enable delayed sequencer without enabling sequencer")
	}
	if c.InboxReader.ReadMode != "latest" {
		if c.Sequencer {
			return errors.New("cannot enable inboxreader in safe or finalized mode along with sequencer")
		}
		c.Feed.Output.Enable = false
		c.Feed.Input.URL = []string{}
	}
	if err := c.BlockValidator.Validate(); err != nil {
		return err
	}
	if err := c.MessageExtraction.Validate(); err != nil {
		return err
	}
	if err := c.InboxReader.Validate(); err != nil {
		return err
	}
	if err := c.BatchPoster.Validate(); err != nil {
		return err
	}
	if err := c.Feed.Validate(); err != nil {
		return err
	}
	if err := c.Staker.Validate(); err != nil {
		return err
	}
	if err := c.SeqCoordinator.Validate(); err != nil {
		return err
	}
	if err := c.DA.Validate(); err != nil {
		return err
	}
	if c.TransactionStreamer.TrackBlockMetadataFrom != 0 && !c.BlockMetadataFetcher.Enable {
		log.Warn("track-block-metadata-from is set but blockMetadata fetcher is not enabled")
	}
	if err := c.ExecutionRPCClient.Validate(); err != nil {
		return fmt.Errorf("error validating ExecutionRPCClient config: %w", err)
	}
	// Check that sync-interval is not more than msg-lag / 2
	if c.ConsensusExecutionSyncer.SyncInterval > c.SyncMonitor.MsgLag/2 {
		log.Warn("consensus-execution-syncer.sync-interval is more than half of sync-monitor.msg-lag, which may cause sync issues",
			"sync-interval", c.ConsensusExecutionSyncer.SyncInterval,
			"msg-lag", c.SyncMonitor.MsgLag)
	}
	return nil
}

func (c *Config) ValidatorRequired() bool {
	if c.BlockValidator.Enable {
		return true
	}
	if c.Staker.Enable {
		return c.Staker.ValidatorRequired()
	}
	return false
}

// MigrateDeprecatedConfig migrates deprecated DataAvailability config to DA.AnyTrust.
// This allows operators to continue using --node.data-availability.* flags while
// transitioning to the new --node.da.anytrust.* flags.
func (c *Config) MigrateDeprecatedConfig() {
	if c.DataAvailability.Enable {
		log.Error("DEPRECATED: --node.data-availability.* flags are deprecated and will " +
			"overwrite any --node.da.anytrust.* settings; please migrate to --node.da.anytrust.*")
		c.DA.AnyTrust = c.DataAvailability
	}
}

func ConfigAddOptions(prefix string, f *pflag.FlagSet, feedInputEnable bool, feedOutputEnable bool) {
	f.Bool(prefix+".sequencer", ConfigDefault.Sequencer, "enable sequencer")
	headerreader.AddOptions(prefix+".parent-chain-reader", f)
	InboxReaderConfigAddOptions(prefix+".inbox-reader", f)
	DelayedSequencerConfigAddOptions(prefix+".delayed-sequencer", f)
	BatchPosterConfigAddOptions(prefix+".batch-poster", f)
	MessagePrunerConfigAddOptions(prefix+".message-pruner", f)
	melrunner.MessageExtractionConfigAddOptions(prefix+".message-extraction", f)
	staker.BlockValidatorConfigAddOptions(prefix+".block-validator", f)
	broadcastclient.FeedConfigAddOptions(prefix+".feed", f, feedInputEnable, feedOutputEnable)
	legacystaker.L1ValidatorConfigAddOptions(prefix+".staker", f)
	bold.BoldConfigAddOptions(prefix+".bold", f)
	SeqCoordinatorConfigAddOptions(prefix+".seq-coordinator", f)
	anytrust.ConfigAddNodeOptions(prefix+".data-availability", f)
	daconfig.DAConfigAddOptions(prefix+".da", f)
	SyncMonitorConfigAddOptions(prefix+".sync-monitor", f)
	DangerousConfigAddOptions(prefix+".dangerous", f)
	TransactionStreamerConfigAddOptions(prefix+".transaction-streamer", f)
	MaintenanceConfigAddOptions(prefix+".maintenance", f)
	resourcemanager.ConfigAddOptions(prefix+".resource-mgmt", f)
	BlockMetadataFetcherConfigAddOptions(prefix+".block-metadata-fetcher", f)
	ConsensusExecutionSyncerConfigAddOptions(prefix+".consensus-execution-syncer", f)
	rpcserver.ConfigAddOptions(prefix+".rpc-server", "consensus", f)
	rpcclient.RPCClientAddOptions(prefix+".execution-rpc-client", f, &ConfigDefault.ExecutionRPCClient)
}

var ConfigDefault = Config{
	Sequencer:                false,
	ParentChainReader:        headerreader.DefaultConfig,
	InboxReader:              DefaultInboxReaderConfig,
	DelayedSequencer:         DefaultDelayedSequencerConfig,
	BatchPoster:              DefaultBatchPosterConfig,
	MessagePruner:            DefaultMessagePrunerConfig,
	BlockValidator:           staker.DefaultBlockValidatorConfig,
	Feed:                     broadcastclient.FeedConfigDefault,
	Staker:                   legacystaker.DefaultL1ValidatorConfig,
	MessageExtraction:        melrunner.DefaultMessageExtractionConfig,
	Bold:                     bold.DefaultBoldConfig,
	SeqCoordinator:           DefaultSeqCoordinatorConfig,
	DataAvailability:         anytrust.DefaultConfigForNode,
	DA:                       daconfig.DefaultDAConfig,
	SyncMonitor:              DefaultSyncMonitorConfig,
	Dangerous:                DefaultDangerousConfig,
	TransactionStreamer:      DefaultTransactionStreamerConfig,
	ResourceMgmt:             resourcemanager.DefaultConfig,
	BlockMetadataFetcher:     DefaultBlockMetadataFetcherConfig,
	Maintenance:              DefaultMaintenanceConfig,
	ConsensusExecutionSyncer: DefaultConsensusExecutionSyncerConfig,
	SnapSyncTest:             DefaultSnapSyncConfig,
	RPCServer:                rpcserver.DefaultConfig,
	ExecutionRPCClient: rpcclient.ClientConfig{
		URL:                       "",
		JWTSecret:                 "",
		Retries:                   3,
		RetryErrors:               "websocket: close.*|dial tcp .*|.*i/o timeout|.*connection reset by peer|.*connection refused",
		ArgLogLimit:               2048,
		WebsocketMessageSizeLimit: 256 * 1024 * 1024,
	},
}

func ConfigDefaultL1Test() *Config {
	config := ConfigDefaultL1NonSequencerTest()
	config.DelayedSequencer = TestDelayedSequencerConfig
	config.BatchPoster = TestBatchPosterConfig
	config.SeqCoordinator = TestSeqCoordinatorConfig
	config.Sequencer = true
	config.Dangerous.NoSequencerCoordinator = true
	config.DA.ExternalProvider.DataStream = data_streaming.TestDataStreamerConfig(daclient.DefaultStreamRpcMethods)

	return config
}

func ConfigDefaultL1NonSequencerTest() *Config {
	config := ConfigDefault
	config.MessageExtraction = melrunner.TestMessageExtractionConfig
	config.Dangerous = TestDangerousConfig
	config.ParentChainReader = headerreader.TestConfig
	config.InboxReader = TestInboxReaderConfig
	config.DelayedSequencer.Enable = false
	config.BatchPoster.Enable = false
	config.SeqCoordinator.Enable = false
	config.BlockValidator = staker.TestBlockValidatorConfig
	config.SyncMonitor = TestSyncMonitorConfig
	config.ConsensusExecutionSyncer = TestConsensusExecutionSyncerConfig
	config.Staker = legacystaker.TestL1ValidatorConfig
	config.Staker.Enable = false
	config.BlockValidator.ValidationServerConfigs = []rpcclient.ClientConfig{{URL: ""}}
	config.Bold.MinimumGapToParentAssertion = 0

	return &config
}

func ConfigDefaultL2Test() *Config {
	config := ConfigDefault
	config.MessageExtraction = melrunner.TestMessageExtractionConfig
	config.Dangerous = TestDangerousConfig
	config.ParentChainReader.Enable = false
	config.SeqCoordinator = TestSeqCoordinatorConfig
	config.Feed.Input.Verify.Dangerous.AcceptMissing = true
	config.Feed.Output.Signed = false
	config.SeqCoordinator.Signer.ECDSA.AcceptSequencer = false
	config.SeqCoordinator.Signer.ECDSA.Dangerous.AcceptMissing = true
	config.Staker = legacystaker.TestL1ValidatorConfig
	config.SyncMonitor = TestSyncMonitorConfig
	config.ConsensusExecutionSyncer = TestConsensusExecutionSyncerConfig
	config.Staker.Enable = false
	config.BlockValidator.ValidationServerConfigs = []rpcclient.ClientConfig{{URL: ""}}
	config.TransactionStreamer = DefaultTransactionStreamerConfig
	config.Bold.MinimumGapToParentAssertion = 0

	return &config
}

type DangerousConfig struct {
	NoL1Listener           bool `koanf:"no-l1-listener"`
	NoSequencerCoordinator bool `koanf:"no-sequencer-coordinator"`
	DisableBlobReader      bool `koanf:"disable-blob-reader"`
}

var DefaultDangerousConfig = DangerousConfig{
	NoL1Listener:           false,
	NoSequencerCoordinator: false,
	DisableBlobReader:      false,
}

var TestDangerousConfig = DangerousConfig{
	NoL1Listener:           false,
	NoSequencerCoordinator: false,
	DisableBlobReader:      true,
}

func DangerousConfigAddOptions(prefix string, f *pflag.FlagSet) {
	f.Bool(prefix+".no-l1-listener", DefaultDangerousConfig.NoL1Listener, "DANGEROUS! disables listening to L1. To be used in test nodes only")
	f.Bool(prefix+".no-sequencer-coordinator", DefaultDangerousConfig.NoSequencerCoordinator, "DANGEROUS! allows sequencing without sequencer-coordinator")
	f.Bool(prefix+".disable-blob-reader", DefaultDangerousConfig.DisableBlobReader, "DANGEROUS! disables the EIP-4844 blob reader, which is necessary to read batches")
}

type Node struct {
	ConsensusDB              ethdb.Database
	Stack                    *node.Node
	ExecutionClient          execution.ExecutionClient
	ExecutionSequencer       execution.ExecutionSequencer
	ExecutionRecorder        execution.ExecutionRecorder
	L1Reader                 *headerreader.HeaderReader
	TxStreamer               *TransactionStreamer
	DeployInfo               *chaininfo.RollupAddresses
	BlobReader               daprovider.BlobReader
	MessageExtractor         *melrunner.MessageExtractor
	InboxReader              *InboxReader
	InboxTracker             *InboxTracker
	DelayedSequencer         *DelayedSequencer
	BatchPoster              *BatchPoster
	MessagePruner            *MessagePruner
	BlockValidator           *staker.BlockValidator
	StatelessBlockValidator  *staker.StatelessBlockValidator
	Staker                   *multiprotocolstaker.MultiProtocolStaker
	BroadcastServer          *broadcaster.Broadcaster
	BroadcastClients         *broadcastclients.BroadcastClients
	SeqCoordinator           *SeqCoordinator
	MaintenanceRunner        *MaintenanceRunner
	providerServerCloseFn    func()
	AnyTrustLifecycleManager *anytrust.LifecycleManager
	SyncMonitor              *SyncMonitor
	blockMetadataFetcher     *BlockMetadataFetcher
	configFetcher            ConfigFetcher
	ctx                      context.Context
	ConsensusExecutionSyncer *ConsensusExecutionSyncer
	sequencerInbox           *SequencerInbox
}

type SnapSyncConfig struct {
	Enabled                   bool
	PrevBatchMessageCount     uint64
	PrevDelayedRead           uint64
	BatchCount                uint64
	DelayedCount              uint64
	ParentChainAssertionBlock uint64
}

var DefaultSnapSyncConfig = SnapSyncConfig{
	Enabled:                   false,
	PrevBatchMessageCount:     0,
	PrevDelayedRead:           0,
	BatchCount:                0,
	DelayedCount:              0,
	ParentChainAssertionBlock: 0,
}

type ConfigFetcher interface {
	Get() *Config
	Start(context.Context)
	StopAndWait()
	Started() bool
}

func checkConsensusDBSchemaVersion(consensusDB ethdb.Database) error {
	var version uint64
	hasVersion, err := consensusDB.Has(schema.DbSchemaVersion)
	if err != nil {
		return err
	}
	if hasVersion {
		versionBytes, err := consensusDB.Get(schema.DbSchemaVersion)
		if err != nil {
			return err
		}
		version = binary.BigEndian.Uint64(versionBytes)
	}
	for version != schema.CurrentDbSchemaVersion {
		batch := consensusDB.NewBatch()
		switch version {
		case 0:
			// No database updates are necessary for database format version 0->1.
			// This version adds a new format for delayed messages in the inbox tracker,
			// but it can still read the old format for old messages.
		case 1:
			// No database updates are necessary for database format version 1->0.
			// This version adds a new optional field to L1IncomingMessages,
			// but it can still read the old format for old messages.
		default:
			return fmt.Errorf("unsupported database format version %v", version)
		}

		// Increment version and flush the batch
		version++
		versionBytes := make([]uint8, 8)
		binary.BigEndian.PutUint64(versionBytes, version)
		err = batch.Put(schema.DbSchemaVersion, versionBytes)
		if err != nil {
			return err
		}
		err = batch.Write()
		if err != nil {
			return err
		}
	}
	return nil
}

func DataposterOnlyUsedToCreateValidatorWalletContract(
	ctx context.Context,
	l1Reader *headerreader.HeaderReader,
	transactOpts *bind.TransactOpts,
	cfg *dataposter.DataPosterConfig,
	parentChainID *big.Int,
) (*dataposter.DataPoster, error) {
	cfg.UseNoOpStorage = true
	return dataposter.NewDataPoster(ctx,
		&dataposter.DataPosterOpts{
			HeaderReader: l1Reader,
			Auth:         transactOpts,
			Config: func() *dataposter.DataPosterConfig {
				return cfg
			},
			MetadataRetriever: func(ctx context.Context, blockNum *big.Int) ([]byte, error) {
				return nil, nil
			},
			ParentChainID: parentChainID,
		},
	)
}

func StakerDataposter(
	ctx context.Context, db ethdb.Database, l1Reader *headerreader.HeaderReader,
	transactOpts *bind.TransactOpts, cfgFetcher ConfigFetcher, syncMonitor *SyncMonitor,
	parentChainID *big.Int,
) (*dataposter.DataPoster, error) {
	cfg := cfgFetcher.Get()
	if transactOpts == nil && cfg.Staker.DataPoster.ExternalSigner.URL == "" {
		return nil, nil
	}
	mdRetriever := func(ctx context.Context, blockNum *big.Int) ([]byte, error) {
		return nil, nil
	}
	redisC, err := redisutil.RedisClientFromURL(cfg.Staker.RedisUrl)
	if err != nil {
		return nil, fmt.Errorf("creating redis client from url: %w", err)
	}
	dpCfg := func() *dataposter.DataPosterConfig {
		return &cfg.Staker.DataPoster
	}
	var sender string
	if transactOpts != nil {
		sender = transactOpts.From.String()
	} else {
		sender = cfg.Staker.DataPoster.ExternalSigner.Address
	}
	return dataposter.NewDataPoster(ctx,
		&dataposter.DataPosterOpts{
			Database:          db,
			HeaderReader:      l1Reader,
			Auth:              transactOpts,
			RedisClient:       redisC,
			Config:            dpCfg,
			MetadataRetriever: mdRetriever,
			RedisKey:          sender + ".staker-data-poster.queue",
			ParentChainID:     parentChainID,
		})
}

func getSyncMonitor(configFetcher ConfigFetcher) *SyncMonitor {
	syncConfigFetcher := func() *SyncMonitorConfig {
		return &configFetcher.Get().SyncMonitor
	}
	return NewSyncMonitor(syncConfigFetcher)
}

func getL1Reader(
	ctx context.Context,
	config *Config,
	configFetcher ConfigFetcher,
	l1client *ethclient.Client,
) (*headerreader.HeaderReader, error) {
	var l1Reader *headerreader.HeaderReader
	if config.ParentChainReader.Enable {
		arbSys, _ := precompilesgen.NewArbSys(types.ArbSysAddress, l1client)
		var err error
		l1Reader, err = headerreader.New(ctx, l1client, func() *headerreader.Config { return &configFetcher.Get().ParentChainReader }, arbSys)
		if err != nil {
			return nil, err
		}
	}
	return l1Reader, nil
}

func getBroadcastServer(
	config *Config,
	configFetcher ConfigFetcher,
	dataSigner signature.DataSignerFunc,
	l2ChainId uint64,
	fatalErrChan chan error,
) (*broadcaster.Broadcaster, error) {
	var broadcastServer *broadcaster.Broadcaster
	if config.Feed.Output.Enable {
		var maybeDataSigner signature.DataSignerFunc
		if config.Feed.Output.Signed {
			if dataSigner == nil {
				return nil, errors.New("cannot sign outgoing feed")
			}
			maybeDataSigner = dataSigner
		}
		broadcastServer = broadcaster.NewBroadcaster(func() *wsbroadcastserver.BroadcasterConfig { return &configFetcher.Get().Feed.Output }, l2ChainId, fatalErrChan, maybeDataSigner)
	}
	return broadcastServer, nil
}

func getBPVerifier(
	deployInfo *chaininfo.RollupAddresses,
	l1client *ethclient.Client,
) (*contracts.AddressVerifier, error) {
	var bpVerifier *contracts.AddressVerifier
	if deployInfo != nil && l1client != nil {
		sequencerInboxAddr := deployInfo.SequencerInbox

		seqInboxCaller, err := bridgegen.NewSequencerInboxCaller(sequencerInboxAddr, l1client)
		if err != nil {
			return nil, err
		}
		bpVerifier = contracts.NewAddressVerifier(seqInboxCaller)
	}
	return bpVerifier, nil
}

func getMaintenanceRunner(
	configFetcher ConfigFetcher,
	coordinator *SeqCoordinator,
	exec execution.ExecutionClient,
) (*MaintenanceRunner, error) {
	return NewMaintenanceRunner(func() *MaintenanceConfig { return &configFetcher.Get().Maintenance }, coordinator, exec)
}

func getBroadcastClients(
	config *Config,
	configFetcher ConfigFetcher,
	txStreamer *TransactionStreamer,
	l2ChainId uint64,
	bpVerifier *contracts.AddressVerifier,
	fatalErrChan chan error,
) (*broadcastclients.BroadcastClients, error) {
	var broadcastClients *broadcastclients.BroadcastClients
	if config.Feed.Input.Enable() {
		currentMessageCount, err := txStreamer.GetMessageCount()
		if err != nil {
			return nil, err
		}

		broadcastClients, err = broadcastclients.NewBroadcastClients(
			func() *broadcastclient.Config { return &configFetcher.Get().Feed.Input },
			l2ChainId,
			currentMessageCount,
			txStreamer,
			nil,
			fatalErrChan,
			bpVerifier,
		)
		if err != nil {
			return nil, err
		}
	}
	return broadcastClients, nil
}

func getBlockMetadataFetcher(
	ctx context.Context,
	configFetcher ConfigFetcher,
	l2Config *params.ChainConfig,
	consensusDB ethdb.Database,
	exec execution.ExecutionClient,
	expectedChainId uint64,
) (*BlockMetadataFetcher, error) {
	config := configFetcher.Get()

	var blockMetadataFetcher *BlockMetadataFetcher
	if config.BlockMetadataFetcher.Enable {
		var err error
		blockMetadataFetcher, err = NewBlockMetadataFetcher(ctx, config.BlockMetadataFetcher, consensusDB, l2Config.ArbitrumChainParams.GenesisBlockNum, exec, config.TransactionStreamer.TrackBlockMetadataFrom, expectedChainId)
		if err != nil {
			return nil, err
		}
	}
	return blockMetadataFetcher, nil
}

func getDelayedBridgeAndSequencerInbox(
	deployInfo *chaininfo.RollupAddresses,
	l1client *ethclient.Client,
) (*DelayedBridge, *SequencerInbox, error) {
	if deployInfo == nil {
		return nil, nil, errors.New("deployinfo is nil")
	}
	delayedBridge, err := NewDelayedBridge(l1client, deployInfo.Bridge, deployInfo.DeployedAt)
	if err != nil {
		return nil, nil, err
	}
	// #nosec G115
	sequencerInbox, err := NewSequencerInbox(l1client, deployInfo.SequencerInbox, int64(deployInfo.DeployedAt))
	if err != nil {
		return nil, nil, err
	}
	return delayedBridge, sequencerInbox, nil
}

func getDAProviders(
	ctx context.Context,
	config *Config,
	l2Config *params.ChainConfig,
	txStreamer *TransactionStreamer,
	blobReader daprovider.BlobReader,
	l1Reader *headerreader.HeaderReader,
	deployInfo *chaininfo.RollupAddresses,
	dataSigner signature.DataSignerFunc,
	l1client *ethclient.Client,
	stack *node.Node,
) ([]daprovider.Writer, func(), *daprovider.DAProviderRegistry, error) {
	var writers []daprovider.Writer
	var cleanupFuncs []func()
	var dapRegistry = daprovider.NewDAProviderRegistry()

	// Priority order for writers:
	// 1. External DA (if enabled)
	// 2. AnyTrust (if enabled)

	// Create external DA client if enabled
	if config.DA.ExternalProvider.Enable {
		providerConfig := &config.DA.ExternalProvider

		log.Info("Creating external DA client", "url", providerConfig.RPC.URL, "withWriter", providerConfig.WithWriter)
		externalDAClient, err := daclient.NewClient(ctx, providerConfig, data_streaming.PayloadCommiter())
		if err != nil {
			return nil, nil, nil, fmt.Errorf("failed to create external DA client: %w", err)
		}

		// Add to writers array if batch poster is enabled and WithWriter is true
		if providerConfig.WithWriter && config.BatchPoster.Enable {
			writers = append(writers, externalDAClient)
			log.Info("Added external DA writer")
		}

		// Register external DA client as both reader and validator
		result, err := externalDAClient.GetSupportedHeaderBytes().Await(ctx)
		if err != nil {
			return nil, nil, nil, fmt.Errorf("failed to get supported header bytes from external DA client: %w", err)
		}
		for _, hb := range result.HeaderBytes {
			if err := dapRegistry.Register(hb, externalDAClient, externalDAClient); err != nil {
				return nil, nil, nil, fmt.Errorf("failed to register DA provider: %w", err)
			}
		}
	}

	// Create AnyTrust DA provider if enabled (can coexist with external DA)
	if config.DA.AnyTrust.Enable {
		// Map deprecated BatchPoster.MaxSize to DA.AnyTrust.MaxBatchSize for backward compatibility
		if config.BatchPoster.MaxSize != 0 && config.DA.AnyTrust.MaxBatchSize == anytrust.DefaultConfig.MaxBatchSize {
			log.Warn("Using deprecated batch-poster.max-size for AnyTrust max batch size; please migrate to da.anytrust.max-batch-size")
			config.DA.AnyTrust.MaxBatchSize = config.BatchPoster.MaxSize
		}

		log.Info("Creating AnyTrust DA provider", "batchPosterEnabled", config.BatchPoster.Enable)

		// Create AnyTrust factory
		daFactory := anytrust.NewFactory(
			&config.DA.AnyTrust,
			dataSigner,
			l1client,
			l1Reader,
			deployInfo.SequencerInbox,
			config.BatchPoster.Enable,
		)
		log.Info("Created AnyTrust DA factory")

		if err := daFactory.ValidateConfig(); err != nil {
			return nil, nil, nil, err
		}

		var localCleanupFuncs []func()
		reader, readerCleanup, err := daFactory.CreateReader(ctx)
		if err != nil {
			return nil, nil, nil, err
		}
		if readerCleanup != nil {
			localCleanupFuncs = append(localCleanupFuncs, readerCleanup)
		}

		var writer daprovider.Writer
		if config.BatchPoster.Enable {
			var writerCleanup func()
			writer, writerCleanup, err = daFactory.CreateWriter(ctx)
			if err != nil {
				return nil, nil, nil, err
			}
			if writerCleanup != nil {
				localCleanupFuncs = append(localCleanupFuncs, writerCleanup)
			}
			if writer != nil {
				writers = append(writers, writer)
				log.Info("Added AnyTrust writer", "writerIndex", len(writers)-1, "totalWriters", len(writers))
			}
		}

		headerBytes := daFactory.GetSupportedHeaderBytes()
		// Register AnyTrust reader directly (no validator for AnyTrust)
		for _, hb := range headerBytes {
			if err := dapRegistry.Register(hb, reader, nil); err != nil {
				return nil, nil, nil, fmt.Errorf("failed to register anytrust reader: %w", err)
			}
		}

		// Create cleanup function for AnyTrust
		anytrustCleanup := func() {
			for _, cleanup := range localCleanupFuncs {
				cleanup()
			}
		}
		cleanupFuncs = append(cleanupFuncs, anytrustCleanup)
	}

	// Check if chain requires AnyTrust but none is configured
	// We support a nil txStreamer for the pruning code
	if txStreamer != nil && txStreamer.chainConfig.ArbitrumChainParams.DataAvailabilityCommittee {
		if !config.DA.AnyTrust.Enable {
			return nil, nil, nil, errors.New("AnyTrust DA service required but unconfigured")
		}
	}

	if blobReader != nil {
		if err := dapRegistry.SetupBlobReader(daprovider.NewReaderForBlobReader(blobReader)); err != nil {
			return nil, nil, nil, fmt.Errorf("failed to register blob reader: %w", err)
		}
	}

	// Combine all cleanup functions
	combinedCleanup := func() {
		for _, cleanup := range cleanupFuncs {
			cleanup()
		}
	}

	log.Info("DA providers configured", "totalWriters", len(writers))
	return writers, combinedCleanup, dapRegistry, nil
}

func getInboxTrackerAndReader(
	ctx context.Context,
	consensusDB ethdb.Database,
	txStreamer *TransactionStreamer,
	dapReaders *daprovider.DAProviderRegistry,
	config *Config,
	configFetcher ConfigFetcher,
	l1client *ethclient.Client,
	l1Reader *headerreader.HeaderReader,
	deployInfo *chaininfo.RollupAddresses,
	delayedBridge *DelayedBridge,
	sequencerInbox *SequencerInbox,
	exec execution.ExecutionSequencer,
) (*InboxTracker, *InboxReader, error) {
	if config.MessageExtraction.Enable {
		return nil, nil, nil
	}
	inboxTracker, err := NewInboxTracker(consensusDB, txStreamer, dapReaders, config.SnapSyncTest)
	if err != nil {
		return nil, nil, err
	}
	firstMessageBlock := new(big.Int).SetUint64(deployInfo.DeployedAt)
	if config.SnapSyncTest.Enabled {
		if exec == nil {
			return nil, nil, errors.New("snap sync test requires an execution sequencer")
		}

		batchCount := config.SnapSyncTest.BatchCount
		delayedMessageNumber, err := exec.NextDelayedMessageNumber()
		if err != nil {
			return nil, nil, err
		}
		if batchCount > delayedMessageNumber {
			batchCount = delayedMessageNumber
		}
		// Find the first block containing the batch count.
		// Subtract 1 to get the block before the needed batch count,
		// this is done to fetch previous batch metadata needed for snap sync.
		if batchCount > 0 {
			batchCount--
		}
		block, err := FindBlockContainingBatchCount(ctx, deployInfo.Bridge, l1client, config.SnapSyncTest.ParentChainAssertionBlock, batchCount)
		if err != nil {
			return nil, nil, err
		}
		firstMessageBlock.SetUint64(block)
	}
	inboxReader, err := NewInboxReader(inboxTracker, l1client, l1Reader, firstMessageBlock, delayedBridge, sequencerInbox, func() *InboxReaderConfig { return &configFetcher.Get().InboxReader })
	if err != nil {
		return nil, nil, err
	}
	txStreamer.SetInboxReaders(inboxReader, delayedBridge)

	return inboxTracker, inboxReader, nil
}

func getMessageExtractor(
	ctx context.Context,
	config *Config,
	l2Config *params.ChainConfig,
	l1client *ethclient.Client,
	deployInfo *chaininfo.RollupAddresses,
	arbDb ethdb.Database,
	txStreamer *TransactionStreamer,
	dapRegistry *daprovider.DAProviderRegistry,
) (*melrunner.MessageExtractor, error) {
	if !config.MessageExtraction.Enable {
		return nil, nil
	}
	melDB := melrunner.NewDatabase(arbDb)
	if _, err := melDB.GetHeadMelState(ctx); err != nil {
		initialState, err := createInitialMELState(ctx, deployInfo, l1client)
		if err != nil {
			return nil, err
		}
		if err = melDB.SaveState(ctx, initialState); err != nil {
			return nil, fmt.Errorf("failed to save initial mel state: %w", err)
		}
	}
	msgExtractor, err := melrunner.NewMessageExtractor(
		config.MessageExtraction,
		l1client,
		l2Config,
		deployInfo,
		melDB,
		txStreamer,
		dapRegistry,
	)
	if err != nil {
		return nil, err
	}
	txStreamer.SetMsgExtractor(msgExtractor)
	return msgExtractor, nil
}

func createInitialMELState(
	ctx context.Context,
	deployInfo *chaininfo.RollupAddresses,
	client *ethclient.Client,
) (*mel.State, error) {
	// Create an initial MEL state from the latest confirmed assertion.
	startBlock, err := client.BlockByNumber(ctx, new(big.Int).SetUint64(deployInfo.DeployedAt-1))
	if err != nil {
		return nil, err
	}
	chainId, err := client.ChainID(ctx)
	if err != nil {
		return nil, err
	}
	return &mel.State{
		Version:                            0,
		BatchPostingTargetAddress:          deployInfo.SequencerInbox,
		DelayedMessagePostingTargetAddress: deployInfo.Bridge,
		ParentChainId:                      chainId.Uint64(),
		ParentChainBlockNumber:             startBlock.NumberU64(),
		ParentChainBlockHash:               startBlock.Hash(),
		ParentChainPreviousBlockHash:       startBlock.ParentHash(),
		MessageAccumulator:                 common.Hash{},
		DelayedMessagesSeen:                0,
		DelayedMessagesRead:                0,
		DelayedMessageMerklePartials:       make([]common.Hash, 0),
		MsgCount:                           0,
		BatchCount:                         0,
	}, nil
}

func getBlockValidator(
	config *Config,
	configFetcher ConfigFetcher,
	statelessBlockValidator *staker.StatelessBlockValidator,
	inboxTracker *InboxTracker,
	txStreamer *TransactionStreamer,
	fatalErrChan chan error,
) (*staker.BlockValidator, error) {
	var err error
	var blockValidator *staker.BlockValidator
	if config.ValidatorRequired() {
		blockValidator, err = staker.NewBlockValidator(
			statelessBlockValidator,
			inboxTracker,
			txStreamer,
			func() *staker.BlockValidatorConfig { return &configFetcher.Get().BlockValidator },
			fatalErrChan,
		)
		if err != nil {
			return nil, err
		}
	}
	return blockValidator, err
}

func getStaker(
	ctx context.Context,
	config *Config,
	configFetcher ConfigFetcher,
	consensusDB ethdb.Database,
	l1Reader *headerreader.HeaderReader,
	txOptsValidator *bind.TransactOpts,
	syncMonitor *SyncMonitor,
	parentChainID *big.Int,
	l1client *ethclient.Client,
	deployInfo *chaininfo.RollupAddresses,
	txStreamer *TransactionStreamer,
	inboxTracker *InboxTracker,
	inboxReader *InboxReader,
	stack *node.Node,
	fatalErrChan chan error,
	statelessBlockValidator *staker.StatelessBlockValidator,
	blockValidator *staker.BlockValidator,
	dapRegistry *daprovider.DAProviderRegistry,
) (*multiprotocolstaker.MultiProtocolStaker, *MessagePruner, common.Address, error) {
	var stakerObj *multiprotocolstaker.MultiProtocolStaker
	var messagePruner *MessagePruner
	var stakerAddr common.Address

	if config.Staker.Enable {
		dp, err := StakerDataposter(
			ctx,
			rawdb.NewTable(consensusDB, storage.StakerPrefix),
			l1Reader,
			txOptsValidator,
			configFetcher,
			syncMonitor,
			parentChainID,
		)
		if err != nil {
			return nil, nil, common.Address{}, err
		}
		getExtraGas := func() uint64 { return configFetcher.Get().Staker.ExtraGas }
		// TODO: factor this out into separate helper, and split rest of node
		// creation into multiple helpers.
		var wallet legacystaker.ValidatorWalletInterface = validatorwallet.NewNoOp(l1client)
		if !strings.EqualFold(config.Staker.Strategy, "watchtower") {
			if config.Staker.UseSmartContractWallet || (txOptsValidator == nil && config.Staker.DataPoster.ExternalSigner.URL == "") {
				var existingWalletAddress *common.Address
				if len(config.Staker.ContractWalletAddress) > 0 {
					if !common.IsHexAddress(config.Staker.ContractWalletAddress) {
						log.Error("invalid validator smart contract wallet", "addr", config.Staker.ContractWalletAddress)
						return nil, nil, common.Address{}, errors.New("invalid validator smart contract wallet address")
					}
					tmpAddress := common.HexToAddress(config.Staker.ContractWalletAddress)
					existingWalletAddress = &tmpAddress
				}
				// #nosec G115
				wallet, err = validatorwallet.NewContract(dp, existingWalletAddress, deployInfo.ValidatorWalletCreator, l1Reader, txOptsValidator, int64(deployInfo.DeployedAt), func(common.Address) {}, getExtraGas)
				if err != nil {
					return nil, nil, common.Address{}, err
				}
			} else {
				if len(config.Staker.ContractWalletAddress) > 0 {
					return nil, nil, common.Address{}, errors.New("validator contract wallet specified but flag to use a smart contract wallet was not specified")
				}
				wallet, err = validatorwallet.NewEOA(dp, l1client, getExtraGas)
				if err != nil {
					return nil, nil, common.Address{}, err
				}
			}
		}

		var confirmedNotifiers []legacystaker.LatestConfirmedNotifier
		if config.MessagePruner.Enable {
			messagePruner = NewMessagePruner(txStreamer, inboxTracker, func() *MessagePrunerConfig { return &configFetcher.Get().MessagePruner })
			confirmedNotifiers = append(confirmedNotifiers, messagePruner)
		}

		stakerObj, err = multiprotocolstaker.NewMultiProtocolStaker(stack, l1Reader, wallet, bind.CallOpts{}, func() *legacystaker.L1ValidatorConfig { return &configFetcher.Get().Staker }, &configFetcher.Get().Bold, blockValidator, statelessBlockValidator, nil, deployInfo.StakeToken, deployInfo.Rollup, confirmedNotifiers, deployInfo.ValidatorUtils, deployInfo.Bridge, txStreamer, inboxTracker, inboxReader, dapRegistry, fatalErrChan)
		if err != nil {
			return nil, nil, common.Address{}, err
		}
		if config.Staker.UseSmartContractWallet {
			if !l1Reader.Started() {
				l1Reader.Start(ctx)
			}
			err = wallet.InitializeAndCreateSCW(ctx)
		} else {
			err = wallet.Initialize(ctx)
		}
		if err != nil {
			return nil, nil, common.Address{}, err
		}
		if dp != nil {
			stakerAddr = dp.Sender()
		}
	}

	return stakerObj, messagePruner, stakerAddr, nil
}

func getTransactionStreamer(
	ctx context.Context,
	consensusDB ethdb.Database,
	l2Config *params.ChainConfig,
	exec execution.ExecutionClient,
	broadcastServer *broadcaster.Broadcaster,
	configFetcher ConfigFetcher,
	fatalErrChan chan error,
) (*TransactionStreamer, error) {
	transactionStreamerConfigFetcher := func() *TransactionStreamerConfig { return &configFetcher.Get().TransactionStreamer }
	txStreamer, err := NewTransactionStreamer(ctx, consensusDB, l2Config, exec, broadcastServer, fatalErrChan, transactionStreamerConfigFetcher, &configFetcher.Get().SnapSyncTest)
	if err != nil {
		return nil, err
	}
	return txStreamer, nil
}

func getSeqCoordinator(
	config *Config,
	dataSigner signature.DataSignerFunc,
	bpVerifier *contracts.AddressVerifier,
	txStreamer *TransactionStreamer,
	syncMonitor *SyncMonitor,
	exec execution.ExecutionSequencer,
) (*SeqCoordinator, error) {
	var coordinator *SeqCoordinator
	if config.SeqCoordinator.Enable {
		if exec == nil {
			return nil, errors.New("sequencer coordinator requires an execution sequencer")
		}

		var err error
		coordinator, err = NewSeqCoordinator(dataSigner, bpVerifier, txStreamer, exec, syncMonitor, config.SeqCoordinator)
		if err != nil {
			return nil, err
		}
	} else if config.Sequencer && !config.Dangerous.NoSequencerCoordinator {
		return nil, errors.New("sequencer must be enabled with coordinator, unless dangerous.no-sequencer-coordinator set")
	}
	return coordinator, nil
}

func getStatelessBlockValidator(
	config *Config,
	configFetcher ConfigFetcher,
	inboxReader *InboxReader,
	inboxTracker *InboxTracker,
	txStreamer *TransactionStreamer,
	exec execution.ExecutionRecorder,
	consensusDB ethdb.Database,
	dapReaders *daprovider.DAProviderRegistry,
	stack *node.Node,
	latestWasmModuleRoot common.Hash,
) (*staker.StatelessBlockValidator, error) {
	var err error
	var statelessBlockValidator *staker.StatelessBlockValidator
	if config.BlockValidator.RedisValidationClientConfig.Enabled() || config.BlockValidator.ValidationServerConfigs[0].URL != "" {
		if exec == nil {
			return nil, errors.New("stateless block validator requires an execution recorder")
		}

		statelessBlockValidator, err = staker.NewStatelessBlockValidator(
			inboxReader,
			inboxTracker,
			txStreamer,
			exec,
			rawdb.NewTable(consensusDB, storage.BlockValidatorPrefix),
			dapReaders,
			func() *staker.BlockValidatorConfig { return &configFetcher.Get().BlockValidator },
			stack,
			latestWasmModuleRoot,
		)
	} else {
		err = errors.New("no validator url specified")
	}
	if err != nil {
		if config.ValidatorRequired() {
			return nil, fmt.Errorf("%w: failed to init block validator", err)
		}
		log.Warn("validation not supported", "err", err)
		statelessBlockValidator = nil
	}

	return statelessBlockValidator, nil
}

func getBatchPoster(
	ctx context.Context,
	config *Config,
	configFetcher ConfigFetcher,
	l2Config *params.ChainConfig,
	txOptsBatchPoster *bind.TransactOpts,
	dapWriters []daprovider.Writer,
	l1Reader *headerreader.HeaderReader,
	inboxTracker *InboxTracker,
	msgExtractor *melrunner.MessageExtractor,
	txStreamer *TransactionStreamer,
	arbOSVersionGetter execution.ArbOSVersionGetter,
	consensusDB ethdb.Database,
	syncMonitor *SyncMonitor,
	deployInfo *chaininfo.RollupAddresses,
	parentChainID *big.Int,
	dapReaders *daprovider.DAProviderRegistry,
	stakerAddr common.Address,
) (*BatchPoster, error) {
	var batchPoster *BatchPoster
	if config.BatchPoster.Enable {
		if arbOSVersionGetter == nil {
			return nil, errors.New("batch poster requires ArbOS version getter")
		}

		if txOptsBatchPoster == nil && config.BatchPoster.DataPoster.ExternalSigner.URL == "" {
			return nil, errors.New("batchposter, but no TxOpts")
		}
		if len(dapWriters) > 0 && !config.BatchPoster.CheckBatchCorrectness {
			return nil, errors.New("when da-provider is used by batch-poster for posting, check-batch-correctness needs to be enabled")
		}
		var err error
		batchPoster, err = NewBatchPoster(ctx, &BatchPosterOpts{
			DataPosterDB:  rawdb.NewTable(consensusDB, storage.BatchPosterPrefix),
			L1Reader:      l1Reader,
			Inbox:         inboxTracker,
			MsgExtractor:  msgExtractor,
			Streamer:      txStreamer,
			VersionGetter: arbOSVersionGetter,
			SyncMonitor:   syncMonitor,
			Config:        func() *BatchPosterConfig { return &configFetcher.Get().BatchPoster },
			DeployInfo:    deployInfo,
			TransactOpts:  txOptsBatchPoster,
			DAPWriters:    dapWriters,
			ParentChainID: parentChainID,
			DAPReaders:    dapReaders,
			ChainConfig:   l2Config,
		})
		if err != nil {
			return nil, err
		}

		// Check if staker and batch poster are using the same address
		if stakerAddr != (common.Address{}) && !strings.EqualFold(config.Staker.Strategy, "watchtower") && stakerAddr == batchPoster.dataPoster.Sender() {
			return nil, fmt.Errorf("staker and batch poster are using the same address which is not allowed: %v", stakerAddr)
		}
	}

	return batchPoster, nil
}

func getDelayedSequencer(
	l1Reader *headerreader.HeaderReader,
	inboxReader *InboxReader,
	msgExtractor *melrunner.MessageExtractor,
	delayedBridge *DelayedBridge,
	exec execution.ExecutionSequencer,
	configFetcher ConfigFetcher,
	coordinator *SeqCoordinator,
) (*DelayedSequencer, error) {
	if inboxReader == nil && msgExtractor == nil {
		return nil, nil
	}
	if exec == nil {
		return nil, nil
	}

	// always create DelayedSequencer if exec is non nil, it won't do anything if it is disabled
	delayedSequencer, err := NewDelayedSequencer(l1Reader, inboxReader, msgExtractor, delayedBridge, exec, coordinator, func() *DelayedSequencerConfig { return &configFetcher.Get().DelayedSequencer })
	if err != nil {
		return nil, err
	}
	return delayedSequencer, nil
}

func getNodeParentChainReaderDisabled(
	ctx context.Context,
	consensusDB ethdb.Database,
	stack *node.Node,
	executionClient execution.ExecutionClient,
	executionSequencer execution.ExecutionSequencer,
	executionRecorder execution.ExecutionRecorder,
	txStreamer *TransactionStreamer,
	blobReader daprovider.BlobReader,
	broadcastServer *broadcaster.Broadcaster,
	broadcastClients *broadcastclients.BroadcastClients,
	coordinator *SeqCoordinator,
	maintenanceRunner *MaintenanceRunner,
	syncMonitor *SyncMonitor,
	configFetcher ConfigFetcher,
	blockMetadataFetcher *BlockMetadataFetcher,
) *Node {
	// Create ConsensusExecutionSyncer even in L2-only mode to push sync data
	consensusExecutionSyncerConfigFetcher := func() *ConsensusExecutionSyncerConfig {
		return &configFetcher.Get().ConsensusExecutionSyncer
	}
	consensusExecutionSyncer := NewConsensusExecutionSyncer(
		consensusExecutionSyncerConfigFetcher,
		nil, // inboxReader
		nil, // msgExtractor
		executionClient,
		nil, // blockValidator
		txStreamer,
		syncMonitor,
	)

	return &Node{
		ConsensusDB:              consensusDB,
		Stack:                    stack,
		ExecutionClient:          executionClient,
		ExecutionSequencer:       executionSequencer,
		ExecutionRecorder:        executionRecorder,
		L1Reader:                 nil,
		TxStreamer:               txStreamer,
		DeployInfo:               nil,
		BlobReader:               blobReader,
		InboxReader:              nil,
		InboxTracker:             nil,
		DelayedSequencer:         nil,
		BatchPoster:              nil,
		MessagePruner:            nil,
		BlockValidator:           nil,
		StatelessBlockValidator:  nil,
		Staker:                   nil,
		BroadcastServer:          broadcastServer,
		BroadcastClients:         broadcastClients,
		SeqCoordinator:           coordinator,
		MaintenanceRunner:        maintenanceRunner,
		SyncMonitor:              syncMonitor,
		configFetcher:            configFetcher,
		ctx:                      ctx,
		blockMetadataFetcher:     blockMetadataFetcher,
		ConsensusExecutionSyncer: consensusExecutionSyncer,
	}
}

func createNodeImpl(
	ctx context.Context,
	stack *node.Node,
	executionClient execution.ExecutionClient,
	executionSequencer execution.ExecutionSequencer,
	executionRecorder execution.ExecutionRecorder,
	arbOSVersionGetter execution.ArbOSVersionGetter,
	consensusDB ethdb.Database,
	configFetcher ConfigFetcher,
	l2Config *params.ChainConfig,
	l1client *ethclient.Client,
	deployInfo *chaininfo.RollupAddresses,
	txOptsValidator *bind.TransactOpts,
	txOptsBatchPoster *bind.TransactOpts,
	dataSigner signature.DataSignerFunc,
	fatalErrChan chan error,
	parentChainID *big.Int,
	blobReader daprovider.BlobReader,
	latestWasmModuleRoot common.Hash,
) (*Node, error) {
	config := configFetcher.Get()

	err := checkConsensusDBSchemaVersion(consensusDB)
	if err != nil {
		return nil, err
	}

	syncMonitor := getSyncMonitor(configFetcher)

	l1Reader, err := getL1Reader(ctx, config, configFetcher, l1client)
	if err != nil {
		return nil, err
	}

	broadcastServer, err := getBroadcastServer(config, configFetcher, dataSigner, l2Config.ChainID.Uint64(), fatalErrChan)
	if err != nil {
		return nil, err
	}

	txStreamer, err := getTransactionStreamer(ctx, consensusDB, l2Config, executionClient, broadcastServer, configFetcher, fatalErrChan)
	if err != nil {
		return nil, err
	}

	bpVerifier, err := getBPVerifier(deployInfo, l1client)
	if err != nil {
		return nil, err
	}

	coordinator, err := getSeqCoordinator(config, dataSigner, bpVerifier, txStreamer, syncMonitor, executionSequencer)
	if err != nil {
		return nil, err
	}

	maintenanceRunner, err := getMaintenanceRunner(configFetcher, coordinator, executionClient)
	if err != nil {
		return nil, err
	}

	broadcastClients, err := getBroadcastClients(config, configFetcher, txStreamer, l2Config.ChainID.Uint64(), bpVerifier, fatalErrChan)
	if err != nil {
		return nil, err
	}

	blockMetadataFetcher, err := getBlockMetadataFetcher(ctx, configFetcher, l2Config, consensusDB, executionClient, l2Config.ChainID.Uint64())
	if err != nil {
		return nil, err
	}

	if !config.ParentChainReader.Enable {
		return getNodeParentChainReaderDisabled(ctx, consensusDB, stack, executionClient, executionSequencer, executionRecorder, txStreamer, blobReader, broadcastServer, broadcastClients, coordinator, maintenanceRunner, syncMonitor, configFetcher, blockMetadataFetcher), nil
	}

	delayedBridge, sequencerInbox, err := getDelayedBridgeAndSequencerInbox(deployInfo, l1client)
	if err != nil {
		return nil, err
	}

	dapWriters, providerServerCloseFn, dapRegistry, err := getDAProviders(ctx, config, l2Config, txStreamer, blobReader, l1Reader, deployInfo, dataSigner, l1client, stack)
	if err != nil {
		return nil, err
	}

	inboxTracker, inboxReader, err := getInboxTrackerAndReader(ctx, consensusDB, txStreamer, dapRegistry, config, configFetcher, l1client, l1Reader, deployInfo, delayedBridge, sequencerInbox, executionSequencer)
	if err != nil {
		return nil, err
	}

	messageExtractor, err := getMessageExtractor(ctx, config, l2Config, l1client, deployInfo, consensusDB, txStreamer, dapRegistry)
	if err != nil {
		return nil, err
	}

	statelessBlockValidator, err := getStatelessBlockValidator(config, configFetcher, inboxReader, inboxTracker, txStreamer, executionRecorder, consensusDB, dapRegistry, stack, latestWasmModuleRoot)
	if err != nil {
		return nil, err
	}

	blockValidator, err := getBlockValidator(config, configFetcher, statelessBlockValidator, inboxTracker, txStreamer, fatalErrChan)
	if err != nil {
		return nil, err
	}

	stakerObj, messagePruner, stakerAddr, err := getStaker(ctx, config, configFetcher, consensusDB, l1Reader, txOptsValidator, syncMonitor, parentChainID, l1client, deployInfo, txStreamer, inboxTracker, inboxReader, stack, fatalErrChan, statelessBlockValidator, blockValidator, dapRegistry)
	if err != nil {
		return nil, err
	}

	batchPoster, err := getBatchPoster(ctx, config, configFetcher, l2Config, txOptsBatchPoster, dapWriters, l1Reader, inboxTracker, messageExtractor, txStreamer, arbOSVersionGetter, consensusDB, syncMonitor, deployInfo, parentChainID, dapRegistry, stakerAddr)
	if err != nil {
		return nil, err
	}

	delayedSequencer, err := getDelayedSequencer(l1Reader, inboxReader, messageExtractor, delayedBridge, executionSequencer, configFetcher, coordinator)
	if err != nil {
		return nil, err
	}

	consensusExecutionSyncerConfigFetcher := func() *ConsensusExecutionSyncerConfig {
		return &configFetcher.Get().ConsensusExecutionSyncer
	}
	consensusExecutionSyncer := NewConsensusExecutionSyncer(consensusExecutionSyncerConfigFetcher, inboxReader, messageExtractor, executionClient, blockValidator, txStreamer, syncMonitor)

	return &Node{
		ConsensusDB:              consensusDB,
		Stack:                    stack,
		ExecutionClient:          executionClient,
		ExecutionSequencer:       executionSequencer,
		ExecutionRecorder:        executionRecorder,
		L1Reader:                 l1Reader,
		TxStreamer:               txStreamer,
		DeployInfo:               deployInfo,
		BlobReader:               blobReader,
		InboxReader:              inboxReader,
		InboxTracker:             inboxTracker,
		MessageExtractor:         messageExtractor,
		DelayedSequencer:         delayedSequencer,
		BatchPoster:              batchPoster,
		MessagePruner:            messagePruner,
		BlockValidator:           blockValidator,
		StatelessBlockValidator:  statelessBlockValidator,
		Staker:                   stakerObj,
		BroadcastServer:          broadcastServer,
		BroadcastClients:         broadcastClients,
		SeqCoordinator:           coordinator,
		MaintenanceRunner:        maintenanceRunner,
		providerServerCloseFn:    providerServerCloseFn,
		SyncMonitor:              syncMonitor,
		blockMetadataFetcher:     blockMetadataFetcher,
		configFetcher:            configFetcher,
		ctx:                      ctx,
		ConsensusExecutionSyncer: consensusExecutionSyncer,
		sequencerInbox:           sequencerInbox,
	}, nil
}

func FindBlockContainingBatchCount(ctx context.Context, bridgeAddress common.Address, l1Client *ethclient.Client, parentChainAssertionBlock uint64, batchCount uint64) (uint64, error) {
	bridge, err := bridgegen.NewIBridge(bridgeAddress, l1Client)
	if err != nil {
		return 0, err
	}
	high := parentChainAssertionBlock
	low := uint64(0)
	reduceBy := uint64(100)
	if high > reduceBy {
		low = high - reduceBy
	}
	// Reduce high and low by 100 until lowNode.InboxMaxCount < batchCount
	// This will give us a range (low to high) of blocks that contain the batch count.
	for low > 0 {
		lowCount, err := bridge.SequencerMessageCount(&bind.CallOpts{Context: ctx, BlockNumber: new(big.Int).SetUint64(low)})
		if err != nil {
			return 0, err
		}
		if lowCount.Uint64() > batchCount {
			high = low
			reduceBy = reduceBy * 2
			if low > reduceBy {
				low = low - reduceBy
			} else {
				low = 0
			}
		} else {
			break
		}
	}
	// Then binary search between low and high to find the block containing the batch count.
	for low < high {
		mid := low + (high-low)/2

		midCount, err := bridge.SequencerMessageCount(&bind.CallOpts{Context: ctx, BlockNumber: new(big.Int).SetUint64(mid)})
		if err != nil {
			return 0, err
		}
		if midCount.Uint64() < batchCount {
			low = mid + 1
		} else {
			high = mid
		}
	}
	return low, nil
}

func (n *Node) OnConfigReload(_ *Config, _ *Config) error {
	// TODO
	return nil
}

func registerAPIs(currentNode *Node, stack *node.Node) {
	var apis []rpc.API
	if currentNode.BlockValidator != nil {
		apis = append(apis, rpc.API{
			Namespace: "arb",
			Version:   "1.0",
			Service:   &BlockValidatorAPI{val: currentNode.BlockValidator},
			Public:    false,
		})
	}
	if currentNode.StatelessBlockValidator != nil {
		apis = append(apis, rpc.API{
			Namespace: "arbdebug",
			Version:   "1.0",
			Service: &BlockValidatorDebugAPI{
				val: currentNode.StatelessBlockValidator,
			},
			Public: false,
		})
	}
	config := currentNode.configFetcher.Get()
	if config.RPCServer.Enable {
		apis = append(apis, rpc.API{
			Namespace:     consensus.RPCNamespace,
			Version:       "1.0",
			Service:       consensusrpcserver.NewConsensusRPCServer(currentNode),
			Public:        config.RPCServer.Public,
			Authenticated: config.RPCServer.Authenticated,
		})
	}
	stack.RegisterAPIs(apis)
}

func CreateConsensusNodeConnectedWithSimpleExecutionClient(
	ctx context.Context,
	stack *node.Node,
	executionClient execution.ExecutionClient,
	consensusDB ethdb.Database,
	configFetcher ConfigFetcher,
	l2Config *params.ChainConfig,
	l1client *ethclient.Client,
	deployInfo *chaininfo.RollupAddresses,
	txOptsValidator *bind.TransactOpts,
	txOptsBatchPoster *bind.TransactOpts,
	dataSigner signature.DataSignerFunc,
	fatalErrChan chan error,
	parentChainID *big.Int,
	blobReader daprovider.BlobReader,
	latestWasmModuleRoot common.Hash,
) (*Node, error) {
	if configFetcher.Get().ExecutionRPCClient.URL != "" {
		execConfigFetcher := func() *rpcclient.ClientConfig { return &configFetcher.Get().ExecutionRPCClient }
		executionClient = executionrpcclient.NewExecutionRPCClient(execConfigFetcher, stack)
	}
	if executionClient == nil {
		return nil, errors.New("execution client must be non-nil")
	}
	currentNode, err := createNodeImpl(ctx, stack, executionClient, nil, nil, executionClient, consensusDB, configFetcher, l2Config, l1client, deployInfo, txOptsValidator, txOptsBatchPoster, dataSigner, fatalErrChan, parentChainID, blobReader, latestWasmModuleRoot)
	if err != nil {
		return nil, err
	}
	registerAPIs(currentNode, stack)
	return currentNode, nil
}

func CreateConsensusNodeConnectedWithFullExecutionClient(
	ctx context.Context,
	stack *node.Node,
	fullExecutionClient execution.FullExecutionClient,
	consensusDB ethdb.Database,
	configFetcher ConfigFetcher,
	l2Config *params.ChainConfig,
	l1client *ethclient.Client,
	deployInfo *chaininfo.RollupAddresses,
	txOptsValidator *bind.TransactOpts,
	txOptsBatchPoster *bind.TransactOpts,
	dataSigner signature.DataSignerFunc,
	fatalErrChan chan error,
	parentChainID *big.Int,
	blobReader daprovider.BlobReader,
	latestWasmModuleRoot common.Hash,
) (*Node, error) {
	if fullExecutionClient == nil {
		return nil, errors.New("full execution client must be non-nil")
	}
	var executionClient execution.ExecutionClient
	if configFetcher.Get().ExecutionRPCClient.URL != "" {
		execConfigFetcher := func() *rpcclient.ClientConfig { return &configFetcher.Get().ExecutionRPCClient }
		executionClient = executionrpcclient.NewExecutionRPCClient(execConfigFetcher, stack)
	} else {
		executionClient = fullExecutionClient
	}
	currentNode, err := createNodeImpl(ctx, stack, executionClient, fullExecutionClient, fullExecutionClient, fullExecutionClient, consensusDB, configFetcher, l2Config, l1client, deployInfo, txOptsValidator, txOptsBatchPoster, dataSigner, fatalErrChan, parentChainID, blobReader, latestWasmModuleRoot)
	if err != nil {
		return nil, err
	}
	registerAPIs(currentNode, stack)
	return currentNode, nil
}

func (n *Node) Start(ctx context.Context) error {
	var err error
	if execRPCClient, ok := n.ExecutionClient.(*executionrpcclient.ExecutionRPCClient); ok {
		if err = execRPCClient.Start(ctx); err != nil {
			return fmt.Errorf("error starting exec rpc client: %w", err)
		}
	}
	if n.BlobReader != nil {
		err = n.BlobReader.Initialize(ctx)
		if err != nil {
			return fmt.Errorf("error initializing blob reader: %w", err)
		}
	}
	if n.InboxTracker != nil {
		err = n.InboxTracker.Initialize()
		if err != nil {
			return fmt.Errorf("error initializing inbox tracker: %w", err)
		}
	}
	if n.BroadcastServer != nil {
		err = n.BroadcastServer.Initialize()
		if err != nil {
			return fmt.Errorf("error initializing feed broadcast server: %w", err)
		}
	}
	err = n.TxStreamer.Start(ctx)
	if err != nil {
		return fmt.Errorf("error starting transaction streamer: %w", err)
	}
	if n.InboxReader != nil {
		err = n.InboxReader.Start(ctx)
		if err != nil {
			return fmt.Errorf("error starting inbox reader: %w", err)
		}
	}
	// Even if the sequencer coordinator will populate this backlog,
	// we want to make sure it's populated before any clients connect.
	if err = n.TxStreamer.PopulateFeedBacklog(ctx); err != nil {
		return fmt.Errorf("error populating feed backlog on startup: %w", err)
	}
	if n.MessageExtractor != nil {
		err = n.MessageExtractor.Start(ctx)
		if err != nil {
			return fmt.Errorf("error starting message extractor: %w", err)
		}
	}
	// must init broadcast server before trying to sequence anything
	if n.BroadcastServer != nil {
		// PopulateFeedBacklog is a synchronous operation, hence we first
		// call it to populate the backlog and then start the broadcastServer
		err = n.BroadcastServer.Start(ctx)
		if err != nil {
			return fmt.Errorf("error starting feed broadcast server: %w", err)
		}
	}
	if n.SeqCoordinator != nil {
		n.SeqCoordinator.Start(ctx)
	} else if n.ExecutionSequencer != nil {
		n.ExecutionSequencer.Activate()
	}
	if n.MaintenanceRunner != nil {
		n.MaintenanceRunner.Start(ctx)
	}
	if n.DelayedSequencer != nil {
		n.DelayedSequencer.Start(ctx)
	}
	if n.BatchPoster != nil {
		n.BatchPoster.Start(ctx)
	}
	if n.MessagePruner != nil {
		n.MessagePruner.Start(ctx)
	}
	if n.Staker != nil {
		err = n.Staker.Initialize(ctx)
		if err != nil {
			return fmt.Errorf("error initializing staker: %w", err)
		}
	}
	if n.StatelessBlockValidator != nil {
		err = n.StatelessBlockValidator.Start(ctx)
		if err != nil {
			if n.configFetcher.Get().ValidatorRequired() {
				return fmt.Errorf("error initializing stateless block validator: %w", err)
			}
			log.Info("validation not set up", "err", err)
			n.StatelessBlockValidator = nil
			n.BlockValidator = nil
		}
	}
	if n.BlockValidator != nil {
		err = n.BlockValidator.Initialize(ctx)
		if err != nil {
			return fmt.Errorf("error initializing block validator: %w", err)
		}
		err = n.BlockValidator.Start(ctx)
		if err != nil {
			return fmt.Errorf("error starting block validator: %w", err)
		}
	}
	if n.Staker != nil {
		n.Staker.Start(ctx)
	}
	if n.L1Reader != nil && !n.L1Reader.Started() {
		n.L1Reader.Start(ctx)
	}
	if n.BroadcastClients != nil {
		go func() {
			if n.MessageExtractor != nil {
				select {
				case <-n.MessageExtractor.CaughtUp():
				case <-ctx.Done():
					return
				}
			} else if n.InboxReader != nil {
				select {
				case <-n.InboxReader.CaughtUp():
				case <-ctx.Done():
					return
				}
			}
			n.BroadcastClients.Start(ctx)
		}()
	}
	if n.blockMetadataFetcher != nil {
		err = n.blockMetadataFetcher.Start(ctx)
		if err != nil {
			return fmt.Errorf("error starting block metadata fetcher: %w", err)
		}
	}
	if n.configFetcher != nil {
		n.configFetcher.Start(ctx)
	}
	// Also make sure to call initialize on the sync monitor after the inbox reader, tx streamer, and block validator are started.
	// Else sync might call inbox reader or tx streamer before they are started, and it will lead to panic.
	n.SyncMonitor.Initialize(n.MessageExtractor, n.InboxReader, n.TxStreamer, n.SeqCoordinator, n.L1Reader, n.sequencerInbox)
	n.SyncMonitor.Start(ctx)
	if n.ConsensusExecutionSyncer != nil {
		n.ConsensusExecutionSyncer.Start(ctx)
	}
	return nil
}

func (n *Node) StopAndWait() {
	if n.ConsensusExecutionSyncer != nil {
		n.ConsensusExecutionSyncer.StopAndWait()
	}
	if n.MaintenanceRunner != nil && n.MaintenanceRunner.Started() {
		n.MaintenanceRunner.StopAndWait()
	}
	if n.configFetcher != nil && n.configFetcher.Started() {
		n.configFetcher.StopAndWait()
	}
	if n.blockMetadataFetcher != nil {
		n.blockMetadataFetcher.StopAndWait()
	}
	if n.SeqCoordinator != nil && n.SeqCoordinator.Started() {
		// Releases the chosen sequencer lockout,
		// and stops the background thread but not the redis client.
		n.SeqCoordinator.PrepareForShutdown()
	}
	n.Stack.StopRPC() // does nothing if not running
	if n.DelayedSequencer != nil && n.DelayedSequencer.Started() {
		n.DelayedSequencer.StopAndWait()
	}
	if n.BatchPoster != nil && n.BatchPoster.Started() {
		n.BatchPoster.StopAndWait()
	}
	if n.MessagePruner != nil && n.MessagePruner.Started() {
		n.MessagePruner.StopAndWait()
	}
	if n.BroadcastClients != nil {
		n.BroadcastClients.StopAndWait()
	}
	if n.BlockValidator != nil && n.BlockValidator.Started() {
		n.BlockValidator.StopAndWait()
	}
	if n.Staker != nil {
		n.Staker.StopAndWait()
	}
	if n.StatelessBlockValidator != nil {
		n.StatelessBlockValidator.Stop()
	}
	if n.InboxReader != nil && n.InboxReader.Started() {
		n.InboxReader.StopAndWait()
	}
	if n.MessageExtractor != nil && n.MessageExtractor.Started() {
		n.MessageExtractor.StopAndWait()
	}
	if n.L1Reader != nil && n.L1Reader.Started() {
		n.L1Reader.StopAndWait()
	}
	if n.TxStreamer.Started() {
		n.TxStreamer.StopAndWait()
	}
	// n.BroadcastServer is stopped after txStreamer and inboxReader because if done before it would lead to a deadlock, as the threads from these two components
	// attempt to Broadcast i.e send feedMessage to clientManager's broadcastChan when there won't be any reader to read it as n.BroadcastServer would've been stopped
	if n.BroadcastServer != nil && n.BroadcastServer.Started() {
		n.BroadcastServer.StopAndWait()
	}
	if n.SeqCoordinator != nil && n.SeqCoordinator.Started() {
		// Just stops the redis client (most other stuff was stopped earlier)
		n.SeqCoordinator.StopAndWait()
	}
	n.SyncMonitor.StopAndWait()
	if n.providerServerCloseFn != nil {
		n.providerServerCloseFn()
	}
	if n.ExecutionClient != nil {
		if _, ok := n.ExecutionClient.(*executionrpcclient.ExecutionRPCClient); ok {
			n.ExecutionClient.StopAndWait()
		}
	}
}

<<<<<<< HEAD
func (n *Node) FindInboxBatchContainingMessage(message arbutil.MessageIndex) containers.PromiseInterface[execution.InboxBatch] {
	var batchNum uint64
	var found bool
	var err error
	if n.MessageExtractor != nil {
		batchNum, found, err = n.MessageExtractor.FindInboxBatchContainingMessage(n.ctx, message)
	} else {
		batchNum, found, err = n.InboxTracker.FindInboxBatchContainingMessage(message)
	}
	inboxBatch := execution.InboxBatch{
=======
func (n *Node) FindInboxBatchContainingMessage(message arbutil.MessageIndex) containers.PromiseInterface[consensus.InboxBatch] {
	batchNum, found, err := n.InboxTracker.FindInboxBatchContainingMessage(message)
	inboxBatch := consensus.InboxBatch{
>>>>>>> 02566fc1
		BatchNum: batchNum,
		Found:    found,
	}
	return containers.NewReadyPromise(inboxBatch, err)
}

func (n *Node) GetBatchParentChainBlock(seqNum uint64) containers.PromiseInterface[uint64] {
	if n.MessageExtractor != nil {
		return containers.NewReadyPromise(n.MessageExtractor.GetBatchParentChainBlock(seqNum))
	}
	return containers.NewReadyPromise(n.InboxTracker.GetBatchParentChainBlock(seqNum))
}

func (n *Node) WriteMessageFromSequencer(pos arbutil.MessageIndex, msgWithMeta arbostypes.MessageWithMetadata, msgResult execution.MessageResult, blockMetadata common.BlockMetadata) containers.PromiseInterface[struct{}] {
	err := n.TxStreamer.WriteMessageFromSequencer(pos, msgWithMeta, msgResult, blockMetadata)
	return containers.NewReadyPromise(struct{}{}, err)
}

func (n *Node) ExpectChosenSequencer() containers.PromiseInterface[struct{}] {
	err := n.TxStreamer.ExpectChosenSequencer()
	return containers.NewReadyPromise(struct{}{}, err)
}

func (n *Node) BlockMetadataAtMessageIndex(msgIdx arbutil.MessageIndex) containers.PromiseInterface[common.BlockMetadata] {
	return containers.NewReadyPromise(n.TxStreamer.BlockMetadataAtMessageIndex(msgIdx))
}<|MERGE_RESOLUTION|>--- conflicted
+++ resolved
@@ -1749,8 +1749,7 @@
 	}
 }
 
-<<<<<<< HEAD
-func (n *Node) FindInboxBatchContainingMessage(message arbutil.MessageIndex) containers.PromiseInterface[execution.InboxBatch] {
+func (n *Node) FindInboxBatchContainingMessage(message arbutil.MessageIndex) containers.PromiseInterface[consensus.InboxBatch] {
 	var batchNum uint64
 	var found bool
 	var err error
@@ -1759,12 +1758,7 @@
 	} else {
 		batchNum, found, err = n.InboxTracker.FindInboxBatchContainingMessage(message)
 	}
-	inboxBatch := execution.InboxBatch{
-=======
-func (n *Node) FindInboxBatchContainingMessage(message arbutil.MessageIndex) containers.PromiseInterface[consensus.InboxBatch] {
-	batchNum, found, err := n.InboxTracker.FindInboxBatchContainingMessage(message)
 	inboxBatch := consensus.InboxBatch{
->>>>>>> 02566fc1
 		BatchNum: batchNum,
 		Found:    found,
 	}
