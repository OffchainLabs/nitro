// Copyright 2021-2022, Offchain Labs, Inc.
// For license information, see https://github.com/nitro/blob/master/LICENSE

package arbnode

import (
	"context"
	"encoding/binary"
	"errors"
	"fmt"
	"math/big"
	"strings"
	"time"

	flag "github.com/spf13/pflag"

	"github.com/ethereum/go-ethereum/accounts/abi/bind"
	"github.com/ethereum/go-ethereum/common"
	"github.com/ethereum/go-ethereum/core/rawdb"
	"github.com/ethereum/go-ethereum/core/types"
	"github.com/ethereum/go-ethereum/ethclient"
	"github.com/ethereum/go-ethereum/ethdb"
	"github.com/ethereum/go-ethereum/log"
	"github.com/ethereum/go-ethereum/node"
	"github.com/ethereum/go-ethereum/params"
	"github.com/ethereum/go-ethereum/rpc"

	"github.com/offchainlabs/nitro/arbnode/dataposter"
	"github.com/offchainlabs/nitro/arbnode/dataposter/storage"
	"github.com/offchainlabs/nitro/arbnode/resourcemanager"
	"github.com/offchainlabs/nitro/arbos/arbostypes"
	"github.com/offchainlabs/nitro/arbstate/daprovider"
	"github.com/offchainlabs/nitro/arbutil"
	"github.com/offchainlabs/nitro/broadcastclient"
	"github.com/offchainlabs/nitro/broadcastclients"
	"github.com/offchainlabs/nitro/broadcaster"
	"github.com/offchainlabs/nitro/cmd/chaininfo"
	"github.com/offchainlabs/nitro/das"
	"github.com/offchainlabs/nitro/execution"
	"github.com/offchainlabs/nitro/execution/gethexec"
	"github.com/offchainlabs/nitro/solgen/go/bridgegen"
	"github.com/offchainlabs/nitro/solgen/go/precompilesgen"
	"github.com/offchainlabs/nitro/solgen/go/rollupgen"
	"github.com/offchainlabs/nitro/staker"
	boldstaker "github.com/offchainlabs/nitro/staker/bold"
	legacystaker "github.com/offchainlabs/nitro/staker/legacy"
	multiprotocolstaker "github.com/offchainlabs/nitro/staker/multi_protocol"
	"github.com/offchainlabs/nitro/staker/validatorwallet"
	"github.com/offchainlabs/nitro/util/contracts"
	"github.com/offchainlabs/nitro/util/headerreader"
	"github.com/offchainlabs/nitro/util/redisutil"
	"github.com/offchainlabs/nitro/util/rpcclient"
	"github.com/offchainlabs/nitro/util/signature"
	"github.com/offchainlabs/nitro/wsbroadcastserver"
)

func GenerateRollupConfig(prod bool, wasmModuleRoot common.Hash, rollupOwner common.Address, chainConfig *params.ChainConfig, serializedChainConfig []byte, loserStakeEscrow common.Address) rollupgen.Config {
	var confirmPeriod uint64
	if prod {
		confirmPeriod = 45818
	} else {
		confirmPeriod = 20
	}
	return rollupgen.Config{
		ConfirmPeriodBlocks:      confirmPeriod,
		ExtraChallengeTimeBlocks: 200,
		StakeToken:               common.Address{},
		BaseStake:                big.NewInt(params.Ether),
		WasmModuleRoot:           wasmModuleRoot,
		Owner:                    rollupOwner,
		LoserStakeEscrow:         loserStakeEscrow,
		ChainId:                  chainConfig.ChainID,
		// TODO could the ChainConfig be just []byte?
		ChainConfig: string(serializedChainConfig),
		SequencerInboxMaxTimeVariation: rollupgen.ISequencerInboxMaxTimeVariation{
			DelayBlocks:   big.NewInt(60 * 60 * 24 / 15),
			FutureBlocks:  big.NewInt(12),
			DelaySeconds:  big.NewInt(60 * 60 * 24),
			FutureSeconds: big.NewInt(60 * 60),
		},
	}
}

type Config struct {
<<<<<<< HEAD
	Sequencer           bool                        `koanf:"sequencer"`
	ParentChainReader   headerreader.Config         `koanf:"parent-chain-reader" reload:"hot"`
	InboxReader         InboxReaderConfig           `koanf:"inbox-reader" reload:"hot"`
	DelayedSequencer    DelayedSequencerConfig      `koanf:"delayed-sequencer" reload:"hot"`
	BatchPoster         BatchPosterConfig           `koanf:"batch-poster" reload:"hot"`
	MessagePruner       MessagePrunerConfig         `koanf:"message-pruner" reload:"hot"`
	BlockValidator      staker.BlockValidatorConfig `koanf:"block-validator" reload:"hot"`
	Feed                broadcastclient.FeedConfig  `koanf:"feed" reload:"hot"`
	Staker              staker.L1ValidatorConfig    `koanf:"staker" reload:"hot"`
	SeqCoordinator      SeqCoordinatorConfig        `koanf:"seq-coordinator"`
	DataAvailability    das.DataAvailabilityConfig  `koanf:"data-availability"`
	SyncMonitor         SyncMonitorConfig           `koanf:"sync-monitor"`
	Dangerous           DangerousConfig             `koanf:"dangerous"`
	TransactionStreamer TransactionStreamerConfig   `koanf:"transaction-streamer" reload:"hot"`
	Maintenance         MaintenanceConfig           `koanf:"maintenance" reload:"hot"`
	ResourceMgmt        resourcemanager.Config      `koanf:"resource-mgmt" reload:"hot"`
=======
	Sequencer           bool                           `koanf:"sequencer"`
	ParentChainReader   headerreader.Config            `koanf:"parent-chain-reader" reload:"hot"`
	InboxReader         InboxReaderConfig              `koanf:"inbox-reader" reload:"hot"`
	DelayedSequencer    DelayedSequencerConfig         `koanf:"delayed-sequencer" reload:"hot"`
	BatchPoster         BatchPosterConfig              `koanf:"batch-poster" reload:"hot"`
	MessagePruner       MessagePrunerConfig            `koanf:"message-pruner" reload:"hot"`
	BlockValidator      staker.BlockValidatorConfig    `koanf:"block-validator" reload:"hot"`
	Feed                broadcastclient.FeedConfig     `koanf:"feed" reload:"hot"`
	Staker              legacystaker.L1ValidatorConfig `koanf:"staker" reload:"hot"`
	Bold                boldstaker.BoldConfig          `koanf:"bold"`
	SeqCoordinator      SeqCoordinatorConfig           `koanf:"seq-coordinator"`
	DataAvailability    das.DataAvailabilityConfig     `koanf:"data-availability"`
	SyncMonitor         SyncMonitorConfig              `koanf:"sync-monitor"`
	Dangerous           DangerousConfig                `koanf:"dangerous"`
	TransactionStreamer TransactionStreamerConfig      `koanf:"transaction-streamer" reload:"hot"`
	Maintenance         MaintenanceConfig              `koanf:"maintenance" reload:"hot"`
	ResourceMgmt        resourcemanager.Config         `koanf:"resource-mgmt" reload:"hot"`
	// SnapSyncConfig is only used for testing purposes, these should not be configured in production.
	SnapSyncTest SnapSyncConfig
>>>>>>> a1606d26
}

func (c *Config) Validate() error {
	if c.ParentChainReader.Enable && c.Sequencer && !c.DelayedSequencer.Enable {
		log.Warn("delayed sequencer is not enabled, despite sequencer and l1 reader being enabled")
	}
	if c.DelayedSequencer.Enable && !c.Sequencer {
		return errors.New("cannot enable delayed sequencer without enabling sequencer")
	}
	if c.InboxReader.ReadMode != "latest" {
		if c.Sequencer {
			return errors.New("cannot enable inboxreader in safe or finalized mode along with sequencer")
		}
		c.Feed.Output.Enable = false
		c.Feed.Input.URL = []string{}
	}
	if err := c.BlockValidator.Validate(); err != nil {
		return err
	}
	if err := c.Maintenance.Validate(); err != nil {
		return err
	}
	if err := c.InboxReader.Validate(); err != nil {
		return err
	}
	if err := c.BatchPoster.Validate(); err != nil {
		return err
	}
	if err := c.Feed.Validate(); err != nil {
		return err
	}
	if err := c.Staker.Validate(); err != nil {
		return err
	}
	return nil
}

func (c *Config) ValidatorRequired() bool {
	if c.BlockValidator.Enable {
		return true
	}
	if c.Staker.Enable {
		return c.Staker.ValidatorRequired()
	}
	return false
}

func ConfigAddOptions(prefix string, f *flag.FlagSet, feedInputEnable bool, feedOutputEnable bool) {
	f.Bool(prefix+".sequencer", ConfigDefault.Sequencer, "enable sequencer")
	headerreader.AddOptions(prefix+".parent-chain-reader", f)
	InboxReaderConfigAddOptions(prefix+".inbox-reader", f)
	DelayedSequencerConfigAddOptions(prefix+".delayed-sequencer", f)
	BatchPosterConfigAddOptions(prefix+".batch-poster", f)
	MessagePrunerConfigAddOptions(prefix+".message-pruner", f)
	staker.BlockValidatorConfigAddOptions(prefix+".block-validator", f)
	broadcastclient.FeedConfigAddOptions(prefix+".feed", f, feedInputEnable, feedOutputEnable)
	legacystaker.L1ValidatorConfigAddOptions(prefix+".staker", f)
	boldstaker.BoldConfigAddOptions(prefix+".bold", f)
	SeqCoordinatorConfigAddOptions(prefix+".seq-coordinator", f)
	das.DataAvailabilityConfigAddNodeOptions(prefix+".data-availability", f)
	SyncMonitorConfigAddOptions(prefix+".sync-monitor", f)
	DangerousConfigAddOptions(prefix+".dangerous", f)
	TransactionStreamerConfigAddOptions(prefix+".transaction-streamer", f)
	MaintenanceConfigAddOptions(prefix+".maintenance", f)
}

var ConfigDefault = Config{
	Sequencer:           false,
	ParentChainReader:   headerreader.DefaultConfig,
	InboxReader:         DefaultInboxReaderConfig,
	DelayedSequencer:    DefaultDelayedSequencerConfig,
	BatchPoster:         DefaultBatchPosterConfig,
	MessagePruner:       DefaultMessagePrunerConfig,
	BlockValidator:      staker.DefaultBlockValidatorConfig,
	Feed:                broadcastclient.FeedConfigDefault,
	Staker:              legacystaker.DefaultL1ValidatorConfig,
	Bold:                boldstaker.DefaultBoldConfig,
	SeqCoordinator:      DefaultSeqCoordinatorConfig,
	DataAvailability:    das.DefaultDataAvailabilityConfig,
	SyncMonitor:         DefaultSyncMonitorConfig,
	Dangerous:           DefaultDangerousConfig,
	TransactionStreamer: DefaultTransactionStreamerConfig,
	ResourceMgmt:        resourcemanager.DefaultConfig,
	Maintenance:         DefaultMaintenanceConfig,
}

func ConfigDefaultL1Test() *Config {
	config := ConfigDefaultL1NonSequencerTest()
	config.DelayedSequencer = TestDelayedSequencerConfig
	config.BatchPoster = TestBatchPosterConfig
	config.SeqCoordinator = TestSeqCoordinatorConfig
	config.Sequencer = true
	config.Dangerous.NoSequencerCoordinator = true

	return config
}

func ConfigDefaultL1NonSequencerTest() *Config {
	config := ConfigDefault
	config.Dangerous = TestDangerousConfig
	config.ParentChainReader = headerreader.TestConfig
	config.InboxReader = TestInboxReaderConfig
	config.DelayedSequencer.Enable = false
	config.BatchPoster.Enable = false
	config.SeqCoordinator.Enable = false
	config.BlockValidator = staker.TestBlockValidatorConfig
	config.SyncMonitor = TestSyncMonitorConfig
	config.Staker = legacystaker.TestL1ValidatorConfig
	config.Staker.Enable = false
	config.BlockValidator.ValidationServerConfigs = []rpcclient.ClientConfig{{URL: ""}}

	return &config
}

func ConfigDefaultL2Test() *Config {
	config := ConfigDefault
	config.Dangerous = TestDangerousConfig
	config.ParentChainReader.Enable = false
	config.SeqCoordinator = TestSeqCoordinatorConfig
	config.Feed.Input.Verify.Dangerous.AcceptMissing = true
	config.Feed.Output.Signed = false
	config.SeqCoordinator.Signer.ECDSA.AcceptSequencer = false
	config.SeqCoordinator.Signer.ECDSA.Dangerous.AcceptMissing = true
	config.Staker = legacystaker.TestL1ValidatorConfig
	config.SyncMonitor = TestSyncMonitorConfig
	config.Staker.Enable = false
	config.BlockValidator.ValidationServerConfigs = []rpcclient.ClientConfig{{URL: ""}}
	config.TransactionStreamer = DefaultTransactionStreamerConfig

	return &config
}

type DangerousConfig struct {
	NoL1Listener           bool `koanf:"no-l1-listener"`
	NoSequencerCoordinator bool `koanf:"no-sequencer-coordinator"`
	DisableBlobReader      bool `koanf:"disable-blob-reader"`
}

var DefaultDangerousConfig = DangerousConfig{
	NoL1Listener:           false,
	NoSequencerCoordinator: false,
	DisableBlobReader:      false,
}

var TestDangerousConfig = DangerousConfig{
	NoL1Listener:           false,
	NoSequencerCoordinator: false,
	DisableBlobReader:      true,
}

func DangerousConfigAddOptions(prefix string, f *flag.FlagSet) {
	f.Bool(prefix+".no-l1-listener", DefaultDangerousConfig.NoL1Listener, "DANGEROUS! disables listening to L1. To be used in test nodes only")
	f.Bool(prefix+".no-sequencer-coordinator", DefaultDangerousConfig.NoSequencerCoordinator, "DANGEROUS! allows sequencing without sequencer-coordinator")
	f.Bool(prefix+".disable-blob-reader", DefaultDangerousConfig.DisableBlobReader, "DANGEROUS! disables the EIP-4844 blob reader, which is necessary to read batches")
}

type Node struct {
	ArbDB                   ethdb.Database
	Stack                   *node.Node
	Execution               execution.FullExecutionClient
	L1Reader                *headerreader.HeaderReader
	TxStreamer              *TransactionStreamer
	DeployInfo              *chaininfo.RollupAddresses
	BlobReader              daprovider.BlobReader
	InboxReader             *InboxReader
	InboxTracker            *InboxTracker
	DelayedSequencer        *DelayedSequencer
	BatchPoster             *BatchPoster
	MessagePruner           *MessagePruner
	BlockValidator          *staker.BlockValidator
	StatelessBlockValidator *staker.StatelessBlockValidator
	Staker                  *multiprotocolstaker.MultiProtocolStaker
	BroadcastServer         *broadcaster.Broadcaster
	BroadcastClients        *broadcastclients.BroadcastClients
	SeqCoordinator          *SeqCoordinator
	MaintenanceRunner       *MaintenanceRunner
	DASLifecycleManager     *das.LifecycleManager
	SyncMonitor             *SyncMonitor
	configFetcher           ConfigFetcher
	ctx                     context.Context
}

type SnapSyncConfig struct {
	Enabled                   bool
	PrevBatchMessageCount     uint64
	PrevDelayedRead           uint64
	BatchCount                uint64
	DelayedCount              uint64
	ParentChainAssertionBlock uint64
}

type ConfigFetcher interface {
	Get() *Config
	Start(context.Context)
	StopAndWait()
	Started() bool
}

func checkArbDbSchemaVersion(arbDb ethdb.Database) error {
	var version uint64
	hasVersion, err := arbDb.Has(dbSchemaVersion)
	if err != nil {
		return err
	}
	if hasVersion {
		versionBytes, err := arbDb.Get(dbSchemaVersion)
		if err != nil {
			return err
		}
		version = binary.BigEndian.Uint64(versionBytes)
	}
	for version != currentDbSchemaVersion {
		batch := arbDb.NewBatch()
		switch version {
		case 0:
			// No database updates are necessary for database format version 0->1.
			// This version adds a new format for delayed messages in the inbox tracker,
			// but it can still read the old format for old messages.
		default:
			return fmt.Errorf("unsupported database format version %v", version)
		}

		// Increment version and flush the batch
		version++
		versionBytes := make([]uint8, 8)
		binary.BigEndian.PutUint64(versionBytes, version)
		err = batch.Put(dbSchemaVersion, versionBytes)
		if err != nil {
			return err
		}
		err = batch.Write()
		if err != nil {
			return err
		}
	}
	return nil
}

func DataposterOnlyUsedToCreateValidatorWalletContract(
	ctx context.Context,
	l1Reader *headerreader.HeaderReader,
	transactOpts *bind.TransactOpts,
	cfg *dataposter.DataPosterConfig,
	parentChainID *big.Int,
) (*dataposter.DataPoster, error) {
	cfg.UseNoOpStorage = true
	return dataposter.NewDataPoster(ctx,
		&dataposter.DataPosterOpts{
			HeaderReader: l1Reader,
			Auth:         transactOpts,
			Config: func() *dataposter.DataPosterConfig {
				return cfg
			},
			MetadataRetriever: func(ctx context.Context, blockNum *big.Int) ([]byte, error) {
				return nil, nil
			},
			ParentChainID: parentChainID,
		},
	)
}

func StakerDataposter(
	ctx context.Context, db ethdb.Database, l1Reader *headerreader.HeaderReader,
	transactOpts *bind.TransactOpts, cfgFetcher ConfigFetcher, syncMonitor *SyncMonitor,
	parentChainID *big.Int,
) (*dataposter.DataPoster, error) {
	cfg := cfgFetcher.Get()
	if transactOpts == nil && cfg.Staker.DataPoster.ExternalSigner.URL == "" {
		return nil, nil
	}
	mdRetriever := func(ctx context.Context, blockNum *big.Int) ([]byte, error) {
		return nil, nil
	}
	redisC, err := redisutil.RedisClientFromURL(cfg.Staker.RedisUrl)
	if err != nil {
		return nil, fmt.Errorf("creating redis client from url: %w", err)
	}
	dpCfg := func() *dataposter.DataPosterConfig {
		return &cfg.Staker.DataPoster
	}
	var sender string
	if transactOpts != nil {
		sender = transactOpts.From.String()
	} else {
		sender = cfg.Staker.DataPoster.ExternalSigner.Address
	}
	return dataposter.NewDataPoster(ctx,
		&dataposter.DataPosterOpts{
			Database:          db,
			HeaderReader:      l1Reader,
			Auth:              transactOpts,
			RedisClient:       redisC,
			Config:            dpCfg,
			MetadataRetriever: mdRetriever,
			RedisKey:          sender + ".staker-data-poster.queue",
			ParentChainID:     parentChainID,
		})
}

func createNodeImpl(
	ctx context.Context,
	stack *node.Node,
	exec execution.FullExecutionClient,
	arbDb ethdb.Database,
	configFetcher ConfigFetcher,
	l2Config *params.ChainConfig,
	l1client *ethclient.Client,
	deployInfo *chaininfo.RollupAddresses,
	txOptsValidator *bind.TransactOpts,
	txOptsBatchPoster *bind.TransactOpts,
	dataSigner signature.DataSignerFunc,
	fatalErrChan chan error,
	parentChainID *big.Int,
	blobReader daprovider.BlobReader,
) (*Node, error) {
	config := configFetcher.Get()

	err := checkArbDbSchemaVersion(arbDb)
	if err != nil {
		return nil, err
	}

	l2ChainId := l2Config.ChainID.Uint64()

	syncConfigFetcher := func() *SyncMonitorConfig {
		return &configFetcher.Get().SyncMonitor
	}
	syncMonitor := NewSyncMonitor(syncConfigFetcher)

	var l1Reader *headerreader.HeaderReader
	if config.ParentChainReader.Enable {
		arbSys, _ := precompilesgen.NewArbSys(types.ArbSysAddress, l1client)
		l1Reader, err = headerreader.New(ctx, l1client, func() *headerreader.Config { return &configFetcher.Get().ParentChainReader }, arbSys)
		if err != nil {
			return nil, err
		}
	}

	var broadcastServer *broadcaster.Broadcaster
	if config.Feed.Output.Enable {
		var maybeDataSigner signature.DataSignerFunc
		if config.Feed.Output.Signed {
			if dataSigner == nil {
				return nil, errors.New("cannot sign outgoing feed")
			}
			maybeDataSigner = dataSigner
		}
		broadcastServer = broadcaster.NewBroadcaster(func() *wsbroadcastserver.BroadcasterConfig { return &configFetcher.Get().Feed.Output }, l2ChainId, fatalErrChan, maybeDataSigner)
	}

	transactionStreamerConfigFetcher := func() *TransactionStreamerConfig { return &configFetcher.Get().TransactionStreamer }
	txStreamer, err := NewTransactionStreamer(arbDb, l2Config, exec, broadcastServer, fatalErrChan, transactionStreamerConfigFetcher)
	if err != nil {
		return nil, err
	}
	var coordinator *SeqCoordinator
	var bpVerifier *contracts.AddressVerifier
	if deployInfo != nil && l1client != nil {
		sequencerInboxAddr := deployInfo.SequencerInbox

		seqInboxCaller, err := bridgegen.NewSequencerInboxCaller(sequencerInboxAddr, l1client)
		if err != nil {
			return nil, err
		}
		bpVerifier = contracts.NewAddressVerifier(seqInboxCaller)
	}

	if config.SeqCoordinator.Enable {
		coordinator, err = NewSeqCoordinator(dataSigner, bpVerifier, txStreamer, exec, syncMonitor, config.SeqCoordinator)
		if err != nil {
			return nil, err
		}
	} else if config.Sequencer && !config.Dangerous.NoSequencerCoordinator {
		return nil, errors.New("sequencer must be enabled with coordinator, unless dangerous.no-sequencer-coordinator set")
	}
	dbs := []ethdb.Database{arbDb}
	maintenanceRunner, err := NewMaintenanceRunner(func() *MaintenanceConfig { return &configFetcher.Get().Maintenance }, coordinator, dbs, exec)
	if err != nil {
		return nil, err
	}

	var broadcastClients *broadcastclients.BroadcastClients
	if config.Feed.Input.Enable() {
		currentMessageCount, err := txStreamer.GetMessageCount()
		if err != nil {
			return nil, err
		}

		broadcastClients, err = broadcastclients.NewBroadcastClients(
			func() *broadcastclient.Config { return &configFetcher.Get().Feed.Input },
			l2ChainId,
			currentMessageCount,
			txStreamer,
			nil,
			fatalErrChan,
			bpVerifier,
		)
		if err != nil {
			return nil, err
		}
	}

	if !config.ParentChainReader.Enable {
		return &Node{
			ArbDB:                   arbDb,
			Stack:                   stack,
			Execution:               exec,
			L1Reader:                nil,
			TxStreamer:              txStreamer,
			DeployInfo:              nil,
			BlobReader:              blobReader,
			InboxReader:             nil,
			InboxTracker:            nil,
			DelayedSequencer:        nil,
			BatchPoster:             nil,
			MessagePruner:           nil,
			BlockValidator:          nil,
			StatelessBlockValidator: nil,
			Staker:                  nil,
			BroadcastServer:         broadcastServer,
			BroadcastClients:        broadcastClients,
			SeqCoordinator:          coordinator,
			MaintenanceRunner:       maintenanceRunner,
			DASLifecycleManager:     nil,
			SyncMonitor:             syncMonitor,
			configFetcher:           configFetcher,
			ctx:                     ctx,
		}, nil
	}

	if deployInfo == nil {
		return nil, errors.New("deployinfo is nil")
	}
	delayedBridge, err := NewDelayedBridge(l1client, deployInfo.Bridge, deployInfo.DeployedAt)
	if err != nil {
		return nil, err
	}
	// #nosec G115
	sequencerInbox, err := NewSequencerInbox(l1client, deployInfo.SequencerInbox, int64(deployInfo.DeployedAt))
	if err != nil {
		return nil, err
	}

	var daWriter das.DataAvailabilityServiceWriter
	var daReader das.DataAvailabilityServiceReader
	var dasLifecycleManager *das.LifecycleManager
	var dasKeysetFetcher *das.KeysetFetcher
	if config.DataAvailability.Enable {
		if config.BatchPoster.Enable {
			daWriter, daReader, dasKeysetFetcher, dasLifecycleManager, err = das.CreateBatchPosterDAS(ctx, &config.DataAvailability, dataSigner, l1client, deployInfo.SequencerInbox)
			if err != nil {
				return nil, err
			}
		} else {
			daReader, dasKeysetFetcher, dasLifecycleManager, err = das.CreateDAReaderForNode(ctx, &config.DataAvailability, l1Reader, &deployInfo.SequencerInbox)
			if err != nil {
				return nil, err
			}
		}

		daReader = das.NewReaderTimeoutWrapper(daReader, config.DataAvailability.RequestTimeout)

		if config.DataAvailability.PanicOnError {
			if daWriter != nil {
				daWriter = das.NewWriterPanicWrapper(daWriter)
			}
			daReader = das.NewReaderPanicWrapper(daReader)
		}
	} else if l2Config.ArbitrumChainParams.DataAvailabilityCommittee {
		return nil, errors.New("a data availability service is required for this chain, but it was not configured")
	}

	// We support a nil txStreamer for the pruning code
	if txStreamer != nil && txStreamer.chainConfig.ArbitrumChainParams.DataAvailabilityCommittee && daReader == nil {
		return nil, errors.New("data availability service required but unconfigured")
	}
	var dapReaders []daprovider.Reader
	if daReader != nil {
		dapReaders = append(dapReaders, daprovider.NewReaderForDAS(daReader, dasKeysetFetcher))
	}
	if blobReader != nil {
		dapReaders = append(dapReaders, daprovider.NewReaderForBlobReader(blobReader))
	}
	inboxTracker, err := NewInboxTracker(arbDb, txStreamer, dapReaders)
	if err != nil {
		return nil, err
	}
<<<<<<< HEAD
	inboxReader, err := NewInboxReader(inboxTracker, l1client, l1Reader, new(big.Int).SetUint64(deployInfo.DeployedAt), deployInfo.Rollup, delayedBridge, sequencerInbox, func() *InboxReaderConfig { return &configFetcher.Get().InboxReader })
=======
	firstMessageBlock := new(big.Int).SetUint64(deployInfo.DeployedAt)
	if config.SnapSyncTest.Enabled {
		batchCount := config.SnapSyncTest.BatchCount
		delayedMessageNumber, err := exec.NextDelayedMessageNumber()
		if err != nil {
			return nil, err
		}
		if batchCount > delayedMessageNumber {
			batchCount = delayedMessageNumber
		}
		// Find the first block containing the batch count.
		// Subtract 1 to get the block before the needed batch count,
		// this is done to fetch previous batch metadata needed for snap sync.
		if batchCount > 0 {
			batchCount--
		}
		block, err := FindBlockContainingBatchCount(ctx, deployInfo.Bridge, l1client, config.SnapSyncTest.ParentChainAssertionBlock, batchCount)
		if err != nil {
			return nil, err
		}
		firstMessageBlock.SetUint64(block)
	}
	inboxReader, err := NewInboxReader(inboxTracker, l1client, l1Reader, firstMessageBlock, delayedBridge, sequencerInbox, func() *InboxReaderConfig { return &configFetcher.Get().InboxReader })
>>>>>>> a1606d26
	if err != nil {
		return nil, err
	}
	txStreamer.SetInboxReaders(inboxReader, delayedBridge)

	var statelessBlockValidator *staker.StatelessBlockValidator
	if config.BlockValidator.RedisValidationClientConfig.Enabled() || config.BlockValidator.ValidationServerConfigs[0].URL != "" {
		statelessBlockValidator, err = staker.NewStatelessBlockValidator(
			inboxReader,
			inboxTracker,
			txStreamer,
			exec,
			rawdb.NewTable(arbDb, storage.BlockValidatorPrefix),
			dapReaders,
			func() *staker.BlockValidatorConfig { return &configFetcher.Get().BlockValidator },
			stack,
		)
	} else {
		err = errors.New("no validator url specified")
	}
	if err != nil {
		if config.ValidatorRequired() || config.Staker.Enable {
			return nil, fmt.Errorf("%w: failed to init block validator", err)
		}
		log.Warn("validation not supported", "err", err)
		statelessBlockValidator = nil
	}

	var blockValidator *staker.BlockValidator
	if config.ValidatorRequired() {
		blockValidator, err = staker.NewBlockValidator(
			statelessBlockValidator,
			inboxTracker,
			txStreamer,
			func() *staker.BlockValidatorConfig { return &configFetcher.Get().BlockValidator },
			fatalErrChan,
		)
		if err != nil {
			return nil, err
		}
	}

	var stakerObj *multiprotocolstaker.MultiProtocolStaker
	var messagePruner *MessagePruner
	var stakerAddr common.Address

	if config.Staker.Enable {
		dp, err := StakerDataposter(
			ctx,
			rawdb.NewTable(arbDb, storage.StakerPrefix),
			l1Reader,
			txOptsValidator,
			configFetcher,
			syncMonitor,
			parentChainID,
		)
		if err != nil {
			return nil, err
		}
		getExtraGas := func() uint64 { return configFetcher.Get().Staker.ExtraGas }
		// TODO: factor this out into separate helper, and split rest of node
		// creation into multiple helpers.
		var wallet legacystaker.ValidatorWalletInterface = validatorwallet.NewNoOp(l1client, deployInfo.Rollup)
		if !strings.EqualFold(config.Staker.Strategy, "watchtower") {
			if config.Staker.UseSmartContractWallet || (txOptsValidator == nil && config.Staker.DataPoster.ExternalSigner.URL == "") {
				var existingWalletAddress *common.Address
				if len(config.Staker.ContractWalletAddress) > 0 {
					if !common.IsHexAddress(config.Staker.ContractWalletAddress) {
						log.Error("invalid validator smart contract wallet", "addr", config.Staker.ContractWalletAddress)
						return nil, errors.New("invalid validator smart contract wallet address")
					}
					tmpAddress := common.HexToAddress(config.Staker.ContractWalletAddress)
					existingWalletAddress = &tmpAddress
				}
				// #nosec G115
				wallet, err = validatorwallet.NewContract(dp, existingWalletAddress, deployInfo.ValidatorWalletCreator, deployInfo.Rollup, l1Reader, txOptsValidator, int64(deployInfo.DeployedAt), func(common.Address) {}, getExtraGas)
				if err != nil {
					return nil, err
				}
			} else {
				if len(config.Staker.ContractWalletAddress) > 0 {
					return nil, errors.New("validator contract wallet specified but flag to use a smart contract wallet was not specified")
				}
				wallet, err = validatorwallet.NewEOA(dp, deployInfo.Rollup, l1client, getExtraGas)
				if err != nil {
					return nil, err
				}
			}
		}

		var confirmedNotifiers []legacystaker.LatestConfirmedNotifier
		if config.MessagePruner.Enable {
			messagePruner = NewMessagePruner(txStreamer, inboxTracker, func() *MessagePrunerConfig { return &configFetcher.Get().MessagePruner })
			confirmedNotifiers = append(confirmedNotifiers, messagePruner)
		}

		stakerObj, err = multiprotocolstaker.NewMultiProtocolStaker(stack, l1Reader, wallet, bind.CallOpts{}, func() *legacystaker.L1ValidatorConfig { return &configFetcher.Get().Staker }, &configFetcher.Get().Bold, blockValidator, statelessBlockValidator, nil, deployInfo.StakeToken, confirmedNotifiers, deployInfo.ValidatorUtils, deployInfo.Bridge, fatalErrChan)
		if err != nil {
			return nil, err
		}
		if err := wallet.Initialize(ctx); err != nil {
			return nil, err
		}
		if dp != nil {
			stakerAddr = dp.Sender()
		}
	}

	var batchPoster *BatchPoster
	var delayedSequencer *DelayedSequencer
	if config.BatchPoster.Enable {
		if txOptsBatchPoster == nil && config.BatchPoster.DataPoster.ExternalSigner.URL == "" {
			return nil, errors.New("batchposter, but no TxOpts")
		}
		var dapWriter daprovider.Writer
		if daWriter != nil {
			dapWriter = daprovider.NewWriterForDAS(daWriter)
		}
		batchPoster, err = NewBatchPoster(ctx, &BatchPosterOpts{
			DataPosterDB:  rawdb.NewTable(arbDb, storage.BatchPosterPrefix),
			L1Reader:      l1Reader,
			Inbox:         inboxTracker,
			Streamer:      txStreamer,
			VersionGetter: exec,
			SyncMonitor:   syncMonitor,
			Config:        func() *BatchPosterConfig { return &configFetcher.Get().BatchPoster },
			DeployInfo:    deployInfo,
			TransactOpts:  txOptsBatchPoster,
			DAPWriter:     dapWriter,
			ParentChainID: parentChainID,
			DAPReaders:    dapReaders,
		})
		if err != nil {
			return nil, err
		}

		// Check if staker and batch poster are using the same address
		if stakerAddr != (common.Address{}) && !strings.EqualFold(config.Staker.Strategy, "watchtower") && stakerAddr == batchPoster.dataPoster.Sender() {
			return nil, fmt.Errorf("staker and batch poster are using the same address which is not allowed: %v", stakerAddr)
		}
	}

	// always create DelayedSequencer, it won't do anything if it is disabled
	delayedSequencer, err = NewDelayedSequencer(l1Reader, inboxReader, exec, coordinator, func() *DelayedSequencerConfig { return &configFetcher.Get().DelayedSequencer })
	if err != nil {
		return nil, err
	}

	return &Node{
		ArbDB:                   arbDb,
		Stack:                   stack,
		Execution:               exec,
		L1Reader:                l1Reader,
		TxStreamer:              txStreamer,
		DeployInfo:              deployInfo,
		BlobReader:              blobReader,
		InboxReader:             inboxReader,
		InboxTracker:            inboxTracker,
		DelayedSequencer:        delayedSequencer,
		BatchPoster:             batchPoster,
		MessagePruner:           messagePruner,
		BlockValidator:          blockValidator,
		StatelessBlockValidator: statelessBlockValidator,
		Staker:                  stakerObj,
		BroadcastServer:         broadcastServer,
		BroadcastClients:        broadcastClients,
		SeqCoordinator:          coordinator,
		MaintenanceRunner:       maintenanceRunner,
		DASLifecycleManager:     dasLifecycleManager,
		SyncMonitor:             syncMonitor,
		configFetcher:           configFetcher,
		ctx:                     ctx,
	}, nil
}

func FindBlockContainingBatchCount(ctx context.Context, bridgeAddress common.Address, l1Client *ethclient.Client, parentChainAssertionBlock uint64, batchCount uint64) (uint64, error) {
	bridge, err := bridgegen.NewIBridge(bridgeAddress, l1Client)
	if err != nil {
		return 0, err
	}
	high := parentChainAssertionBlock
	low := uint64(0)
	reduceBy := uint64(100)
	if high > reduceBy {
		low = high - reduceBy
	}
	// Reduce high and low by 100 until lowNode.InboxMaxCount < batchCount
	// This will give us a range (low to high) of blocks that contain the batch count.
	for low > 0 {
		lowCount, err := bridge.SequencerMessageCount(&bind.CallOpts{Context: ctx, BlockNumber: new(big.Int).SetUint64(low)})
		if err != nil {
			return 0, err
		}
		if lowCount.Uint64() > batchCount {
			high = low
			reduceBy = reduceBy * 2
			if low > reduceBy {
				low = low - reduceBy
			} else {
				low = 0
			}
		} else {
			break
		}
	}
	// Then binary search between low and high to find the block containing the batch count.
	for low < high {
		mid := low + (high-low)/2

		midCount, err := bridge.SequencerMessageCount(&bind.CallOpts{Context: ctx, BlockNumber: new(big.Int).SetUint64(mid)})
		if err != nil {
			return 0, err
		}
		if midCount.Uint64() < batchCount {
			low = mid + 1
		} else {
			high = mid
		}
	}
	return low, nil
}

func (n *Node) OnConfigReload(_ *Config, _ *Config) error {
	// TODO
	return nil
}

func CreateNode(
	ctx context.Context,
	stack *node.Node,
	exec execution.FullExecutionClient,
	arbDb ethdb.Database,
	configFetcher ConfigFetcher,
	l2Config *params.ChainConfig,
	l1client *ethclient.Client,
	deployInfo *chaininfo.RollupAddresses,
	txOptsValidator *bind.TransactOpts,
	txOptsBatchPoster *bind.TransactOpts,
	dataSigner signature.DataSignerFunc,
	fatalErrChan chan error,
	parentChainID *big.Int,
	blobReader daprovider.BlobReader,
) (*Node, error) {
	currentNode, err := createNodeImpl(ctx, stack, exec, arbDb, configFetcher, l2Config, l1client, deployInfo, txOptsValidator, txOptsBatchPoster, dataSigner, fatalErrChan, parentChainID, blobReader)
	if err != nil {
		return nil, err
	}
	var apis []rpc.API
	if currentNode.BlockValidator != nil {
		apis = append(apis, rpc.API{
			Namespace: "arb",
			Version:   "1.0",
			Service:   &BlockValidatorAPI{val: currentNode.BlockValidator},
			Public:    false,
		})
	}
	if currentNode.StatelessBlockValidator != nil {
		apis = append(apis, rpc.API{
			Namespace: "arbdebug",
			Version:   "1.0",
			Service: &BlockValidatorDebugAPI{
				val: currentNode.StatelessBlockValidator,
			},
			Public: false,
		})
	}

	stack.RegisterAPIs(apis)

	return currentNode, nil
}

func (n *Node) Start(ctx context.Context) error {
	execClient, ok := n.Execution.(*gethexec.ExecutionNode)
	if !ok {
		execClient = nil
	}
	if execClient != nil {
		err := execClient.Initialize(ctx)
		if err != nil {
			return fmt.Errorf("error initializing exec client: %w", err)
		}
	}
	n.SyncMonitor.Initialize(n.InboxReader, n.TxStreamer, n.SeqCoordinator)
	err := n.Stack.Start()
	if err != nil {
		return fmt.Errorf("error starting geth stack: %w", err)
	}
	if execClient != nil {
		execClient.SetConsensusClient(n)
	}
	err = n.Execution.Start(ctx)
	if err != nil {
		return fmt.Errorf("error starting exec client: %w", err)
	}
	if n.BlobReader != nil {
		err = n.BlobReader.Initialize(ctx)
		if err != nil {
			return fmt.Errorf("error initializing blob reader: %w", err)
		}
	}
	if n.InboxTracker != nil {
		err = n.InboxTracker.Initialize()
		if err != nil {
			return fmt.Errorf("error initializing inbox tracker: %w", err)
		}
	}
	if n.BroadcastServer != nil {
		err = n.BroadcastServer.Initialize()
		if err != nil {
			return fmt.Errorf("error initializing feed broadcast server: %w", err)
		}
	}
	if n.InboxTracker != nil && n.BroadcastServer != nil {
		// Even if the sequencer coordinator will populate this backlog,
		// we want to make sure it's populated before any clients connect.
		err = n.InboxTracker.PopulateFeedBacklog(n.BroadcastServer)
		if err != nil {
			return fmt.Errorf("error populating feed backlog on startup: %w", err)
		}
	}
	err = n.TxStreamer.Start(ctx)
	if err != nil {
		return fmt.Errorf("error starting transaction streamer: %w", err)
	}
	if n.InboxReader != nil {
		err = n.InboxReader.Start(ctx)
		if err != nil {
			return fmt.Errorf("error starting inbox reader: %w", err)
		}
	}
	// must init broadcast server before trying to sequence anything
	if n.BroadcastServer != nil {
		err = n.BroadcastServer.Start(ctx)
		if err != nil {
			return fmt.Errorf("error starting feed broadcast server: %w", err)
		}
	}
	if n.SeqCoordinator != nil {
		n.SeqCoordinator.Start(ctx)
	} else {
		n.Execution.Activate()
	}
	if n.MaintenanceRunner != nil {
		n.MaintenanceRunner.Start(ctx)
	}
	if n.DelayedSequencer != nil {
		n.DelayedSequencer.Start(ctx)
	}
	if n.BatchPoster != nil {
		n.BatchPoster.Start(ctx)
	}
	if n.MessagePruner != nil {
		n.MessagePruner.Start(ctx)
	}
	if n.Staker != nil {
		err = n.Staker.Initialize(ctx)
		if err != nil {
			return fmt.Errorf("error initializing staker: %w", err)
		}
	}
	if n.StatelessBlockValidator != nil {
		err = n.StatelessBlockValidator.Start(ctx)
		if err != nil {
			if n.configFetcher.Get().ValidatorRequired() {
				return fmt.Errorf("error initializing stateless block validator: %w", err)
			}
			log.Info("validation not set up", "err", err)
			n.StatelessBlockValidator = nil
			n.BlockValidator = nil
		}
	}
	if n.BlockValidator != nil {
		err = n.BlockValidator.Initialize(ctx)
		if err != nil {
			return fmt.Errorf("error initializing block validator: %w", err)
		}
		err = n.BlockValidator.Start(ctx)
		if err != nil {
			return fmt.Errorf("error starting block validator: %w", err)
		}
	}
	if n.Staker != nil {
		n.Staker.Start(ctx)
	}
	if n.L1Reader != nil {
		n.L1Reader.Start(ctx)
	}
	if n.BroadcastClients != nil {
		go func() {
			if n.InboxReader != nil {
				select {
				case <-n.InboxReader.CaughtUp():
				case <-ctx.Done():
					return
				}
			}
			n.BroadcastClients.Start(ctx)
		}()
	}
	if n.configFetcher != nil {
		n.configFetcher.Start(ctx)
	}
	n.SyncMonitor.Start(ctx)
	return nil
}

func (n *Node) StopAndWait() {
	if n.MaintenanceRunner != nil && n.MaintenanceRunner.Started() {
		n.MaintenanceRunner.StopAndWait()
	}
	if n.configFetcher != nil && n.configFetcher.Started() {
		n.configFetcher.StopAndWait()
	}
	if n.SeqCoordinator != nil && n.SeqCoordinator.Started() {
		// Releases the chosen sequencer lockout,
		// and stops the background thread but not the redis client.
		n.SeqCoordinator.PrepareForShutdown()
	}
	n.Stack.StopRPC() // does nothing if not running
	if n.DelayedSequencer != nil && n.DelayedSequencer.Started() {
		n.DelayedSequencer.StopAndWait()
	}
	if n.BatchPoster != nil && n.BatchPoster.Started() {
		n.BatchPoster.StopAndWait()
	}
	if n.MessagePruner != nil && n.MessagePruner.Started() {
		n.MessagePruner.StopAndWait()
	}
	if n.BroadcastServer != nil && n.BroadcastServer.Started() {
		n.BroadcastServer.StopAndWait()
	}
	if n.BroadcastClients != nil {
		n.BroadcastClients.StopAndWait()
	}
	if n.BlockValidator != nil && n.BlockValidator.Started() {
		n.BlockValidator.StopAndWait()
	}
	if n.Staker != nil {
		n.Staker.StopAndWait()
	}
	if n.StatelessBlockValidator != nil {
		n.StatelessBlockValidator.Stop()
	}
	if n.InboxReader != nil && n.InboxReader.Started() {
		n.InboxReader.StopAndWait()
	}
	if n.L1Reader != nil && n.L1Reader.Started() {
		n.L1Reader.StopAndWait()
	}
	if n.TxStreamer.Started() {
		n.TxStreamer.StopAndWait()
	}
	if n.SeqCoordinator != nil && n.SeqCoordinator.Started() {
		// Just stops the redis client (most other stuff was stopped earlier)
		n.SeqCoordinator.StopAndWait()
	}
	n.SyncMonitor.StopAndWait()
	if n.DASLifecycleManager != nil {
		n.DASLifecycleManager.StopAndWaitUntil(2 * time.Second)
	}
	if n.Execution != nil {
		n.Execution.StopAndWait()
	}
	if err := n.Stack.Close(); err != nil {
		log.Error("error on stack close", "err", err)
	}
}

func (n *Node) FindInboxBatchContainingMessage(message arbutil.MessageIndex) (uint64, bool, error) {
	return n.InboxTracker.FindInboxBatchContainingMessage(message)
}

func (n *Node) GetBatchParentChainBlock(seqNum uint64) (uint64, error) {
	return n.InboxTracker.GetBatchParentChainBlock(seqNum)
}

func (n *Node) FullSyncProgressMap() map[string]interface{} {
	return n.SyncMonitor.FullSyncProgressMap()
}

func (n *Node) Synced() bool {
	return n.SyncMonitor.Synced()
}

func (n *Node) SyncTargetMessageCount() arbutil.MessageIndex {
	return n.SyncMonitor.SyncTargetMessageCount()
}

// TODO: switch from pulling to pushing safe/finalized
func (n *Node) GetSafeMsgCount(ctx context.Context) (arbutil.MessageIndex, error) {
	return n.InboxReader.GetSafeMsgCount(ctx)
}

func (n *Node) GetFinalizedMsgCount(ctx context.Context) (arbutil.MessageIndex, error) {
	return n.InboxReader.GetFinalizedMsgCount(ctx)
}

func (n *Node) WriteMessageFromSequencer(pos arbutil.MessageIndex, msgWithMeta arbostypes.MessageWithMetadata, msgResult execution.MessageResult) error {
	return n.TxStreamer.WriteMessageFromSequencer(pos, msgWithMeta, msgResult)
}

func (n *Node) ExpectChosenSequencer() error {
	return n.TxStreamer.ExpectChosenSequencer()
}

func (n *Node) ValidatedMessageCount() (arbutil.MessageIndex, error) {
	if n.BlockValidator == nil {
		return 0, errors.New("validator not set up")
	}
	return n.BlockValidator.GetValidated(), nil
}<|MERGE_RESOLUTION|>--- conflicted
+++ resolved
@@ -82,24 +82,6 @@
 }
 
 type Config struct {
-<<<<<<< HEAD
-	Sequencer           bool                        `koanf:"sequencer"`
-	ParentChainReader   headerreader.Config         `koanf:"parent-chain-reader" reload:"hot"`
-	InboxReader         InboxReaderConfig           `koanf:"inbox-reader" reload:"hot"`
-	DelayedSequencer    DelayedSequencerConfig      `koanf:"delayed-sequencer" reload:"hot"`
-	BatchPoster         BatchPosterConfig           `koanf:"batch-poster" reload:"hot"`
-	MessagePruner       MessagePrunerConfig         `koanf:"message-pruner" reload:"hot"`
-	BlockValidator      staker.BlockValidatorConfig `koanf:"block-validator" reload:"hot"`
-	Feed                broadcastclient.FeedConfig  `koanf:"feed" reload:"hot"`
-	Staker              staker.L1ValidatorConfig    `koanf:"staker" reload:"hot"`
-	SeqCoordinator      SeqCoordinatorConfig        `koanf:"seq-coordinator"`
-	DataAvailability    das.DataAvailabilityConfig  `koanf:"data-availability"`
-	SyncMonitor         SyncMonitorConfig           `koanf:"sync-monitor"`
-	Dangerous           DangerousConfig             `koanf:"dangerous"`
-	TransactionStreamer TransactionStreamerConfig   `koanf:"transaction-streamer" reload:"hot"`
-	Maintenance         MaintenanceConfig           `koanf:"maintenance" reload:"hot"`
-	ResourceMgmt        resourcemanager.Config      `koanf:"resource-mgmt" reload:"hot"`
-=======
 	Sequencer           bool                           `koanf:"sequencer"`
 	ParentChainReader   headerreader.Config            `koanf:"parent-chain-reader" reload:"hot"`
 	InboxReader         InboxReaderConfig              `koanf:"inbox-reader" reload:"hot"`
@@ -117,9 +99,6 @@
 	TransactionStreamer TransactionStreamerConfig      `koanf:"transaction-streamer" reload:"hot"`
 	Maintenance         MaintenanceConfig              `koanf:"maintenance" reload:"hot"`
 	ResourceMgmt        resourcemanager.Config         `koanf:"resource-mgmt" reload:"hot"`
-	// SnapSyncConfig is only used for testing purposes, these should not be configured in production.
-	SnapSyncTest SnapSyncConfig
->>>>>>> a1606d26
 }
 
 func (c *Config) Validate() error {
@@ -607,33 +586,7 @@
 	if err != nil {
 		return nil, err
 	}
-<<<<<<< HEAD
 	inboxReader, err := NewInboxReader(inboxTracker, l1client, l1Reader, new(big.Int).SetUint64(deployInfo.DeployedAt), deployInfo.Rollup, delayedBridge, sequencerInbox, func() *InboxReaderConfig { return &configFetcher.Get().InboxReader })
-=======
-	firstMessageBlock := new(big.Int).SetUint64(deployInfo.DeployedAt)
-	if config.SnapSyncTest.Enabled {
-		batchCount := config.SnapSyncTest.BatchCount
-		delayedMessageNumber, err := exec.NextDelayedMessageNumber()
-		if err != nil {
-			return nil, err
-		}
-		if batchCount > delayedMessageNumber {
-			batchCount = delayedMessageNumber
-		}
-		// Find the first block containing the batch count.
-		// Subtract 1 to get the block before the needed batch count,
-		// this is done to fetch previous batch metadata needed for snap sync.
-		if batchCount > 0 {
-			batchCount--
-		}
-		block, err := FindBlockContainingBatchCount(ctx, deployInfo.Bridge, l1client, config.SnapSyncTest.ParentChainAssertionBlock, batchCount)
-		if err != nil {
-			return nil, err
-		}
-		firstMessageBlock.SetUint64(block)
-	}
-	inboxReader, err := NewInboxReader(inboxTracker, l1client, l1Reader, firstMessageBlock, delayedBridge, sequencerInbox, func() *InboxReaderConfig { return &configFetcher.Get().InboxReader })
->>>>>>> a1606d26
 	if err != nil {
 		return nil, err
 	}
