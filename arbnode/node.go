// Copyright 2021-2022, Offchain Labs, Inc.
// For license information, see https://github.com/OffchainLabs/nitro/blob/master/LICENSE.md

package arbnode

import (
	"context"
	"encoding/binary"
	"errors"
	"fmt"
	"math/big"
	"os"
	"path"
	"path/filepath"
	"strings"

	flag "github.com/spf13/pflag"

	"github.com/ethereum/go-ethereum/accounts/abi/bind"
	"github.com/ethereum/go-ethereum/common"
	"github.com/ethereum/go-ethereum/core/rawdb"
	"github.com/ethereum/go-ethereum/core/types"
	"github.com/ethereum/go-ethereum/ethclient"
	"github.com/ethereum/go-ethereum/ethdb"
	"github.com/ethereum/go-ethereum/log"
	"github.com/ethereum/go-ethereum/node"
	"github.com/ethereum/go-ethereum/params"
	"github.com/ethereum/go-ethereum/rpc"

	"github.com/offchainlabs/nitro/arbnode/dataposter"
	"github.com/offchainlabs/nitro/arbnode/dataposter/storage"
	dbschema "github.com/offchainlabs/nitro/arbnode/db-schema"
	"github.com/offchainlabs/nitro/arbnode/mel"
	melrunner "github.com/offchainlabs/nitro/arbnode/mel/runner"
	"github.com/offchainlabs/nitro/arbnode/resourcemanager"
	"github.com/offchainlabs/nitro/arbos/arbostypes"
	"github.com/offchainlabs/nitro/arbutil"
	"github.com/offchainlabs/nitro/broadcastclient"
	"github.com/offchainlabs/nitro/broadcastclients"
	"github.com/offchainlabs/nitro/broadcaster"
	"github.com/offchainlabs/nitro/cmd/chaininfo"
	"github.com/offchainlabs/nitro/cmd/genericconf"
	"github.com/offchainlabs/nitro/daprovider"
	"github.com/offchainlabs/nitro/daprovider/daclient"
	"github.com/offchainlabs/nitro/daprovider/das"
	"github.com/offchainlabs/nitro/daprovider/das/dasserver"
	"github.com/offchainlabs/nitro/execution"
	"github.com/offchainlabs/nitro/execution/gethexec"
	"github.com/offchainlabs/nitro/solgen/go/bridgegen"
	"github.com/offchainlabs/nitro/solgen/go/precompilesgen"
	"github.com/offchainlabs/nitro/staker"
	boldstaker "github.com/offchainlabs/nitro/staker/bold"
	legacystaker "github.com/offchainlabs/nitro/staker/legacy"
	multiprotocolstaker "github.com/offchainlabs/nitro/staker/multi_protocol"
	"github.com/offchainlabs/nitro/staker/validatorwallet"
	"github.com/offchainlabs/nitro/util/containers"
	"github.com/offchainlabs/nitro/util/contracts"
	"github.com/offchainlabs/nitro/util/headerreader"
	"github.com/offchainlabs/nitro/util/redisutil"
	"github.com/offchainlabs/nitro/util/rpcclient"
	"github.com/offchainlabs/nitro/util/signature"
	"github.com/offchainlabs/nitro/wsbroadcastserver"
)

type Config struct {
	Sequencer                bool                              `koanf:"sequencer"`
	ParentChainReader        headerreader.Config               `koanf:"parent-chain-reader" reload:"hot"`
	InboxReader              InboxReaderConfig                 `koanf:"inbox-reader" reload:"hot"`
	DelayedSequencer         DelayedSequencerConfig            `koanf:"delayed-sequencer" reload:"hot"`
	BatchPoster              BatchPosterConfig                 `koanf:"batch-poster" reload:"hot"`
	MessagePruner            MessagePrunerConfig               `koanf:"message-pruner" reload:"hot"`
	MessageExtraction        melrunner.MessageExtractionConfig `koanf:"message-extraction" reload:"hot"`
	BlockValidator           staker.BlockValidatorConfig       `koanf:"block-validator" reload:"hot"`
	Feed                     broadcastclient.FeedConfig        `koanf:"feed" reload:"hot"`
	Staker                   legacystaker.L1ValidatorConfig    `koanf:"staker" reload:"hot"`
	Bold                     boldstaker.BoldConfig             `koanf:"bold"`
	SeqCoordinator           SeqCoordinatorConfig              `koanf:"seq-coordinator"`
	DataAvailability         das.DataAvailabilityConfig        `koanf:"data-availability"`
	DAProvider               daclient.ClientConfig             `koanf:"da-provider" reload:"hot"`
	SyncMonitor              SyncMonitorConfig                 `koanf:"sync-monitor"`
	Dangerous                DangerousConfig                   `koanf:"dangerous"`
	TransactionStreamer      TransactionStreamerConfig         `koanf:"transaction-streamer" reload:"hot"`
	Maintenance              MaintenanceConfig                 `koanf:"maintenance" reload:"hot"`
	ResourceMgmt             resourcemanager.Config            `koanf:"resource-mgmt" reload:"hot"`
	BlockMetadataFetcher     BlockMetadataFetcherConfig        `koanf:"block-metadata-fetcher" reload:"hot"`
	ConsensusExecutionSyncer ConsensusExecutionSyncerConfig    `koanf:"consensus-execution-syncer"`
	// SnapSyncConfig is only used for testing purposes, these should not be configured in production.
	SnapSyncTest SnapSyncConfig
}

func (c *Config) Validate() error {
	if c.ParentChainReader.Enable && c.Sequencer && !c.DelayedSequencer.Enable {
		log.Warn("delayed sequencer is not enabled, despite sequencer and l1 reader being enabled")
	}
	if c.DelayedSequencer.Enable && !c.Sequencer {
		return errors.New("cannot enable delayed sequencer without enabling sequencer")
	}
	if c.InboxReader.ReadMode != "latest" {
		if c.Sequencer {
			return errors.New("cannot enable inboxreader in safe or finalized mode along with sequencer")
		}
		c.Feed.Output.Enable = false
		c.Feed.Input.URL = []string{}
	}
	if err := c.BlockValidator.Validate(); err != nil {
		return err
	}
<<<<<<< HEAD
	if err := c.Maintenance.Validate(); err != nil {
		return err
	}
	if err := c.MessageExtraction.Validate(); err != nil {
		return err
	}
=======
>>>>>>> 16a1aef4
	if err := c.InboxReader.Validate(); err != nil {
		return err
	}
	if err := c.BatchPoster.Validate(); err != nil {
		return err
	}
	if err := c.Feed.Validate(); err != nil {
		return err
	}
	if err := c.Staker.Validate(); err != nil {
		return err
	}
	if c.TransactionStreamer.TrackBlockMetadataFrom != 0 && !c.BlockMetadataFetcher.Enable {
		log.Warn("track-block-metadata-from is set but blockMetadata fetcher is not enabled")
	}
	return nil
}

func (c *Config) ValidatorRequired() bool {
	if c.BlockValidator.Enable {
		return true
	}
	if c.Staker.Enable {
		return c.Staker.ValidatorRequired()
	}
	return false
}

func ConfigAddOptions(prefix string, f *flag.FlagSet, feedInputEnable bool, feedOutputEnable bool) {
	f.Bool(prefix+".sequencer", ConfigDefault.Sequencer, "enable sequencer")
	headerreader.AddOptions(prefix+".parent-chain-reader", f)
	InboxReaderConfigAddOptions(prefix+".inbox-reader", f)
	DelayedSequencerConfigAddOptions(prefix+".delayed-sequencer", f)
	BatchPosterConfigAddOptions(prefix+".batch-poster", f)
	MessagePrunerConfigAddOptions(prefix+".message-pruner", f)
	melrunner.MessageExtractionConfigAddOptions(prefix+".message-extraction", f)
	staker.BlockValidatorConfigAddOptions(prefix+".block-validator", f)
	broadcastclient.FeedConfigAddOptions(prefix+".feed", f, feedInputEnable, feedOutputEnable)
	legacystaker.L1ValidatorConfigAddOptions(prefix+".staker", f)
	boldstaker.BoldConfigAddOptions(prefix+".bold", f)
	SeqCoordinatorConfigAddOptions(prefix+".seq-coordinator", f)
	das.DataAvailabilityConfigAddNodeOptions(prefix+".data-availability", f)
	daclient.ClientConfigAddOptions(prefix+".da-provider", f)
	SyncMonitorConfigAddOptions(prefix+".sync-monitor", f)
	DangerousConfigAddOptions(prefix+".dangerous", f)
	TransactionStreamerConfigAddOptions(prefix+".transaction-streamer", f)
	MaintenanceConfigAddOptions(prefix+".maintenance", f)
	resourcemanager.ConfigAddOptions(prefix+".resource-mgmt", f)
	BlockMetadataFetcherConfigAddOptions(prefix+".block-metadata-fetcher", f)
	ConsensusExecutionSyncerConfigAddOptions(prefix+".consensus-execution-syncer", f)
}

var ConfigDefault = Config{
	Sequencer:                false,
	ParentChainReader:        headerreader.DefaultConfig,
	InboxReader:              DefaultInboxReaderConfig,
	DelayedSequencer:         DefaultDelayedSequencerConfig,
	BatchPoster:              DefaultBatchPosterConfig,
	MessagePruner:            DefaultMessagePrunerConfig,
	BlockValidator:           staker.DefaultBlockValidatorConfig,
	Feed:                     broadcastclient.FeedConfigDefault,
	Staker:                   legacystaker.DefaultL1ValidatorConfig,
	MessageExtraction:        melrunner.DefaultMessageExtractionConfig,
	Bold:                     boldstaker.DefaultBoldConfig,
	SeqCoordinator:           DefaultSeqCoordinatorConfig,
	DataAvailability:         das.DefaultDataAvailabilityConfig,
	DAProvider:               daclient.DefaultClientConfig,
	SyncMonitor:              DefaultSyncMonitorConfig,
	Dangerous:                DefaultDangerousConfig,
	TransactionStreamer:      DefaultTransactionStreamerConfig,
	ResourceMgmt:             resourcemanager.DefaultConfig,
	BlockMetadataFetcher:     DefaultBlockMetadataFetcherConfig,
	Maintenance:              DefaultMaintenanceConfig,
	ConsensusExecutionSyncer: DefaultConsensusExecutionSyncerConfig,
	SnapSyncTest:             DefaultSnapSyncConfig,
}

func ConfigDefaultL1Test() *Config {
	config := ConfigDefaultL1NonSequencerTest()
	config.DelayedSequencer = TestDelayedSequencerConfig
	config.BatchPoster = TestBatchPosterConfig
	config.SeqCoordinator = TestSeqCoordinatorConfig
	config.Sequencer = true
	config.Dangerous.NoSequencerCoordinator = true

	return config
}

func ConfigDefaultL1NonSequencerTest() *Config {
	config := ConfigDefault
	config.Dangerous = TestDangerousConfig
	config.ParentChainReader = headerreader.TestConfig
	config.InboxReader = TestInboxReaderConfig
	config.DelayedSequencer.Enable = false
	config.BatchPoster.Enable = false
	config.SeqCoordinator.Enable = false
	config.BlockValidator = staker.TestBlockValidatorConfig
	config.SyncMonitor = TestSyncMonitorConfig
	config.Staker = legacystaker.TestL1ValidatorConfig
	config.Staker.Enable = false
	config.BlockValidator.ValidationServerConfigs = []rpcclient.ClientConfig{{URL: ""}}
	config.Bold.MinimumGapToParentAssertion = 0

	return &config
}

func ConfigDefaultL2Test() *Config {
	config := ConfigDefault
	config.Dangerous = TestDangerousConfig
	config.ParentChainReader.Enable = false
	config.SeqCoordinator = TestSeqCoordinatorConfig
	config.Feed.Input.Verify.Dangerous.AcceptMissing = true
	config.Feed.Output.Signed = false
	config.SeqCoordinator.Signer.ECDSA.AcceptSequencer = false
	config.SeqCoordinator.Signer.ECDSA.Dangerous.AcceptMissing = true
	config.Staker = legacystaker.TestL1ValidatorConfig
	config.SyncMonitor = TestSyncMonitorConfig
	config.Staker.Enable = false
	config.BlockValidator.ValidationServerConfigs = []rpcclient.ClientConfig{{URL: ""}}
	config.TransactionStreamer = DefaultTransactionStreamerConfig
	config.Bold.MinimumGapToParentAssertion = 0

	return &config
}

type DangerousConfig struct {
	NoL1Listener           bool `koanf:"no-l1-listener"`
	NoSequencerCoordinator bool `koanf:"no-sequencer-coordinator"`
	DisableBlobReader      bool `koanf:"disable-blob-reader"`
}

var DefaultDangerousConfig = DangerousConfig{
	NoL1Listener:           false,
	NoSequencerCoordinator: false,
	DisableBlobReader:      false,
}

var TestDangerousConfig = DangerousConfig{
	NoL1Listener:           false,
	NoSequencerCoordinator: false,
	DisableBlobReader:      true,
}

func DangerousConfigAddOptions(prefix string, f *flag.FlagSet) {
	f.Bool(prefix+".no-l1-listener", DefaultDangerousConfig.NoL1Listener, "DANGEROUS! disables listening to L1. To be used in test nodes only")
	f.Bool(prefix+".no-sequencer-coordinator", DefaultDangerousConfig.NoSequencerCoordinator, "DANGEROUS! allows sequencing without sequencer-coordinator")
	f.Bool(prefix+".disable-blob-reader", DefaultDangerousConfig.DisableBlobReader, "DANGEROUS! disables the EIP-4844 blob reader, which is necessary to read batches")
}

type Node struct {
	ArbDB                    ethdb.Database
	Stack                    *node.Node
	ExecutionClient          execution.ExecutionClient
	ExecutionSequencer       execution.ExecutionSequencer
	ExecutionRecorder        execution.ExecutionRecorder
	L1Reader                 *headerreader.HeaderReader
	TxStreamer               *TransactionStreamer
	DeployInfo               *chaininfo.RollupAddresses
	BlobReader               daprovider.BlobReader
	MessageExtractor         *melrunner.MessageExtractor
	InboxReader              *InboxReader
	InboxTracker             *InboxTracker
	DelayedSequencer         *DelayedSequencer
	BatchPoster              *BatchPoster
	MessagePruner            *MessagePruner
	BlockValidator           *staker.BlockValidator
	StatelessBlockValidator  *staker.StatelessBlockValidator
	Staker                   *multiprotocolstaker.MultiProtocolStaker
	BroadcastServer          *broadcaster.Broadcaster
	BroadcastClients         *broadcastclients.BroadcastClients
	SeqCoordinator           *SeqCoordinator
	MaintenanceRunner        *MaintenanceRunner
	dasServerCloseFn         func()
	DASLifecycleManager      *das.LifecycleManager
	SyncMonitor              *SyncMonitor
	blockMetadataFetcher     *BlockMetadataFetcher
	configFetcher            ConfigFetcher
	ctx                      context.Context
	ConsensusExecutionSyncer *ConsensusExecutionSyncer
	sequencerInbox           *SequencerInbox
}

type SnapSyncConfig struct {
	Enabled                   bool
	PrevBatchMessageCount     uint64
	PrevDelayedRead           uint64
	BatchCount                uint64
	DelayedCount              uint64
	ParentChainAssertionBlock uint64
}

var DefaultSnapSyncConfig = SnapSyncConfig{
	Enabled:                   false,
	PrevBatchMessageCount:     0,
	PrevDelayedRead:           0,
	BatchCount:                0,
	DelayedCount:              0,
	ParentChainAssertionBlock: 0,
}

type ConfigFetcher interface {
	Get() *Config
	Start(context.Context)
	StopAndWait()
	Started() bool
}

func checkArbDbSchemaVersion(arbDb ethdb.Database) error {
	var version uint64
	hasVersion, err := arbDb.Has(dbschema.DbSchemaVersion)
	if err != nil {
		return err
	}
	if hasVersion {
		versionBytes, err := arbDb.Get(dbschema.DbSchemaVersion)
		if err != nil {
			return err
		}
		version = binary.BigEndian.Uint64(versionBytes)
	}
	for version != dbschema.CurrentDbSchemaVersion {
		batch := arbDb.NewBatch()
		switch version {
		case 0:
			// No database updates are necessary for database format version 0->1.
			// This version adds a new format for delayed messages in the inbox tracker,
			// but it can still read the old format for old messages.
		default:
			return fmt.Errorf("unsupported database format version %v", version)
		}

		// Increment version and flush the batch
		version++
		versionBytes := make([]uint8, 8)
		binary.BigEndian.PutUint64(versionBytes, version)
		err = batch.Put(dbschema.DbSchemaVersion, versionBytes)
		if err != nil {
			return err
		}
		err = batch.Write()
		if err != nil {
			return err
		}
	}
	return nil
}

func DataposterOnlyUsedToCreateValidatorWalletContract(
	ctx context.Context,
	l1Reader *headerreader.HeaderReader,
	transactOpts *bind.TransactOpts,
	cfg *dataposter.DataPosterConfig,
	parentChainID *big.Int,
) (*dataposter.DataPoster, error) {
	cfg.UseNoOpStorage = true
	return dataposter.NewDataPoster(ctx,
		&dataposter.DataPosterOpts{
			HeaderReader: l1Reader,
			Auth:         transactOpts,
			Config: func() *dataposter.DataPosterConfig {
				return cfg
			},
			MetadataRetriever: func(ctx context.Context, blockNum *big.Int) ([]byte, error) {
				return nil, nil
			},
			ParentChainID: parentChainID,
		},
	)
}

func StakerDataposter(
	ctx context.Context, db ethdb.Database, l1Reader *headerreader.HeaderReader,
	transactOpts *bind.TransactOpts, cfgFetcher ConfigFetcher, syncMonitor *SyncMonitor,
	parentChainID *big.Int,
) (*dataposter.DataPoster, error) {
	cfg := cfgFetcher.Get()
	if transactOpts == nil && cfg.Staker.DataPoster.ExternalSigner.URL == "" {
		return nil, nil
	}
	mdRetriever := func(ctx context.Context, blockNum *big.Int) ([]byte, error) {
		return nil, nil
	}
	redisC, err := redisutil.RedisClientFromURL(cfg.Staker.RedisUrl)
	if err != nil {
		return nil, fmt.Errorf("creating redis client from url: %w", err)
	}
	dpCfg := func() *dataposter.DataPosterConfig {
		return &cfg.Staker.DataPoster
	}
	var sender string
	if transactOpts != nil {
		sender = transactOpts.From.String()
	} else {
		sender = cfg.Staker.DataPoster.ExternalSigner.Address
	}
	return dataposter.NewDataPoster(ctx,
		&dataposter.DataPosterOpts{
			Database:          db,
			HeaderReader:      l1Reader,
			Auth:              transactOpts,
			RedisClient:       redisC,
			Config:            dpCfg,
			MetadataRetriever: mdRetriever,
			RedisKey:          sender + ".staker-data-poster.queue",
			ParentChainID:     parentChainID,
		})
}

func getSyncMonitor(configFetcher ConfigFetcher) *SyncMonitor {
	syncConfigFetcher := func() *SyncMonitorConfig {
		return &configFetcher.Get().SyncMonitor
	}
	return NewSyncMonitor(syncConfigFetcher)
}

func getL1Reader(
	ctx context.Context,
	config *Config,
	configFetcher ConfigFetcher,
	l1client *ethclient.Client,
) (*headerreader.HeaderReader, error) {
	var l1Reader *headerreader.HeaderReader
	if config.ParentChainReader.Enable {
		arbSys, _ := precompilesgen.NewArbSys(types.ArbSysAddress, l1client)
		var err error
		l1Reader, err = headerreader.New(ctx, l1client, func() *headerreader.Config { return &configFetcher.Get().ParentChainReader }, arbSys)
		if err != nil {
			return nil, err
		}
	}
	return l1Reader, nil
}

func getBroadcastServer(
	config *Config,
	configFetcher ConfigFetcher,
	dataSigner signature.DataSignerFunc,
	l2ChainId uint64,
	fatalErrChan chan error,
) (*broadcaster.Broadcaster, error) {
	var broadcastServer *broadcaster.Broadcaster
	if config.Feed.Output.Enable {
		var maybeDataSigner signature.DataSignerFunc
		if config.Feed.Output.Signed {
			if dataSigner == nil {
				return nil, errors.New("cannot sign outgoing feed")
			}
			maybeDataSigner = dataSigner
		}
		broadcastServer = broadcaster.NewBroadcaster(func() *wsbroadcastserver.BroadcasterConfig { return &configFetcher.Get().Feed.Output }, l2ChainId, fatalErrChan, maybeDataSigner)
	}
	return broadcastServer, nil
}

func getBPVerifier(
	deployInfo *chaininfo.RollupAddresses,
	l1client *ethclient.Client,
) (*contracts.AddressVerifier, error) {
	var bpVerifier *contracts.AddressVerifier
	if deployInfo != nil && l1client != nil {
		sequencerInboxAddr := deployInfo.SequencerInbox

		seqInboxCaller, err := bridgegen.NewSequencerInboxCaller(sequencerInboxAddr, l1client)
		if err != nil {
			return nil, err
		}
		bpVerifier = contracts.NewAddressVerifier(seqInboxCaller)
	}
	return bpVerifier, nil
}

func getMaintenanceRunner(
	configFetcher ConfigFetcher,
	coordinator *SeqCoordinator,
	exec execution.ExecutionClient,
) (*MaintenanceRunner, error) {
	return NewMaintenanceRunner(func() *MaintenanceConfig { return &configFetcher.Get().Maintenance }, coordinator, exec)
}

func getBroadcastClients(
	config *Config,
	configFetcher ConfigFetcher,
	txStreamer *TransactionStreamer,
	l2ChainId uint64,
	bpVerifier *contracts.AddressVerifier,
	fatalErrChan chan error,
) (*broadcastclients.BroadcastClients, error) {
	var broadcastClients *broadcastclients.BroadcastClients
	if config.Feed.Input.Enable() {
		currentMessageCount, err := txStreamer.GetMessageCount()
		if err != nil {
			return nil, err
		}

		broadcastClients, err = broadcastclients.NewBroadcastClients(
			func() *broadcastclient.Config { return &configFetcher.Get().Feed.Input },
			l2ChainId,
			currentMessageCount,
			txStreamer,
			nil,
			fatalErrChan,
			bpVerifier,
		)
		if err != nil {
			return nil, err
		}
	}
	return broadcastClients, nil
}

func getBlockMetadataFetcher(
	ctx context.Context,
	configFetcher ConfigFetcher,
	arbDb ethdb.Database,
	exec execution.ExecutionClient,
	expectedChainId uint64,
) (*BlockMetadataFetcher, error) {
	config := configFetcher.Get()

	var blockMetadataFetcher *BlockMetadataFetcher
	if config.BlockMetadataFetcher.Enable {
		var err error
		blockMetadataFetcher, err = NewBlockMetadataFetcher(ctx, config.BlockMetadataFetcher, arbDb, exec, config.TransactionStreamer.TrackBlockMetadataFrom, expectedChainId)
		if err != nil {
			return nil, err
		}
	}
	return blockMetadataFetcher, nil
}

func getDelayedBridgeAndSequencerInbox(
	deployInfo *chaininfo.RollupAddresses,
	l1client *ethclient.Client,
) (*DelayedBridge, *SequencerInbox, error) {
	if deployInfo == nil {
		return nil, nil, errors.New("deployinfo is nil")
	}
	delayedBridge, err := NewDelayedBridge(l1client, deployInfo.Bridge, deployInfo.DeployedAt)
	if err != nil {
		return nil, nil, err
	}
	// #nosec G115
	sequencerInbox, err := NewSequencerInbox(l1client, deployInfo.SequencerInbox, int64(deployInfo.DeployedAt))
	if err != nil {
		return nil, nil, err
	}
	return delayedBridge, sequencerInbox, nil
}

func getDAS(
	ctx context.Context,
	config *Config,
	l2Config *params.ChainConfig,
	txStreamer *TransactionStreamer,
	blobReader daprovider.BlobReader,
	l1Reader *headerreader.HeaderReader,
	deployInfo *chaininfo.RollupAddresses,
	dataSigner signature.DataSignerFunc,
	l1client *ethclient.Client,
	stack *node.Node,
) (daprovider.Writer, func(), []daprovider.Reader, error) {
	if config.DAProvider.Enable && config.DataAvailability.Enable {
		return nil, nil, nil, errors.New("da-provider and data-availability cannot be enabled together")
	}

	var err error
	var daClient *daclient.Client
	var withDAWriter bool
	var dasServerCloseFn func()
	if config.DAProvider.Enable {
		daClient, err = daclient.NewClient(ctx, func() *rpcclient.ClientConfig { return &config.DAProvider.RPC })
		if err != nil {
			return nil, nil, nil, err
		}
		// Only allow dawriter if batchposter is enabled
		withDAWriter = config.DAProvider.WithWriter && config.BatchPoster.Enable
	} else if config.DataAvailability.Enable {
		jwtPath := path.Join(filepath.Dir(stack.InstanceDir()), "dasserver-jwtsecret")
		if err := genericconf.TryCreatingJWTSecret(jwtPath); err != nil {
			return nil, nil, nil, fmt.Errorf("error writing ephemeral jwtsecret of dasserver to file: %w", err)
		}
		log.Info("Generated ephemeral JWT secret for dasserver", "jwtPath", jwtPath)
		// JWTSecret is no longer needed, cleanup when returning
		defer func() {
			if err := os.Remove(jwtPath); err != nil {
				log.Error("error deleting generated ephemeral JWT secret of dasserver", "jwtPath", jwtPath)
			}
		}()

		serverConfig := dasserver.DefaultServerConfig
		serverConfig.Port = 0 // Initializes server at a random available port
		serverConfig.DataAvailability = config.DataAvailability
		serverConfig.EnableDAWriter = config.BatchPoster.Enable
		serverConfig.JWTSecret = jwtPath
		withDAWriter = config.BatchPoster.Enable
		dasServer, closeFn, err := dasserver.NewServer(ctx, &serverConfig, dataSigner, l1client, l1Reader, deployInfo.SequencerInbox)
		if err != nil {
			return nil, nil, nil, err
		}
		clientConfig := rpcclient.DefaultClientConfig
		clientConfig.URL = dasServer.Addr
		clientConfig.JWTSecret = jwtPath
		daClient, err = daclient.NewClient(ctx, func() *rpcclient.ClientConfig { return &clientConfig })
		if err != nil {
			return nil, nil, nil, err
		}
		dasServerCloseFn = func() {
			_ = dasServer.Shutdown(ctx)
			if closeFn != nil {
				closeFn()
			}
		}
	} else if l2Config.ArbitrumChainParams.DataAvailabilityCommittee {
		return nil, nil, nil, errors.New("a data availability service is required for this chain, but it was not configured")
	}

	// We support a nil txStreamer for the pruning code
	if txStreamer != nil && txStreamer.chainConfig.ArbitrumChainParams.DataAvailabilityCommittee && daClient == nil {
		return nil, nil, nil, errors.New("data availability service required but unconfigured")
	}
	var dapReaders []daprovider.Reader
	if daClient != nil {
		dapReaders = append(dapReaders, daClient)
	}
	if blobReader != nil {
		dapReaders = append(dapReaders, daprovider.NewReaderForBlobReader(blobReader))
	}
	if withDAWriter {
		return daClient, dasServerCloseFn, dapReaders, nil
	}
	return nil, dasServerCloseFn, dapReaders, nil
}

func getInboxTrackerAndReader(
	ctx context.Context,
	arbDb ethdb.Database,
	txStreamer *TransactionStreamer,
	dapReaders []daprovider.Reader,
	config *Config,
	configFetcher ConfigFetcher,
	l1client *ethclient.Client,
	l1Reader *headerreader.HeaderReader,
	deployInfo *chaininfo.RollupAddresses,
	delayedBridge *DelayedBridge,
	sequencerInbox *SequencerInbox,
	exec execution.ExecutionSequencer,
) (*InboxTracker, *InboxReader, error) {
	if config.MessageExtraction.Enable {
		return nil, nil, nil
	}
	inboxTracker, err := NewInboxTracker(arbDb, txStreamer, dapReaders, config.SnapSyncTest)
	if err != nil {
		return nil, nil, err
	}
	firstMessageBlock := new(big.Int).SetUint64(deployInfo.DeployedAt)
	if config.SnapSyncTest.Enabled {
		if exec == nil {
			return nil, nil, errors.New("snap sync test requires an execution sequencer")
		}

		batchCount := config.SnapSyncTest.BatchCount
		delayedMessageNumber, err := exec.NextDelayedMessageNumber()
		if err != nil {
			return nil, nil, err
		}
		if batchCount > delayedMessageNumber {
			batchCount = delayedMessageNumber
		}
		// Find the first block containing the batch count.
		// Subtract 1 to get the block before the needed batch count,
		// this is done to fetch previous batch metadata needed for snap sync.
		if batchCount > 0 {
			batchCount--
		}
		block, err := FindBlockContainingBatchCount(ctx, deployInfo.Bridge, l1client, config.SnapSyncTest.ParentChainAssertionBlock, batchCount)
		if err != nil {
			return nil, nil, err
		}
		firstMessageBlock.SetUint64(block)
	}
	inboxReader, err := NewInboxReader(inboxTracker, l1client, l1Reader, firstMessageBlock, delayedBridge, sequencerInbox, func() *InboxReaderConfig { return &configFetcher.Get().InboxReader })
	if err != nil {
		return nil, nil, err
	}
	txStreamer.SetInboxReaders(inboxReader, delayedBridge)

	return inboxTracker, inboxReader, nil
}

func getMessageExtractor(
	ctx context.Context,
	config *Config,
	l1client *ethclient.Client,
	deployInfo *chaininfo.RollupAddresses,
	arbDb ethdb.Database,
	txStreamer *TransactionStreamer,
	dapReaders []daprovider.Reader,
) (*melrunner.MessageExtractor, error) {
	if !config.MessageExtraction.Enable {
		return nil, nil
	}
	melDB := melrunner.NewDatabase(arbDb)
	initialState, err := createInitialMELState(ctx, deployInfo, l1client)
	if err != nil {
		return nil, err
	}
	if err = melDB.SaveState(ctx, initialState); err != nil {
		return nil, fmt.Errorf("failed to save initial mel state: %w", err)
	}
	msgExtractor, err := melrunner.NewMessageExtractor(
		l1client,
		deployInfo,
		melDB,
		txStreamer,
		dapReaders,
		config.MessageExtraction.RetryInterval,
	)
	if err != nil {
		return nil, err
	}
	txStreamer.SetMsgExtractor(msgExtractor)
	return msgExtractor, nil
}

func createInitialMELState(
	ctx context.Context,
	deployInfo *chaininfo.RollupAddresses,
	client *ethclient.Client,
) (*mel.State, error) {
	// Create an initial MEL state from the latest confirmed assertion.
	startBlock, err := client.BlockByNumber(ctx, new(big.Int).SetUint64(deployInfo.DeployedAt-1))
	if err != nil {
		return nil, err
	}
	chainId, err := client.ChainID(ctx)
	if err != nil {
		return nil, err
	}
	return &mel.State{
		Version:                            0,
		BatchPostingTargetAddress:          deployInfo.SequencerInbox,
		DelayedMessagePostingTargetAddress: deployInfo.Bridge,
		ParentChainId:                      chainId.Uint64(),
		ParentChainBlockNumber:             startBlock.NumberU64(),
		ParentChainBlockHash:               startBlock.Hash(),
		ParentChainPreviousBlockHash:       startBlock.ParentHash(),
		MessageAccumulator:                 common.Hash{},
		DelayedMessagedSeen:                0,
		DelayedMessagesRead:                0,
		DelayedMessageMerklePartials:       make([]common.Hash, 0),
		MsgCount:                           0,
		BatchCount:                         0,
	}, nil
}

func getBlockValidator(
	config *Config,
	configFetcher ConfigFetcher,
	statelessBlockValidator *staker.StatelessBlockValidator,
	inboxTracker *InboxTracker,
	txStreamer *TransactionStreamer,
	fatalErrChan chan error,
) (*staker.BlockValidator, error) {
	var err error
	var blockValidator *staker.BlockValidator
	if config.ValidatorRequired() {
		blockValidator, err = staker.NewBlockValidator(
			statelessBlockValidator,
			inboxTracker,
			txStreamer,
			func() *staker.BlockValidatorConfig { return &configFetcher.Get().BlockValidator },
			fatalErrChan,
		)
		if err != nil {
			return nil, err
		}
	}
	return blockValidator, err
}

func getStaker(
	ctx context.Context,
	config *Config,
	configFetcher ConfigFetcher,
	arbDb ethdb.Database,
	l1Reader *headerreader.HeaderReader,
	txOptsValidator *bind.TransactOpts,
	syncMonitor *SyncMonitor,
	parentChainID *big.Int,
	l1client *ethclient.Client,
	deployInfo *chaininfo.RollupAddresses,
	txStreamer *TransactionStreamer,
	inboxTracker *InboxTracker,
	inboxReader *InboxReader,
	stack *node.Node,
	fatalErrChan chan error,
	statelessBlockValidator *staker.StatelessBlockValidator,
	blockValidator *staker.BlockValidator,
) (*multiprotocolstaker.MultiProtocolStaker, *MessagePruner, common.Address, error) {
	var stakerObj *multiprotocolstaker.MultiProtocolStaker
	var messagePruner *MessagePruner
	var stakerAddr common.Address

	if config.Staker.Enable {
		dp, err := StakerDataposter(
			ctx,
			rawdb.NewTable(arbDb, storage.StakerPrefix),
			l1Reader,
			txOptsValidator,
			configFetcher,
			syncMonitor,
			parentChainID,
		)
		if err != nil {
			return nil, nil, common.Address{}, err
		}
		getExtraGas := func() uint64 { return configFetcher.Get().Staker.ExtraGas }
		// TODO: factor this out into separate helper, and split rest of node
		// creation into multiple helpers.
		var wallet legacystaker.ValidatorWalletInterface = validatorwallet.NewNoOp(l1client)
		if !strings.EqualFold(config.Staker.Strategy, "watchtower") {
			if config.Staker.UseSmartContractWallet || (txOptsValidator == nil && config.Staker.DataPoster.ExternalSigner.URL == "") {
				var existingWalletAddress *common.Address
				if len(config.Staker.ContractWalletAddress) > 0 {
					if !common.IsHexAddress(config.Staker.ContractWalletAddress) {
						log.Error("invalid validator smart contract wallet", "addr", config.Staker.ContractWalletAddress)
						return nil, nil, common.Address{}, errors.New("invalid validator smart contract wallet address")
					}
					tmpAddress := common.HexToAddress(config.Staker.ContractWalletAddress)
					existingWalletAddress = &tmpAddress
				}
				// #nosec G115
				wallet, err = validatorwallet.NewContract(dp, existingWalletAddress, deployInfo.ValidatorWalletCreator, l1Reader, txOptsValidator, int64(deployInfo.DeployedAt), func(common.Address) {}, getExtraGas)
				if err != nil {
					return nil, nil, common.Address{}, err
				}
			} else {
				if len(config.Staker.ContractWalletAddress) > 0 {
					return nil, nil, common.Address{}, errors.New("validator contract wallet specified but flag to use a smart contract wallet was not specified")
				}
				wallet, err = validatorwallet.NewEOA(dp, l1client, getExtraGas)
				if err != nil {
					return nil, nil, common.Address{}, err
				}
			}
		}

		var confirmedNotifiers []legacystaker.LatestConfirmedNotifier
		if config.MessagePruner.Enable {
			messagePruner = NewMessagePruner(txStreamer, inboxTracker, func() *MessagePrunerConfig { return &configFetcher.Get().MessagePruner })
			confirmedNotifiers = append(confirmedNotifiers, messagePruner)
		}

		stakerObj, err = multiprotocolstaker.NewMultiProtocolStaker(stack, l1Reader, wallet, bind.CallOpts{}, func() *legacystaker.L1ValidatorConfig { return &configFetcher.Get().Staker }, &configFetcher.Get().Bold, blockValidator, statelessBlockValidator, nil, deployInfo.StakeToken, deployInfo.Rollup, confirmedNotifiers, deployInfo.ValidatorUtils, deployInfo.Bridge, txStreamer, inboxTracker, inboxReader, fatalErrChan)
		if err != nil {
			return nil, nil, common.Address{}, err
		}
		if err := wallet.Initialize(ctx); err != nil {
			return nil, nil, common.Address{}, err
		}
		if dp != nil {
			stakerAddr = dp.Sender()
		}
	}

	return stakerObj, messagePruner, stakerAddr, nil
}

func getTransactionStreamer(
	ctx context.Context,
	arbDb ethdb.Database,
	l2Config *params.ChainConfig,
	exec execution.ExecutionClient,
	broadcastServer *broadcaster.Broadcaster,
	configFetcher ConfigFetcher,
	fatalErrChan chan error,
) (*TransactionStreamer, error) {
	transactionStreamerConfigFetcher := func() *TransactionStreamerConfig { return &configFetcher.Get().TransactionStreamer }
	txStreamer, err := NewTransactionStreamer(ctx, arbDb, l2Config, exec, broadcastServer, fatalErrChan, transactionStreamerConfigFetcher, &configFetcher.Get().SnapSyncTest)
	if err != nil {
		return nil, err
	}
	return txStreamer, nil
}

func getSeqCoordinator(
	config *Config,
	dataSigner signature.DataSignerFunc,
	bpVerifier *contracts.AddressVerifier,
	txStreamer *TransactionStreamer,
	syncMonitor *SyncMonitor,
	exec execution.ExecutionSequencer,
) (*SeqCoordinator, error) {
	var coordinator *SeqCoordinator
	if config.SeqCoordinator.Enable {
		if exec == nil {
			return nil, errors.New("sequencer coordinator requires an execution sequencer")
		}

		var err error
		coordinator, err = NewSeqCoordinator(dataSigner, bpVerifier, txStreamer, exec, syncMonitor, config.SeqCoordinator)
		if err != nil {
			return nil, err
		}
	} else if config.Sequencer && !config.Dangerous.NoSequencerCoordinator {
		return nil, errors.New("sequencer must be enabled with coordinator, unless dangerous.no-sequencer-coordinator set")
	}
	return coordinator, nil
}

func getStatelessBlockValidator(
	config *Config,
	configFetcher ConfigFetcher,
	inboxReader *InboxReader,
	inboxTracker *InboxTracker,
	txStreamer *TransactionStreamer,
	exec execution.ExecutionRecorder,
	arbDb ethdb.Database,
	dapReaders []daprovider.Reader,
	stack *node.Node,
	latestWasmModuleRoot common.Hash,
) (*staker.StatelessBlockValidator, error) {
	var err error
	var statelessBlockValidator *staker.StatelessBlockValidator
	if config.BlockValidator.RedisValidationClientConfig.Enabled() || config.BlockValidator.ValidationServerConfigs[0].URL != "" {
		if exec == nil {
			return nil, errors.New("stateless block validator requires an execution recorder")
		}

		statelessBlockValidator, err = staker.NewStatelessBlockValidator(
			inboxReader,
			inboxTracker,
			txStreamer,
			exec,
			rawdb.NewTable(arbDb, storage.BlockValidatorPrefix),
			dapReaders,
			func() *staker.BlockValidatorConfig { return &configFetcher.Get().BlockValidator },
			stack,
			latestWasmModuleRoot,
		)
	} else {
		err = errors.New("no validator url specified")
	}
	if err != nil {
		if config.ValidatorRequired() {
			return nil, fmt.Errorf("%w: failed to init block validator", err)
		}
		log.Warn("validation not supported", "err", err)
		statelessBlockValidator = nil
	}

	return statelessBlockValidator, nil
}

func getBatchPoster(
	ctx context.Context,
	config *Config,
	configFetcher ConfigFetcher,
	txOptsBatchPoster *bind.TransactOpts,
	dapWriter daprovider.Writer,
	l1Reader *headerreader.HeaderReader,
	inboxTracker *InboxTracker,
	msgExtractor *melrunner.MessageExtractor,
	txStreamer *TransactionStreamer,
	exec execution.ExecutionBatchPoster,
	arbDb ethdb.Database,
	syncMonitor *SyncMonitor,
	deployInfo *chaininfo.RollupAddresses,
	parentChainID *big.Int,
	dapReaders []daprovider.Reader,
	stakerAddr common.Address,
) (*BatchPoster, error) {
	var batchPoster *BatchPoster
	if config.BatchPoster.Enable {
		if exec == nil {
			return nil, errors.New("batch poster requires an execution batch poster")
		}

		if txOptsBatchPoster == nil && config.BatchPoster.DataPoster.ExternalSigner.URL == "" {
			return nil, errors.New("batchposter, but no TxOpts")
		}
		if dapWriter != nil && !config.BatchPoster.CheckBatchCorrectness {
			return nil, errors.New("when da-provider is used by batch-poster for posting, check-batch-correctness needs to be enabled")
		}
		var err error
		batchPoster, err = NewBatchPoster(ctx, &BatchPosterOpts{
			DataPosterDB:  rawdb.NewTable(arbDb, storage.BatchPosterPrefix),
			L1Reader:      l1Reader,
			Inbox:         inboxTracker,
			MsgExtractor:  msgExtractor,
			Streamer:      txStreamer,
			VersionGetter: exec,
			SyncMonitor:   syncMonitor,
			Config:        func() *BatchPosterConfig { return &configFetcher.Get().BatchPoster },
			DeployInfo:    deployInfo,
			TransactOpts:  txOptsBatchPoster,
			DAPWriter:     dapWriter,
			ParentChainID: parentChainID,
			DAPReaders:    dapReaders,
		})
		if err != nil {
			return nil, err
		}

		// Check if staker and batch poster are using the same address
		if stakerAddr != (common.Address{}) && !strings.EqualFold(config.Staker.Strategy, "watchtower") && stakerAddr == batchPoster.dataPoster.Sender() {
			return nil, fmt.Errorf("staker and batch poster are using the same address which is not allowed: %v", stakerAddr)
		}
	}

	return batchPoster, nil
}

func getDelayedSequencer(
	l1Reader *headerreader.HeaderReader,
	inboxReader *InboxReader,
	msgExtractor *melrunner.MessageExtractor,
	delayedBridge *DelayedBridge,
	exec execution.ExecutionSequencer,
	configFetcher ConfigFetcher,
	coordinator *SeqCoordinator,
) (*DelayedSequencer, error) {
	if inboxReader == nil && msgExtractor == nil {
		return nil, nil
	}
	if exec == nil {
		return nil, nil
	}

	// always create DelayedSequencer if exec is non nil, it won't do anything if it is disabled
	delayedSequencer, err := NewDelayedSequencer(l1Reader, inboxReader, msgExtractor, delayedBridge, exec, coordinator, func() *DelayedSequencerConfig { return &configFetcher.Get().DelayedSequencer })
	if err != nil {
		return nil, err
	}
	return delayedSequencer, nil
}

func getNodeParentChainReaderDisabled(
	ctx context.Context,
	arbDb ethdb.Database,
	stack *node.Node,
	executionClient execution.ExecutionClient,
	executionSequencer execution.ExecutionSequencer,
	executionRecorder execution.ExecutionRecorder,
	txStreamer *TransactionStreamer,
	blobReader daprovider.BlobReader,
	broadcastServer *broadcaster.Broadcaster,
	broadcastClients *broadcastclients.BroadcastClients,
	coordinator *SeqCoordinator,
	maintenanceRunner *MaintenanceRunner,
	syncMonitor *SyncMonitor,
	configFetcher ConfigFetcher,
	blockMetadataFetcher *BlockMetadataFetcher,
) *Node {
	return &Node{
		ArbDB:                   arbDb,
		Stack:                   stack,
		ExecutionClient:         executionClient,
		ExecutionSequencer:      executionSequencer,
		ExecutionRecorder:       executionRecorder,
		L1Reader:                nil,
		TxStreamer:              txStreamer,
		DeployInfo:              nil,
		BlobReader:              blobReader,
		InboxReader:             nil,
		InboxTracker:            nil,
		DelayedSequencer:        nil,
		BatchPoster:             nil,
		MessagePruner:           nil,
		BlockValidator:          nil,
		StatelessBlockValidator: nil,
		Staker:                  nil,
		BroadcastServer:         broadcastServer,
		BroadcastClients:        broadcastClients,
		SeqCoordinator:          coordinator,
		MaintenanceRunner:       maintenanceRunner,
		SyncMonitor:             syncMonitor,
		configFetcher:           configFetcher,
		ctx:                     ctx,
		blockMetadataFetcher:    blockMetadataFetcher,
	}
}

func createNodeImpl(
	ctx context.Context,
	stack *node.Node,
	executionClient execution.ExecutionClient,
	executionSequencer execution.ExecutionSequencer,
	executionRecorder execution.ExecutionRecorder,
	executionBatchPoster execution.ExecutionBatchPoster,
	arbDb ethdb.Database,
	configFetcher ConfigFetcher,
	l2Config *params.ChainConfig,
	l1client *ethclient.Client,
	deployInfo *chaininfo.RollupAddresses,
	txOptsValidator *bind.TransactOpts,
	txOptsBatchPoster *bind.TransactOpts,
	dataSigner signature.DataSignerFunc,
	fatalErrChan chan error,
	parentChainID *big.Int,
	blobReader daprovider.BlobReader,
	latestWasmModuleRoot common.Hash,
) (*Node, error) {
	config := configFetcher.Get()

	err := checkArbDbSchemaVersion(arbDb)
	if err != nil {
		return nil, err
	}

	syncMonitor := getSyncMonitor(configFetcher)

	l1Reader, err := getL1Reader(ctx, config, configFetcher, l1client)
	if err != nil {
		return nil, err
	}

	broadcastServer, err := getBroadcastServer(config, configFetcher, dataSigner, l2Config.ChainID.Uint64(), fatalErrChan)
	if err != nil {
		return nil, err
	}

	txStreamer, err := getTransactionStreamer(ctx, arbDb, l2Config, executionClient, broadcastServer, configFetcher, fatalErrChan)
	if err != nil {
		return nil, err
	}

	bpVerifier, err := getBPVerifier(deployInfo, l1client)
	if err != nil {
		return nil, err
	}

	coordinator, err := getSeqCoordinator(config, dataSigner, bpVerifier, txStreamer, syncMonitor, executionSequencer)
	if err != nil {
		return nil, err
	}

	maintenanceRunner, err := getMaintenanceRunner(configFetcher, coordinator, executionClient)
	if err != nil {
		return nil, err
	}

	broadcastClients, err := getBroadcastClients(config, configFetcher, txStreamer, l2Config.ChainID.Uint64(), bpVerifier, fatalErrChan)
	if err != nil {
		return nil, err
	}

	blockMetadataFetcher, err := getBlockMetadataFetcher(ctx, configFetcher, arbDb, executionClient, l2Config.ChainID.Uint64())
	if err != nil {
		return nil, err
	}

	if !config.ParentChainReader.Enable {
		return getNodeParentChainReaderDisabled(ctx, arbDb, stack, executionClient, executionSequencer, executionRecorder, txStreamer, blobReader, broadcastServer, broadcastClients, coordinator, maintenanceRunner, syncMonitor, configFetcher, blockMetadataFetcher), nil
	}

	delayedBridge, sequencerInbox, err := getDelayedBridgeAndSequencerInbox(deployInfo, l1client)
	if err != nil {
		return nil, err
	}

	dapWriter, dasServerCloseFn, dapReaders, err := getDAS(ctx, config, l2Config, txStreamer, blobReader, l1Reader, deployInfo, dataSigner, l1client, stack)
	if err != nil {
		return nil, err
	}

	inboxTracker, inboxReader, err := getInboxTrackerAndReader(ctx, arbDb, txStreamer, dapReaders, config, configFetcher, l1client, l1Reader, deployInfo, delayedBridge, sequencerInbox, executionSequencer)
	if err != nil {
		return nil, err
	}

	messageExtractor, err := getMessageExtractor(ctx, config, l1client, deployInfo, arbDb, txStreamer, dapReaders)
	if err != nil {
		return nil, err
	}

	statelessBlockValidator, err := getStatelessBlockValidator(config, configFetcher, inboxReader, inboxTracker, txStreamer, executionRecorder, arbDb, dapReaders, stack, latestWasmModuleRoot)
	if err != nil {
		return nil, err
	}

	blockValidator, err := getBlockValidator(config, configFetcher, statelessBlockValidator, inboxTracker, txStreamer, fatalErrChan)
	if err != nil {
		return nil, err
	}

	stakerObj, messagePruner, stakerAddr, err := getStaker(ctx, config, configFetcher, arbDb, l1Reader, txOptsValidator, syncMonitor, parentChainID, l1client, deployInfo, txStreamer, inboxTracker, inboxReader, stack, fatalErrChan, statelessBlockValidator, blockValidator)
	if err != nil {
		return nil, err
	}

	batchPoster, err := getBatchPoster(ctx, config, configFetcher, txOptsBatchPoster, dapWriter, l1Reader, inboxTracker, messageExtractor, txStreamer, executionBatchPoster, arbDb, syncMonitor, deployInfo, parentChainID, dapReaders, stakerAddr)
	if err != nil {
		return nil, err
	}

	delayedSequencer, err := getDelayedSequencer(l1Reader, inboxReader, messageExtractor, delayedBridge, executionSequencer, configFetcher, coordinator)
	if err != nil {
		return nil, err
	}

	consensusExecutionSyncerConfigFetcher := func() *ConsensusExecutionSyncerConfig {
		return &configFetcher.Get().ConsensusExecutionSyncer
	}
	consensusExecutionSyncer := NewConsensusExecutionSyncer(consensusExecutionSyncerConfigFetcher, inboxReader, messageExtractor, executionClient, blockValidator, txStreamer)

	return &Node{
		ArbDB:                    arbDb,
		Stack:                    stack,
		ExecutionClient:          executionClient,
		ExecutionSequencer:       executionSequencer,
		ExecutionRecorder:        executionRecorder,
		L1Reader:                 l1Reader,
		TxStreamer:               txStreamer,
		DeployInfo:               deployInfo,
		BlobReader:               blobReader,
		InboxReader:              inboxReader,
		InboxTracker:             inboxTracker,
		MessageExtractor:         messageExtractor,
		DelayedSequencer:         delayedSequencer,
		BatchPoster:              batchPoster,
		MessagePruner:            messagePruner,
		BlockValidator:           blockValidator,
		StatelessBlockValidator:  statelessBlockValidator,
		Staker:                   stakerObj,
		BroadcastServer:          broadcastServer,
		BroadcastClients:         broadcastClients,
		SeqCoordinator:           coordinator,
		MaintenanceRunner:        maintenanceRunner,
		dasServerCloseFn:         dasServerCloseFn,
		SyncMonitor:              syncMonitor,
		blockMetadataFetcher:     blockMetadataFetcher,
		configFetcher:            configFetcher,
		ctx:                      ctx,
		ConsensusExecutionSyncer: consensusExecutionSyncer,
		sequencerInbox:           sequencerInbox,
	}, nil
}

func FindBlockContainingBatchCount(ctx context.Context, bridgeAddress common.Address, l1Client *ethclient.Client, parentChainAssertionBlock uint64, batchCount uint64) (uint64, error) {
	bridge, err := bridgegen.NewIBridge(bridgeAddress, l1Client)
	if err != nil {
		return 0, err
	}
	high := parentChainAssertionBlock
	low := uint64(0)
	reduceBy := uint64(100)
	if high > reduceBy {
		low = high - reduceBy
	}
	// Reduce high and low by 100 until lowNode.InboxMaxCount < batchCount
	// This will give us a range (low to high) of blocks that contain the batch count.
	for low > 0 {
		lowCount, err := bridge.SequencerMessageCount(&bind.CallOpts{Context: ctx, BlockNumber: new(big.Int).SetUint64(low)})
		if err != nil {
			return 0, err
		}
		if lowCount.Uint64() > batchCount {
			high = low
			reduceBy = reduceBy * 2
			if low > reduceBy {
				low = low - reduceBy
			} else {
				low = 0
			}
		} else {
			break
		}
	}
	// Then binary search between low and high to find the block containing the batch count.
	for low < high {
		mid := low + (high-low)/2

		midCount, err := bridge.SequencerMessageCount(&bind.CallOpts{Context: ctx, BlockNumber: new(big.Int).SetUint64(mid)})
		if err != nil {
			return 0, err
		}
		if midCount.Uint64() < batchCount {
			low = mid + 1
		} else {
			high = mid
		}
	}
	return low, nil
}

func (n *Node) OnConfigReload(_ *Config, _ *Config) error {
	// TODO
	return nil
}

func registerAPIs(currentNode *Node, stack *node.Node) {
	var apis []rpc.API
	if currentNode.BlockValidator != nil {
		apis = append(apis, rpc.API{
			Namespace: "arb",
			Version:   "1.0",
			Service:   &BlockValidatorAPI{val: currentNode.BlockValidator},
			Public:    false,
		})
	}
	if currentNode.StatelessBlockValidator != nil {
		apis = append(apis, rpc.API{
			Namespace: "arbdebug",
			Version:   "1.0",
			Service: &BlockValidatorDebugAPI{
				val: currentNode.StatelessBlockValidator,
			},
			Public: false,
		})
	}
	stack.RegisterAPIs(apis)
}

func CreateNodeExecutionClient(
	ctx context.Context,
	stack *node.Node,
	executionClient execution.ExecutionClient,
	arbDb ethdb.Database,
	configFetcher ConfigFetcher,
	l2Config *params.ChainConfig,
	l1client *ethclient.Client,
	deployInfo *chaininfo.RollupAddresses,
	txOptsValidator *bind.TransactOpts,
	txOptsBatchPoster *bind.TransactOpts,
	dataSigner signature.DataSignerFunc,
	fatalErrChan chan error,
	parentChainID *big.Int,
	blobReader daprovider.BlobReader,
	latestWasmModuleRoot common.Hash,
) (*Node, error) {
	if executionClient == nil {
		return nil, errors.New("execution client must be non-nil")
	}
	currentNode, err := createNodeImpl(ctx, stack, executionClient, nil, nil, nil, arbDb, configFetcher, l2Config, l1client, deployInfo, txOptsValidator, txOptsBatchPoster, dataSigner, fatalErrChan, parentChainID, blobReader, latestWasmModuleRoot)
	if err != nil {
		return nil, err
	}
	registerAPIs(currentNode, stack)
	return currentNode, nil
}

func CreateNodeFullExecutionClient(
	ctx context.Context,
	stack *node.Node,
	executionClient execution.ExecutionClient,
	executionSequencer execution.ExecutionSequencer,
	executionRecorder execution.ExecutionRecorder,
	executionBatchPoster execution.ExecutionBatchPoster,
	arbDb ethdb.Database,
	configFetcher ConfigFetcher,
	l2Config *params.ChainConfig,
	l1client *ethclient.Client,
	deployInfo *chaininfo.RollupAddresses,
	txOptsValidator *bind.TransactOpts,
	txOptsBatchPoster *bind.TransactOpts,
	dataSigner signature.DataSignerFunc,
	fatalErrChan chan error,
	parentChainID *big.Int,
	blobReader daprovider.BlobReader,
	latestWasmModuleRoot common.Hash,
) (*Node, error) {
	if (executionClient == nil) || (executionSequencer == nil) || (executionRecorder == nil) || (executionBatchPoster == nil) {
		return nil, errors.New("execution client, sequencer, recorder, and batch poster must be non-nil")
	}
	currentNode, err := createNodeImpl(ctx, stack, executionClient, executionSequencer, executionRecorder, executionBatchPoster, arbDb, configFetcher, l2Config, l1client, deployInfo, txOptsValidator, txOptsBatchPoster, dataSigner, fatalErrChan, parentChainID, blobReader, latestWasmModuleRoot)
	if err != nil {
		return nil, err
	}
	registerAPIs(currentNode, stack)
	return currentNode, nil
}

func (n *Node) Start(ctx context.Context) error {
	execClient, ok := n.ExecutionClient.(*gethexec.ExecutionNode)
	if !ok {
		execClient = nil
	}
	if execClient != nil {
		err := execClient.Initialize(ctx)
		if err != nil {
			return fmt.Errorf("error initializing exec client: %w", err)
		}
	}
	err := n.Stack.Start()
	if err != nil {
		return fmt.Errorf("error starting geth stack: %w", err)
	}
	if execClient != nil {
		execClient.SetConsensusClient(n)
	}
	err = n.ExecutionClient.Start(ctx)
	if err != nil {
		return fmt.Errorf("error starting exec client: %w", err)
	}
	if n.BlobReader != nil {
		err = n.BlobReader.Initialize(ctx)
		if err != nil {
			return fmt.Errorf("error initializing blob reader: %w", err)
		}
	}
	if n.InboxTracker != nil {
		err = n.InboxTracker.Initialize()
		if err != nil {
			return fmt.Errorf("error initializing inbox tracker: %w", err)
		}
	}
	if n.BroadcastServer != nil {
		err = n.BroadcastServer.Initialize()
		if err != nil {
			return fmt.Errorf("error initializing feed broadcast server: %w", err)
		}
	}
	// Even if the sequencer coordinator will populate this backlog,
	// we want to make sure it's populated before any clients connect.
	if err = n.TxStreamer.PopulateFeedBacklog(ctx); err != nil {
		return fmt.Errorf("error populating feed backlog on startup: %w", err)
	}
	err = n.TxStreamer.Start(ctx)
	if err != nil {
		return fmt.Errorf("error starting transaction streamer: %w", err)
	}
	if n.InboxReader != nil {
		err = n.InboxReader.Start(ctx)
		if err != nil {
			return fmt.Errorf("error starting inbox reader: %w", err)
		}
	}
	if n.MessageExtractor != nil {
		err = n.MessageExtractor.Start(ctx)
		if err != nil {
			return fmt.Errorf("error starting message extractor: %w", err)
		}
	}
	// must init broadcast server before trying to sequence anything
	if n.BroadcastServer != nil {
		err = n.BroadcastServer.Start(ctx)
		if err != nil {
			return fmt.Errorf("error starting feed broadcast server: %w", err)
		}
	}
	if n.SeqCoordinator != nil {
		n.SeqCoordinator.Start(ctx)
	} else if n.ExecutionSequencer != nil {
		n.ExecutionSequencer.Activate()
	}
	if n.MaintenanceRunner != nil {
		n.MaintenanceRunner.Start(ctx)
	}
	if n.DelayedSequencer != nil {
		n.DelayedSequencer.Start(ctx)
	}
	if n.BatchPoster != nil {
		n.BatchPoster.Start(ctx)
	}
	if n.MessagePruner != nil {
		n.MessagePruner.Start(ctx)
	}
	if n.Staker != nil {
		err = n.Staker.Initialize(ctx)
		if err != nil {
			return fmt.Errorf("error initializing staker: %w", err)
		}
	}
	if n.StatelessBlockValidator != nil {
		err = n.StatelessBlockValidator.Start(ctx)
		if err != nil {
			if n.configFetcher.Get().ValidatorRequired() {
				return fmt.Errorf("error initializing stateless block validator: %w", err)
			}
			log.Info("validation not set up", "err", err)
			n.StatelessBlockValidator = nil
			n.BlockValidator = nil
		}
	}
	if n.BlockValidator != nil {
		err = n.BlockValidator.Initialize(ctx)
		if err != nil {
			return fmt.Errorf("error initializing block validator: %w", err)
		}
		err = n.BlockValidator.Start(ctx)
		if err != nil {
			return fmt.Errorf("error starting block validator: %w", err)
		}
	}
	if n.Staker != nil {
		n.Staker.Start(ctx)
	}
	if n.L1Reader != nil {
		n.L1Reader.Start(ctx)
	}
	if n.BroadcastClients != nil {
		go func() {
			if n.MessageExtractor != nil {
				select {
				case <-n.MessageExtractor.CaughtUp():
				case <-ctx.Done():
					return
				}
			} else if n.InboxReader != nil {
				select {
				case <-n.InboxReader.CaughtUp():
				case <-ctx.Done():
					return
				}
			}
			n.BroadcastClients.Start(ctx)
		}()
	}
	if n.blockMetadataFetcher != nil {
		n.blockMetadataFetcher.Start(ctx)
	}
	if n.configFetcher != nil {
		n.configFetcher.Start(ctx)
	}
	// Also make sure to call initialize on the sync monitor after the inbox reader, tx streamer, and block validator are started.
	// Else sync might call inbox reader or tx streamer before they are started, and it will lead to panic.
	n.SyncMonitor.Initialize(n.MessageExtractor, n.InboxReader, n.TxStreamer, n.SeqCoordinator, n.L1Reader, n.sequencerInbox)
	n.SyncMonitor.Start(ctx)
	if n.ConsensusExecutionSyncer != nil {
		n.ConsensusExecutionSyncer.Start(ctx)
	}
	return nil
}

func (n *Node) StopAndWait() {
	if n.ConsensusExecutionSyncer != nil {
		n.ConsensusExecutionSyncer.StopAndWait()
	}
	if n.MaintenanceRunner != nil && n.MaintenanceRunner.Started() {
		n.MaintenanceRunner.StopAndWait()
	}
	if n.configFetcher != nil && n.configFetcher.Started() {
		n.configFetcher.StopAndWait()
	}
	if n.SeqCoordinator != nil && n.SeqCoordinator.Started() {
		// Releases the chosen sequencer lockout,
		// and stops the background thread but not the redis client.
		n.SeqCoordinator.PrepareForShutdown()
	}
	n.Stack.StopRPC() // does nothing if not running
	if n.DelayedSequencer != nil && n.DelayedSequencer.Started() {
		n.DelayedSequencer.StopAndWait()
	}
	if n.BatchPoster != nil && n.BatchPoster.Started() {
		n.BatchPoster.StopAndWait()
	}
	if n.MessagePruner != nil && n.MessagePruner.Started() {
		n.MessagePruner.StopAndWait()
	}
	if n.BroadcastClients != nil {
		n.BroadcastClients.StopAndWait()
	}
	if n.BlockValidator != nil && n.BlockValidator.Started() {
		n.BlockValidator.StopAndWait()
	}
	if n.Staker != nil {
		n.Staker.StopAndWait()
	}
	if n.StatelessBlockValidator != nil {
		n.StatelessBlockValidator.Stop()
	}
	if n.InboxReader != nil && n.InboxReader.Started() {
		n.InboxReader.StopAndWait()
	}
	if n.MessageExtractor != nil && n.MessageExtractor.Started() {
		n.MessageExtractor.StopAndWait()
	}
	if n.L1Reader != nil && n.L1Reader.Started() {
		n.L1Reader.StopAndWait()
	}
	if n.TxStreamer.Started() {
		n.TxStreamer.StopAndWait()
	}
	// n.BroadcastServer is stopped after txStreamer and inboxReader because if done before it would lead to a deadlock, as the threads from these two components
	// attempt to Broadcast i.e send feedMessage to clientManager's broadcastChan when there wont be any reader to read it as n.BroadcastServer would've been stopped
	if n.BroadcastServer != nil && n.BroadcastServer.Started() {
		n.BroadcastServer.StopAndWait()
	}
	if n.SeqCoordinator != nil && n.SeqCoordinator.Started() {
		// Just stops the redis client (most other stuff was stopped earlier)
		n.SeqCoordinator.StopAndWait()
	}
	n.SyncMonitor.StopAndWait()
	if n.dasServerCloseFn != nil {
		n.dasServerCloseFn()
	}
	if n.ExecutionClient != nil {
		n.ExecutionClient.StopAndWait()
	}
	if err := n.Stack.Close(); err != nil {
		log.Error("error on stack close", "err", err)
	}
}

func (n *Node) FindInboxBatchContainingMessage(message arbutil.MessageIndex) containers.PromiseInterface[execution.InboxBatch] {
	var batchNum uint64
	var found bool
	var err error
	if n.MessageExtractor != nil {
		batchNum, found, err = n.MessageExtractor.FindInboxBatchContainingMessage(n.ctx, message)
	} else {
		batchNum, found, err = n.InboxTracker.FindInboxBatchContainingMessage(message)
	}
	inboxBatch := execution.InboxBatch{
		BatchNum: batchNum,
		Found:    found,
	}
	return containers.NewReadyPromise(inboxBatch, err)
}

func (n *Node) GetBatchParentChainBlock(seqNum uint64) containers.PromiseInterface[uint64] {
	if n.MessageExtractor != nil {
		return containers.NewReadyPromise(n.MessageExtractor.GetBatchParentChainBlock(seqNum))
	}
	return containers.NewReadyPromise(n.InboxTracker.GetBatchParentChainBlock(seqNum))
}

func (n *Node) FullSyncProgressMap() containers.PromiseInterface[map[string]interface{}] {
	return containers.NewReadyPromise(n.SyncMonitor.FullSyncProgressMap(), nil)
}

func (n *Node) Synced() containers.PromiseInterface[bool] {
	return containers.NewReadyPromise(n.SyncMonitor.Synced(), nil)
}

func (n *Node) SyncTargetMessageCount() containers.PromiseInterface[arbutil.MessageIndex] {
	return containers.NewReadyPromise(n.SyncMonitor.SyncTargetMessageCount(), nil)
}

func (n *Node) WriteMessageFromSequencer(pos arbutil.MessageIndex, msgWithMeta arbostypes.MessageWithMetadata, msgResult execution.MessageResult, blockMetadata common.BlockMetadata) containers.PromiseInterface[struct{}] {
	err := n.TxStreamer.WriteMessageFromSequencer(pos, msgWithMeta, msgResult, blockMetadata)
	return containers.NewReadyPromise(struct{}{}, err)
}

func (n *Node) ExpectChosenSequencer() containers.PromiseInterface[struct{}] {
	err := n.TxStreamer.ExpectChosenSequencer()
	return containers.NewReadyPromise(struct{}{}, err)
}

func (n *Node) BlockMetadataAtMessageIndex(msgIdx arbutil.MessageIndex) containers.PromiseInterface[common.BlockMetadata] {
	return containers.NewReadyPromise(n.TxStreamer.BlockMetadataAtMessageIndex(msgIdx))
}<|MERGE_RESOLUTION|>--- conflicted
+++ resolved
@@ -105,15 +105,12 @@
 	if err := c.BlockValidator.Validate(); err != nil {
 		return err
 	}
-<<<<<<< HEAD
 	if err := c.Maintenance.Validate(); err != nil {
 		return err
 	}
 	if err := c.MessageExtraction.Validate(); err != nil {
 		return err
 	}
-=======
->>>>>>> 16a1aef4
 	if err := c.InboxReader.Validate(); err != nil {
 		return err
 	}
