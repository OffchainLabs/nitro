--- conflicted
+++ resolved
@@ -148,15 +148,12 @@
 	}
 
 	if !config.L1Reader {
-<<<<<<< HEAD
 		return &Node{
-			Backend:      backend,
+			Backend: backend,
 			ArbInterface: arbInterface,
-			TxStreamer:   txStreamer,
+			TxStreamer: txStreamer,
+			TxPublisher: txPublisher,
 		}, nil
-=======
-		return &Node{backend, arbInterface, txStreamer, txPublisher, nil, nil, nil, nil, nil}, nil
->>>>>>> 5b3ae78f
 	}
 
 	if deployInfo == nil {
@@ -177,18 +174,15 @@
 	inboxTracker := inboxReader.Tracker()
 
 	if !config.BatchPoster {
-<<<<<<< HEAD
 		return &Node{
-			Backend:      backend,
+			Backend: backend,
 			ArbInterface: arbInterface,
-			TxStreamer:   txStreamer,
-			DeployInfo:   deployInfo,
-			InboxReader:  inboxReader,
+			TxStreamer: txStreamer,
+			TxPublisher: txPublisher,
+			DeployInfo: deployInfo,
+			InboxReader: inboxReader,
 			InboxTracker: inboxTracker,
 		}, nil
-=======
-		return &Node{backend, arbInterface, txStreamer, txPublisher, deployInfo, inboxReader, inboxTracker, nil, nil}, nil
->>>>>>> 5b3ae78f
 	}
 
 	if sequencerTxOpt == nil {
@@ -202,31 +196,21 @@
 	if err != nil {
 		return nil, err
 	}
-<<<<<<< HEAD
 	return &Node{
-		Backend:          backend,
-		ArbInterface:     arbInterface,
-		TxStreamer:       txStreamer,
-		DeployInfo:       deployInfo,
-		InboxReader:      inboxReader,
-		InboxTracker:     inboxTracker,
+		Backend: backend,
+		ArbInterface: arbInterface,
+		TxStreamer: txStreamer,
+		TxPublisher: txPublisher,
+		DeployInfo: deployInfo,
+		InboxReader: inboxReader,
+		InboxTracker: inboxTracker,
 		DelayedSequencer: delayedSequencer,
-		BatchPoster:      batchPoster,
+		BatchPoster: batchPoster,
 	}, nil
-}
-
-func (n *Node) Start(ctx context.Context) error {
-	if n.stoper != nil {
-		return errors.New("already started")
-	}
-	err := n.ArbInterface.Initialize(ctx)
-=======
-	return &Node{backend, arbInterface, txStreamer, txPublisher, deployInfo, inboxReader, inboxTracker, delayedSequencer, batchPoster}, nil
 }
 
 func (n *Node) Start(ctx context.Context) error {
 	err := n.TxPublisher.Initialize(ctx)
->>>>>>> 5b3ae78f
 	if err != nil {
 		return err
 	}
@@ -241,13 +225,9 @@
 		}
 	}
 
-<<<<<<< HEAD
 	n.stoper = &GroupStopper{}
 
-	stopper, err := n.ArbInterface.Start(ctx)
-=======
-	err = n.TxPublisher.Start(ctx)
->>>>>>> 5b3ae78f
+	stopper, err := n.TxPublisher.Start(ctx)
 	if err != nil {
 		return err
 	}
