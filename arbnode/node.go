// Copyright 2021-2022, Offchain Labs, Inc.
// For license information, see https://github.com/nitro/blob/master/LICENSE

package arbnode

import (
	"context"
	"encoding/binary"
	"errors"
	"fmt"
	"math/big"
	"strings"
	"time"

	flag "github.com/spf13/pflag"

	"github.com/ethereum/go-ethereum/accounts/abi/bind"
	"github.com/ethereum/go-ethereum/common"
	"github.com/ethereum/go-ethereum/core/rawdb"
	"github.com/ethereum/go-ethereum/core/types"
	"github.com/ethereum/go-ethereum/ethdb"
	"github.com/ethereum/go-ethereum/log"
	"github.com/ethereum/go-ethereum/node"
	"github.com/ethereum/go-ethereum/params"
	"github.com/ethereum/go-ethereum/rpc"
	"github.com/offchainlabs/nitro/arbnode/dataposter"
	"github.com/offchainlabs/nitro/arbnode/dataposter/storage"
	"github.com/offchainlabs/nitro/arbnode/resourcemanager"
	"github.com/offchainlabs/nitro/arbstate"
	"github.com/offchainlabs/nitro/arbutil"
	"github.com/offchainlabs/nitro/broadcastclient"
	"github.com/offchainlabs/nitro/broadcastclients"
	"github.com/offchainlabs/nitro/broadcaster"
	"github.com/offchainlabs/nitro/cmd/chaininfo"
	"github.com/offchainlabs/nitro/das"
	"github.com/offchainlabs/nitro/execution"
	"github.com/offchainlabs/nitro/execution/gethexec"
	"github.com/offchainlabs/nitro/solgen/go/bridgegen"
	"github.com/offchainlabs/nitro/solgen/go/precompilesgen"
	"github.com/offchainlabs/nitro/solgen/go/rollupgen"
	"github.com/offchainlabs/nitro/staker"
	"github.com/offchainlabs/nitro/staker/validatorwallet"
	"github.com/offchainlabs/nitro/util/contracts"
	"github.com/offchainlabs/nitro/util/headerreader"
	"github.com/offchainlabs/nitro/util/redisutil"
	"github.com/offchainlabs/nitro/util/rpcclient"
	"github.com/offchainlabs/nitro/util/signature"
	"github.com/offchainlabs/nitro/wsbroadcastserver"
)

func GenerateRollupConfig(prod bool, wasmModuleRoot common.Hash, rollupOwner common.Address, chainConfig *params.ChainConfig, serializedChainConfig []byte, loserStakeEscrow common.Address) rollupgen.Config {
	var confirmPeriod uint64
	if prod {
		confirmPeriod = 45818
	} else {
		confirmPeriod = 20
	}
	return rollupgen.Config{
		ConfirmPeriodBlocks:      confirmPeriod,
		ExtraChallengeTimeBlocks: 200,
		StakeToken:               common.Address{},
		BaseStake:                big.NewInt(params.Ether),
		WasmModuleRoot:           wasmModuleRoot,
		Owner:                    rollupOwner,
		LoserStakeEscrow:         loserStakeEscrow,
		ChainId:                  chainConfig.ChainID,
		// TODO could the ChainConfig be just []byte?
		ChainConfig: string(serializedChainConfig),
		SequencerInboxMaxTimeVariation: rollupgen.ISequencerInboxMaxTimeVariation{
			DelayBlocks:   big.NewInt(60 * 60 * 24 / 15),
			FutureBlocks:  big.NewInt(12),
			DelaySeconds:  big.NewInt(60 * 60 * 24),
			FutureSeconds: big.NewInt(60 * 60),
		},
	}
}

type Config struct {
	Sequencer           bool                        `koanf:"sequencer"`
	Espresso            bool                        `koanf:"espresso"`
	ParentChainReader   headerreader.Config         `koanf:"parent-chain-reader" reload:"hot"`
	InboxReader         InboxReaderConfig           `koanf:"inbox-reader" reload:"hot"`
	DelayedSequencer    DelayedSequencerConfig      `koanf:"delayed-sequencer" reload:"hot"`
	BatchPoster         BatchPosterConfig           `koanf:"batch-poster" reload:"hot"`
	MessagePruner       MessagePrunerConfig         `koanf:"message-pruner" reload:"hot"`
	BlockValidator      staker.BlockValidatorConfig `koanf:"block-validator" reload:"hot"`
	Feed                broadcastclient.FeedConfig  `koanf:"feed" reload:"hot"`
	Staker              staker.L1ValidatorConfig    `koanf:"staker" reload:"hot"`
	SeqCoordinator      SeqCoordinatorConfig        `koanf:"seq-coordinator"`
	DataAvailability    das.DataAvailabilityConfig  `koanf:"data-availability"`
	SyncMonitor         SyncMonitorConfig           `koanf:"sync-monitor"`
	Dangerous           DangerousConfig             `koanf:"dangerous"`
	TransactionStreamer TransactionStreamerConfig   `koanf:"transaction-streamer" reload:"hot"`
	Maintenance         MaintenanceConfig           `koanf:"maintenance" reload:"hot"`
	ResourceMgmt        resourcemanager.Config      `koanf:"resource-mgmt" reload:"hot"`
}

func (c *Config) Validate() error {
	if c.Espresso && !c.Sequencer {
		return errors.New("cannot enable espresso without enabling sequencer")
	}
	if c.ParentChainReader.Enable && c.Sequencer && !c.DelayedSequencer.Enable {
		log.Warn("delayed sequencer is not enabled, despite sequencer and l1 reader being enabled")
	}
	if c.DelayedSequencer.Enable && !c.Sequencer {
		return errors.New("cannot enable delayed sequencer without enabling sequencer")
	}
	if c.InboxReader.ReadMode != "latest" {
		if c.Sequencer {
			return errors.New("cannot enable inboxreader in safe or finalized mode along with sequencer")
		}
		c.Feed.Output.Enable = false
		c.Feed.Input.URL = []string{}
	}
	if err := c.BlockValidator.Validate(); err != nil {
		return err
	}
	if err := c.Maintenance.Validate(); err != nil {
		return err
	}
	if err := c.InboxReader.Validate(); err != nil {
		return err
	}
	if err := c.BatchPoster.Validate(); err != nil {
		return err
	}
	if err := c.Feed.Validate(); err != nil {
		return err
	}
	if err := c.Staker.Validate(); err != nil {
		return err
	}
	return nil
}

func (c *Config) ValidatorRequired() bool {
	if c.BlockValidator.Enable {
		return true
	}
	if c.Staker.Enable {
		return c.Staker.ValidatorRequired()
	}
	return false
}

func ConfigAddOptions(prefix string, f *flag.FlagSet, feedInputEnable bool, feedOutputEnable bool) {
	f.Bool(prefix+".sequencer", ConfigDefault.Sequencer, "enable sequencer")
	f.Bool(prefix+".espresso", ConfigDefault.Espresso, "enable the espresso sequencer integration")
	headerreader.AddOptions(prefix+".parent-chain-reader", f)
	InboxReaderConfigAddOptions(prefix+".inbox-reader", f)
	DelayedSequencerConfigAddOptions(prefix+".delayed-sequencer", f)
	BatchPosterConfigAddOptions(prefix+".batch-poster", f)
	MessagePrunerConfigAddOptions(prefix+".message-pruner", f)
	staker.BlockValidatorConfigAddOptions(prefix+".block-validator", f)
	broadcastclient.FeedConfigAddOptions(prefix+".feed", f, feedInputEnable, feedOutputEnable)
	staker.L1ValidatorConfigAddOptions(prefix+".staker", f)
	SeqCoordinatorConfigAddOptions(prefix+".seq-coordinator", f)
	das.DataAvailabilityConfigAddNodeOptions(prefix+".data-availability", f)
	SyncMonitorConfigAddOptions(prefix+".sync-monitor", f)
	DangerousConfigAddOptions(prefix+".dangerous", f)
	TransactionStreamerConfigAddOptions(prefix+".transaction-streamer", f)
	MaintenanceConfigAddOptions(prefix+".maintenance", f)
}

var ConfigDefault = Config{
	Sequencer:           false,
	Espresso:            false,
	ParentChainReader:   headerreader.DefaultConfig,
	InboxReader:         DefaultInboxReaderConfig,
	DelayedSequencer:    DefaultDelayedSequencerConfig,
	BatchPoster:         DefaultBatchPosterConfig,
	MessagePruner:       DefaultMessagePrunerConfig,
	BlockValidator:      staker.DefaultBlockValidatorConfig,
	Feed:                broadcastclient.FeedConfigDefault,
	Staker:              staker.DefaultL1ValidatorConfig,
	SeqCoordinator:      DefaultSeqCoordinatorConfig,
	DataAvailability:    das.DefaultDataAvailabilityConfig,
	SyncMonitor:         DefaultSyncMonitorConfig,
	Dangerous:           DefaultDangerousConfig,
	TransactionStreamer: DefaultTransactionStreamerConfig,
	ResourceMgmt:        resourcemanager.DefaultConfig,
	Maintenance:         DefaultMaintenanceConfig,
}

func ConfigDefaultL1Test() *Config {
	config := ConfigDefaultL1NonSequencerTest()
	config.DelayedSequencer = TestDelayedSequencerConfig
	config.BatchPoster = TestBatchPosterConfig
	config.SeqCoordinator = TestSeqCoordinatorConfig
	config.Sequencer = true
	config.Dangerous.NoSequencerCoordinator = true

	return config
}

func ConfigDefaultL1NonSequencerTest() *Config {
	config := ConfigDefault
	config.Dangerous = TestDangerousConfig
	config.ParentChainReader = headerreader.TestConfig
	config.InboxReader = TestInboxReaderConfig
	config.DelayedSequencer.Enable = false
	config.BatchPoster.Enable = false
	config.SeqCoordinator.Enable = false
	config.BlockValidator = staker.TestBlockValidatorConfig
	config.Staker = staker.TestL1ValidatorConfig
	config.Staker.Enable = false
	config.BlockValidator.ValidationServerConfigs = []rpcclient.ClientConfig{{URL: ""}}

	return &config
}

func ConfigDefaultL2Test() *Config {
	config := ConfigDefault
	config.Dangerous = TestDangerousConfig
	config.ParentChainReader.Enable = false
	config.SeqCoordinator = TestSeqCoordinatorConfig
	config.Feed.Input.Verify.Dangerous.AcceptMissing = true
	config.Feed.Output.Signed = false
	config.SeqCoordinator.Signer.ECDSA.AcceptSequencer = false
	config.SeqCoordinator.Signer.ECDSA.Dangerous.AcceptMissing = true
	config.Staker = staker.TestL1ValidatorConfig
	config.Staker.Enable = false
	config.BlockValidator.ValidationServerConfigs = []rpcclient.ClientConfig{{URL: ""}}
	config.TransactionStreamer = DefaultTransactionStreamerConfig

	return &config
}

type DangerousConfig struct {
	NoL1Listener           bool `koanf:"no-l1-listener"`
	NoSequencerCoordinator bool `koanf:"no-sequencer-coordinator"`
	DisableBlobReader      bool `koanf:"disable-blob-reader"`
}

var DefaultDangerousConfig = DangerousConfig{
	NoL1Listener:           false,
	NoSequencerCoordinator: false,
	DisableBlobReader:      false,
}

var TestDangerousConfig = DangerousConfig{
	NoL1Listener:           false,
	NoSequencerCoordinator: false,
	DisableBlobReader:      true,
}

func DangerousConfigAddOptions(prefix string, f *flag.FlagSet) {
	f.Bool(prefix+".no-l1-listener", DefaultDangerousConfig.NoL1Listener, "DANGEROUS! disables listening to L1. To be used in test nodes only")
	f.Bool(prefix+".no-sequencer-coordinator", DefaultDangerousConfig.NoSequencerCoordinator, "DANGEROUS! allows sequencing without sequencer-coordinator")
	f.Bool(prefix+".disable-blob-reader", DefaultDangerousConfig.DisableBlobReader, "DANGEROUS! disables the EIP-4844 blob reader, which is necessary to read batches")
}

type Node struct {
	ArbDB                   ethdb.Database
	Stack                   *node.Node
	Execution               execution.FullExecutionClient
	L1Reader                *headerreader.HeaderReader
	TxStreamer              *TransactionStreamer
	DeployInfo              *chaininfo.RollupAddresses
	BlobReader              arbstate.BlobReader
	InboxReader             *InboxReader
	InboxTracker            *InboxTracker
	DelayedSequencer        *DelayedSequencer
	BatchPoster             *BatchPoster
	MessagePruner           *MessagePruner
	BlockValidator          *staker.BlockValidator
	StatelessBlockValidator *staker.StatelessBlockValidator
	Staker                  *staker.Staker
	BroadcastServer         *broadcaster.Broadcaster
	BroadcastClients        *broadcastclients.BroadcastClients
	SeqCoordinator          *SeqCoordinator
	MaintenanceRunner       *MaintenanceRunner
	DASLifecycleManager     *das.LifecycleManager
	ClassicOutboxRetriever  *ClassicOutboxRetriever
	SyncMonitor             *SyncMonitor
	configFetcher           ConfigFetcher
	ctx                     context.Context
}

type ConfigFetcher interface {
	Get() *Config
	Start(context.Context)
	StopAndWait()
	Started() bool
}

func checkArbDbSchemaVersion(arbDb ethdb.Database) error {
	var version uint64
	hasVersion, err := arbDb.Has(dbSchemaVersion)
	if err != nil {
		return err
	}
	if hasVersion {
		versionBytes, err := arbDb.Get(dbSchemaVersion)
		if err != nil {
			return err
		}
		version = binary.BigEndian.Uint64(versionBytes)
	}
	for version != currentDbSchemaVersion {
		batch := arbDb.NewBatch()
		switch version {
		case 0:
			// No database updates are necessary for database format version 0->1.
			// This version adds a new format for delayed messages in the inbox tracker,
			// but it can still read the old format for old messages.
		default:
			return fmt.Errorf("unsupported database format version %v", version)
		}

		// Increment version and flush the batch
		version++
		versionBytes := make([]uint8, 8)
		binary.BigEndian.PutUint64(versionBytes, version)
		err = batch.Put(dbSchemaVersion, versionBytes)
		if err != nil {
			return err
		}
		err = batch.Write()
		if err != nil {
			return err
		}
	}
	return nil
}

func StakerDataposter(
	ctx context.Context, db ethdb.Database, l1Reader *headerreader.HeaderReader,
	transactOpts *bind.TransactOpts, cfgFetcher ConfigFetcher, syncMonitor *SyncMonitor,
	parentChainID *big.Int,
) (*dataposter.DataPoster, error) {
	cfg := cfgFetcher.Get()
	if transactOpts == nil && cfg.Staker.DataPoster.ExternalSigner.URL == "" {
		return nil, nil
	}
	mdRetriever := func(ctx context.Context, blockNum *big.Int) ([]byte, error) {
		return nil, nil
	}
	redisC, err := redisutil.RedisClientFromURL(cfg.Staker.RedisUrl)
	if err != nil {
		return nil, fmt.Errorf("creating redis client from url: %w", err)
	}
	dpCfg := func() *dataposter.DataPosterConfig {
		return &cfg.Staker.DataPoster
	}
	var sender string
	if transactOpts != nil {
		sender = transactOpts.From.String()
	} else {
		sender = cfg.Staker.DataPoster.ExternalSigner.Address
	}
	return dataposter.NewDataPoster(ctx,
		&dataposter.DataPosterOpts{
			Database:          db,
			HeaderReader:      l1Reader,
			Auth:              transactOpts,
			RedisClient:       redisC,
			Config:            dpCfg,
			MetadataRetriever: mdRetriever,
			RedisKey:          sender + ".staker-data-poster.queue",
			ParentChainID:     parentChainID,
		})
}

func createNodeImpl(
	ctx context.Context,
	stack *node.Node,
	exec execution.FullExecutionClient,
	arbDb ethdb.Database,
	configFetcher ConfigFetcher,
	l2Config *params.ChainConfig,
	l1client arbutil.L1Interface,
	deployInfo *chaininfo.RollupAddresses,
	txOptsValidator *bind.TransactOpts,
	txOptsBatchPoster *bind.TransactOpts,
	dataSigner signature.DataSignerFunc,
	fatalErrChan chan error,
	parentChainID *big.Int,
	blobReader arbstate.BlobReader,
) (*Node, error) {
	config := configFetcher.Get()

	err := checkArbDbSchemaVersion(arbDb)
	if err != nil {
		return nil, err
	}

	l2ChainId := l2Config.ChainID.Uint64()

	syncMonitor := NewSyncMonitor(&config.SyncMonitor)
	var classicOutbox *ClassicOutboxRetriever
	classicMsgDb, err := stack.OpenDatabase("classic-msg", 0, 0, "", true)
	if err != nil {
		if l2Config.ArbitrumChainParams.GenesisBlockNum > 0 {
			log.Warn("Classic Msg Database not found", "err", err)
		}
		classicOutbox = nil
	} else {
		classicOutbox = NewClassicOutboxRetriever(classicMsgDb)
	}

	var l1Reader *headerreader.HeaderReader
	if config.ParentChainReader.Enable {
		arbSys, _ := precompilesgen.NewArbSys(types.ArbSysAddress, l1client)
		l1Reader, err = headerreader.New(ctx, l1client, func() *headerreader.Config { return &configFetcher.Get().ParentChainReader }, arbSys)
		if err != nil {
			return nil, err
		}
	}

	var broadcastServer *broadcaster.Broadcaster
	if config.Feed.Output.Enable {
		var maybeDataSigner signature.DataSignerFunc
		if config.Feed.Output.Signed {
			if dataSigner == nil {
				return nil, errors.New("cannot sign outgoing feed")
			}
			maybeDataSigner = dataSigner
		}
		broadcastServer = broadcaster.NewBroadcaster(func() *wsbroadcastserver.BroadcasterConfig { return &configFetcher.Get().Feed.Output }, l2ChainId, fatalErrChan, maybeDataSigner)
	}

	transactionStreamerConfigFetcher := func() *TransactionStreamerConfig { return &configFetcher.Get().TransactionStreamer }
	txStreamer, err := NewTransactionStreamer(arbDb, l2Config, exec, broadcastServer, fatalErrChan, transactionStreamerConfigFetcher)
	if err != nil {
		return nil, err
	}
	var coordinator *SeqCoordinator
	var bpVerifier *contracts.AddressVerifier
	if deployInfo != nil && l1client != nil {
		sequencerInboxAddr := deployInfo.SequencerInbox

		seqInboxCaller, err := bridgegen.NewSequencerInboxCaller(sequencerInboxAddr, l1client)
		if err != nil {
			return nil, err
		}
		bpVerifier = contracts.NewAddressVerifier(seqInboxCaller)
	}

	if config.SeqCoordinator.Enable {
		coordinator, err = NewSeqCoordinator(dataSigner, bpVerifier, txStreamer, exec, syncMonitor, config.SeqCoordinator)
		if err != nil {
			return nil, err
		}
	} else if config.Sequencer && !config.Dangerous.NoSequencerCoordinator && !config.Espresso {
		return nil, errors.New("sequencer must be enabled with coordinator, unless dangerous.no-sequencer-coordinator set")
	}
	dbs := []ethdb.Database{arbDb}
	maintenanceRunner, err := NewMaintenanceRunner(func() *MaintenanceConfig { return &configFetcher.Get().Maintenance }, coordinator, dbs, exec)
	if err != nil {
		return nil, err
	}

	var broadcastClients *broadcastclients.BroadcastClients
	if config.Feed.Input.Enable() {
		currentMessageCount, err := txStreamer.GetMessageCount()
		if err != nil {
			return nil, err
		}

		broadcastClients, err = broadcastclients.NewBroadcastClients(
			func() *broadcastclient.Config { return &configFetcher.Get().Feed.Input },
			l2ChainId,
			currentMessageCount,
			txStreamer,
			nil,
			fatalErrChan,
			bpVerifier,
		)
		if err != nil {
			return nil, err
		}
	}

	if !config.ParentChainReader.Enable {
		return &Node{
			ArbDB:                   arbDb,
			Stack:                   stack,
			Execution:               exec,
			L1Reader:                nil,
			TxStreamer:              txStreamer,
			DeployInfo:              nil,
			BlobReader:              blobReader,
			InboxReader:             nil,
			InboxTracker:            nil,
			DelayedSequencer:        nil,
			BatchPoster:             nil,
			MessagePruner:           nil,
			BlockValidator:          nil,
			StatelessBlockValidator: nil,
			Staker:                  nil,
			BroadcastServer:         broadcastServer,
			BroadcastClients:        broadcastClients,
			SeqCoordinator:          coordinator,
			MaintenanceRunner:       maintenanceRunner,
			DASLifecycleManager:     nil,
			ClassicOutboxRetriever:  classicOutbox,
			SyncMonitor:             syncMonitor,
			configFetcher:           configFetcher,
			ctx:                     ctx,
		}, nil
	}

	if deployInfo == nil {
		return nil, errors.New("deployinfo is nil")
	}
	delayedBridge, err := NewDelayedBridge(l1client, deployInfo.Bridge, deployInfo.DeployedAt)
	if err != nil {
		return nil, err
	}
	sequencerInbox, err := NewSequencerInbox(l1client, deployInfo.SequencerInbox, int64(deployInfo.DeployedAt))
	if err != nil {
		return nil, err
	}

	var daWriter das.DataAvailabilityServiceWriter
	var daReader das.DataAvailabilityServiceReader
	var dasLifecycleManager *das.LifecycleManager
	if config.DataAvailability.Enable {
		if config.BatchPoster.Enable {
			daWriter, daReader, dasLifecycleManager, err = das.CreateBatchPosterDAS(ctx, &config.DataAvailability, dataSigner, l1client, deployInfo.SequencerInbox)
			if err != nil {
				return nil, err
			}
		} else {
			daReader, dasLifecycleManager, err = das.CreateDAReaderForNode(ctx, &config.DataAvailability, l1Reader, &deployInfo.SequencerInbox)
			if err != nil {
				return nil, err
			}
		}

		daReader = das.NewReaderTimeoutWrapper(daReader, config.DataAvailability.RequestTimeout)

		if config.DataAvailability.PanicOnError {
			if daWriter != nil {
				daWriter = das.NewWriterPanicWrapper(daWriter)
			}
			daReader = das.NewReaderPanicWrapper(daReader)
		}
	} else if l2Config.ArbitrumChainParams.DataAvailabilityCommittee {
		return nil, errors.New("a data availability service is required for this chain, but it was not configured")
	}

	inboxTracker, err := NewInboxTracker(arbDb, txStreamer, daReader, blobReader)
	if err != nil {
		return nil, err
	}
	inboxReader, err := NewInboxReader(inboxTracker, l1client, l1Reader, new(big.Int).SetUint64(deployInfo.DeployedAt), delayedBridge, sequencerInbox, func() *InboxReaderConfig { return &configFetcher.Get().InboxReader })
	if err != nil {
		return nil, err
	}
	txStreamer.SetInboxReaders(inboxReader, delayedBridge)

	var statelessBlockValidator *staker.StatelessBlockValidator
<<<<<<< HEAD
	if config.BlockValidator.ValidationServer.URL != "" {
		var hotShotReader *HotShotReader
		if config.BlockValidator.Espresso {
			addr := common.HexToAddress(config.BlockValidator.HotShotAddress)
			hotShotReader, err = NewHotShotReader(addr, l1client)
			if err != nil {
				return nil, err
			}
		}
=======
	if config.BlockValidator.ValidationServerConfigs[0].URL != "" {
>>>>>>> d1b4201f
		statelessBlockValidator, err = staker.NewStatelessBlockValidator(
			inboxReader,
			inboxTracker,
			hotShotReader,
			txStreamer,
			exec,
			rawdb.NewTable(arbDb, storage.BlockValidatorPrefix),
			daReader,
			blobReader,
			func() *staker.BlockValidatorConfig { return &configFetcher.Get().BlockValidator },
			stack,
		)
	} else {
		err = errors.New("no validator url specified")
	}
	if err != nil {
		if config.ValidatorRequired() || config.Staker.Enable {
			return nil, fmt.Errorf("%w: failed to init block validator", err)
		}
		log.Warn("validation not supported", "err", err)
		statelessBlockValidator = nil
	}

	var blockValidator *staker.BlockValidator
	if config.ValidatorRequired() {
		blockValidator, err = staker.NewBlockValidator(
			statelessBlockValidator,
			inboxTracker,
			txStreamer,
			func() *staker.BlockValidatorConfig { return &configFetcher.Get().BlockValidator },
			fatalErrChan,
		)
		if err != nil {
			return nil, err
		}
	}

	var stakerObj *staker.Staker
	var messagePruner *MessagePruner

	if config.Staker.Enable {
		dp, err := StakerDataposter(
			ctx,
			rawdb.NewTable(arbDb, storage.StakerPrefix),
			l1Reader,
			txOptsValidator,
			configFetcher,
			syncMonitor,
			parentChainID,
		)
		if err != nil {
			return nil, err
		}
		getExtraGas := func() uint64 { return configFetcher.Get().Staker.ExtraGas }
		// TODO: factor this out into separate helper, and split rest of node
		// creation into multiple helpers.
		var wallet staker.ValidatorWalletInterface = validatorwallet.NewNoOp(l1client, deployInfo.Rollup)
		if !strings.EqualFold(config.Staker.Strategy, "watchtower") {
			if config.Staker.UseSmartContractWallet || (txOptsValidator == nil && config.Staker.DataPoster.ExternalSigner.URL == "") {
				var existingWalletAddress *common.Address
				if len(config.Staker.ContractWalletAddress) > 0 {
					if !common.IsHexAddress(config.Staker.ContractWalletAddress) {
						log.Error("invalid validator smart contract wallet", "addr", config.Staker.ContractWalletAddress)
						return nil, errors.New("invalid validator smart contract wallet address")
					}
					tmpAddress := common.HexToAddress(config.Staker.ContractWalletAddress)
					existingWalletAddress = &tmpAddress
				}
				wallet, err = validatorwallet.NewContract(dp, existingWalletAddress, deployInfo.ValidatorWalletCreator, deployInfo.Rollup, l1Reader, txOptsValidator, int64(deployInfo.DeployedAt), func(common.Address) {}, getExtraGas)
				if err != nil {
					return nil, err
				}
			} else {
				if len(config.Staker.ContractWalletAddress) > 0 {
					return nil, errors.New("validator contract wallet specified but flag to use a smart contract wallet was not specified")
				}
				wallet, err = validatorwallet.NewEOA(dp, deployInfo.Rollup, l1client, getExtraGas)
				if err != nil {
					return nil, err
				}
			}
		}

		var confirmedNotifiers []staker.LatestConfirmedNotifier
		if config.MessagePruner.Enable {
			messagePruner = NewMessagePruner(txStreamer, inboxTracker, func() *MessagePrunerConfig { return &configFetcher.Get().MessagePruner })
			confirmedNotifiers = append(confirmedNotifiers, messagePruner)
		}

		stakerObj, err = staker.NewStaker(l1Reader, wallet, bind.CallOpts{}, config.Staker, blockValidator, statelessBlockValidator, nil, confirmedNotifiers, deployInfo.ValidatorUtils, fatalErrChan)
		if err != nil {
			return nil, err
		}
		if err := wallet.Initialize(ctx); err != nil {
			return nil, err
		}
		var validatorAddr string
		if txOptsValidator != nil {
			validatorAddr = txOptsValidator.From.String()
		} else {
			validatorAddr = config.Staker.DataPoster.ExternalSigner.Address
		}
		whitelisted, err := stakerObj.IsWhitelisted(ctx)
		if err != nil {
			return nil, err
		}
		log.Info("running as validator", "txSender", validatorAddr, "actingAsWallet", wallet.Address(), "whitelisted", whitelisted, "strategy", config.Staker.Strategy)
	}

	var batchPoster *BatchPoster
	var delayedSequencer *DelayedSequencer
	if config.BatchPoster.Enable {
		if txOptsBatchPoster == nil && config.BatchPoster.DataPoster.ExternalSigner.URL == "" {
			return nil, errors.New("batchposter, but no TxOpts")
		}
		batchPoster, err = NewBatchPoster(ctx, &BatchPosterOpts{
			DataPosterDB:  rawdb.NewTable(arbDb, storage.BatchPosterPrefix),
			L1Reader:      l1Reader,
			Inbox:         inboxTracker,
			Streamer:      txStreamer,
			VersionGetter: exec,
			SyncMonitor:   syncMonitor,
			Config:        func() *BatchPosterConfig { return &configFetcher.Get().BatchPoster },
			DeployInfo:    deployInfo,
			TransactOpts:  txOptsBatchPoster,
			DAWriter:      daWriter,
			ParentChainID: parentChainID,
		})
		if err != nil {
			return nil, err
		}
	}

	// always create DelayedSequencer, it won't do anything if it is disabled
	delayedSequencer, err = NewDelayedSequencer(l1Reader, inboxReader, exec, coordinator, func() *DelayedSequencerConfig { return &configFetcher.Get().DelayedSequencer })
	if err != nil {
		return nil, err
	}

	return &Node{
		ArbDB:                   arbDb,
		Stack:                   stack,
		Execution:               exec,
		L1Reader:                l1Reader,
		TxStreamer:              txStreamer,
		DeployInfo:              deployInfo,
		BlobReader:              blobReader,
		InboxReader:             inboxReader,
		InboxTracker:            inboxTracker,
		DelayedSequencer:        delayedSequencer,
		BatchPoster:             batchPoster,
		MessagePruner:           messagePruner,
		BlockValidator:          blockValidator,
		StatelessBlockValidator: statelessBlockValidator,
		Staker:                  stakerObj,
		BroadcastServer:         broadcastServer,
		BroadcastClients:        broadcastClients,
		SeqCoordinator:          coordinator,
		MaintenanceRunner:       maintenanceRunner,
		DASLifecycleManager:     dasLifecycleManager,
		ClassicOutboxRetriever:  classicOutbox,
		SyncMonitor:             syncMonitor,
		configFetcher:           configFetcher,
		ctx:                     ctx,
	}, nil
}

func (n *Node) OnConfigReload(_ *Config, _ *Config) error {
	// TODO
	return nil
}

func CreateNode(
	ctx context.Context,
	stack *node.Node,
	exec execution.FullExecutionClient,
	arbDb ethdb.Database,
	configFetcher ConfigFetcher,
	l2Config *params.ChainConfig,
	l1client arbutil.L1Interface,
	deployInfo *chaininfo.RollupAddresses,
	txOptsValidator *bind.TransactOpts,
	txOptsBatchPoster *bind.TransactOpts,
	dataSigner signature.DataSignerFunc,
	fatalErrChan chan error,
	parentChainID *big.Int,
	blobReader arbstate.BlobReader,
) (*Node, error) {
	currentNode, err := createNodeImpl(ctx, stack, exec, arbDb, configFetcher, l2Config, l1client, deployInfo, txOptsValidator, txOptsBatchPoster, dataSigner, fatalErrChan, parentChainID, blobReader)
	if err != nil {
		return nil, err
	}
	var apis []rpc.API
	if currentNode.BlockValidator != nil {
		apis = append(apis, rpc.API{
			Namespace: "arb",
			Version:   "1.0",
			Service:   &BlockValidatorAPI{val: currentNode.BlockValidator},
			Public:    false,
		})
	}
	if currentNode.StatelessBlockValidator != nil {
		apis = append(apis, rpc.API{
			Namespace: "arbvalidator",
			Version:   "1.0",
			Service: &BlockValidatorDebugAPI{
				val: currentNode.StatelessBlockValidator,
			},
			Public: false,
		})
	}

	stack.RegisterAPIs(apis)

	return currentNode, nil
}

func (n *Node) Start(ctx context.Context) error {
	execClient, ok := n.Execution.(*gethexec.ExecutionNode)
	if !ok {
		execClient = nil
	}
	if execClient != nil {
		err := execClient.Initialize(ctx, n, n.SyncMonitor)
		if err != nil {
			return fmt.Errorf("error initializing exec client: %w", err)
		}
	}
	n.SyncMonitor.Initialize(n.InboxReader, n.TxStreamer, n.SeqCoordinator, n.Execution)
	err := n.Stack.Start()
	if err != nil {
		return fmt.Errorf("error starting geth stack: %w", err)
	}
	err = n.Execution.Start(ctx)
	if err != nil {
		return fmt.Errorf("error starting exec client: %w", err)
	}
	if n.BlobReader != nil {
		err = n.BlobReader.Initialize(ctx)
		if err != nil {
			return fmt.Errorf("error initializing blob reader: %w", err)
		}
	}
	if n.InboxTracker != nil {
		err = n.InboxTracker.Initialize()
		if err != nil {
			return fmt.Errorf("error initializing inbox tracker: %w", err)
		}
	}
	if n.BroadcastServer != nil {
		err = n.BroadcastServer.Initialize()
		if err != nil {
			return fmt.Errorf("error initializing feed broadcast server: %w", err)
		}
	}
	if n.InboxTracker != nil && n.BroadcastServer != nil {
		// Even if the sequencer coordinator will populate this backlog,
		// we want to make sure it's populated before any clients connect.
		err = n.InboxTracker.PopulateFeedBacklog(n.BroadcastServer)
		if err != nil {
			return fmt.Errorf("error populating feed backlog on startup: %w", err)
		}
	}
	err = n.TxStreamer.Start(ctx)
	if err != nil {
		return fmt.Errorf("error starting transaction streamer: %w", err)
	}
	if n.InboxReader != nil {
		err = n.InboxReader.Start(ctx)
		if err != nil {
			return fmt.Errorf("error starting inbox reader: %w", err)
		}
	}
	// must init broadcast server before trying to sequence anything
	if n.BroadcastServer != nil {
		err = n.BroadcastServer.Start(ctx)
		if err != nil {
			return fmt.Errorf("error starting feed broadcast server: %w", err)
		}
	}
	if n.SeqCoordinator != nil {
		n.SeqCoordinator.Start(ctx)
	} else {
		n.Execution.Activate()
	}
	if n.MaintenanceRunner != nil {
		n.MaintenanceRunner.Start(ctx)
	}
	if n.DelayedSequencer != nil {
		n.DelayedSequencer.Start(ctx)
	}
	if n.BatchPoster != nil {
		n.BatchPoster.Start(ctx)
	}
	if n.MessagePruner != nil {
		n.MessagePruner.Start(ctx)
	}
	if n.Staker != nil {
		err = n.Staker.Initialize(ctx)
		if err != nil {
			return fmt.Errorf("error initializing staker: %w", err)
		}
	}
	if n.StatelessBlockValidator != nil {
		err = n.StatelessBlockValidator.Start(ctx)
		if err != nil {
			if n.configFetcher.Get().ValidatorRequired() {
				return fmt.Errorf("error initializing stateless block validator: %w", err)
			}
			log.Info("validation not set up", "err", err)
			n.StatelessBlockValidator = nil
			n.BlockValidator = nil
		}
	}
	if n.BlockValidator != nil {
		err = n.BlockValidator.Initialize(ctx)
		if err != nil {
			return fmt.Errorf("error initializing block validator: %w", err)
		}
		err = n.BlockValidator.Start(ctx)
		if err != nil {
			return fmt.Errorf("error starting block validator: %w", err)
		}
	}
	if n.Staker != nil {
		n.Staker.Start(ctx)
	}
	if n.L1Reader != nil {
		n.L1Reader.Start(ctx)
	}
	if n.BroadcastClients != nil {
		go func() {
			if n.InboxReader != nil {
				select {
				case <-n.InboxReader.CaughtUp():
				case <-ctx.Done():
					return
				}
			}
			n.BroadcastClients.Start(ctx)
		}()
	}
	if n.configFetcher != nil {
		n.configFetcher.Start(ctx)
	}
	return nil
}

func (n *Node) StopAndWait() {
	if n.MaintenanceRunner != nil && n.MaintenanceRunner.Started() {
		n.MaintenanceRunner.StopAndWait()
	}
	if n.configFetcher != nil && n.configFetcher.Started() {
		n.configFetcher.StopAndWait()
	}
	if n.SeqCoordinator != nil && n.SeqCoordinator.Started() {
		// Releases the chosen sequencer lockout,
		// and stops the background thread but not the redis client.
		n.SeqCoordinator.PrepareForShutdown()
	}
	n.Stack.StopRPC() // does nothing if not running
	if n.DelayedSequencer != nil && n.DelayedSequencer.Started() {
		n.DelayedSequencer.StopAndWait()
	}
	if n.BatchPoster != nil && n.BatchPoster.Started() {
		n.BatchPoster.StopAndWait()
	}
	if n.MessagePruner != nil && n.MessagePruner.Started() {
		n.MessagePruner.StopAndWait()
	}
	if n.BroadcastServer != nil && n.BroadcastServer.Started() {
		n.BroadcastServer.StopAndWait()
	}
	if n.BroadcastClients != nil {
		n.BroadcastClients.StopAndWait()
	}
	if n.BlockValidator != nil && n.BlockValidator.Started() {
		n.BlockValidator.StopAndWait()
	}
	if n.Staker != nil {
		n.Staker.StopAndWait()
	}
	if n.StatelessBlockValidator != nil {
		n.StatelessBlockValidator.Stop()
	}
	if n.InboxReader != nil && n.InboxReader.Started() {
		n.InboxReader.StopAndWait()
	}
	if n.L1Reader != nil && n.L1Reader.Started() {
		n.L1Reader.StopAndWait()
	}
	if n.TxStreamer.Started() {
		n.TxStreamer.StopAndWait()
	}
	if n.SeqCoordinator != nil && n.SeqCoordinator.Started() {
		// Just stops the redis client (most other stuff was stopped earlier)
		n.SeqCoordinator.StopAndWait()
	}
	if n.DASLifecycleManager != nil {
		n.DASLifecycleManager.StopAndWaitUntil(2 * time.Second)
	}
	if n.Execution != nil {
		n.Execution.StopAndWait()
	}
	if err := n.Stack.Close(); err != nil {
		log.Error("error on stack close", "err", err)
	}
}<|MERGE_RESOLUTION|>--- conflicted
+++ resolved
@@ -552,8 +552,7 @@
 	txStreamer.SetInboxReaders(inboxReader, delayedBridge)
 
 	var statelessBlockValidator *staker.StatelessBlockValidator
-<<<<<<< HEAD
-	if config.BlockValidator.ValidationServer.URL != "" {
+	if config.BlockValidator.ValidationServerConfigs[0].URL != "" {
 		var hotShotReader *HotShotReader
 		if config.BlockValidator.Espresso {
 			addr := common.HexToAddress(config.BlockValidator.HotShotAddress)
@@ -562,9 +561,14 @@
 				return nil, err
 			}
 		}
-=======
-	if config.BlockValidator.ValidationServerConfigs[0].URL != "" {
->>>>>>> d1b4201f
+		var hotShotReader *HotShotReader
+		if config.BlockValidator.Espresso {
+			addr := common.HexToAddress(config.BlockValidator.HotShotAddress)
+			hotShotReader, err = NewHotShotReader(addr, l1client)
+			if err != nil {
+				return nil, err
+			}
+		}
 		statelessBlockValidator, err = staker.NewStatelessBlockValidator(
 			inboxReader,
 			inboxTracker,
