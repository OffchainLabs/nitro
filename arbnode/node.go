// Copyright 2021-2022, Offchain Labs, Inc.
// For license information, see https://github.com/OffchainLabs/nitro/blob/master/LICENSE.md

package arbnode

import (
	"context"
	"encoding/binary"
	"errors"
	"fmt"
	"math/big"
	"os"
	"path"
	"path/filepath"
	"strings"

	"github.com/spf13/pflag"

	"github.com/ethereum/go-ethereum/accounts/abi/bind"
	"github.com/ethereum/go-ethereum/common"
	"github.com/ethereum/go-ethereum/core/rawdb"
	"github.com/ethereum/go-ethereum/core/types"
	"github.com/ethereum/go-ethereum/ethclient"
	"github.com/ethereum/go-ethereum/ethdb"
	"github.com/ethereum/go-ethereum/log"
	"github.com/ethereum/go-ethereum/node"
	"github.com/ethereum/go-ethereum/params"
	"github.com/ethereum/go-ethereum/rpc"

	"github.com/offchainlabs/nitro/arbnode/dataposter"
	"github.com/offchainlabs/nitro/arbnode/dataposter/storage"
	"github.com/offchainlabs/nitro/arbnode/resourcemanager"
	"github.com/offchainlabs/nitro/arbos/arbostypes"
	"github.com/offchainlabs/nitro/arbutil"
	"github.com/offchainlabs/nitro/broadcastclient"
	"github.com/offchainlabs/nitro/broadcastclients"
	"github.com/offchainlabs/nitro/broadcaster"
	"github.com/offchainlabs/nitro/cmd/chaininfo"
	"github.com/offchainlabs/nitro/cmd/genericconf"
	"github.com/offchainlabs/nitro/daprovider"
	"github.com/offchainlabs/nitro/daprovider/daclient"
	"github.com/offchainlabs/nitro/daprovider/das"
	"github.com/offchainlabs/nitro/daprovider/data_streaming"
<<<<<<< HEAD
	"github.com/offchainlabs/nitro/daprovider/factory"
	dapserver "github.com/offchainlabs/nitro/daprovider/server"
=======
	"github.com/offchainlabs/nitro/daprovider/server"
>>>>>>> 021fb7ec
	"github.com/offchainlabs/nitro/execution"
	"github.com/offchainlabs/nitro/execution/gethexec"
	"github.com/offchainlabs/nitro/solgen/go/bridgegen"
	"github.com/offchainlabs/nitro/solgen/go/precompilesgen"
	"github.com/offchainlabs/nitro/staker"
	"github.com/offchainlabs/nitro/staker/bold"
	"github.com/offchainlabs/nitro/staker/legacy"
	"github.com/offchainlabs/nitro/staker/multi_protocol"
	"github.com/offchainlabs/nitro/staker/validatorwallet"
	"github.com/offchainlabs/nitro/util/containers"
	"github.com/offchainlabs/nitro/util/contracts"
	"github.com/offchainlabs/nitro/util/headerreader"
	"github.com/offchainlabs/nitro/util/redisutil"
	"github.com/offchainlabs/nitro/util/rpcclient"
	"github.com/offchainlabs/nitro/util/signature"
	"github.com/offchainlabs/nitro/wsbroadcastserver"
)

type DAConfig struct {
	ExternalProvider daclient.ClientConfig `koanf:"external-provider" reload:"hot"`
}

func DAConfigAddOptions(prefix string, f *pflag.FlagSet) {
	daclient.ClientConfigAddOptions(prefix+".external-provider", f)
}

type Config struct {
	Sequencer                bool                           `koanf:"sequencer"`
	ParentChainReader        headerreader.Config            `koanf:"parent-chain-reader" reload:"hot"`
	InboxReader              InboxReaderConfig              `koanf:"inbox-reader" reload:"hot"`
	DelayedSequencer         DelayedSequencerConfig         `koanf:"delayed-sequencer" reload:"hot"`
	BatchPoster              BatchPosterConfig              `koanf:"batch-poster" reload:"hot"`
	MessagePruner            MessagePrunerConfig            `koanf:"message-pruner" reload:"hot"`
	BlockValidator           staker.BlockValidatorConfig    `koanf:"block-validator" reload:"hot"`
	Feed                     broadcastclient.FeedConfig     `koanf:"feed" reload:"hot"`
	Staker                   legacystaker.L1ValidatorConfig `koanf:"staker" reload:"hot"`
	Bold                     bold.BoldConfig                `koanf:"bold"`
	SeqCoordinator           SeqCoordinatorConfig           `koanf:"seq-coordinator"`
	DataAvailability         das.DataAvailabilityConfig     `koanf:"data-availability"`
	DA                       DAConfig                       `koanf:"da" reload:"hot"`
	SyncMonitor              SyncMonitorConfig              `koanf:"sync-monitor"`
	Dangerous                DangerousConfig                `koanf:"dangerous"`
	TransactionStreamer      TransactionStreamerConfig      `koanf:"transaction-streamer" reload:"hot"`
	Maintenance              MaintenanceConfig              `koanf:"maintenance" reload:"hot"`
	ResourceMgmt             resourcemanager.Config         `koanf:"resource-mgmt" reload:"hot"`
	BlockMetadataFetcher     BlockMetadataFetcherConfig     `koanf:"block-metadata-fetcher" reload:"hot"`
	ConsensusExecutionSyncer ConsensusExecutionSyncerConfig `koanf:"consensus-execution-syncer"`
	// SnapSyncConfig is only used for testing purposes, these should not be configured in production.
	SnapSyncTest SnapSyncConfig
}

func (c *Config) Validate() error {
	if c.ParentChainReader.Enable && c.Sequencer && !c.DelayedSequencer.Enable {
		log.Warn("delayed sequencer is not enabled, despite sequencer and l1 reader being enabled")
	}
	if c.DelayedSequencer.Enable && !c.Sequencer {
		return errors.New("cannot enable delayed sequencer without enabling sequencer")
	}
	if c.InboxReader.ReadMode != "latest" {
		if c.Sequencer {
			return errors.New("cannot enable inboxreader in safe or finalized mode along with sequencer")
		}
		c.Feed.Output.Enable = false
		c.Feed.Input.URL = []string{}
	}
	if err := c.BlockValidator.Validate(); err != nil {
		return err
	}
	if err := c.InboxReader.Validate(); err != nil {
		return err
	}
	if err := c.BatchPoster.Validate(); err != nil {
		return err
	}
	if err := c.Feed.Validate(); err != nil {
		return err
	}
	if err := c.Staker.Validate(); err != nil {
		return err
	}
	if err := c.SeqCoordinator.Validate(); err != nil {
		return err
	}
	if c.TransactionStreamer.TrackBlockMetadataFrom != 0 && !c.BlockMetadataFetcher.Enable {
		log.Warn("track-block-metadata-from is set but blockMetadata fetcher is not enabled")
	}
	// Check that sync-interval is not more than msg-lag / 2
	if c.ConsensusExecutionSyncer.SyncInterval > c.SyncMonitor.MsgLag/2 {
		log.Warn("consensus-execution-syncer.sync-interval is more than half of sync-monitor.msg-lag, which may cause sync issues",
			"sync-interval", c.ConsensusExecutionSyncer.SyncInterval,
			"msg-lag", c.SyncMonitor.MsgLag)
	}
	return nil
}

func (c *Config) ValidatorRequired() bool {
	if c.BlockValidator.Enable {
		return true
	}
	if c.Staker.Enable {
		return c.Staker.ValidatorRequired()
	}
	return false
}

func ConfigAddOptions(prefix string, f *pflag.FlagSet, feedInputEnable bool, feedOutputEnable bool) {
	f.Bool(prefix+".sequencer", ConfigDefault.Sequencer, "enable sequencer")
	headerreader.AddOptions(prefix+".parent-chain-reader", f)
	InboxReaderConfigAddOptions(prefix+".inbox-reader", f)
	DelayedSequencerConfigAddOptions(prefix+".delayed-sequencer", f)
	BatchPosterConfigAddOptions(prefix+".batch-poster", f)
	MessagePrunerConfigAddOptions(prefix+".message-pruner", f)
	staker.BlockValidatorConfigAddOptions(prefix+".block-validator", f)
	broadcastclient.FeedConfigAddOptions(prefix+".feed", f, feedInputEnable, feedOutputEnable)
	legacystaker.L1ValidatorConfigAddOptions(prefix+".staker", f)
	bold.BoldConfigAddOptions(prefix+".bold", f)
	SeqCoordinatorConfigAddOptions(prefix+".seq-coordinator", f)
	das.DataAvailabilityConfigAddNodeOptions(prefix+".data-availability", f)
	DAConfigAddOptions(prefix+".da", f)
	SyncMonitorConfigAddOptions(prefix+".sync-monitor", f)
	DangerousConfigAddOptions(prefix+".dangerous", f)
	TransactionStreamerConfigAddOptions(prefix+".transaction-streamer", f)
	MaintenanceConfigAddOptions(prefix+".maintenance", f)
	resourcemanager.ConfigAddOptions(prefix+".resource-mgmt", f)
	BlockMetadataFetcherConfigAddOptions(prefix+".block-metadata-fetcher", f)
	ConsensusExecutionSyncerConfigAddOptions(prefix+".consensus-execution-syncer", f)
}

var ConfigDefault = Config{
	Sequencer:                false,
	ParentChainReader:        headerreader.DefaultConfig,
	InboxReader:              DefaultInboxReaderConfig,
	DelayedSequencer:         DefaultDelayedSequencerConfig,
	BatchPoster:              DefaultBatchPosterConfig,
	MessagePruner:            DefaultMessagePrunerConfig,
	BlockValidator:           staker.DefaultBlockValidatorConfig,
	Feed:                     broadcastclient.FeedConfigDefault,
	Staker:                   legacystaker.DefaultL1ValidatorConfig,
	Bold:                     bold.DefaultBoldConfig,
	SeqCoordinator:           DefaultSeqCoordinatorConfig,
	DataAvailability:         das.DefaultDataAvailabilityConfig,
	DA:                       DAConfig{ExternalProvider: daclient.DefaultClientConfig},
	SyncMonitor:              DefaultSyncMonitorConfig,
	Dangerous:                DefaultDangerousConfig,
	TransactionStreamer:      DefaultTransactionStreamerConfig,
	ResourceMgmt:             resourcemanager.DefaultConfig,
	BlockMetadataFetcher:     DefaultBlockMetadataFetcherConfig,
	Maintenance:              DefaultMaintenanceConfig,
	ConsensusExecutionSyncer: DefaultConsensusExecutionSyncerConfig,
	SnapSyncTest:             DefaultSnapSyncConfig,
}

func ConfigDefaultL1Test() *Config {
	config := ConfigDefaultL1NonSequencerTest()
	config.DelayedSequencer = TestDelayedSequencerConfig
	config.BatchPoster = TestBatchPosterConfig
	config.SeqCoordinator = TestSeqCoordinatorConfig
	config.Sequencer = true
	config.Dangerous.NoSequencerCoordinator = true
	config.DA.ExternalProvider.DataStream = data_streaming.TestDataStreamerConfig(daclient.DefaultStreamRpcMethods)

	return config
}

func ConfigDefaultL1NonSequencerTest() *Config {
	config := ConfigDefault
	config.Dangerous = TestDangerousConfig
	config.ParentChainReader = headerreader.TestConfig
	config.InboxReader = TestInboxReaderConfig
	config.DelayedSequencer.Enable = false
	config.BatchPoster.Enable = false
	config.SeqCoordinator.Enable = false
	config.BlockValidator = staker.TestBlockValidatorConfig
	config.SyncMonitor = TestSyncMonitorConfig
	config.ConsensusExecutionSyncer = TestConsensusExecutionSyncerConfig
	config.Staker = legacystaker.TestL1ValidatorConfig
	config.Staker.Enable = false
	config.BlockValidator.ValidationServerConfigs = []rpcclient.ClientConfig{{URL: ""}}
	config.Bold.MinimumGapToParentAssertion = 0

	return &config
}

func ConfigDefaultL2Test() *Config {
	config := ConfigDefault
	config.Dangerous = TestDangerousConfig
	config.ParentChainReader.Enable = false
	config.SeqCoordinator = TestSeqCoordinatorConfig
	config.Feed.Input.Verify.Dangerous.AcceptMissing = true
	config.Feed.Output.Signed = false
	config.SeqCoordinator.Signer.ECDSA.AcceptSequencer = false
	config.SeqCoordinator.Signer.ECDSA.Dangerous.AcceptMissing = true
	config.Staker = legacystaker.TestL1ValidatorConfig
	config.SyncMonitor = TestSyncMonitorConfig
	config.ConsensusExecutionSyncer = TestConsensusExecutionSyncerConfig
	config.Staker.Enable = false
	config.BlockValidator.ValidationServerConfigs = []rpcclient.ClientConfig{{URL: ""}}
	config.TransactionStreamer = DefaultTransactionStreamerConfig
	config.Bold.MinimumGapToParentAssertion = 0

	return &config
}

type DangerousConfig struct {
	NoL1Listener           bool `koanf:"no-l1-listener"`
	NoSequencerCoordinator bool `koanf:"no-sequencer-coordinator"`
	DisableBlobReader      bool `koanf:"disable-blob-reader"`
}

var DefaultDangerousConfig = DangerousConfig{
	NoL1Listener:           false,
	NoSequencerCoordinator: false,
	DisableBlobReader:      false,
}

var TestDangerousConfig = DangerousConfig{
	NoL1Listener:           false,
	NoSequencerCoordinator: false,
	DisableBlobReader:      true,
}

func DangerousConfigAddOptions(prefix string, f *pflag.FlagSet) {
	f.Bool(prefix+".no-l1-listener", DefaultDangerousConfig.NoL1Listener, "DANGEROUS! disables listening to L1. To be used in test nodes only")
	f.Bool(prefix+".no-sequencer-coordinator", DefaultDangerousConfig.NoSequencerCoordinator, "DANGEROUS! allows sequencing without sequencer-coordinator")
	f.Bool(prefix+".disable-blob-reader", DefaultDangerousConfig.DisableBlobReader, "DANGEROUS! disables the EIP-4844 blob reader, which is necessary to read batches")
}

type Node struct {
	ArbDB                    ethdb.Database
	Stack                    *node.Node
	ExecutionClient          execution.ExecutionClient
	ExecutionSequencer       execution.ExecutionSequencer
	ExecutionRecorder        execution.ExecutionRecorder
	L1Reader                 *headerreader.HeaderReader
	TxStreamer               *TransactionStreamer
	DeployInfo               *chaininfo.RollupAddresses
	BlobReader               daprovider.BlobReader
	InboxReader              *InboxReader
	InboxTracker             *InboxTracker
	DelayedSequencer         *DelayedSequencer
	BatchPoster              *BatchPoster
	MessagePruner            *MessagePruner
	BlockValidator           *staker.BlockValidator
	StatelessBlockValidator  *staker.StatelessBlockValidator
	Staker                   *multiprotocolstaker.MultiProtocolStaker
	BroadcastServer          *broadcaster.Broadcaster
	BroadcastClients         *broadcastclients.BroadcastClients
	SeqCoordinator           *SeqCoordinator
	MaintenanceRunner        *MaintenanceRunner
	providerServerCloseFn    func()
	DASLifecycleManager      *das.LifecycleManager
	SyncMonitor              *SyncMonitor
	blockMetadataFetcher     *BlockMetadataFetcher
	configFetcher            ConfigFetcher
	ctx                      context.Context
	ConsensusExecutionSyncer *ConsensusExecutionSyncer
}

type SnapSyncConfig struct {
	Enabled                   bool
	PrevBatchMessageCount     uint64
	PrevDelayedRead           uint64
	BatchCount                uint64
	DelayedCount              uint64
	ParentChainAssertionBlock uint64
}

var DefaultSnapSyncConfig = SnapSyncConfig{
	Enabled:                   false,
	PrevBatchMessageCount:     0,
	PrevDelayedRead:           0,
	BatchCount:                0,
	DelayedCount:              0,
	ParentChainAssertionBlock: 0,
}

type ConfigFetcher interface {
	Get() *Config
	Start(context.Context)
	StopAndWait()
	Started() bool
}

func checkArbDbSchemaVersion(arbDb ethdb.Database) error {
	var version uint64
	hasVersion, err := arbDb.Has(dbSchemaVersion)
	if err != nil {
		return err
	}
	if hasVersion {
		versionBytes, err := arbDb.Get(dbSchemaVersion)
		if err != nil {
			return err
		}
		version = binary.BigEndian.Uint64(versionBytes)
	}
	for version != currentDbSchemaVersion {
		batch := arbDb.NewBatch()
		switch version {
		case 0:
			// No database updates are necessary for database format version 0->1.
			// This version adds a new format for delayed messages in the inbox tracker,
			// but it can still read the old format for old messages.
		case 1:
			// No database updates are necessary for database format version 1->0.
			// This version adds a new optional field to L1IncomingMessages,
			// but it can still read the old format for old messages.
		default:
			return fmt.Errorf("unsupported database format version %v", version)
		}

		// Increment version and flush the batch
		version++
		versionBytes := make([]uint8, 8)
		binary.BigEndian.PutUint64(versionBytes, version)
		err = batch.Put(dbSchemaVersion, versionBytes)
		if err != nil {
			return err
		}
		err = batch.Write()
		if err != nil {
			return err
		}
	}
	return nil
}

func DataposterOnlyUsedToCreateValidatorWalletContract(
	ctx context.Context,
	l1Reader *headerreader.HeaderReader,
	transactOpts *bind.TransactOpts,
	cfg *dataposter.DataPosterConfig,
	parentChainID *big.Int,
) (*dataposter.DataPoster, error) {
	cfg.UseNoOpStorage = true
	return dataposter.NewDataPoster(ctx,
		&dataposter.DataPosterOpts{
			HeaderReader: l1Reader,
			Auth:         transactOpts,
			Config: func() *dataposter.DataPosterConfig {
				return cfg
			},
			MetadataRetriever: func(ctx context.Context, blockNum *big.Int) ([]byte, error) {
				return nil, nil
			},
			ParentChainID: parentChainID,
		},
	)
}

func StakerDataposter(
	ctx context.Context, db ethdb.Database, l1Reader *headerreader.HeaderReader,
	transactOpts *bind.TransactOpts, cfgFetcher ConfigFetcher, syncMonitor *SyncMonitor,
	parentChainID *big.Int,
) (*dataposter.DataPoster, error) {
	cfg := cfgFetcher.Get()
	if transactOpts == nil && cfg.Staker.DataPoster.ExternalSigner.URL == "" {
		return nil, nil
	}
	mdRetriever := func(ctx context.Context, blockNum *big.Int) ([]byte, error) {
		return nil, nil
	}
	redisC, err := redisutil.RedisClientFromURL(cfg.Staker.RedisUrl)
	if err != nil {
		return nil, fmt.Errorf("creating redis client from url: %w", err)
	}
	dpCfg := func() *dataposter.DataPosterConfig {
		return &cfg.Staker.DataPoster
	}
	var sender string
	if transactOpts != nil {
		sender = transactOpts.From.String()
	} else {
		sender = cfg.Staker.DataPoster.ExternalSigner.Address
	}
	return dataposter.NewDataPoster(ctx,
		&dataposter.DataPosterOpts{
			Database:          db,
			HeaderReader:      l1Reader,
			Auth:              transactOpts,
			RedisClient:       redisC,
			Config:            dpCfg,
			MetadataRetriever: mdRetriever,
			RedisKey:          sender + ".staker-data-poster.queue",
			ParentChainID:     parentChainID,
		})
}

func getSyncMonitor(configFetcher ConfigFetcher) *SyncMonitor {
	syncConfigFetcher := func() *SyncMonitorConfig {
		return &configFetcher.Get().SyncMonitor
	}
	return NewSyncMonitor(syncConfigFetcher)
}

func getL1Reader(
	ctx context.Context,
	config *Config,
	configFetcher ConfigFetcher,
	l1client *ethclient.Client,
) (*headerreader.HeaderReader, error) {
	var l1Reader *headerreader.HeaderReader
	if config.ParentChainReader.Enable {
		arbSys, _ := precompilesgen.NewArbSys(types.ArbSysAddress, l1client)
		var err error
		l1Reader, err = headerreader.New(ctx, l1client, func() *headerreader.Config { return &configFetcher.Get().ParentChainReader }, arbSys)
		if err != nil {
			return nil, err
		}
	}
	return l1Reader, nil
}

func getBroadcastServer(
	config *Config,
	configFetcher ConfigFetcher,
	dataSigner signature.DataSignerFunc,
	l2ChainId uint64,
	fatalErrChan chan error,
) (*broadcaster.Broadcaster, error) {
	var broadcastServer *broadcaster.Broadcaster
	if config.Feed.Output.Enable {
		var maybeDataSigner signature.DataSignerFunc
		if config.Feed.Output.Signed {
			if dataSigner == nil {
				return nil, errors.New("cannot sign outgoing feed")
			}
			maybeDataSigner = dataSigner
		}
		broadcastServer = broadcaster.NewBroadcaster(func() *wsbroadcastserver.BroadcasterConfig { return &configFetcher.Get().Feed.Output }, l2ChainId, fatalErrChan, maybeDataSigner)
	}
	return broadcastServer, nil
}

func getBPVerifier(
	deployInfo *chaininfo.RollupAddresses,
	l1client *ethclient.Client,
) (*contracts.AddressVerifier, error) {
	var bpVerifier *contracts.AddressVerifier
	if deployInfo != nil && l1client != nil {
		sequencerInboxAddr := deployInfo.SequencerInbox

		seqInboxCaller, err := bridgegen.NewSequencerInboxCaller(sequencerInboxAddr, l1client)
		if err != nil {
			return nil, err
		}
		bpVerifier = contracts.NewAddressVerifier(seqInboxCaller)
	}
	return bpVerifier, nil
}

func getMaintenanceRunner(
	configFetcher ConfigFetcher,
	coordinator *SeqCoordinator,
	exec execution.ExecutionClient,
) (*MaintenanceRunner, error) {
	return NewMaintenanceRunner(func() *MaintenanceConfig { return &configFetcher.Get().Maintenance }, coordinator, exec)
}

func getBroadcastClients(
	config *Config,
	configFetcher ConfigFetcher,
	txStreamer *TransactionStreamer,
	l2ChainId uint64,
	bpVerifier *contracts.AddressVerifier,
	fatalErrChan chan error,
) (*broadcastclients.BroadcastClients, error) {
	var broadcastClients *broadcastclients.BroadcastClients
	if config.Feed.Input.Enable() {
		currentMessageCount, err := txStreamer.GetMessageCount()
		if err != nil {
			return nil, err
		}

		broadcastClients, err = broadcastclients.NewBroadcastClients(
			func() *broadcastclient.Config { return &configFetcher.Get().Feed.Input },
			l2ChainId,
			currentMessageCount,
			txStreamer,
			nil,
			fatalErrChan,
			bpVerifier,
		)
		if err != nil {
			return nil, err
		}
	}
	return broadcastClients, nil
}

func getBlockMetadataFetcher(
	ctx context.Context,
	configFetcher ConfigFetcher,
	arbDb ethdb.Database,
	exec execution.ExecutionClient,
	expectedChainId uint64,
) (*BlockMetadataFetcher, error) {
	config := configFetcher.Get()

	var blockMetadataFetcher *BlockMetadataFetcher
	if config.BlockMetadataFetcher.Enable {
		var err error
		blockMetadataFetcher, err = NewBlockMetadataFetcher(ctx, config.BlockMetadataFetcher, arbDb, exec, config.TransactionStreamer.TrackBlockMetadataFrom, expectedChainId)
		if err != nil {
			return nil, err
		}
	}
	return blockMetadataFetcher, nil
}

func getDelayedBridgeAndSequencerInbox(
	deployInfo *chaininfo.RollupAddresses,
	l1client *ethclient.Client,
) (*DelayedBridge, *SequencerInbox, error) {
	if deployInfo == nil {
		return nil, nil, errors.New("deployinfo is nil")
	}
	delayedBridge, err := NewDelayedBridge(l1client, deployInfo.Bridge, deployInfo.DeployedAt)
	if err != nil {
		return nil, nil, err
	}
	// #nosec G115
	sequencerInbox, err := NewSequencerInbox(l1client, deployInfo.SequencerInbox, int64(deployInfo.DeployedAt))
	if err != nil {
		return nil, nil, err
	}
	return delayedBridge, sequencerInbox, nil
}

func getDAProviders(
	ctx context.Context,
	config *Config,
	l2Config *params.ChainConfig,
	txStreamer *TransactionStreamer,
	blobReader daprovider.BlobReader,
	l1Reader *headerreader.HeaderReader,
	deployInfo *chaininfo.RollupAddresses,
	dataSigner signature.DataSignerFunc,
	l1client *ethclient.Client,
	stack *node.Node,
) ([]daprovider.Writer, func(), *daprovider.ReaderRegistry, daprovider.Validator, error) {
	var writers []daprovider.Writer
	var cleanupFuncs []func()
	var validator daprovider.Validator
	var dapReaders = daprovider.NewReaderRegistry()

	// Priority order for writers:
	// 1. External DA (if enabled)
	// 2. AnyTrust (if enabled)

	// Create external DA client if enabled
	if config.DA.ExternalProvider.Enable {
		log.Info("Creating external DA client", "url", config.DA.ExternalProvider.RPC.URL, "withWriter", config.DA.ExternalProvider.WithWriter)
		externalDAClient, err := daclient.NewClient(ctx, &config.DA.ExternalProvider, data_streaming.PayloadCommiter())
		if err != nil {
			return nil, nil, nil, nil, err
		}
		validator = externalDAClient
		// Add to writers array if batch poster is enabled and WithWriter is true
		if config.DA.ExternalProvider.WithWriter && config.BatchPoster.Enable {
			writers = append(writers, externalDAClient)
			log.Info("Added external DA writer", "writerIndex", len(writers)-1, "totalWriters", len(writers))
		}
		// Register external DA client as reader
		promise := externalDAClient.GetSupportedHeaderBytes()
		result, err := promise.Await(ctx)
		if err != nil {
			return nil, nil, nil, nil, fmt.Errorf("failed to get supported header bytes from external DA client: %w", err)
		}
		if err := dapReaders.RegisterAll(result.HeaderBytes, externalDAClient); err != nil {
			return nil, nil, nil, nil, fmt.Errorf("failed to register external DA client: %w", err)
		}
	}

	// Create AnyTrust DA provider if enabled (can coexist with external DA)
	if config.DataAvailability.Enable {
		log.Info("Creating AnyTrust DA provider", "batchPosterEnabled", config.BatchPoster.Enable)
		jwtPath := path.Join(filepath.Dir(stack.InstanceDir()), "dasserver-jwtsecret")
		if err := genericconf.TryCreatingJWTSecret(jwtPath); err != nil {
			return nil, nil, nil, nil, fmt.Errorf("error writing ephemeral jwtsecret of dasserver to file: %w", err)
		}
		log.Info("Generated ephemeral JWT secret for dasserver", "jwtPath", jwtPath)
		// JWTSecret is no longer needed, cleanup when returning
		defer func() {
			if err := os.Remove(jwtPath); err != nil {
				log.Error("error deleting generated ephemeral JWT secret of dasserver", "jwtPath", jwtPath)
			}
		}()

		serverConfig := dapserver.DefaultServerConfig
		serverConfig.Port = 0 // Initializes server at a random available port
		serverConfig.EnableDAWriter = config.BatchPoster.Enable
		serverConfig.JWTSecret = jwtPath
		log.Info("AnyTrust server config", "enableDAWriter", serverConfig.EnableDAWriter, "port", serverConfig.Port)

		// Create AnyTrust factory
		daFactory, err := factory.NewDAProviderFactory(
			factory.ModeAnyTrust,
			&config.DataAvailability,
			nil, // referencedaConfig
			dataSigner,
			l1client,
			l1Reader,
			deployInfo.SequencerInbox,
			config.BatchPoster.Enable,
		)
		if err != nil {
			return nil, nil, nil, nil, err
		}
		log.Info("Created AnyTrust DA factory")

		if err := daFactory.ValidateConfig(); err != nil {
			return nil, nil, nil, nil, err
		}

		var localCleanupFuncs []func()
		reader, readerCleanup, err := daFactory.CreateReader(ctx)
		if err != nil {
			return nil, nil, nil, nil, err
		}
		if readerCleanup != nil {
			localCleanupFuncs = append(localCleanupFuncs, readerCleanup)
		}

		var writer daprovider.Writer
		if config.BatchPoster.Enable {
			var writerCleanup func()
			writer, writerCleanup, err = daFactory.CreateWriter(ctx)
			if err != nil {
				return nil, nil, nil, nil, err
			}
			if writerCleanup != nil {
				localCleanupFuncs = append(localCleanupFuncs, writerCleanup)
			}
		}

		headerBytes := daFactory.GetSupportedHeaderBytes()
		providerServer, err := dapserver.NewServerWithDAPProvider(
			ctx,
			&serverConfig,
			reader,
			writer,
			nil, // there is no anytrust Validator implementation
			headerBytes,
			data_streaming.PayloadCommitmentVerifier())
		if err != nil {
			return nil, nil, nil, nil, err
		}
		log.Info("AnyTrust provider server started", "addr", providerServer.Addr)

		rpcClientConfig := rpcclient.DefaultClientConfig
		rpcClientConfig.URL = providerServer.Addr
		rpcClientConfig.JWTSecret = jwtPath
		rpcClientConfig.Timeout = config.DataAvailability.InternalDAProviderTimeout
		log.Info("Creating internal AnyTrust client", "url", rpcClientConfig.URL, "timeout", rpcClientConfig.Timeout)

		daClientConfig := daclient.ClientConfig{
			Enable:     true,
			WithWriter: false,
			RPC:        rpcClientConfig,
			DataStream: data_streaming.DefaultDataStreamerConfig(daclient.DefaultStreamRpcMethods),
		}

		anytrustClient, err := daclient.NewClient(ctx, &daClientConfig, data_streaming.PayloadCommiter())
		if err != nil {
			return nil, nil, nil, nil, err
		}
		log.Info("Created internal AnyTrust client")

		// Add AnyTrust client to writers array if batch poster is enabled
		if config.BatchPoster.Enable {
			writers = append(writers, anytrustClient)
			log.Info("Added AnyTrust writer", "writerIndex", len(writers)-1, "totalWriters", len(writers))
		}

		// Register AnyTrust client as reader
		promise := anytrustClient.GetSupportedHeaderBytes()
		result, err := promise.Await(ctx)
		if err != nil {
			return nil, nil, nil, nil, fmt.Errorf("failed to get supported header bytes from anytrust client: %w", err)
		}
		if err := dapReaders.RegisterAll(result.HeaderBytes, anytrustClient); err != nil {
			return nil, nil, nil, nil, fmt.Errorf("failed to register anytrust client: %w", err)
		}

		// Create cleanup function for AnyTrust
		anytrustCleanup := func() {
			_ = providerServer.Shutdown(ctx)
			for _, cleanup := range localCleanupFuncs {
				cleanup()
			}
		}
		cleanupFuncs = append(cleanupFuncs, anytrustCleanup)
	}

	// Check if chain requires Anytrust but none is configured
	if l2Config.ArbitrumChainParams.DataAvailabilityCommittee {
		if !config.DataAvailability.Enable {
			return nil, nil, nil, nil, errors.New("Anytrust is required for this chain, but it was not configured")
		}
	}

	if blobReader != nil {
		if err := dapReaders.SetupBlobReader(daprovider.NewReaderForBlobReader(blobReader)); err != nil {
			return nil, nil, nil, nil, fmt.Errorf("failed to register blob reader: %w", err)
		}
	}

	// Combine all cleanup functions
	combinedCleanup := func() {
		for _, cleanup := range cleanupFuncs {
			cleanup()
		}
	}

	log.Info("DA providers configured", "totalWriters", len(writers), "hasValidator", validator != nil)
	return writers, combinedCleanup, dapReaders, validator, nil
}

func getInboxTrackerAndReader(
	ctx context.Context,
	arbDb ethdb.Database,
	txStreamer *TransactionStreamer,
	dapReaders *daprovider.ReaderRegistry,
	config *Config,
	configFetcher ConfigFetcher,
	l1client *ethclient.Client,
	l1Reader *headerreader.HeaderReader,
	deployInfo *chaininfo.RollupAddresses,
	delayedBridge *DelayedBridge,
	sequencerInbox *SequencerInbox,
	exec execution.ExecutionSequencer,
) (*InboxTracker, *InboxReader, error) {
	inboxTracker, err := NewInboxTracker(arbDb, txStreamer, dapReaders, config.SnapSyncTest)
	if err != nil {
		return nil, nil, err
	}
	firstMessageBlock := new(big.Int).SetUint64(deployInfo.DeployedAt)
	if config.SnapSyncTest.Enabled {
		if exec == nil {
			return nil, nil, errors.New("snap sync test requires an execution sequencer")
		}

		batchCount := config.SnapSyncTest.BatchCount
		delayedMessageNumber, err := exec.NextDelayedMessageNumber()
		if err != nil {
			return nil, nil, err
		}
		if batchCount > delayedMessageNumber {
			batchCount = delayedMessageNumber
		}
		// Find the first block containing the batch count.
		// Subtract 1 to get the block before the needed batch count,
		// this is done to fetch previous batch metadata needed for snap sync.
		if batchCount > 0 {
			batchCount--
		}
		block, err := FindBlockContainingBatchCount(ctx, deployInfo.Bridge, l1client, config.SnapSyncTest.ParentChainAssertionBlock, batchCount)
		if err != nil {
			return nil, nil, err
		}
		firstMessageBlock.SetUint64(block)
	}
	inboxReader, err := NewInboxReader(inboxTracker, l1client, l1Reader, firstMessageBlock, delayedBridge, sequencerInbox, func() *InboxReaderConfig { return &configFetcher.Get().InboxReader })
	if err != nil {
		return nil, nil, err
	}
	txStreamer.SetInboxReaders(inboxReader, delayedBridge)

	return inboxTracker, inboxReader, nil
}

func getBlockValidator(
	config *Config,
	configFetcher ConfigFetcher,
	statelessBlockValidator *staker.StatelessBlockValidator,
	inboxTracker *InboxTracker,
	txStreamer *TransactionStreamer,
	fatalErrChan chan error,
) (*staker.BlockValidator, error) {
	var err error
	var blockValidator *staker.BlockValidator
	if config.ValidatorRequired() {
		blockValidator, err = staker.NewBlockValidator(
			statelessBlockValidator,
			inboxTracker,
			txStreamer,
			func() *staker.BlockValidatorConfig { return &configFetcher.Get().BlockValidator },
			fatalErrChan,
		)
		if err != nil {
			return nil, err
		}
	}
	return blockValidator, err
}

func getStaker(
	ctx context.Context,
	config *Config,
	configFetcher ConfigFetcher,
	arbDb ethdb.Database,
	l1Reader *headerreader.HeaderReader,
	txOptsValidator *bind.TransactOpts,
	syncMonitor *SyncMonitor,
	parentChainID *big.Int,
	l1client *ethclient.Client,
	deployInfo *chaininfo.RollupAddresses,
	txStreamer *TransactionStreamer,
	inboxTracker *InboxTracker,
	inboxReader *InboxReader,
	stack *node.Node,
	fatalErrChan chan error,
	statelessBlockValidator *staker.StatelessBlockValidator,
	blockValidator *staker.BlockValidator,
	dapValidator daprovider.Validator,
) (*multiprotocolstaker.MultiProtocolStaker, *MessagePruner, common.Address, error) {
	var stakerObj *multiprotocolstaker.MultiProtocolStaker
	var messagePruner *MessagePruner
	var stakerAddr common.Address

	if config.Staker.Enable {
		dp, err := StakerDataposter(
			ctx,
			rawdb.NewTable(arbDb, storage.StakerPrefix),
			l1Reader,
			txOptsValidator,
			configFetcher,
			syncMonitor,
			parentChainID,
		)
		if err != nil {
			return nil, nil, common.Address{}, err
		}
		getExtraGas := func() uint64 { return configFetcher.Get().Staker.ExtraGas }
		// TODO: factor this out into separate helper, and split rest of node
		// creation into multiple helpers.
		var wallet legacystaker.ValidatorWalletInterface = validatorwallet.NewNoOp(l1client)
		if !strings.EqualFold(config.Staker.Strategy, "watchtower") {
			if config.Staker.UseSmartContractWallet || (txOptsValidator == nil && config.Staker.DataPoster.ExternalSigner.URL == "") {
				var existingWalletAddress *common.Address
				if len(config.Staker.ContractWalletAddress) > 0 {
					if !common.IsHexAddress(config.Staker.ContractWalletAddress) {
						log.Error("invalid validator smart contract wallet", "addr", config.Staker.ContractWalletAddress)
						return nil, nil, common.Address{}, errors.New("invalid validator smart contract wallet address")
					}
					tmpAddress := common.HexToAddress(config.Staker.ContractWalletAddress)
					existingWalletAddress = &tmpAddress
				}
				// #nosec G115
				wallet, err = validatorwallet.NewContract(dp, existingWalletAddress, deployInfo.ValidatorWalletCreator, l1Reader, txOptsValidator, int64(deployInfo.DeployedAt), func(common.Address) {}, getExtraGas)
				if err != nil {
					return nil, nil, common.Address{}, err
				}
			} else {
				if len(config.Staker.ContractWalletAddress) > 0 {
					return nil, nil, common.Address{}, errors.New("validator contract wallet specified but flag to use a smart contract wallet was not specified")
				}
				wallet, err = validatorwallet.NewEOA(dp, l1client, getExtraGas)
				if err != nil {
					return nil, nil, common.Address{}, err
				}
			}
		}

		var confirmedNotifiers []legacystaker.LatestConfirmedNotifier
		if config.MessagePruner.Enable {
			messagePruner = NewMessagePruner(txStreamer, inboxTracker, func() *MessagePrunerConfig { return &configFetcher.Get().MessagePruner })
			confirmedNotifiers = append(confirmedNotifiers, messagePruner)
		}

		stakerObj, err = multiprotocolstaker.NewMultiProtocolStaker(stack, l1Reader, wallet, bind.CallOpts{}, func() *legacystaker.L1ValidatorConfig { return &configFetcher.Get().Staker }, &configFetcher.Get().Bold, blockValidator, statelessBlockValidator, nil, deployInfo.StakeToken, deployInfo.Rollup, confirmedNotifiers, deployInfo.ValidatorUtils, deployInfo.Bridge, txStreamer, inboxTracker, inboxReader, dapValidator, fatalErrChan)
		if err != nil {
			return nil, nil, common.Address{}, err
		}
		if config.Staker.UseSmartContractWallet {
			err = wallet.InitializeAndCreateSCW(ctx)
		} else {
			err = wallet.Initialize(ctx)
		}
		if err != nil {
			return nil, nil, common.Address{}, err
		}
		if dp != nil {
			stakerAddr = dp.Sender()
		}
	}

	return stakerObj, messagePruner, stakerAddr, nil
}

func getTransactionStreamer(
	ctx context.Context,
	arbDb ethdb.Database,
	l2Config *params.ChainConfig,
	exec execution.ExecutionClient,
	broadcastServer *broadcaster.Broadcaster,
	configFetcher ConfigFetcher,
	fatalErrChan chan error,
) (*TransactionStreamer, error) {
	transactionStreamerConfigFetcher := func() *TransactionStreamerConfig { return &configFetcher.Get().TransactionStreamer }
	txStreamer, err := NewTransactionStreamer(ctx, arbDb, l2Config, exec, broadcastServer, fatalErrChan, transactionStreamerConfigFetcher, &configFetcher.Get().SnapSyncTest)
	if err != nil {
		return nil, err
	}
	return txStreamer, nil
}

func getSeqCoordinator(
	config *Config,
	dataSigner signature.DataSignerFunc,
	bpVerifier *contracts.AddressVerifier,
	txStreamer *TransactionStreamer,
	syncMonitor *SyncMonitor,
	exec execution.ExecutionSequencer,
) (*SeqCoordinator, error) {
	var coordinator *SeqCoordinator
	if config.SeqCoordinator.Enable {
		if exec == nil {
			return nil, errors.New("sequencer coordinator requires an execution sequencer")
		}

		var err error
		coordinator, err = NewSeqCoordinator(dataSigner, bpVerifier, txStreamer, exec, syncMonitor, config.SeqCoordinator)
		if err != nil {
			return nil, err
		}
	} else if config.Sequencer && !config.Dangerous.NoSequencerCoordinator {
		return nil, errors.New("sequencer must be enabled with coordinator, unless dangerous.no-sequencer-coordinator set")
	}
	return coordinator, nil
}

func getStatelessBlockValidator(
	config *Config,
	configFetcher ConfigFetcher,
	inboxReader *InboxReader,
	inboxTracker *InboxTracker,
	txStreamer *TransactionStreamer,
	exec execution.ExecutionRecorder,
	arbDb ethdb.Database,
	dapReaders *daprovider.ReaderRegistry,
	stack *node.Node,
	latestWasmModuleRoot common.Hash,
) (*staker.StatelessBlockValidator, error) {
	var err error
	var statelessBlockValidator *staker.StatelessBlockValidator
	if config.BlockValidator.RedisValidationClientConfig.Enabled() || config.BlockValidator.ValidationServerConfigs[0].URL != "" {
		if exec == nil {
			return nil, errors.New("stateless block validator requires an execution recorder")
		}

		statelessBlockValidator, err = staker.NewStatelessBlockValidator(
			inboxReader,
			inboxTracker,
			txStreamer,
			exec,
			rawdb.NewTable(arbDb, storage.BlockValidatorPrefix),
			dapReaders,
			func() *staker.BlockValidatorConfig { return &configFetcher.Get().BlockValidator },
			stack,
			latestWasmModuleRoot,
		)
	} else {
		err = errors.New("no validator url specified")
	}
	if err != nil {
		if config.ValidatorRequired() {
			return nil, fmt.Errorf("%w: failed to init block validator", err)
		}
		log.Warn("validation not supported", "err", err)
		statelessBlockValidator = nil
	}

	return statelessBlockValidator, nil
}

func getBatchPoster(
	ctx context.Context,
	config *Config,
	configFetcher ConfigFetcher,
	txOptsBatchPoster *bind.TransactOpts,
	dapWriters []daprovider.Writer,
	l1Reader *headerreader.HeaderReader,
	inboxTracker *InboxTracker,
	txStreamer *TransactionStreamer,
	arbOSVersionGetter execution.ArbOSVersionGetter,
	arbDb ethdb.Database,
	syncMonitor *SyncMonitor,
	deployInfo *chaininfo.RollupAddresses,
	parentChainID *big.Int,
	dapReaders *daprovider.ReaderRegistry,
	stakerAddr common.Address,
) (*BatchPoster, error) {
	var batchPoster *BatchPoster
	if config.BatchPoster.Enable {
		if arbOSVersionGetter == nil {
			return nil, errors.New("batch poster requires ArbOS version getter")
		}

		if txOptsBatchPoster == nil && config.BatchPoster.DataPoster.ExternalSigner.URL == "" {
			return nil, errors.New("batchposter, but no TxOpts")
		}
		if len(dapWriters) > 0 && !config.BatchPoster.CheckBatchCorrectness {
			return nil, errors.New("when da-provider is used by batch-poster for posting, check-batch-correctness needs to be enabled")
		}
		var err error
		batchPoster, err = NewBatchPoster(ctx, &BatchPosterOpts{
			DataPosterDB:  rawdb.NewTable(arbDb, storage.BatchPosterPrefix),
			L1Reader:      l1Reader,
			Inbox:         inboxTracker,
			Streamer:      txStreamer,
			VersionGetter: arbOSVersionGetter,
			SyncMonitor:   syncMonitor,
			Config:        func() *BatchPosterConfig { return &configFetcher.Get().BatchPoster },
			DeployInfo:    deployInfo,
			TransactOpts:  txOptsBatchPoster,
			DAPWriters:    dapWriters,
			ParentChainID: parentChainID,
			DAPReaders:    dapReaders,
		})
		if err != nil {
			return nil, err
		}

		// Check if staker and batch poster are using the same address
		if stakerAddr != (common.Address{}) && !strings.EqualFold(config.Staker.Strategy, "watchtower") && stakerAddr == batchPoster.dataPoster.Sender() {
			return nil, fmt.Errorf("staker and batch poster are using the same address which is not allowed: %v", stakerAddr)
		}
	}

	return batchPoster, nil
}

func getDelayedSequencer(
	l1Reader *headerreader.HeaderReader,
	inboxReader *InboxReader,
	exec execution.ExecutionSequencer,
	configFetcher ConfigFetcher,
	coordinator *SeqCoordinator,
) (*DelayedSequencer, error) {
	if exec == nil {
		return nil, nil
	}

	// always create DelayedSequencer if exec is non nil, it won't do anything if it is disabled
	delayedSequencer, err := NewDelayedSequencer(l1Reader, inboxReader, exec, coordinator, func() *DelayedSequencerConfig { return &configFetcher.Get().DelayedSequencer })
	if err != nil {
		return nil, err
	}
	return delayedSequencer, nil
}

func getNodeParentChainReaderDisabled(
	ctx context.Context,
	arbDb ethdb.Database,
	stack *node.Node,
	executionClient execution.ExecutionClient,
	executionSequencer execution.ExecutionSequencer,
	executionRecorder execution.ExecutionRecorder,
	txStreamer *TransactionStreamer,
	blobReader daprovider.BlobReader,
	broadcastServer *broadcaster.Broadcaster,
	broadcastClients *broadcastclients.BroadcastClients,
	coordinator *SeqCoordinator,
	maintenanceRunner *MaintenanceRunner,
	syncMonitor *SyncMonitor,
	configFetcher ConfigFetcher,
	blockMetadataFetcher *BlockMetadataFetcher,
) *Node {
	// Create ConsensusExecutionSyncer even in L2-only mode to push sync data
	consensusExecutionSyncerConfigFetcher := func() *ConsensusExecutionSyncerConfig {
		return &configFetcher.Get().ConsensusExecutionSyncer
	}
	consensusExecutionSyncer := NewConsensusExecutionSyncer(
		consensusExecutionSyncerConfigFetcher,
		nil, // inboxReader
		executionClient,
		nil, // blockValidator
		txStreamer,
		syncMonitor,
	)

	return &Node{
		ArbDB:                    arbDb,
		Stack:                    stack,
		ExecutionClient:          executionClient,
		ExecutionSequencer:       executionSequencer,
		ExecutionRecorder:        executionRecorder,
		L1Reader:                 nil,
		TxStreamer:               txStreamer,
		DeployInfo:               nil,
		BlobReader:               blobReader,
		InboxReader:              nil,
		InboxTracker:             nil,
		DelayedSequencer:         nil,
		BatchPoster:              nil,
		MessagePruner:            nil,
		BlockValidator:           nil,
		StatelessBlockValidator:  nil,
		Staker:                   nil,
		BroadcastServer:          broadcastServer,
		BroadcastClients:         broadcastClients,
		SeqCoordinator:           coordinator,
		MaintenanceRunner:        maintenanceRunner,
		SyncMonitor:              syncMonitor,
		configFetcher:            configFetcher,
		ctx:                      ctx,
		blockMetadataFetcher:     blockMetadataFetcher,
		ConsensusExecutionSyncer: consensusExecutionSyncer,
	}
}

func createNodeImpl(
	ctx context.Context,
	stack *node.Node,
	executionClient execution.ExecutionClient,
	executionSequencer execution.ExecutionSequencer,
	executionRecorder execution.ExecutionRecorder,
	arbOSVersionGetter execution.ArbOSVersionGetter,
	arbDb ethdb.Database,
	configFetcher ConfigFetcher,
	l2Config *params.ChainConfig,
	l1client *ethclient.Client,
	deployInfo *chaininfo.RollupAddresses,
	txOptsValidator *bind.TransactOpts,
	txOptsBatchPoster *bind.TransactOpts,
	dataSigner signature.DataSignerFunc,
	fatalErrChan chan error,
	parentChainID *big.Int,
	blobReader daprovider.BlobReader,
	latestWasmModuleRoot common.Hash,
) (*Node, error) {
	config := configFetcher.Get()

	err := checkArbDbSchemaVersion(arbDb)
	if err != nil {
		return nil, err
	}

	syncMonitor := getSyncMonitor(configFetcher)

	l1Reader, err := getL1Reader(ctx, config, configFetcher, l1client)
	if err != nil {
		return nil, err
	}

	broadcastServer, err := getBroadcastServer(config, configFetcher, dataSigner, l2Config.ChainID.Uint64(), fatalErrChan)
	if err != nil {
		return nil, err
	}

	txStreamer, err := getTransactionStreamer(ctx, arbDb, l2Config, executionClient, broadcastServer, configFetcher, fatalErrChan)
	if err != nil {
		return nil, err
	}

	bpVerifier, err := getBPVerifier(deployInfo, l1client)
	if err != nil {
		return nil, err
	}

	coordinator, err := getSeqCoordinator(config, dataSigner, bpVerifier, txStreamer, syncMonitor, executionSequencer)
	if err != nil {
		return nil, err
	}

	maintenanceRunner, err := getMaintenanceRunner(configFetcher, coordinator, executionClient)
	if err != nil {
		return nil, err
	}

	broadcastClients, err := getBroadcastClients(config, configFetcher, txStreamer, l2Config.ChainID.Uint64(), bpVerifier, fatalErrChan)
	if err != nil {
		return nil, err
	}

	blockMetadataFetcher, err := getBlockMetadataFetcher(ctx, configFetcher, arbDb, executionClient, l2Config.ChainID.Uint64())
	if err != nil {
		return nil, err
	}

	if !config.ParentChainReader.Enable {
		return getNodeParentChainReaderDisabled(ctx, arbDb, stack, executionClient, executionSequencer, executionRecorder, txStreamer, blobReader, broadcastServer, broadcastClients, coordinator, maintenanceRunner, syncMonitor, configFetcher, blockMetadataFetcher), nil
	}

	delayedBridge, sequencerInbox, err := getDelayedBridgeAndSequencerInbox(deployInfo, l1client)
	if err != nil {
		return nil, err
	}

	dapWriters, providerServerCloseFn, dapReaders, dapValidator, err := getDAProviders(ctx, config, l2Config, txStreamer, blobReader, l1Reader, deployInfo, dataSigner, l1client, stack)
	if err != nil {
		return nil, err
	}

	inboxTracker, inboxReader, err := getInboxTrackerAndReader(ctx, arbDb, txStreamer, dapReaders, config, configFetcher, l1client, l1Reader, deployInfo, delayedBridge, sequencerInbox, executionSequencer)
	if err != nil {
		return nil, err
	}

	statelessBlockValidator, err := getStatelessBlockValidator(config, configFetcher, inboxReader, inboxTracker, txStreamer, executionRecorder, arbDb, dapReaders, stack, latestWasmModuleRoot)
	if err != nil {
		return nil, err
	}

	blockValidator, err := getBlockValidator(config, configFetcher, statelessBlockValidator, inboxTracker, txStreamer, fatalErrChan)
	if err != nil {
		return nil, err
	}

	stakerObj, messagePruner, stakerAddr, err := getStaker(ctx, config, configFetcher, arbDb, l1Reader, txOptsValidator, syncMonitor, parentChainID, l1client, deployInfo, txStreamer, inboxTracker, inboxReader, stack, fatalErrChan, statelessBlockValidator, blockValidator, dapValidator)
	if err != nil {
		return nil, err
	}

<<<<<<< HEAD
	batchPoster, err := getBatchPoster(ctx, config, configFetcher, txOptsBatchPoster, dapWriters, l1Reader, inboxTracker, txStreamer, executionBatchPoster, arbDb, syncMonitor, deployInfo, parentChainID, dapReaders, stakerAddr)
=======
	batchPoster, err := getBatchPoster(ctx, config, configFetcher, txOptsBatchPoster, dapWriter, l1Reader, inboxTracker, txStreamer, arbOSVersionGetter, arbDb, syncMonitor, deployInfo, parentChainID, dapReaders, stakerAddr)
>>>>>>> 021fb7ec
	if err != nil {
		return nil, err
	}

	delayedSequencer, err := getDelayedSequencer(l1Reader, inboxReader, executionSequencer, configFetcher, coordinator)
	if err != nil {
		return nil, err
	}

	consensusExecutionSyncerConfigFetcher := func() *ConsensusExecutionSyncerConfig {
		return &configFetcher.Get().ConsensusExecutionSyncer
	}
	consensusExecutionSyncer := NewConsensusExecutionSyncer(consensusExecutionSyncerConfigFetcher, inboxReader, executionClient, blockValidator, txStreamer, syncMonitor)

	return &Node{
		ArbDB:                    arbDb,
		Stack:                    stack,
		ExecutionClient:          executionClient,
		ExecutionSequencer:       executionSequencer,
		ExecutionRecorder:        executionRecorder,
		L1Reader:                 l1Reader,
		TxStreamer:               txStreamer,
		DeployInfo:               deployInfo,
		BlobReader:               blobReader,
		InboxReader:              inboxReader,
		InboxTracker:             inboxTracker,
		DelayedSequencer:         delayedSequencer,
		BatchPoster:              batchPoster,
		MessagePruner:            messagePruner,
		BlockValidator:           blockValidator,
		StatelessBlockValidator:  statelessBlockValidator,
		Staker:                   stakerObj,
		BroadcastServer:          broadcastServer,
		BroadcastClients:         broadcastClients,
		SeqCoordinator:           coordinator,
		MaintenanceRunner:        maintenanceRunner,
		providerServerCloseFn:    providerServerCloseFn,
		SyncMonitor:              syncMonitor,
		blockMetadataFetcher:     blockMetadataFetcher,
		configFetcher:            configFetcher,
		ctx:                      ctx,
		ConsensusExecutionSyncer: consensusExecutionSyncer,
	}, nil
}

func FindBlockContainingBatchCount(ctx context.Context, bridgeAddress common.Address, l1Client *ethclient.Client, parentChainAssertionBlock uint64, batchCount uint64) (uint64, error) {
	bridge, err := bridgegen.NewIBridge(bridgeAddress, l1Client)
	if err != nil {
		return 0, err
	}
	high := parentChainAssertionBlock
	low := uint64(0)
	reduceBy := uint64(100)
	if high > reduceBy {
		low = high - reduceBy
	}
	// Reduce high and low by 100 until lowNode.InboxMaxCount < batchCount
	// This will give us a range (low to high) of blocks that contain the batch count.
	for low > 0 {
		lowCount, err := bridge.SequencerMessageCount(&bind.CallOpts{Context: ctx, BlockNumber: new(big.Int).SetUint64(low)})
		if err != nil {
			return 0, err
		}
		if lowCount.Uint64() > batchCount {
			high = low
			reduceBy = reduceBy * 2
			if low > reduceBy {
				low = low - reduceBy
			} else {
				low = 0
			}
		} else {
			break
		}
	}
	// Then binary search between low and high to find the block containing the batch count.
	for low < high {
		mid := low + (high-low)/2

		midCount, err := bridge.SequencerMessageCount(&bind.CallOpts{Context: ctx, BlockNumber: new(big.Int).SetUint64(mid)})
		if err != nil {
			return 0, err
		}
		if midCount.Uint64() < batchCount {
			low = mid + 1
		} else {
			high = mid
		}
	}
	return low, nil
}

func (n *Node) OnConfigReload(_ *Config, _ *Config) error {
	// TODO
	return nil
}

func registerAPIs(currentNode *Node, stack *node.Node) {
	var apis []rpc.API
	if currentNode.BlockValidator != nil {
		apis = append(apis, rpc.API{
			Namespace: "arb",
			Version:   "1.0",
			Service:   &BlockValidatorAPI{val: currentNode.BlockValidator},
			Public:    false,
		})
	}
	if currentNode.StatelessBlockValidator != nil {
		apis = append(apis, rpc.API{
			Namespace: "arbdebug",
			Version:   "1.0",
			Service: &BlockValidatorDebugAPI{
				val: currentNode.StatelessBlockValidator,
			},
			Public: false,
		})
	}
	stack.RegisterAPIs(apis)
}

func CreateNodeExecutionClient(
	ctx context.Context,
	stack *node.Node,
	executionClient execution.ExecutionClient,
	arbDb ethdb.Database,
	configFetcher ConfigFetcher,
	l2Config *params.ChainConfig,
	l1client *ethclient.Client,
	deployInfo *chaininfo.RollupAddresses,
	txOptsValidator *bind.TransactOpts,
	txOptsBatchPoster *bind.TransactOpts,
	dataSigner signature.DataSignerFunc,
	fatalErrChan chan error,
	parentChainID *big.Int,
	blobReader daprovider.BlobReader,
	latestWasmModuleRoot common.Hash,
) (*Node, error) {
	if executionClient == nil {
		return nil, errors.New("execution client must be non-nil")
	}
	currentNode, err := createNodeImpl(ctx, stack, executionClient, nil, nil, nil, arbDb, configFetcher, l2Config, l1client, deployInfo, txOptsValidator, txOptsBatchPoster, dataSigner, fatalErrChan, parentChainID, blobReader, latestWasmModuleRoot)
	if err != nil {
		return nil, err
	}
	registerAPIs(currentNode, stack)
	return currentNode, nil
}

func CreateNodeFullExecutionClient(
	ctx context.Context,
	stack *node.Node,
	executionClient execution.ExecutionClient,
	executionSequencer execution.ExecutionSequencer,
	executionRecorder execution.ExecutionRecorder,
	arbOSVersionGetter execution.ArbOSVersionGetter,
	arbDb ethdb.Database,
	configFetcher ConfigFetcher,
	l2Config *params.ChainConfig,
	l1client *ethclient.Client,
	deployInfo *chaininfo.RollupAddresses,
	txOptsValidator *bind.TransactOpts,
	txOptsBatchPoster *bind.TransactOpts,
	dataSigner signature.DataSignerFunc,
	fatalErrChan chan error,
	parentChainID *big.Int,
	blobReader daprovider.BlobReader,
	latestWasmModuleRoot common.Hash,
) (*Node, error) {
	if (executionClient == nil) || (executionSequencer == nil) || (executionRecorder == nil) || (arbOSVersionGetter == nil) {
		return nil, errors.New("execution client, sequencer, recorder, and ArbOS version getter must be non-nil")
	}
	currentNode, err := createNodeImpl(ctx, stack, executionClient, executionSequencer, executionRecorder, arbOSVersionGetter, arbDb, configFetcher, l2Config, l1client, deployInfo, txOptsValidator, txOptsBatchPoster, dataSigner, fatalErrChan, parentChainID, blobReader, latestWasmModuleRoot)
	if err != nil {
		return nil, err
	}
	registerAPIs(currentNode, stack)
	return currentNode, nil
}

func (n *Node) Start(ctx context.Context) error {
	execClient, ok := n.ExecutionClient.(*gethexec.ExecutionNode)
	if !ok {
		execClient = nil
	}
	if execClient != nil {
		err := execClient.Initialize(ctx)
		if err != nil {
			return fmt.Errorf("error initializing exec client: %w", err)
		}
	}
	err := n.Stack.Start()
	if err != nil {
		return fmt.Errorf("error starting geth stack: %w", err)
	}
	if execClient != nil {
		execClient.SetConsensusClient(n)
	}
	err = n.ExecutionClient.Start(ctx)
	if err != nil {
		return fmt.Errorf("error starting exec client: %w", err)
	}
	if n.BlobReader != nil {
		err = n.BlobReader.Initialize(ctx)
		if err != nil {
			return fmt.Errorf("error initializing blob reader: %w", err)
		}
	}
	if n.InboxTracker != nil {
		err = n.InboxTracker.Initialize()
		if err != nil {
			return fmt.Errorf("error initializing inbox tracker: %w", err)
		}
	}
	if n.BroadcastServer != nil {
		err = n.BroadcastServer.Initialize()
		if err != nil {
			return fmt.Errorf("error initializing feed broadcast server: %w", err)
		}
	}
	err = n.TxStreamer.Start(ctx)
	if err != nil {
		return fmt.Errorf("error starting transaction streamer: %w", err)
	}
	if n.InboxReader != nil {
		err = n.InboxReader.Start(ctx)
		if err != nil {
			return fmt.Errorf("error starting inbox reader: %w", err)
		}
	}
	if n.InboxTracker != nil && n.BroadcastServer != nil {
		// Even if the sequencer coordinator will populate this backlog,
		// we want to make sure it's populated before any clients connect.
		err = n.InboxTracker.PopulateFeedBacklog(n.BroadcastServer)
		if err != nil {
			return fmt.Errorf("error populating feed backlog on startup: %w", err)
		}
	}
	// must init broadcast server before trying to sequence anything
	if n.BroadcastServer != nil {
		err = n.BroadcastServer.Start(ctx)
		if err != nil {
			return fmt.Errorf("error starting feed broadcast server: %w", err)
		}
	}
	if n.SeqCoordinator != nil {
		n.SeqCoordinator.Start(ctx)
	} else if n.ExecutionSequencer != nil {
		n.ExecutionSequencer.Activate()
	}
	if n.MaintenanceRunner != nil {
		n.MaintenanceRunner.Start(ctx)
	}
	if n.DelayedSequencer != nil {
		n.DelayedSequencer.Start(ctx)
	}
	if n.BatchPoster != nil {
		n.BatchPoster.Start(ctx)
	}
	if n.MessagePruner != nil {
		n.MessagePruner.Start(ctx)
	}
	if n.Staker != nil {
		err = n.Staker.Initialize(ctx)
		if err != nil {
			return fmt.Errorf("error initializing staker: %w", err)
		}
	}
	if n.StatelessBlockValidator != nil {
		err = n.StatelessBlockValidator.Start(ctx)
		if err != nil {
			if n.configFetcher.Get().ValidatorRequired() {
				return fmt.Errorf("error initializing stateless block validator: %w", err)
			}
			log.Info("validation not set up", "err", err)
			n.StatelessBlockValidator = nil
			n.BlockValidator = nil
		}
	}
	if n.BlockValidator != nil {
		err = n.BlockValidator.Initialize(ctx)
		if err != nil {
			return fmt.Errorf("error initializing block validator: %w", err)
		}
		err = n.BlockValidator.Start(ctx)
		if err != nil {
			return fmt.Errorf("error starting block validator: %w", err)
		}
	}
	if n.Staker != nil {
		n.Staker.Start(ctx)
	}
	if n.L1Reader != nil {
		n.L1Reader.Start(ctx)
	}
	if n.BroadcastClients != nil {
		go func() {
			if n.InboxReader != nil {
				select {
				case <-n.InboxReader.CaughtUp():
				case <-ctx.Done():
					return
				}
			}
			n.BroadcastClients.Start(ctx)
		}()
	}
	if n.blockMetadataFetcher != nil {
		n.blockMetadataFetcher.Start(ctx)
	}
	if n.configFetcher != nil {
		n.configFetcher.Start(ctx)
	}
	// Also make sure to call initialize on the sync monitor after the inbox reader, tx streamer, and block validator are started.
	// Else sync might call inbox reader or tx streamer before they are started, and it will lead to panic.
	n.SyncMonitor.Initialize(n.InboxReader, n.TxStreamer, n.SeqCoordinator)
	n.SyncMonitor.Start(ctx)
	if n.ConsensusExecutionSyncer != nil {
		n.ConsensusExecutionSyncer.Start(ctx)
	}
	return nil
}

func (n *Node) StopAndWait() {
	if n.ConsensusExecutionSyncer != nil {
		n.ConsensusExecutionSyncer.StopAndWait()
	}
	if n.MaintenanceRunner != nil && n.MaintenanceRunner.Started() {
		n.MaintenanceRunner.StopAndWait()
	}
	if n.configFetcher != nil && n.configFetcher.Started() {
		n.configFetcher.StopAndWait()
	}
	if n.SeqCoordinator != nil && n.SeqCoordinator.Started() {
		// Releases the chosen sequencer lockout,
		// and stops the background thread but not the redis client.
		n.SeqCoordinator.PrepareForShutdown()
	}
	n.Stack.StopRPC() // does nothing if not running
	if n.DelayedSequencer != nil && n.DelayedSequencer.Started() {
		n.DelayedSequencer.StopAndWait()
	}
	if n.BatchPoster != nil && n.BatchPoster.Started() {
		n.BatchPoster.StopAndWait()
	}
	if n.MessagePruner != nil && n.MessagePruner.Started() {
		n.MessagePruner.StopAndWait()
	}
	if n.BroadcastClients != nil {
		n.BroadcastClients.StopAndWait()
	}
	if n.BlockValidator != nil && n.BlockValidator.Started() {
		n.BlockValidator.StopAndWait()
	}
	if n.Staker != nil {
		n.Staker.StopAndWait()
	}
	if n.StatelessBlockValidator != nil {
		n.StatelessBlockValidator.Stop()
	}
	if n.InboxReader != nil && n.InboxReader.Started() {
		n.InboxReader.StopAndWait()
	}
	if n.L1Reader != nil && n.L1Reader.Started() {
		n.L1Reader.StopAndWait()
	}
	if n.TxStreamer.Started() {
		n.TxStreamer.StopAndWait()
	}
	// n.BroadcastServer is stopped after txStreamer and inboxReader because if done before it would lead to a deadlock, as the threads from these two components
	// attempt to Broadcast i.e send feedMessage to clientManager's broadcastChan when there won't be any reader to read it as n.BroadcastServer would've been stopped
	if n.BroadcastServer != nil && n.BroadcastServer.Started() {
		n.BroadcastServer.StopAndWait()
	}
	if n.SeqCoordinator != nil && n.SeqCoordinator.Started() {
		// Just stops the redis client (most other stuff was stopped earlier)
		n.SeqCoordinator.StopAndWait()
	}
	n.SyncMonitor.StopAndWait()
	if n.providerServerCloseFn != nil {
		n.providerServerCloseFn()
	}
	if n.ExecutionClient != nil {
		n.ExecutionClient.StopAndWait()
	}
	if err := n.Stack.Close(); err != nil {
		log.Error("error on stack close", "err", err)
	}
}

func (n *Node) FindInboxBatchContainingMessage(message arbutil.MessageIndex) containers.PromiseInterface[execution.InboxBatch] {
	batchNum, found, err := n.InboxTracker.FindInboxBatchContainingMessage(message)
	inboxBatch := execution.InboxBatch{
		BatchNum: batchNum,
		Found:    found,
	}
	return containers.NewReadyPromise(inboxBatch, err)
}

func (n *Node) GetBatchParentChainBlock(seqNum uint64) containers.PromiseInterface[uint64] {
	return containers.NewReadyPromise(n.InboxTracker.GetBatchParentChainBlock(seqNum))
}

func (n *Node) WriteMessageFromSequencer(pos arbutil.MessageIndex, msgWithMeta arbostypes.MessageWithMetadata, msgResult execution.MessageResult, blockMetadata common.BlockMetadata) containers.PromiseInterface[struct{}] {
	err := n.TxStreamer.WriteMessageFromSequencer(pos, msgWithMeta, msgResult, blockMetadata)
	return containers.NewReadyPromise(struct{}{}, err)
}

func (n *Node) ExpectChosenSequencer() containers.PromiseInterface[struct{}] {
	err := n.TxStreamer.ExpectChosenSequencer()
	return containers.NewReadyPromise(struct{}{}, err)
}

func (n *Node) BlockMetadataAtMessageIndex(msgIdx arbutil.MessageIndex) containers.PromiseInterface[common.BlockMetadata] {
	return containers.NewReadyPromise(n.TxStreamer.BlockMetadataAtMessageIndex(msgIdx))
}<|MERGE_RESOLUTION|>--- conflicted
+++ resolved
@@ -41,12 +41,8 @@
 	"github.com/offchainlabs/nitro/daprovider/daclient"
 	"github.com/offchainlabs/nitro/daprovider/das"
 	"github.com/offchainlabs/nitro/daprovider/data_streaming"
-<<<<<<< HEAD
 	"github.com/offchainlabs/nitro/daprovider/factory"
 	dapserver "github.com/offchainlabs/nitro/daprovider/server"
-=======
-	"github.com/offchainlabs/nitro/daprovider/server"
->>>>>>> 021fb7ec
 	"github.com/offchainlabs/nitro/execution"
 	"github.com/offchainlabs/nitro/execution/gethexec"
 	"github.com/offchainlabs/nitro/solgen/go/bridgegen"
@@ -704,10 +700,12 @@
 		log.Info("Creating internal AnyTrust client", "url", rpcClientConfig.URL, "timeout", rpcClientConfig.Timeout)
 
 		daClientConfig := daclient.ClientConfig{
-			Enable:     true,
-			WithWriter: false,
-			RPC:        rpcClientConfig,
-			DataStream: data_streaming.DefaultDataStreamerConfig(daclient.DefaultStreamRpcMethods),
+			Enable:           true,
+			WithWriter:       false,
+			RPC:              rpcClientConfig,
+			UseDataStreaming: false,
+			DataStream:       data_streaming.DefaultDataStreamerConfig(daclient.DefaultStreamRpcMethods),
+			StoreRpcMethod:   daclient.DefaultStoreRpcMethod,
 		}
 
 		anytrustClient, err := daclient.NewClient(ctx, &daClientConfig, data_streaming.PayloadCommiter())
@@ -1263,11 +1261,7 @@
 		return nil, err
 	}
 
-<<<<<<< HEAD
-	batchPoster, err := getBatchPoster(ctx, config, configFetcher, txOptsBatchPoster, dapWriters, l1Reader, inboxTracker, txStreamer, executionBatchPoster, arbDb, syncMonitor, deployInfo, parentChainID, dapReaders, stakerAddr)
-=======
-	batchPoster, err := getBatchPoster(ctx, config, configFetcher, txOptsBatchPoster, dapWriter, l1Reader, inboxTracker, txStreamer, arbOSVersionGetter, arbDb, syncMonitor, deployInfo, parentChainID, dapReaders, stakerAddr)
->>>>>>> 021fb7ec
+	batchPoster, err := getBatchPoster(ctx, config, configFetcher, txOptsBatchPoster, dapWriters, l1Reader, inboxTracker, txStreamer, arbOSVersionGetter, arbDb, syncMonitor, deployInfo, parentChainID, dapReaders, stakerAddr)
 	if err != nil {
 		return nil, err
 	}
