--- conflicted
+++ resolved
@@ -219,11 +219,7 @@
 			if query[end]-query[0]+1 > uint64(b.config.APIBlocksLimit) && len(query) >= 2 {
 				end -= 1
 			}
-<<<<<<< HEAD
 			if done, success := handleQuery(query[:end+1]); done || !success {
-				return b.config.SyncInterval
-=======
-			if success := handleQuery(query[:end+1]); !success {
 				b.currentSyncInterval *= 2
 				if b.currentSyncInterval > b.config.MaxSyncInterval {
 					b.currentSyncInterval = b.config.MaxSyncInterval
@@ -235,7 +231,6 @@
 				if b.currentSyncInterval < b.config.SyncInterval {
 					b.currentSyncInterval = b.config.SyncInterval
 				}
->>>>>>> 98aefbac
 			}
 			query = query[end+1:]
 		}
