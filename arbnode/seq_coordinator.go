--- conflicted
+++ resolved
@@ -38,20 +38,12 @@
 
 	redisutil.RedisCoordinator
 
-<<<<<<< HEAD
 	sync             *SyncMonitor
 	streamer         *TransactionStreamer
 	sequencer        *Sequencer
 	delayedSequencer *DelayedSequencer
-	signer           *simple_hmac.SimpleHmac
+	signer           *signature.SignVerify
 	config           SeqCoordinatorConfig
-=======
-	sync      *SyncMonitor
-	streamer  *TransactionStreamer
-	sequencer *Sequencer
-	signer    *signature.SignVerify
-	config    SeqCoordinatorConfig
->>>>>>> a94d3c66
 
 	prevChosenSequencer string
 	reportedAlive       bool
