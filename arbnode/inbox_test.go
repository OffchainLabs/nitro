// Copyright 2021-2022, Offchain Labs, Inc.
// For license information, see https://github.com/OffchainLabs/nitro/blob/master/LICENSE.md

package arbnode

import (
	"context"
	"encoding/binary"
	"math/big"
	"math/rand"
	"testing"
	"time"

	"github.com/ethereum/go-ethereum/common"
	"github.com/ethereum/go-ethereum/core"
	"github.com/ethereum/go-ethereum/core/rawdb"
	"github.com/ethereum/go-ethereum/core/types"
	"github.com/ethereum/go-ethereum/ethdb"
	"github.com/ethereum/go-ethereum/params"

	"github.com/offchainlabs/nitro/arbos"
	"github.com/offchainlabs/nitro/arbos/arbostypes"
	"github.com/offchainlabs/nitro/arbos/l2pricing"
	"github.com/offchainlabs/nitro/arbutil"
	"github.com/offchainlabs/nitro/cmd/chaininfo"
	"github.com/offchainlabs/nitro/execution"
	"github.com/offchainlabs/nitro/execution/gethexec"
	"github.com/offchainlabs/nitro/statetransfer"
	"github.com/offchainlabs/nitro/util/arbmath"
	"github.com/offchainlabs/nitro/util/containers"
	"github.com/offchainlabs/nitro/util/testhelpers"
	"github.com/offchainlabs/nitro/util/testhelpers/env"
)

type execClientWrapper struct {
	ExecutionEngine *gethexec.ExecutionEngine
	t               *testing.T
}

func (w *execClientWrapper) Pause() { w.t.Error("not supported") }

func (w *execClientWrapper) Activate() { w.t.Error("not supported") }

func (w *execClientWrapper) ForwardTo(url string) error { w.t.Error("not supported"); return nil }

func (w *execClientWrapper) SequenceDelayedMessage(message *arbostypes.L1IncomingMessage, delayedSeqNum uint64) error {
	return w.ExecutionEngine.SequenceDelayedMessage(message, delayedSeqNum)
}

func (w *execClientWrapper) NextDelayedMessageNumber() (uint64, error) {
	return w.ExecutionEngine.NextDelayedMessageNumber()
}

func (w *execClientWrapper) MarkFeedStart(to arbutil.MessageIndex) containers.PromiseInterface[struct{}] {
	markFeedStartWithReturn := func(to arbutil.MessageIndex) (struct{}, error) {
		w.ExecutionEngine.MarkFeedStart(to)
		return struct{}{}, nil
	}
	return containers.NewReadyPromise(markFeedStartWithReturn(to))
}

func (w *execClientWrapper) ShouldTriggerMaintenance() containers.PromiseInterface[bool] {
	return containers.NewReadyPromise(false, nil)
}

func (w *execClientWrapper) MaintenanceStatus() containers.PromiseInterface[*execution.MaintenanceStatus] {
	return containers.NewReadyPromise(&execution.MaintenanceStatus{}, nil)
}

func (w *execClientWrapper) TriggerMaintenance() containers.PromiseInterface[struct{}] {
	return containers.NewReadyPromise(struct{}{}, nil)
}

func (w *execClientWrapper) Synced(ctx context.Context) bool {
	w.t.Error("not supported")
	return false
}
func (w *execClientWrapper) FullSyncProgressMap(ctx context.Context) map[string]interface{} {
	w.t.Error("not supported")
	return nil
}
func (w *execClientWrapper) SetFinalityData(
	safeFinalityData *arbutil.FinalityData,
	finalizedFinalityData *arbutil.FinalityData,
	validatedFinalityData *arbutil.FinalityData,
) containers.PromiseInterface[struct{}] {
	return containers.NewReadyPromise(struct{}{}, nil)
}

func (w *execClientWrapper) SetConsensusSyncData(syncData *execution.ConsensusSyncData) containers.PromiseInterface[struct{}] {
	return containers.NewReadyPromise(struct{}{}, nil)
}

func (w *execClientWrapper) DigestMessage(num arbutil.MessageIndex, msg *arbostypes.MessageWithMetadata, msgForPrefetch *arbostypes.MessageWithMetadata) containers.PromiseInterface[*execution.MessageResult] {
	return containers.NewReadyPromise(w.ExecutionEngine.DigestMessage(num, msg, msgForPrefetch))
}

func (w *execClientWrapper) Reorg(count arbutil.MessageIndex, newMessages []arbostypes.MessageWithMetadataAndBlockInfo, oldMessages []*arbostypes.MessageWithMetadata) containers.PromiseInterface[[]*execution.MessageResult] {
	return containers.NewReadyPromise(w.ExecutionEngine.Reorg(count, newMessages, oldMessages))
}

func (w *execClientWrapper) HeadMessageIndex() containers.PromiseInterface[arbutil.MessageIndex] {
	return containers.NewReadyPromise(w.ExecutionEngine.HeadMessageIndex())
}

func (w *execClientWrapper) ResultAtMessageIndex(pos arbutil.MessageIndex) containers.PromiseInterface[*execution.MessageResult] {
	return containers.NewReadyPromise(w.ExecutionEngine.ResultAtMessageIndex(pos))
}

func (w *execClientWrapper) Start(ctx context.Context) error {
	return nil
}

func (w *execClientWrapper) ArbOSVersionForMessageIndex(msgIdx arbutil.MessageIndex) containers.PromiseInterface[uint64] {
	return w.ExecutionEngine.ArbOSVersionForMessageIndex(msgIdx)
}

func (w *execClientWrapper) StopAndWait() {
}

func NewTransactionStreamerForTest(t *testing.T, ctx context.Context, ownerAddress common.Address) (*gethexec.ExecutionEngine, *TransactionStreamer, ethdb.Database, *core.BlockChain) {
	chainConfig := chaininfo.ArbitrumDevTestChainConfig()

	initData := statetransfer.ArbosInitializationInfo{
		Accounts: []statetransfer.AccountInitializationInfo{
			{
				Addr:       ownerAddress,
				EthBalance: big.NewInt(params.Ether),
			},
		},
	}

	executionDB := rawdb.NewMemoryDatabase()
	consensusDB := rawdb.NewMemoryDatabase()
	initReader := statetransfer.NewMemoryInitDataReader(&initData)

	options := core.DefaultConfig().WithStateScheme(env.GetTestStateScheme())
	bc, err := gethexec.WriteOrTestBlockChain(executionDB, options, initReader, chainConfig, nil, nil, arbostypes.TestInitMessage, &gethexec.ConfigDefault.TxIndexer, 0)

	if err != nil {
		Fail(t, err)
	}

	transactionStreamerConfigFetcher := func() *TransactionStreamerConfig { return &DefaultTransactionStreamerConfig }
	execEngine, err := gethexec.NewExecutionEngine(bc, 0, false)
	if err != nil {
		Fail(t, err)
	}
	stylusTargetConfig := &gethexec.DefaultStylusTargetConfig
	Require(t, stylusTargetConfig.Validate()) // pre-processes config (i.a. parses wasmTargets)
	if err := execEngine.Initialize(gethexec.DefaultCachingConfig.StylusLRUCacheCapacity, &gethexec.DefaultStylusTargetConfig); err != nil {
		Fail(t, err)
	}
	execSeq := &execClientWrapper{execEngine, t}
<<<<<<< HEAD
	inbox, err := NewTransactionStreamer(ctx, arbDb, bc.Config(), execSeq, nil, nil, make(chan error, 1), transactionStreamerConfigFetcher, &DefaultSnapSyncConfig)
=======
	inbox, err := NewTransactionStreamer(ctx, consensusDB, bc.Config(), execSeq, nil, make(chan error, 1), transactionStreamerConfigFetcher, &DefaultSnapSyncConfig)
>>>>>>> 416e5127
	if err != nil {
		Fail(t, err)
	}

	// Add the init message
	err = inbox.AddFakeInitMessage()
	if err != nil {
		Fail(t, err)
	}

	return execEngine, inbox, consensusDB, bc
}

type blockTestState struct {
	balances    map[common.Address]*big.Int
	accounts    []common.Address
	numMessages arbutil.MessageIndex
	blockNumber uint64
}

func TestTransactionStreamer(t *testing.T) {
	ownerAddress := common.HexToAddress("0x1111111111111111111111111111111111111111")

	ctx, cancel := context.WithCancel(context.Background())
	defer cancel()

	exec, inbox, _, bc := NewTransactionStreamerForTest(t, ctx, ownerAddress)

	err := inbox.Start(ctx)
	Require(t, err)
	exec.Start(ctx)

	maxExpectedGasCost := big.NewInt(l2pricing.InitialBaseFeeWei)
	maxExpectedGasCost.Mul(maxExpectedGasCost, big.NewInt(2100*2))

	minBalance := new(big.Int).Mul(maxExpectedGasCost, big.NewInt(100))

	var blockStates []blockTestState
	blockStates = append(blockStates, blockTestState{
		balances: map[common.Address]*big.Int{
			ownerAddress: new(big.Int).SetUint64(params.Ether),
		},
		accounts:    []common.Address{ownerAddress},
		numMessages: 1,
		blockNumber: 0,
	})
	for i := 1; i < 100; i++ {
		if i%10 == 0 {
			reorgTo := rand.Int() % len(blockStates)
			if blockStates[reorgTo].numMessages == 0 {
				Fail(t, "invalid reorg target")
			}
			err := inbox.ReorgAt(blockStates[reorgTo].numMessages)
			if err != nil {
				Fail(t, err)
			}
			blockStates = blockStates[:(reorgTo + 1)]
		} else {
			state := blockStates[len(blockStates)-1]
			newBalances := make(map[common.Address]*big.Int)
			for k, v := range state.balances {
				newBalances[k] = new(big.Int).Set(v)
			}
			state.balances = newBalances

			var messages []arbostypes.MessageWithMetadata
			// TODO replay a random amount of messages too
			numMessages := rand.Int() % 5
			for j := 0; j < numMessages; j++ {
				source := state.accounts[rand.Int()%len(state.accounts)]
				if state.balances[source].Cmp(minBalance) < 0 {
					continue
				}
				value := big.NewInt(int64(rand.Int() % 1000))
				var dest common.Address
				if j == 0 {
					binary.LittleEndian.PutUint64(dest[:], uint64(len(state.accounts)))
					state.accounts = append(state.accounts, dest)
				} else {
					dest = state.accounts[rand.Int()%len(state.accounts)]
				}
				destHash := common.BytesToHash(dest.Bytes())
				var gas uint64 = 100000
				var l2Message []byte
				l2Message = append(l2Message, arbos.L2MessageKind_ContractTx)
				l2Message = append(l2Message, arbmath.Uint64ToU256Bytes(gas)...)
				l2Message = append(l2Message, arbmath.Uint64ToU256Bytes(l2pricing.InitialBaseFeeWei)...)
				l2Message = append(l2Message, destHash.Bytes()...)
				l2Message = append(l2Message, arbmath.U256Bytes(value)...)
				var requestId common.Hash
				binary.BigEndian.PutUint64(requestId.Bytes()[:8], uint64(i))
				messages = append(messages, arbostypes.MessageWithMetadata{
					Message: &arbostypes.L1IncomingMessage{
						Header: &arbostypes.L1IncomingMessageHeader{
							Kind:      arbostypes.L1MessageType_L2Message,
							Poster:    source,
							RequestId: &requestId,
						},
						L2msg: l2Message,
					},
					DelayedMessagesRead: 1,
				})
				state.balances[source].Sub(state.balances[source], value)
				if state.balances[dest] == nil {
					state.balances[dest] = new(big.Int)
				}
				state.balances[dest].Add(state.balances[dest], value)
			}

			Require(t, inbox.AddMessages(state.numMessages, false, messages, nil))

			state.numMessages += arbutil.MessageIndex(len(messages))
			prevBlockNumber := state.blockNumber
			state.blockNumber += uint64(len(messages))
			for i := 0; ; i++ {
				blockNumber := bc.CurrentHeader().Number.Uint64()
				if blockNumber > state.blockNumber {
					Fail(t, "unexpected block number", blockNumber, ">", state.blockNumber)
				} else if blockNumber == state.blockNumber {
					break
				} else if i >= 100 {
					Fail(t, "timed out waiting for new block")
				}
				time.Sleep(10 * time.Millisecond)
			}
			for blockNum := prevBlockNumber + 1; blockNum <= state.blockNumber; blockNum++ {
				block := bc.GetBlockByNumber(blockNum)
				txs := block.Transactions()
				receipts := bc.GetReceiptsByHash(block.Hash())
				if len(txs) != len(receipts) {
					Fail(t, "got", len(txs), "transactions but", len(receipts), "receipts in block", blockNum)
				}
				for i, receipt := range receipts {
					sender, err := types.Sender(types.LatestSigner(bc.Config()), txs[i])
					Require(t, err)
					balance, ok := state.balances[sender]
					if !ok {
						continue
					}
					balance.Sub(balance, arbmath.BigMulByUint(block.BaseFee(), receipt.GasUsed))
				}
			}
			blockStates = append(blockStates, state)
		}

		// Check that state balances are consistent with blockchain's balances
		expectedLastBlockNumber := blockStates[len(blockStates)-1].blockNumber
		for i := 0; ; i++ {
			lastBlockNumber := bc.CurrentHeader().Number.Uint64()
			if lastBlockNumber == expectedLastBlockNumber {
				break
			} else if lastBlockNumber > expectedLastBlockNumber {
				Fail(t, "unexpected block number", lastBlockNumber, "vs", expectedLastBlockNumber)
			} else if i == 10 {
				Fail(t, "timeout waiting for block number", expectedLastBlockNumber, "current", lastBlockNumber)
			}
			time.Sleep(time.Millisecond * 100)
		}

		for _, state := range blockStates {
			block := bc.GetBlockByNumber(state.blockNumber)
			if block == nil {
				Fail(t, "missing state block", state.blockNumber)
			}
			for acct, balance := range state.balances {
				state, err := bc.StateAt(block.Root())
				if err != nil {
					Fail(t, "error getting block state", err)
				}
				haveBalance := state.GetBalance(acct)
				if balance.Cmp(haveBalance.ToBig()) != 0 {
					t.Error("unexpected balance for account", acct, "; expected", balance, "got", haveBalance)
				}
			}
		}
	}
}

func Require(t *testing.T, err error, printables ...interface{}) {
	t.Helper()
	testhelpers.RequireImpl(t, err, printables...)
}

func Fail(t *testing.T, printables ...interface{}) {
	t.Helper()
	testhelpers.FailImpl(t, printables...)
}<|MERGE_RESOLUTION|>--- conflicted
+++ resolved
@@ -152,11 +152,7 @@
 		Fail(t, err)
 	}
 	execSeq := &execClientWrapper{execEngine, t}
-<<<<<<< HEAD
-	inbox, err := NewTransactionStreamer(ctx, arbDb, bc.Config(), execSeq, nil, nil, make(chan error, 1), transactionStreamerConfigFetcher, &DefaultSnapSyncConfig)
-=======
-	inbox, err := NewTransactionStreamer(ctx, consensusDB, bc.Config(), execSeq, nil, make(chan error, 1), transactionStreamerConfigFetcher, &DefaultSnapSyncConfig)
->>>>>>> 416e5127
+	inbox, err := NewTransactionStreamer(ctx, consensusDB, bc.Config(), execSeq, nil, nil, make(chan error, 1), transactionStreamerConfigFetcher, &DefaultSnapSyncConfig)
 	if err != nil {
 		Fail(t, err)
 	}
