// Copyright 2021-2022, Offchain Labs, Inc.
// For license information, see https://github.com/nitro/blob/master/LICENSE

package arbnode

import (
	"context"
	"encoding/binary"
	"math/big"
	"math/rand"
	"testing"
	"time"

	"github.com/ethereum/go-ethereum/common"
	"github.com/ethereum/go-ethereum/core"
	"github.com/ethereum/go-ethereum/core/rawdb"
	"github.com/ethereum/go-ethereum/core/types"
	"github.com/ethereum/go-ethereum/ethdb"
	"github.com/ethereum/go-ethereum/params"

	"github.com/offchainlabs/nitro/arbos"
	"github.com/offchainlabs/nitro/arbos/arbostypes"
	"github.com/offchainlabs/nitro/arbos/l2pricing"
	"github.com/offchainlabs/nitro/arbutil"
	"github.com/offchainlabs/nitro/cmd/chaininfo"
	"github.com/offchainlabs/nitro/execution"
	"github.com/offchainlabs/nitro/execution/gethexec"
	"github.com/offchainlabs/nitro/statetransfer"
	"github.com/offchainlabs/nitro/util/arbmath"
	"github.com/offchainlabs/nitro/util/containers"
	"github.com/offchainlabs/nitro/util/testhelpers"
	"github.com/offchainlabs/nitro/util/testhelpers/env"
)

type execClientWrapper struct {
	ExecutionEngine *gethexec.ExecutionEngine
	t               *testing.T
}

func (w *execClientWrapper) Pause() { w.t.Error("not supported") }

func (w *execClientWrapper) Activate() { w.t.Error("not supported") }

func (w *execClientWrapper) ForwardTo(url string) error { w.t.Error("not supported"); return nil }

func (w *execClientWrapper) SequenceDelayedMessage(message *arbostypes.L1IncomingMessage, delayedSeqNum uint64) error {
	return w.ExecutionEngine.SequenceDelayedMessage(message, delayedSeqNum)
}

func (w *execClientWrapper) NextDelayedMessageNumber() (uint64, error) {
	return w.ExecutionEngine.NextDelayedMessageNumber()
}

func (w *execClientWrapper) MarkFeedStart(to arbutil.MessageIndex) containers.PromiseInterface[struct{}] {
	markFeedStartWithReturn := func(to arbutil.MessageIndex) (struct{}, error) {
		w.ExecutionEngine.MarkFeedStart(to)
		return struct{}{}, nil
	}
	return containers.NewReadyPromise(markFeedStartWithReturn(to))
}

func (w *execClientWrapper) Maintenance() containers.PromiseInterface[struct{}] {
	return containers.NewReadyPromise(struct{}{}, nil)
}

func (w *execClientWrapper) Synced(ctx context.Context) bool {
	w.t.Error("not supported")
	return false
}
func (w *execClientWrapper) FullSyncProgressMap(ctx context.Context) map[string]interface{} {
	w.t.Error("not supported")
	return nil
}
func (w *execClientWrapper) SetFinalityData(ctx context.Context, finalityData *arbutil.FinalityData) containers.PromiseInterface[struct{}] {
	return containers.NewReadyPromise(struct{}{}, nil)
}

func (w *execClientWrapper) DigestMessage(num arbutil.MessageIndex, msg *arbostypes.MessageWithMetadata, msgForPrefetch *arbostypes.MessageWithMetadata) containers.PromiseInterface[*execution.MessageResult] {
	return containers.NewReadyPromise(w.ExecutionEngine.DigestMessage(num, msg, msgForPrefetch))
}

func (w *execClientWrapper) Reorg(count arbutil.MessageIndex, newMessages []arbostypes.MessageWithMetadataAndBlockInfo, oldMessages []*arbostypes.MessageWithMetadata) containers.PromiseInterface[[]*execution.MessageResult] {
	return containers.NewReadyPromise(w.ExecutionEngine.Reorg(count, newMessages, oldMessages))
}

func (w *execClientWrapper) HeadMessageIndex() containers.PromiseInterface[arbutil.MessageIndex] {
	return containers.NewReadyPromise(w.ExecutionEngine.HeadMessageIndex())
}

func (w *execClientWrapper) ResultAtMessageIndex(pos arbutil.MessageIndex) containers.PromiseInterface[*execution.MessageResult] {
	return containers.NewReadyPromise(w.ExecutionEngine.ResultAtMessageIndex(pos))
}

func (w *execClientWrapper) Start(ctx context.Context) containers.PromiseInterface[struct{}] {
	return containers.NewReadyPromise(struct{}{}, nil)
}

func (w *execClientWrapper) MessageIndexToBlockNumber(messageNum arbutil.MessageIndex) containers.PromiseInterface[uint64] {
	return containers.NewReadyPromise(w.ExecutionEngine.MessageIndexToBlockNumber(messageNum), nil)
}

func (w *execClientWrapper) BlockNumberToMessageIndex(blockNum uint64) containers.PromiseInterface[arbutil.MessageIndex] {
	return containers.NewReadyPromise(w.ExecutionEngine.BlockNumberToMessageIndex(blockNum))
}

func (w *execClientWrapper) StopAndWait() containers.PromiseInterface[struct{}] {
	return containers.NewReadyPromise(struct{}{}, nil)
}

func NewTransactionStreamerForTest(t *testing.T, ctx context.Context, ownerAddress common.Address) (*gethexec.ExecutionEngine, *TransactionStreamer, ethdb.Database, *core.BlockChain) {
	chainConfig := chaininfo.ArbitrumDevTestChainConfig()

	initData := statetransfer.ArbosInitializationInfo{
		Accounts: []statetransfer.AccountInitializationInfo{
			{
				Addr:       ownerAddress,
				EthBalance: big.NewInt(params.Ether),
			},
		},
	}

	chainDb := rawdb.NewMemoryDatabase()
	arbDb := rawdb.NewMemoryDatabase()
	initReader := statetransfer.NewMemoryInitDataReader(&initData)

	cacheConfig := core.DefaultCacheConfigWithScheme(env.GetTestStateScheme())
	bc, err := gethexec.WriteOrTestBlockChain(chainDb, cacheConfig, initReader, chainConfig, arbostypes.TestInitMessage, gethexec.ConfigDefault.TxLookupLimit, 0)

	if err != nil {
		Fail(t, err)
	}

	transactionStreamerConfigFetcher := func() *TransactionStreamerConfig { return &DefaultTransactionStreamerConfig }
	execEngine, err := gethexec.NewExecutionEngine(bc)
	if err != nil {
		Fail(t, err)
	}
	stylusTargetConfig := &gethexec.DefaultStylusTargetConfig
	Require(t, stylusTargetConfig.Validate()) // pre-processes config (i.a. parses wasmTargets)
	if err := execEngine.Initialize(gethexec.DefaultCachingConfig.StylusLRUCacheCapacity, &gethexec.DefaultStylusTargetConfig); err != nil {
		Fail(t, err)
	}
	execSeq := &execClientWrapper{execEngine, t}
<<<<<<< HEAD
	inbox, err := NewTransactionStreamer(arbDb, bc.Config(), execSeq, nil, make(chan error, 1), transactionStreamerConfigFetcher)
=======
	inbox, err := NewTransactionStreamer(ctx, arbDb, bc.Config(), execSeq, nil, make(chan error, 1), transactionStreamerConfigFetcher, &DefaultSnapSyncConfig)
>>>>>>> 2fc6121f
	if err != nil {
		Fail(t, err)
	}

	// Add the init message
	err = inbox.AddFakeInitMessage()
	if err != nil {
		Fail(t, err)
	}

	return execEngine, inbox, arbDb, bc
}

type blockTestState struct {
	balances    map[common.Address]*big.Int
	accounts    []common.Address
	numMessages arbutil.MessageIndex
	blockNumber uint64
}

func TestTransactionStreamer(t *testing.T) {
	ownerAddress := common.HexToAddress("0x1111111111111111111111111111111111111111")

	ctx, cancel := context.WithCancel(context.Background())
	defer cancel()

	exec, inbox, _, bc := NewTransactionStreamerForTest(t, ctx, ownerAddress)

	err := inbox.Start(ctx)
	Require(t, err)
	exec.Start(ctx)

	maxExpectedGasCost := big.NewInt(l2pricing.InitialBaseFeeWei)
	maxExpectedGasCost.Mul(maxExpectedGasCost, big.NewInt(2100*2))

	minBalance := new(big.Int).Mul(maxExpectedGasCost, big.NewInt(100))

	var blockStates []blockTestState
	blockStates = append(blockStates, blockTestState{
		balances: map[common.Address]*big.Int{
			ownerAddress: new(big.Int).SetUint64(params.Ether),
		},
		accounts:    []common.Address{ownerAddress},
		numMessages: 1,
		blockNumber: 0,
	})
	for i := 1; i < 100; i++ {
		if i%10 == 0 {
			reorgTo := rand.Int() % len(blockStates)
			if blockStates[reorgTo].numMessages == 0 {
				Fail(t, "invalid reorg target")
			}
			err := inbox.ReorgAt(blockStates[reorgTo].numMessages)
			if err != nil {
				Fail(t, err)
			}
			blockStates = blockStates[:(reorgTo + 1)]
		} else {
			state := blockStates[len(blockStates)-1]
			newBalances := make(map[common.Address]*big.Int)
			for k, v := range state.balances {
				newBalances[k] = new(big.Int).Set(v)
			}
			state.balances = newBalances

			var messages []arbostypes.MessageWithMetadata
			// TODO replay a random amount of messages too
			numMessages := rand.Int() % 5
			for j := 0; j < numMessages; j++ {
				source := state.accounts[rand.Int()%len(state.accounts)]
				if state.balances[source].Cmp(minBalance) < 0 {
					continue
				}
				value := big.NewInt(int64(rand.Int() % 1000))
				var dest common.Address
				if j == 0 {
					binary.LittleEndian.PutUint64(dest[:], uint64(len(state.accounts)))
					state.accounts = append(state.accounts, dest)
				} else {
					dest = state.accounts[rand.Int()%len(state.accounts)]
				}
				destHash := common.BytesToHash(dest.Bytes())
				var gas uint64 = 100000
				var l2Message []byte
				l2Message = append(l2Message, arbos.L2MessageKind_ContractTx)
				l2Message = append(l2Message, arbmath.Uint64ToU256Bytes(gas)...)
				l2Message = append(l2Message, arbmath.Uint64ToU256Bytes(l2pricing.InitialBaseFeeWei)...)
				l2Message = append(l2Message, destHash.Bytes()...)
				l2Message = append(l2Message, arbmath.U256Bytes(value)...)
				var requestId common.Hash
				binary.BigEndian.PutUint64(requestId.Bytes()[:8], uint64(i))
				messages = append(messages, arbostypes.MessageWithMetadata{
					Message: &arbostypes.L1IncomingMessage{
						Header: &arbostypes.L1IncomingMessageHeader{
							Kind:      arbostypes.L1MessageType_L2Message,
							Poster:    source,
							RequestId: &requestId,
						},
						L2msg: l2Message,
					},
					DelayedMessagesRead: 1,
				})
				state.balances[source].Sub(state.balances[source], value)
				if state.balances[dest] == nil {
					state.balances[dest] = new(big.Int)
				}
				state.balances[dest].Add(state.balances[dest], value)
			}

			Require(t, inbox.AddMessages(state.numMessages, false, messages, nil))

			state.numMessages += arbutil.MessageIndex(len(messages))
			prevBlockNumber := state.blockNumber
			state.blockNumber += uint64(len(messages))
			for i := 0; ; i++ {
				blockNumber := bc.CurrentHeader().Number.Uint64()
				if blockNumber > state.blockNumber {
					Fail(t, "unexpected block number", blockNumber, ">", state.blockNumber)
				} else if blockNumber == state.blockNumber {
					break
				} else if i >= 100 {
					Fail(t, "timed out waiting for new block")
				}
				time.Sleep(10 * time.Millisecond)
			}
			for blockNum := prevBlockNumber + 1; blockNum <= state.blockNumber; blockNum++ {
				block := bc.GetBlockByNumber(blockNum)
				txs := block.Transactions()
				receipts := bc.GetReceiptsByHash(block.Hash())
				if len(txs) != len(receipts) {
					Fail(t, "got", len(txs), "transactions but", len(receipts), "receipts in block", blockNum)
				}
				for i, receipt := range receipts {
					sender, err := types.Sender(types.LatestSigner(bc.Config()), txs[i])
					Require(t, err)
					balance, ok := state.balances[sender]
					if !ok {
						continue
					}
					balance.Sub(balance, arbmath.BigMulByUint(block.BaseFee(), receipt.GasUsed))
				}
			}
			blockStates = append(blockStates, state)
		}

		// Check that state balances are consistent with blockchain's balances
		expectedLastBlockNumber := blockStates[len(blockStates)-1].blockNumber
		for i := 0; ; i++ {
			lastBlockNumber := bc.CurrentHeader().Number.Uint64()
			if lastBlockNumber == expectedLastBlockNumber {
				break
			} else if lastBlockNumber > expectedLastBlockNumber {
				Fail(t, "unexpected block number", lastBlockNumber, "vs", expectedLastBlockNumber)
			} else if i == 10 {
				Fail(t, "timeout waiting for block number", expectedLastBlockNumber, "current", lastBlockNumber)
			}
			time.Sleep(time.Millisecond * 100)
		}

		for _, state := range blockStates {
			block := bc.GetBlockByNumber(state.blockNumber)
			if block == nil {
				Fail(t, "missing state block", state.blockNumber)
			}
			for acct, balance := range state.balances {
				state, err := bc.StateAt(block.Root())
				if err != nil {
					Fail(t, "error getting block state", err)
				}
				haveBalance := state.GetBalance(acct)
				if balance.Cmp(haveBalance.ToBig()) != 0 {
					t.Error("unexpected balance for account", acct, "; expected", balance, "got", haveBalance)
				}
			}
		}
	}
}

func Require(t *testing.T, err error, printables ...interface{}) {
	t.Helper()
	testhelpers.RequireImpl(t, err, printables...)
}

func Fail(t *testing.T, printables ...interface{}) {
	t.Helper()
	testhelpers.FailImpl(t, printables...)
}<|MERGE_RESOLUTION|>--- conflicted
+++ resolved
@@ -141,11 +141,7 @@
 		Fail(t, err)
 	}
 	execSeq := &execClientWrapper{execEngine, t}
-<<<<<<< HEAD
-	inbox, err := NewTransactionStreamer(arbDb, bc.Config(), execSeq, nil, make(chan error, 1), transactionStreamerConfigFetcher)
-=======
-	inbox, err := NewTransactionStreamer(ctx, arbDb, bc.Config(), execSeq, nil, make(chan error, 1), transactionStreamerConfigFetcher, &DefaultSnapSyncConfig)
->>>>>>> 2fc6121f
+	inbox, err := NewTransactionStreamer(ctx, arbDb, bc.Config(), execSeq, nil, make(chan error, 1), transactionStreamerConfigFetcher)
 	if err != nil {
 		Fail(t, err)
 	}
