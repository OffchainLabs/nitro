// Copyright 2021-2022, Offchain Labs, Inc.
// For license information, see https://github.com/OffchainLabs/nitro/blob/master/LICENSE.md

package arbnode

import (
	"context"
	"encoding/binary"
	"testing"

	"github.com/ethereum/go-ethereum/common"
	"github.com/ethereum/go-ethereum/core/types"

	"github.com/offchainlabs/nitro/arbos/arbostypes"
	"github.com/offchainlabs/nitro/solgen/go/bridgegen"
)

func TestSequencerReorgFromDelayed(t *testing.T) {
	ctx, cancel := context.WithCancel(context.Background())
	defer cancel()

	exec, streamer, db, _ := NewTransactionStreamerForTest(t, ctx, common.Address{})
	tracker, err := NewInboxTracker(db, streamer, nil, DefaultSnapSyncConfig)
	Require(t, err)

	err = streamer.Start(ctx)
	Require(t, err)
	exec.Start(ctx)
	init, err := streamer.GetMessage(0)
	Require(t, err)

	initMsgDelayed := &DelayedInboxMessage{
		BlockHash:      [32]byte{},
		BeforeInboxAcc: [32]byte{},
		Message:        init.Message,
	}
	delayedRequestId := common.BigToHash(common.Big1)
	userDelayed := &DelayedInboxMessage{
		BlockHash:      [32]byte{},
		BeforeInboxAcc: initMsgDelayed.AfterInboxAcc(),
		Message: &arbostypes.L1IncomingMessage{
			Header: &arbostypes.L1IncomingMessageHeader{
				Kind:        arbostypes.L1MessageType_EndOfBlock,
				Poster:      [20]byte{},
				BlockNumber: 0,
				Timestamp:   0,
				RequestId:   &delayedRequestId,
				L1BaseFee:   common.Big0,
			},
		},
	}
	delayedRequestId2 := common.BigToHash(common.Big2)
	userDelayed2 := &DelayedInboxMessage{
		BlockHash:      [32]byte{},
		BeforeInboxAcc: userDelayed.AfterInboxAcc(),
		Message: &arbostypes.L1IncomingMessage{
			Header: &arbostypes.L1IncomingMessageHeader{
				Kind:        arbostypes.L1MessageType_EndOfBlock,
				Poster:      [20]byte{},
				BlockNumber: 0,
				Timestamp:   0,
				RequestId:   &delayedRequestId2,
				L1BaseFee:   common.Big0,
			},
		},
	}
	err = tracker.AddDelayedMessages([]*DelayedInboxMessage{initMsgDelayed, userDelayed, userDelayed2})
	Require(t, err)

	serializedInitMsgBatch := make([]byte, 40)
	binary.BigEndian.PutUint64(serializedInitMsgBatch[32:], 1)
	initMsgBatch := &SequencerInboxBatch{
		BlockHash:              [32]byte{},
		ParentChainBlockNumber: 0,
		SequenceNumber:         0,
		BeforeInboxAcc:         [32]byte{},
		AfterInboxAcc:          [32]byte{1},
		AfterDelayedAcc:        initMsgDelayed.AfterInboxAcc(),
		AfterDelayedCount:      1,
		TimeBounds:             bridgegen.IBridgeTimeBounds{},
<<<<<<< HEAD
		rawLog:                 types.Log{},
		DataLocation:           0,
		BridgeAddress:          [20]byte{},
		Serialized:             serializedInitMsgBatch,
=======
		RawLog:                 types.Log{},
		DataLocation:           0,
		BridgeAddress:          [20]byte{},
		serialized:             serializedInitMsgBatch,
>>>>>>> dc00126e
	}
	serializedUserMsgBatch := make([]byte, 40)
	binary.BigEndian.PutUint64(serializedUserMsgBatch[32:], 2)
	userMsgBatch := &SequencerInboxBatch{
		BlockHash:              [32]byte{},
		ParentChainBlockNumber: 0,
		SequenceNumber:         1,
		BeforeInboxAcc:         [32]byte{1},
		AfterInboxAcc:          [32]byte{2},
		AfterDelayedAcc:        userDelayed2.AfterInboxAcc(),
		AfterDelayedCount:      3,
		TimeBounds:             bridgegen.IBridgeTimeBounds{},
<<<<<<< HEAD
		rawLog:                 types.Log{},
		DataLocation:           0,
		BridgeAddress:          [20]byte{},
		Serialized:             serializedUserMsgBatch,
=======
		RawLog:                 types.Log{},
		DataLocation:           0,
		BridgeAddress:          [20]byte{},
		serialized:             serializedUserMsgBatch,
>>>>>>> dc00126e
	}
	emptyBatch := &SequencerInboxBatch{
		BlockHash:              [32]byte{},
		ParentChainBlockNumber: 0,
		SequenceNumber:         2,
		BeforeInboxAcc:         [32]byte{2},
		AfterInboxAcc:          [32]byte{3},
		AfterDelayedAcc:        userDelayed2.AfterInboxAcc(),
		AfterDelayedCount:      3,
		TimeBounds:             bridgegen.IBridgeTimeBounds{},
<<<<<<< HEAD
		rawLog:                 types.Log{},
		DataLocation:           0,
		BridgeAddress:          [20]byte{},
		Serialized:             serializedUserMsgBatch,
=======
		RawLog:                 types.Log{},
		DataLocation:           0,
		BridgeAddress:          [20]byte{},
		serialized:             serializedUserMsgBatch,
>>>>>>> dc00126e
	}
	err = tracker.AddSequencerBatches(ctx, nil, []*SequencerInboxBatch{initMsgBatch, userMsgBatch, emptyBatch})
	Require(t, err)

	msgCount, err := streamer.GetMessageCount()
	Require(t, err)
	if msgCount != 3 {
		Fail(t, "Unexpected tx streamer message count", msgCount, "(expected 3)")
	}

	delayedCount, err := tracker.GetDelayedCount()
	Require(t, err)
	if delayedCount != 3 {
		Fail(t, "Unexpected tracker delayed message count", delayedCount, "(expected 3)")
	}

	batchCount, err := tracker.GetBatchCount()
	Require(t, err)
	if batchCount != 3 {
		Fail(t, "Unexpected tracker batch count", batchCount, "(expected 3)")
	}

	// By modifying the timestamp of the userDelayed message, and adding it again, we cause a reorg
	userDelayedModified := &DelayedInboxMessage{
		BlockHash:      [32]byte{},
		BeforeInboxAcc: initMsgDelayed.AfterInboxAcc(),
		Message: &arbostypes.L1IncomingMessage{
			Header: &arbostypes.L1IncomingMessageHeader{
				Kind:        arbostypes.L1MessageType_EndOfBlock,
				Poster:      [20]byte{},
				BlockNumber: 0,
				Timestamp:   userDelayed.Message.Header.Timestamp + 1,
				RequestId:   &delayedRequestId,
				L1BaseFee:   common.Big0,
			},
		},
	}
	err = tracker.AddDelayedMessages([]*DelayedInboxMessage{userDelayedModified})
	Require(t, err)

	// userMsgBatch, and emptyBatch will be reorged out
	msgCount, err = streamer.GetMessageCount()
	Require(t, err)
	if msgCount != 1 {
		Fail(t, "Unexpected tx streamer message count", msgCount, "(expected 1)")
	}

	batchCount, err = tracker.GetBatchCount()
	Require(t, err)
	if batchCount != 1 {
		Fail(t, "Unexpected tracker batch count", batchCount, "(expected 1)")
	}

	// userDelayed2 will be deleted
	delayedCount, err = tracker.GetDelayedCount()
	Require(t, err)
	if delayedCount != 2 {
		Fail(t, "Unexpected tracker delayed message count", delayedCount, "(expected 2)")
	}

	// guarantees that delayed msg 1 is userDelayedModified and not userDelayed
	msg, err := tracker.GetDelayedMessage(ctx, 1)
	Require(t, err)
	if msg.Header.RequestId.Cmp(*userDelayedModified.Message.Header.RequestId) != 0 {
		Fail(t, "Unexpected delayed message requestId", msg.Header.RequestId, "(expected", userDelayedModified.Message.Header.RequestId, ")")
	}
	if msg.Header.Timestamp != userDelayedModified.Message.Header.Timestamp {
		Fail(t, "Unexpected delayed message timestamp", msg.Header.Timestamp, "(expected", userDelayedModified.Message.Header.Timestamp, ")")
	}
	if userDelayedModified.Message.Header.Timestamp == userDelayed.Message.Header.Timestamp {
		Fail(t, "Unexpected delayed message timestamp", userDelayedModified.Message.Header.Timestamp, "(expected", userDelayed.Message.Header.Timestamp, ")")
	}

	emptyBatch = &SequencerInboxBatch{
		BlockHash:              [32]byte{},
		ParentChainBlockNumber: 0,
		SequenceNumber:         1,
		BeforeInboxAcc:         [32]byte{1},
		AfterInboxAcc:          [32]byte{2},
		AfterDelayedAcc:        initMsgDelayed.AfterInboxAcc(),
		AfterDelayedCount:      1,
		TimeBounds:             bridgegen.IBridgeTimeBounds{},
<<<<<<< HEAD
		rawLog:                 types.Log{},
		DataLocation:           0,
		BridgeAddress:          [20]byte{},
		Serialized:             serializedInitMsgBatch,
=======
		RawLog:                 types.Log{},
		DataLocation:           0,
		BridgeAddress:          [20]byte{},
		serialized:             serializedInitMsgBatch,
>>>>>>> dc00126e
	}
	err = tracker.AddSequencerBatches(ctx, nil, []*SequencerInboxBatch{emptyBatch})
	Require(t, err)

	msgCount, err = streamer.GetMessageCount()
	Require(t, err)
	if msgCount != 2 {
		Fail(t, "Unexpected tx streamer message count", msgCount, "(expected 2)")
	}

	batchCount, err = tracker.GetBatchCount()
	Require(t, err)
	if batchCount != 2 {
		Fail(t, "Unexpected tracker batch count", batchCount, "(expected 2)")
	}
}

func TestSequencerReorgFromLastDelayedMsg(t *testing.T) {
	ctx, cancel := context.WithCancel(context.Background())
	defer cancel()

	exec, streamer, db, _ := NewTransactionStreamerForTest(t, ctx, common.Address{})
	tracker, err := NewInboxTracker(db, streamer, nil, DefaultSnapSyncConfig)
	Require(t, err)

	err = streamer.Start(ctx)
	Require(t, err)
	exec.Start(ctx)
	init, err := streamer.GetMessage(0)
	Require(t, err)

	initMsgDelayed := &DelayedInboxMessage{
		BlockHash:      [32]byte{},
		BeforeInboxAcc: [32]byte{},
		Message:        init.Message,
	}
	delayedRequestId := common.BigToHash(common.Big1)
	userDelayed := &DelayedInboxMessage{
		BlockHash:      [32]byte{},
		BeforeInboxAcc: initMsgDelayed.AfterInboxAcc(),
		Message: &arbostypes.L1IncomingMessage{
			Header: &arbostypes.L1IncomingMessageHeader{
				Kind:        arbostypes.L1MessageType_EndOfBlock,
				Poster:      [20]byte{},
				BlockNumber: 0,
				Timestamp:   0,
				RequestId:   &delayedRequestId,
				L1BaseFee:   common.Big0,
			},
		},
	}
	delayedRequestId2 := common.BigToHash(common.Big2)
	userDelayed2 := &DelayedInboxMessage{
		BlockHash:      [32]byte{},
		BeforeInboxAcc: userDelayed.AfterInboxAcc(),
		Message: &arbostypes.L1IncomingMessage{
			Header: &arbostypes.L1IncomingMessageHeader{
				Kind:        arbostypes.L1MessageType_EndOfBlock,
				Poster:      [20]byte{},
				BlockNumber: 0,
				Timestamp:   0,
				RequestId:   &delayedRequestId2,
				L1BaseFee:   common.Big0,
			},
		},
	}
	err = tracker.AddDelayedMessages([]*DelayedInboxMessage{initMsgDelayed, userDelayed, userDelayed2})
	Require(t, err)

	serializedInitMsgBatch := make([]byte, 40)
	binary.BigEndian.PutUint64(serializedInitMsgBatch[32:], 1)
	initMsgBatch := &SequencerInboxBatch{
		BlockHash:              [32]byte{},
		ParentChainBlockNumber: 0,
		SequenceNumber:         0,
		BeforeInboxAcc:         [32]byte{},
		AfterInboxAcc:          [32]byte{1},
		AfterDelayedAcc:        initMsgDelayed.AfterInboxAcc(),
		AfterDelayedCount:      1,
		TimeBounds:             bridgegen.IBridgeTimeBounds{},
<<<<<<< HEAD
		rawLog:                 types.Log{},
		DataLocation:           0,
		BridgeAddress:          [20]byte{},
		Serialized:             serializedInitMsgBatch,
=======
		RawLog:                 types.Log{},
		DataLocation:           0,
		BridgeAddress:          [20]byte{},
		serialized:             serializedInitMsgBatch,
>>>>>>> dc00126e
	}
	serializedUserMsgBatch := make([]byte, 40)
	binary.BigEndian.PutUint64(serializedUserMsgBatch[32:], 2)
	userMsgBatch := &SequencerInboxBatch{
		BlockHash:              [32]byte{},
		ParentChainBlockNumber: 0,
		SequenceNumber:         1,
		BeforeInboxAcc:         [32]byte{1},
		AfterInboxAcc:          [32]byte{2},
		AfterDelayedAcc:        userDelayed2.AfterInboxAcc(),
		AfterDelayedCount:      3,
		TimeBounds:             bridgegen.IBridgeTimeBounds{},
<<<<<<< HEAD
		rawLog:                 types.Log{},
		DataLocation:           0,
		BridgeAddress:          [20]byte{},
		Serialized:             serializedUserMsgBatch,
=======
		RawLog:                 types.Log{},
		DataLocation:           0,
		BridgeAddress:          [20]byte{},
		serialized:             serializedUserMsgBatch,
>>>>>>> dc00126e
	}
	emptyBatch := &SequencerInboxBatch{
		BlockHash:              [32]byte{},
		ParentChainBlockNumber: 0,
		SequenceNumber:         2,
		BeforeInboxAcc:         [32]byte{2},
		AfterInboxAcc:          [32]byte{3},
		AfterDelayedAcc:        userDelayed2.AfterInboxAcc(),
		AfterDelayedCount:      3,
		TimeBounds:             bridgegen.IBridgeTimeBounds{},
<<<<<<< HEAD
		rawLog:                 types.Log{},
		DataLocation:           0,
		BridgeAddress:          [20]byte{},
		Serialized:             serializedUserMsgBatch,
=======
		RawLog:                 types.Log{},
		DataLocation:           0,
		BridgeAddress:          [20]byte{},
		serialized:             serializedUserMsgBatch,
>>>>>>> dc00126e
	}
	err = tracker.AddSequencerBatches(ctx, nil, []*SequencerInboxBatch{initMsgBatch, userMsgBatch, emptyBatch})
	Require(t, err)

	msgCount, err := streamer.GetMessageCount()
	Require(t, err)
	if msgCount != 3 {
		Fail(t, "Unexpected tx streamer message count", msgCount, "(expected 3)")
	}

	delayedCount, err := tracker.GetDelayedCount()
	Require(t, err)
	if delayedCount != 3 {
		Fail(t, "Unexpected tracker delayed message count", delayedCount, "(expected 3)")
	}

	batchCount, err := tracker.GetBatchCount()
	Require(t, err)
	if batchCount != 3 {
		Fail(t, "Unexpected tracker batch count", batchCount, "(expected 3)")
	}

	// Adding an already existing message alongside a new one shouldn't cause a reorg
	delayedRequestId3 := common.BigToHash(common.Big3)
	userDelayed3 := &DelayedInboxMessage{
		BlockHash:      [32]byte{},
		BeforeInboxAcc: userDelayed2.AfterInboxAcc(),
		Message: &arbostypes.L1IncomingMessage{
			Header: &arbostypes.L1IncomingMessageHeader{
				Kind:        arbostypes.L1MessageType_EndOfBlock,
				Poster:      [20]byte{},
				BlockNumber: 0,
				Timestamp:   0,
				RequestId:   &delayedRequestId3,
				L1BaseFee:   common.Big0,
			},
		},
	}
	err = tracker.AddDelayedMessages([]*DelayedInboxMessage{userDelayed2, userDelayed3})
	Require(t, err)

	msgCount, err = streamer.GetMessageCount()
	Require(t, err)
	if msgCount != 3 {
		Fail(t, "Unexpected tx streamer message count", msgCount, "(expected 3)")
	}

	batchCount, err = tracker.GetBatchCount()
	Require(t, err)
	if batchCount != 3 {
		Fail(t, "Unexpected tracker batch count", batchCount, "(expected 3)")
	}

	// By modifying the timestamp of the userDelayed2 message, and adding it again, we cause a reorg
	userDelayed2Modified := &DelayedInboxMessage{
		BlockHash:      [32]byte{},
		BeforeInboxAcc: userDelayed.AfterInboxAcc(),
		Message: &arbostypes.L1IncomingMessage{
			Header: &arbostypes.L1IncomingMessageHeader{
				Kind:        arbostypes.L1MessageType_EndOfBlock,
				Poster:      [20]byte{},
				BlockNumber: 0,
				Timestamp:   userDelayed2.Message.Header.Timestamp + 1,
				RequestId:   &delayedRequestId2,
				L1BaseFee:   common.Big0,
			},
		},
	}
	err = tracker.AddDelayedMessages([]*DelayedInboxMessage{userDelayed2Modified})
	Require(t, err)

	msgCount, err = streamer.GetMessageCount()
	Require(t, err)
	if msgCount != 1 {
		Fail(t, "Unexpected tx streamer message count", msgCount, "(expected 1)")
	}

	batchCount, err = tracker.GetBatchCount()
	Require(t, err)
	if batchCount != 1 {
		Fail(t, "Unexpected tracker batch count", batchCount, "(expected 1)")
	}

	delayedCount, err = tracker.GetDelayedCount()
	Require(t, err)
	if delayedCount != 3 {
		Fail(t, "Unexpected tracker delayed message count", delayedCount, "(expected 3)")
	}

	// guarantees that delayed msg 2 is userDelayedModified and not userDelayed
	msg, err := tracker.GetDelayedMessage(ctx, 2)
	Require(t, err)
	if msg.Header.RequestId.Cmp(*userDelayed2Modified.Message.Header.RequestId) != 0 {
		Fail(t, "Unexpected delayed message requestId", msg.Header.RequestId, "(expected", userDelayed2Modified.Message.Header.RequestId, ")")
	}
	if msg.Header.Timestamp != userDelayed2Modified.Message.Header.Timestamp {
		Fail(t, "Unexpected delayed message timestamp", msg.Header.Timestamp, "(expected", userDelayed2Modified.Message.Header.Timestamp, ")")
	}
	if userDelayed2Modified.Message.Header.Timestamp == userDelayed2.Message.Header.Timestamp {
		Fail(t, "Unexpected delayed message timestamp", userDelayed2Modified.Message.Header.Timestamp, "(expected", userDelayed2.Message.Header.Timestamp, ")")
	}

	emptyBatch = &SequencerInboxBatch{
		BlockHash:              [32]byte{},
		ParentChainBlockNumber: 0,
		SequenceNumber:         1,
		BeforeInboxAcc:         [32]byte{1},
		AfterInboxAcc:          [32]byte{2},
		AfterDelayedAcc:        initMsgDelayed.AfterInboxAcc(),
		AfterDelayedCount:      1,
		TimeBounds:             bridgegen.IBridgeTimeBounds{},
<<<<<<< HEAD
		rawLog:                 types.Log{},
		DataLocation:           0,
		BridgeAddress:          [20]byte{},
		Serialized:             serializedInitMsgBatch,
=======
		RawLog:                 types.Log{},
		DataLocation:           0,
		BridgeAddress:          [20]byte{},
		serialized:             serializedInitMsgBatch,
>>>>>>> dc00126e
	}
	err = tracker.AddSequencerBatches(ctx, nil, []*SequencerInboxBatch{emptyBatch})
	Require(t, err)

	msgCount, err = streamer.GetMessageCount()
	Require(t, err)
	if msgCount != 2 {
		Fail(t, "Unexpected tx streamer message count", msgCount, "(expected 2)")
	}

	batchCount, err = tracker.GetBatchCount()
	Require(t, err)
	if batchCount != 2 {
		Fail(t, "Unexpected tracker batch count", batchCount, "(expected 2)")
	}
}<|MERGE_RESOLUTION|>--- conflicted
+++ resolved
@@ -78,17 +78,10 @@
 		AfterDelayedAcc:        initMsgDelayed.AfterInboxAcc(),
 		AfterDelayedCount:      1,
 		TimeBounds:             bridgegen.IBridgeTimeBounds{},
-<<<<<<< HEAD
-		rawLog:                 types.Log{},
+		RawLog:                 types.Log{},
 		DataLocation:           0,
 		BridgeAddress:          [20]byte{},
 		Serialized:             serializedInitMsgBatch,
-=======
-		RawLog:                 types.Log{},
-		DataLocation:           0,
-		BridgeAddress:          [20]byte{},
-		serialized:             serializedInitMsgBatch,
->>>>>>> dc00126e
 	}
 	serializedUserMsgBatch := make([]byte, 40)
 	binary.BigEndian.PutUint64(serializedUserMsgBatch[32:], 2)
@@ -101,17 +94,10 @@
 		AfterDelayedAcc:        userDelayed2.AfterInboxAcc(),
 		AfterDelayedCount:      3,
 		TimeBounds:             bridgegen.IBridgeTimeBounds{},
-<<<<<<< HEAD
-		rawLog:                 types.Log{},
+		RawLog:                 types.Log{},
 		DataLocation:           0,
 		BridgeAddress:          [20]byte{},
 		Serialized:             serializedUserMsgBatch,
-=======
-		RawLog:                 types.Log{},
-		DataLocation:           0,
-		BridgeAddress:          [20]byte{},
-		serialized:             serializedUserMsgBatch,
->>>>>>> dc00126e
 	}
 	emptyBatch := &SequencerInboxBatch{
 		BlockHash:              [32]byte{},
@@ -122,17 +108,10 @@
 		AfterDelayedAcc:        userDelayed2.AfterInboxAcc(),
 		AfterDelayedCount:      3,
 		TimeBounds:             bridgegen.IBridgeTimeBounds{},
-<<<<<<< HEAD
-		rawLog:                 types.Log{},
+		RawLog:                 types.Log{},
 		DataLocation:           0,
 		BridgeAddress:          [20]byte{},
 		Serialized:             serializedUserMsgBatch,
-=======
-		RawLog:                 types.Log{},
-		DataLocation:           0,
-		BridgeAddress:          [20]byte{},
-		serialized:             serializedUserMsgBatch,
->>>>>>> dc00126e
 	}
 	err = tracker.AddSequencerBatches(ctx, nil, []*SequencerInboxBatch{initMsgBatch, userMsgBatch, emptyBatch})
 	Require(t, err)
@@ -215,17 +194,10 @@
 		AfterDelayedAcc:        initMsgDelayed.AfterInboxAcc(),
 		AfterDelayedCount:      1,
 		TimeBounds:             bridgegen.IBridgeTimeBounds{},
-<<<<<<< HEAD
-		rawLog:                 types.Log{},
+		RawLog:                 types.Log{},
 		DataLocation:           0,
 		BridgeAddress:          [20]byte{},
 		Serialized:             serializedInitMsgBatch,
-=======
-		RawLog:                 types.Log{},
-		DataLocation:           0,
-		BridgeAddress:          [20]byte{},
-		serialized:             serializedInitMsgBatch,
->>>>>>> dc00126e
 	}
 	err = tracker.AddSequencerBatches(ctx, nil, []*SequencerInboxBatch{emptyBatch})
 	Require(t, err)
@@ -306,17 +278,10 @@
 		AfterDelayedAcc:        initMsgDelayed.AfterInboxAcc(),
 		AfterDelayedCount:      1,
 		TimeBounds:             bridgegen.IBridgeTimeBounds{},
-<<<<<<< HEAD
-		rawLog:                 types.Log{},
+		RawLog:                 types.Log{},
 		DataLocation:           0,
 		BridgeAddress:          [20]byte{},
 		Serialized:             serializedInitMsgBatch,
-=======
-		RawLog:                 types.Log{},
-		DataLocation:           0,
-		BridgeAddress:          [20]byte{},
-		serialized:             serializedInitMsgBatch,
->>>>>>> dc00126e
 	}
 	serializedUserMsgBatch := make([]byte, 40)
 	binary.BigEndian.PutUint64(serializedUserMsgBatch[32:], 2)
@@ -329,17 +294,10 @@
 		AfterDelayedAcc:        userDelayed2.AfterInboxAcc(),
 		AfterDelayedCount:      3,
 		TimeBounds:             bridgegen.IBridgeTimeBounds{},
-<<<<<<< HEAD
-		rawLog:                 types.Log{},
+		RawLog:                 types.Log{},
 		DataLocation:           0,
 		BridgeAddress:          [20]byte{},
 		Serialized:             serializedUserMsgBatch,
-=======
-		RawLog:                 types.Log{},
-		DataLocation:           0,
-		BridgeAddress:          [20]byte{},
-		serialized:             serializedUserMsgBatch,
->>>>>>> dc00126e
 	}
 	emptyBatch := &SequencerInboxBatch{
 		BlockHash:              [32]byte{},
@@ -350,17 +308,10 @@
 		AfterDelayedAcc:        userDelayed2.AfterInboxAcc(),
 		AfterDelayedCount:      3,
 		TimeBounds:             bridgegen.IBridgeTimeBounds{},
-<<<<<<< HEAD
-		rawLog:                 types.Log{},
+		RawLog:                 types.Log{},
 		DataLocation:           0,
 		BridgeAddress:          [20]byte{},
 		Serialized:             serializedUserMsgBatch,
-=======
-		RawLog:                 types.Log{},
-		DataLocation:           0,
-		BridgeAddress:          [20]byte{},
-		serialized:             serializedUserMsgBatch,
->>>>>>> dc00126e
 	}
 	err = tracker.AddSequencerBatches(ctx, nil, []*SequencerInboxBatch{initMsgBatch, userMsgBatch, emptyBatch})
 	Require(t, err)
@@ -472,17 +423,10 @@
 		AfterDelayedAcc:        initMsgDelayed.AfterInboxAcc(),
 		AfterDelayedCount:      1,
 		TimeBounds:             bridgegen.IBridgeTimeBounds{},
-<<<<<<< HEAD
-		rawLog:                 types.Log{},
+		RawLog:                 types.Log{},
 		DataLocation:           0,
 		BridgeAddress:          [20]byte{},
 		Serialized:             serializedInitMsgBatch,
-=======
-		RawLog:                 types.Log{},
-		DataLocation:           0,
-		BridgeAddress:          [20]byte{},
-		serialized:             serializedInitMsgBatch,
->>>>>>> dc00126e
 	}
 	err = tracker.AddSequencerBatches(ctx, nil, []*SequencerInboxBatch{emptyBatch})
 	Require(t, err)
