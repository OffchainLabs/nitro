--- conflicted
+++ resolved
@@ -59,11 +59,7 @@
 	key := idxToKey(index)
 	value, err := s.db.Get(key)
 	if err != nil {
-<<<<<<< HEAD
-		if isErrNotFound(err) {
-=======
 		if dbutil.IsErrNotFound(err) {
->>>>>>> d81324da
 			return nil, nil
 		}
 		return nil, err
