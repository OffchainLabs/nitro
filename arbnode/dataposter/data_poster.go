--- conflicted
+++ resolved
@@ -40,11 +40,7 @@
 	client            arbutil.L1Interface
 	auth              *bind.TransactOpts
 	redisLock         AttemptLocker
-<<<<<<< HEAD
 	config            ConfigFetcher
-=======
-	config            *DataPosterConfig
->>>>>>> 84eecb5a
 	replacementTimes  []time.Duration
 	metadataRetriever func(ctx context.Context, blockNum *big.Int) (Meta, error)
 
@@ -61,11 +57,7 @@
 	AttemptLock(context.Context) bool
 }
 
-<<<<<<< HEAD
 func NewDataPoster[Meta any](db ethdb.Database, headerReader *headerreader.HeaderReader, auth *bind.TransactOpts, redisClient redis.UniversalClient, redisLock AttemptLocker, config ConfigFetcher, metadataRetriever func(ctx context.Context, blockNum *big.Int) (Meta, error)) (*DataPoster[Meta], error) {
-=======
-func NewDataPoster[Meta any](db ethdb.Database, headerReader *headerreader.HeaderReader, auth *bind.TransactOpts, redisClient redis.UniversalClient, redisLock AttemptLocker, config *DataPosterConfig, metadataRetriever func(ctx context.Context, blockNum *big.Int) (Meta, error)) (*DataPoster[Meta], error) {
->>>>>>> 84eecb5a
 	var replacementTimes []time.Duration
 	var lastReplacementTime time.Duration
 	for _, s := range strings.Split(config.ReplacementTimes, ",") {
