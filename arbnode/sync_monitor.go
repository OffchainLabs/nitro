--- conflicted
+++ resolved
@@ -67,7 +67,7 @@
 }
 
 func (s *SyncMonitor) updateSyncTarget(ctx context.Context) time.Duration {
-	nextSyncTarget, err := s.maxMessageCount(ctx)
+	nextSyncTarget, err := s.maxMessageCount()
 	s.syncTargetLock.Lock()
 	defer s.syncTargetLock.Unlock()
 	if err == nil {
@@ -98,15 +98,11 @@
 	return 0, nil
 }
 
-<<<<<<< HEAD
-func (s *SyncMonitor) maxMessageCount(ctx context.Context) (arbutil.MessageIndex, error) {
-=======
 func (s *SyncMonitor) GetMaxMessageCount() (arbutil.MessageIndex, error) {
 	return s.maxMessageCount()
 }
 
 func (s *SyncMonitor) maxMessageCount() (arbutil.MessageIndex, error) {
->>>>>>> 75622cbb
 	msgCount, err := s.txStreamer.GetMessageCount()
 	if err != nil {
 		return 0, err
@@ -118,7 +114,7 @@
 	}
 
 	if s.msgExtractor != nil {
-		melMsgCount, err := s.msgExtractor.GetMsgCount(ctx)
+		melMsgCount, err := s.msgExtractor.GetMsgCount(s.GetContext())
 		if err != nil {
 			return msgCount, err
 		}
