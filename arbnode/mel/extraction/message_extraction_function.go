--- conflicted
+++ resolved
@@ -199,13 +199,8 @@
 			}
 			// Fill in the batch gas stats into the batch posting report.
 			batchPostReport.Message.BatchDataStats = arbostypes.GetDataStats(serialized)
-<<<<<<< HEAD
-		} else if !(inputState.DelayedMessagedSeen == 0 && i == 0 && delayedMessages[i] == batchPostReport) {
+		} else if !(inputState.DelayedMessagesSeen == 0 && i == 0 && delayedMessages[i] == batchPostReport) {
 			return nil, nil, nil, nil, errors.New("encountered initialize message that is not the first delayed message and the first batch ")
-=======
-		} else if !(inputState.DelayedMessagesSeen == 0 && i == 0 && delayedMessages[i] == batchPostReport) {
-			return nil, nil, nil, errors.New("encountered initialize message that is not the first delayed message and the first batch ")
->>>>>>> 75622cbb
 		}
 
 		rawSequencerMsg, err := parseSequencerMessage(
