package melextraction

import (
	"context"
	"errors"
	"io"
	"math/big"
	"testing"

	"github.com/stretchr/testify/require"

	"github.com/ethereum/go-ethereum/common"
	"github.com/ethereum/go-ethereum/core/types"
	"github.com/ethereum/go-ethereum/crypto"
	"github.com/ethereum/go-ethereum/params"

	"github.com/offchainlabs/nitro/arbnode/mel"
	"github.com/offchainlabs/nitro/arbos/arbostypes"
	"github.com/offchainlabs/nitro/arbstate"
	"github.com/offchainlabs/nitro/cmd/chaininfo"
	"github.com/offchainlabs/nitro/daprovider"
)

func TestExtractMessages(t *testing.T) {
	ctx := context.Background()
	prevParentBlockHash := common.HexToHash("0x1234")

	tests := []struct {
		name                 string
		melStateParentHash   common.Hash
		useExtractMessages   bool // If true, use ExtractMessages instead of extractMessagesImpl
		lookupBatches        func(context.Context, *mel.State, *types.Header, TransactionsFetcher, ReceiptFetcher, eventUnpacker) ([]*mel.SequencerInboxBatch, []*types.Transaction, []uint, error)
		lookupDelayedMsgs    func(context.Context, *mel.State, *types.Header, ReceiptFetcher, TransactionsFetcher) ([]*mel.DelayedInboxMessage, error)
		serializer           func(context.Context, *mel.SequencerInboxBatch, *types.Transaction, uint, ReceiptFetcher) ([]byte, error)
		parseReport          func(io.Reader) (*big.Int, common.Address, common.Hash, uint64, *big.Int, uint64, error)
<<<<<<< HEAD
		parseSequencerMsg    func(context.Context, uint64, common.Hash, []byte, *daprovider.ReaderRegistry, daprovider.KeysetValidationMode, *params.ChainConfig) (*arbstate.SequencerMessage, error)
=======
		parseSequencerMsg    func(context.Context, uint64, common.Hash, []byte, arbstate.DapReaderSource, daprovider.KeysetValidationMode) (*arbstate.SequencerMessage, error)
>>>>>>> 6837a8fd
		extractBatchMessages func(context.Context, *mel.State, *arbstate.SequencerMessage, DelayedMessageDatabase) ([]*arbostypes.MessageWithMetadata, error)
		expectedError        string
		expectedMsgCount     uint64
		expectedDelayedSeen  uint64
		expectedMessages     int
		expectedDelayedMsgs  int
	}{
		{
			name:               "parent chain block hash mismatch",
			melStateParentHash: common.HexToHash("0x5678"), // Different from block's parent hash
			useExtractMessages: true,
			expectedError:      "parent chain block hash in MEL state does not match",
		},
		{
			name:               "looking up batches fails",
			melStateParentHash: prevParentBlockHash,
			lookupBatches:      failingLookupBatches,
			lookupDelayedMsgs:  successfulLookupDelayedMsgs,
			expectedError:      "failed to lookup batches",
		},
		{
			name:               "looking up delayed messages fails",
			melStateParentHash: prevParentBlockHash,
			lookupBatches:      emptyLookupBatches,
			lookupDelayedMsgs:  failingLookupDelayedMsgs,
			expectedError:      "failed to lookup delayed messages",
		},
		{
			name:               "mismatched number of batch posting reports vs batches",
			melStateParentHash: prevParentBlockHash,
			lookupBatches:      emptyLookupBatches,          // 0 batches
			lookupDelayedMsgs:  successfulLookupDelayedMsgs, // 1 batch posting report
			expectedError:      "batch posting reports 1 do not match the number of batches 0",
		},
		{
			name:               "batch serialization fails",
			melStateParentHash: prevParentBlockHash,
			lookupBatches:      successfulLookupBatches,
			lookupDelayedMsgs:  successfulLookupDelayedMsgs,
			serializer:         failingSerializer,
			expectedError:      "serialization error",
		},
		{
			name:               "parsing batch posting report fails",
			melStateParentHash: prevParentBlockHash,
			lookupBatches:      successfulLookupBatches,
			lookupDelayedMsgs:  successfulLookupDelayedMsgs,
			serializer:         emptySerializer,
			parseReport:        failingParseReport,
			expectedError:      "batch posting report parsing error",
		},
		{
			name:               "mismatched batch posting report batch hash and actual batch hash",
			melStateParentHash: prevParentBlockHash,
			lookupBatches:      successfulLookupBatches,
			lookupDelayedMsgs:  successfulLookupDelayedMsgs,
			serializer:         emptySerializer,  // Returns nil, hash will be different from parseReport
			parseReport:        emptyParseReport, // Returns empty hash
			expectedError:      "batch data hash incorrect",
		},
		{
			name:               "parse sequencer message fails",
			melStateParentHash: prevParentBlockHash,
			lookupBatches:      successfulLookupBatches,
			lookupDelayedMsgs:  successfulLookupDelayedMsgs,
			serializer:         successfulSerializer,
			parseReport:        successfulParseReport,
			parseSequencerMsg:  failingParseSequencerMsg,
			expectedError:      "failed to parse sequencer message",
		},
		{
			name:                 "extracting batch messages fails",
			melStateParentHash:   prevParentBlockHash,
			lookupBatches:        successfulLookupBatches,
			lookupDelayedMsgs:    successfulLookupDelayedMsgs,
			serializer:           successfulSerializer,
			parseReport:          successfulParseReport,
			parseSequencerMsg:    successfulParseSequencerMsg,
			extractBatchMessages: failingExtractBatchMessages,
			expectedError:        "failed to extract batch messages",
		},
		{
			name:                 "OK",
			melStateParentHash:   prevParentBlockHash,
			lookupBatches:        successfulLookupBatches,
			lookupDelayedMsgs:    successfulLookupDelayedMsgs,
			serializer:           successfulSerializer,
			parseReport:          successfulParseReport,
			parseSequencerMsg:    successfulParseSequencerMsg,
			extractBatchMessages: successfulExtractBatchMessages,
			expectedMsgCount:     2,
			expectedDelayedSeen:  1,
			expectedMessages:     2,
			expectedDelayedMsgs:  1,
		},
	}

	for _, tt := range tests {
		t.Run(tt.name, func(t *testing.T) {
			header := createBlockHeader(prevParentBlockHash)
			melState := createMelState(tt.melStateParentHash)
			txsFetcher := &mockTxsFetcher{}

			var postState *mel.State
			var messages []*arbostypes.MessageWithMetadata
			var delayedMessages []*mel.DelayedInboxMessage
			var err error

			if tt.useExtractMessages {
				// Test the public ExtractMessages function
				postState, messages, delayedMessages, err = ExtractMessages(
					ctx,
					melState,
					header,
					nil,
					nil,
					nil,
					txsFetcher,
					chaininfo.ArbitrumDevTestChainConfig(),
				)
			} else {
				// Test the internal extractMessagesImpl function
				postState, messages, delayedMessages, err = extractMessagesImpl(
					ctx,
					melState,
					header,
					chaininfo.ArbitrumDevTestChainConfig(),
					nil,
					nil,
					txsFetcher,
					nil,
					nil,
					tt.lookupBatches,
					tt.lookupDelayedMsgs,
					tt.serializer,
					tt.extractBatchMessages,
					tt.parseSequencerMsg,
					tt.parseReport,
				)
			}

			if tt.expectedError != "" {
				require.ErrorContains(t, err, tt.expectedError)
				return
			}

			require.NoError(t, err)
			require.Equal(t, tt.expectedMsgCount, postState.MsgCount)
			require.Equal(t, tt.expectedDelayedSeen, postState.DelayedMessagesSeen)
			require.Len(t, messages, tt.expectedMessages)
			require.Len(t, delayedMessages, tt.expectedDelayedMsgs)
		})
	}
}

func createMelState(parentHash common.Hash) *mel.State {
	melState := &mel.State{
		ParentChainBlockHash: parentHash,
	}
	return melState
}

func createBlockHeader(parentHash common.Hash) *types.Header {
	return &types.Header{
		ParentHash: parentHash,
		Number:     big.NewInt(0),
	}
}

// Mock functions
func successfulLookupBatches(
	ctx context.Context,
	melState *mel.State,
	parentChainBlock *types.Header,
	txsFetcher TransactionsFetcher,
	receiptFetcher ReceiptFetcher,
	eventUnpacker eventUnpacker,
) ([]*mel.SequencerInboxBatch, []*types.Transaction, []uint, error) {
	batches := []*mel.SequencerInboxBatch{{}}
	txs := []*types.Transaction{{}}
	txIndices := []uint{0}
	return batches, txs, txIndices, nil
}

func emptyLookupBatches(
	ctx context.Context,
	melState *mel.State,
	parentChainBlock *types.Header,
	txsFetcher TransactionsFetcher,
	receiptFetcher ReceiptFetcher,
	eventUnpacker eventUnpacker,
) ([]*mel.SequencerInboxBatch, []*types.Transaction, []uint, error) {
	return nil, nil, nil, nil
}

func failingLookupBatches(
	ctx context.Context,
	melState *mel.State,
	parentChainBlock *types.Header,
	txsFetcher TransactionsFetcher,
	receiptFetcher ReceiptFetcher,
	eventUnpacker eventUnpacker,
) ([]*mel.SequencerInboxBatch, []*types.Transaction, []uint, error) {
	return nil, nil, nil, errors.New("failed to lookup batches")
}

func successfulLookupDelayedMsgs(
	ctx context.Context,
	melState *mel.State,
	parentChainBlock *types.Header,
	receiptFetcher ReceiptFetcher,
	txsFetcher TransactionsFetcher,
) ([]*mel.DelayedInboxMessage, error) {
	hash := common.MaxHash
	delayedMsgs := []*mel.DelayedInboxMessage{
		{
			Message: &arbostypes.L1IncomingMessage{
				L2msg: []byte("foobar"),
				Header: &arbostypes.L1IncomingMessageHeader{
					Kind:      arbostypes.L1MessageType_BatchPostingReport,
					RequestId: &hash,
					L1BaseFee: common.Big0,
				},
			},
		},
	}
	return delayedMsgs, nil
}

func failingLookupDelayedMsgs(
	ctx context.Context,
	melState *mel.State,
	parentChainBlock *types.Header,
	receiptFetcher ReceiptFetcher,
	txsFetcher TransactionsFetcher,
) ([]*mel.DelayedInboxMessage, error) {
	return nil, errors.New("failed to lookup delayed messages")
}

func successfulSerializer(ctx context.Context,
	batch *mel.SequencerInboxBatch,
	tx *types.Transaction,
	txIndex uint,
	receiptFetcher ReceiptFetcher,
) ([]byte, error) {
	return []byte("foobar"), nil
}

func emptySerializer(ctx context.Context,
	batch *mel.SequencerInboxBatch,
	tx *types.Transaction,
	txIndex uint,
	receiptFetcher ReceiptFetcher,
) ([]byte, error) {
	return nil, nil
}

func failingSerializer(ctx context.Context,
	batch *mel.SequencerInboxBatch,
	tx *types.Transaction,
	txIndex uint,
	receiptFetcher ReceiptFetcher,
) ([]byte, error) {
	return nil, errors.New("serialization error")
}

func successfulParseReport(
	rd io.Reader,
) (*big.Int, common.Address, common.Hash, uint64, *big.Int, uint64, error) {
	return nil, common.Address{}, crypto.Keccak256Hash([]byte("foobar")), 0, nil, 0, nil
}

func emptyParseReport(
	rd io.Reader,
) (*big.Int, common.Address, common.Hash, uint64, *big.Int, uint64, error) {
	return nil, common.Address{}, common.Hash{}, 0, nil, 0, nil
}

func failingParseReport(
	rd io.Reader,
) (*big.Int, common.Address, common.Hash, uint64, *big.Int, uint64, error) {
	return nil, common.Address{}, common.Hash{}, 0, nil, 0, errors.New("batch posting report parsing error")
}

func successfulParseSequencerMsg(
	ctx context.Context,
	batchNum uint64,
	batchBlockHash common.Hash,
	data []byte,
	dapReaders arbstate.DapReaderSource,
	keysetValidationMode daprovider.KeysetValidationMode,
	chainConfig *params.ChainConfig,
) (*arbstate.SequencerMessage, error) {
	return nil, nil
}

func failingParseSequencerMsg(
	ctx context.Context,
	batchNum uint64,
	batchBlockHash common.Hash,
	data []byte,
	dapReaders arbstate.DapReaderSource,
	keysetValidationMode daprovider.KeysetValidationMode,
	chainConfig *params.ChainConfig,
) (*arbstate.SequencerMessage, error) {
	return nil, errors.New("failed to parse sequencer message")
}

func successfulExtractBatchMessages(
	ctx context.Context,
	melState *mel.State,
	seqMsg *arbstate.SequencerMessage,
	delayedMsgDB DelayedMessageDatabase,
) ([]*arbostypes.MessageWithMetadata, error) {
	return []*arbostypes.MessageWithMetadata{
		{
			Message: &arbostypes.L1IncomingMessage{
				L2msg: []byte("foobar"),
				Header: &arbostypes.L1IncomingMessageHeader{
					Kind: arbostypes.L1MessageType_L2Message,
				},
			},
		},
		{
			Message: &arbostypes.L1IncomingMessage{
				L2msg: []byte("nyancat"),
				Header: &arbostypes.L1IncomingMessageHeader{
					Kind: arbostypes.L1MessageType_L2Message,
				},
			},
		},
	}, nil
}

func failingExtractBatchMessages(
	ctx context.Context,
	melState *mel.State,
	seqMsg *arbstate.SequencerMessage,
	delayedMsgDB DelayedMessageDatabase,
) ([]*arbostypes.MessageWithMetadata, error) {
	return nil, errors.New("failed to extract batch messages")
}<|MERGE_RESOLUTION|>--- conflicted
+++ resolved
@@ -33,11 +33,7 @@
 		lookupDelayedMsgs    func(context.Context, *mel.State, *types.Header, ReceiptFetcher, TransactionsFetcher) ([]*mel.DelayedInboxMessage, error)
 		serializer           func(context.Context, *mel.SequencerInboxBatch, *types.Transaction, uint, ReceiptFetcher) ([]byte, error)
 		parseReport          func(io.Reader) (*big.Int, common.Address, common.Hash, uint64, *big.Int, uint64, error)
-<<<<<<< HEAD
-		parseSequencerMsg    func(context.Context, uint64, common.Hash, []byte, *daprovider.ReaderRegistry, daprovider.KeysetValidationMode, *params.ChainConfig) (*arbstate.SequencerMessage, error)
-=======
-		parseSequencerMsg    func(context.Context, uint64, common.Hash, []byte, arbstate.DapReaderSource, daprovider.KeysetValidationMode) (*arbstate.SequencerMessage, error)
->>>>>>> 6837a8fd
+		parseSequencerMsg    func(context.Context, uint64, common.Hash, []byte, arbstate.DapReaderSource, daprovider.KeysetValidationMode, *params.ChainConfig) (*arbstate.SequencerMessage, error)
 		extractBatchMessages func(context.Context, *mel.State, *arbstate.SequencerMessage, DelayedMessageDatabase) ([]*arbostypes.MessageWithMetadata, error)
 		expectedError        string
 		expectedMsgCount     uint64
