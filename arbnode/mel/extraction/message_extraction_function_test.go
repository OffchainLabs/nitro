--- conflicted
+++ resolved
@@ -152,14 +152,9 @@
 					header,
 					nil,
 					nil,
-<<<<<<< HEAD
-					nil,
-					txsFetcher,
-					chaininfo.ArbitrumDevTestChainConfig(),
-=======
 					txFetcher,
 					blockLogsFetcher,
->>>>>>> 990313b8
+					chaininfo.ArbitrumDevTestChainConfig(),
 				)
 			} else {
 				// Test the internal extractMessagesImpl function
