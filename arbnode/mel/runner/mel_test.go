package melrunner

import (
	"context"
	"errors"
	"fmt"
	"math/big"
	"testing"
	"time"

	"github.com/stretchr/testify/require"

	"github.com/ethereum/go-ethereum"
	"github.com/ethereum/go-ethereum/common"
	"github.com/ethereum/go-ethereum/core/rawdb"
	"github.com/ethereum/go-ethereum/core/types"
	"github.com/ethereum/go-ethereum/rpc"

	"github.com/offchainlabs/nitro/arbnode/mel"
	"github.com/offchainlabs/nitro/arbos/arbostypes"
	"github.com/offchainlabs/nitro/cmd/chaininfo"
	"github.com/offchainlabs/nitro/daprovider"
)

var _ ParentChainReader = (*mockParentChainReader)(nil)

func TestMessageExtractorStallTriggersMetric(t *testing.T) {
	ctx, cancel := context.WithCancel(context.Background())
	defer cancel()
	cfg := DefaultMessageExtractionConfig
	cfg.StallTolerance = 2
	cfg.RetryInterval = 100 * time.Millisecond
	extractor, err := NewMessageExtractor(
		cfg,
		&mockParentChainReader{},
		&chaininfo.RollupAddresses{},
		NewDatabase(rawdb.NewMemoryDatabase()),
		&mockMessageConsumer{},
		daprovider.NewDAProviderRegistry(),
	)
	require.NoError(t, err)
	require.True(t, stuckFSMIndicatingGauge.Snapshot().Value() == 0)
	require.NoError(t, extractor.Start(ctx))
	// MEL will be stuck at the 'Start' state as HeadMelState is not yet stored in the db
	// so after RetryInterval*StallTolerance amount of time the metric should have been set to 1
	time.Sleep(cfg.RetryInterval*time.Duration(cfg.StallTolerance) + 50*time.Millisecond) // #nosec G115
	require.True(t, stuckFSMIndicatingGauge.Snapshot().Value() == 1)
}

func TestMessageExtractor(t *testing.T) {
	ctx := context.Background()
	emptyblk0 := types.NewBlock(&types.Header{Number: common.Big1}, nil, nil, nil)
	emptyblk1 := types.NewBlock(&types.Header{Number: common.Big2, ParentHash: emptyblk0.Hash()}, nil, nil, nil)
	emptyblk2 := types.NewBlock(&types.Header{Number: common.Big3}, nil, nil, nil)
	parentChainReader := &mockParentChainReader{
		blocks: map[common.Hash]*types.Block{
			{}: {},
		},
		headers: map[common.Hash]*types.Header{
			{}: {},
		},
	}
<<<<<<< HEAD
	parentChainReader.blocks[emptyblk1.Hash()] = emptyblk1
	parentChainReader.blocks[emptyblk2.Hash()] = emptyblk2
	parentChainReader.blocks[common.BigToHash(common.Big1)] = emptyblk0
	parentChainReader.blocks[common.BigToHash(common.Big2)] = emptyblk1
	parentChainReader.blocks[common.BigToHash(common.Big3)] = emptyblk2
	arbDb := rawdb.NewMemoryDatabase()
	melDb := NewDatabase(arbDb)
=======
	consensusDB := rawdb.NewMemoryDatabase()
	melDB := NewDatabase(consensusDB)
>>>>>>> 9afe8728
	messageConsumer := &mockMessageConsumer{}
	extractor, err := NewMessageExtractor(
		DefaultMessageExtractionConfig,
		parentChainReader,
		chaininfo.ArbitrumDevTestChainConfig(),
		&chaininfo.RollupAddresses{},
		melDB,
		messageConsumer,
		daprovider.NewDAProviderRegistry(),
	)
	extractor.StopWaiter.Start(ctx, extractor)
	require.NoError(t, err)
	require.True(t, extractor.CurrentFSMState() == Start)

	t.Run("Start", func(t *testing.T) {
		// Expect that an error in the initial state of the FSM
		// will cause the FSM to return to the start state.
		_, err = extractor.Act(ctx)
		require.ErrorContains(t, err, "error getting HeadMelStateBlockNum from database: not found")

		// Expect that we can now transition to the process
		// next block state.
		melState := &mel.State{
			Version:                42,
			ParentChainBlockNumber: 1,
			ParentChainBlockHash:   emptyblk0.Hash(),
		}
<<<<<<< HEAD
		require.NoError(t, melDb.SaveState(ctx, melState))

		parentChainReader.returnErr = errors.New("oops")
		_, err := extractor.Act(ctx)
		require.ErrorContains(t, err, "oops")

		require.True(t, extractor.CurrentFSMState() == Start)
		parentChainReader.returnErr = nil
=======
		require.NoError(t, melDB.SaveState(ctx, melState))
>>>>>>> 9afe8728
		_, err = extractor.Act(ctx)
		require.NoError(t, err)

		require.True(t, extractor.CurrentFSMState() == ProcessingNextBlock)
		processBlockAction, ok := extractor.fsm.Current().SourceEvent.(processNextBlock)
		require.True(t, ok)
		melState.SetDelayedMessageBacklog(processBlockAction.melState.GetDelayedMessageBacklog())
		require.Equal(t, processBlockAction.melState, melState)
	})
	t.Run("ProcessingNextBlock", func(t *testing.T) {
		parentChainReader.returnErr = errors.New("oops")
		_, err := extractor.Act(ctx)
		require.ErrorContains(t, err, "oops")
		require.True(t, extractor.CurrentFSMState() == ProcessingNextBlock)

		// If the parent chain reader returns block not found
		// as an error, the FSM will simply return without an error,
		// but will remain in the ProcessingNextBlock state.
		parentChainReader.returnErr = ethereum.NotFound
		_, err = extractor.Act(ctx)
		require.NoError(t, err)
		require.True(t, extractor.CurrentFSMState() == ProcessingNextBlock)

		// Correctly transitions to the saving messages state.
		parentChainReader.returnErr = nil
		_, err = extractor.Act(ctx)
		require.NoError(t, err)
		require.True(t, extractor.CurrentFSMState() == SavingMessages)
	})
	t.Run("SavingMessages", func(t *testing.T) {
		// Correctly transitions back to the ProcessingNextBlock state.
		_, err = extractor.Act(ctx)
		require.NoError(t, err)
		require.True(t, extractor.CurrentFSMState() == ProcessingNextBlock)
	})
	t.Run("Reorging", func(t *testing.T) {
		parentChainReader.blocks[common.BigToHash(big.NewInt(1))] = types.NewBlock(
			&types.Header{ParentHash: common.MaxHash}, nil, nil, nil,
		)
		headMelStateBlockNum, err := melDb.GetHeadMelStateBlockNum()
		require.NoError(t, err)
		require.True(t, headMelStateBlockNum == 2)

		// Correctly transitions to the Reorging messages state.
		parentChainReader.returnErr = nil
		_, err = extractor.Act(ctx)
		require.NoError(t, err)
		require.True(t, extractor.CurrentFSMState() == Reorging)

		// Reorging step should proceed to ProcessingNextBlock state
		_, err = extractor.Act(ctx)
		require.NoError(t, err)
		require.True(t, extractor.CurrentFSMState() == ProcessingNextBlock)
	})
}

type mockMessageConsumer struct{ returnErr error }

func (m *mockMessageConsumer) PushMessages(ctx context.Context, firstMsgIdx uint64, messages []*arbostypes.MessageWithMetadata) error {
	return m.returnErr
}

type mockParentChainReader struct {
	blocks    map[common.Hash]*types.Block
	headers   map[common.Hash]*types.Header
	logs      []*types.Log
	returnErr error
}

func (m *mockParentChainReader) HeaderByNumber(ctx context.Context, number *big.Int) (*types.Header, error) {
	blk, err := m.BlockByNumber(ctx, number)
	if err != nil {
		return nil, err
	}
	return blk.Header(), err
}

func (m *mockParentChainReader) BlockByNumber(ctx context.Context, number *big.Int) (*types.Block, error) {
	if m.returnErr != nil {
		return nil, m.returnErr
	}
	if number == nil || number.Int64() == rpc.FinalizedBlockNumber.Int64() {
		return types.NewBlock(&types.Header{Number: big.NewInt(1e10)}, nil, nil, nil), nil // Assume all parent chain blocks are finalized to prevent issues dealing with delayed message backlog, it is tested separately
	}
	block, ok := m.blocks[common.BigToHash(number)]
	if !ok {
		return nil, fmt.Errorf("block not found")
	}
	return block, nil
}

func (m *mockParentChainReader) BlockByHash(ctx context.Context, hash common.Hash) (*types.Block, error) {
	if m.returnErr != nil {
		return nil, m.returnErr
	}
	block, ok := m.blocks[hash]
	if !ok {
		return nil, fmt.Errorf("block not found")
	}
	return block, nil
}

func (m *mockParentChainReader) HeaderByHash(ctx context.Context, hash common.Hash) (*types.Header, error) {
	if m.returnErr != nil {
		return nil, m.returnErr
	}
	header, ok := m.headers[hash]
	if !ok {
		return nil, fmt.Errorf("header not found")
	}
	return header, nil
}

func (m *mockParentChainReader) TransactionInBlock(ctx context.Context, blockHash common.Hash, index uint) (*types.Transaction, error) {
	if m.returnErr != nil {
		return nil, m.returnErr
	}
	block, ok := m.blocks[blockHash]
	if !ok {
		return nil, fmt.Errorf("block not found")
	}
	if index >= uint(len(block.Transactions())) {
		return nil, fmt.Errorf("transaction index out of range")
	}
	txs := block.Transactions()
	return txs[index], nil

}
func (m *mockParentChainReader) TransactionReceipt(ctx context.Context, txHash common.Hash) (*types.Receipt, error) {
	if m.returnErr != nil {
		return nil, m.returnErr
	}
	// Mock implementation, return a dummy receipt
	return &types.Receipt{}, nil
}

func (m *mockParentChainReader) TransactionByHash(ctx context.Context, hash common.Hash) (tx *types.Transaction, isPending bool, err error) {
	return nil, false, nil
}

func (m *mockParentChainReader) FilterLogs(ctx context.Context, q ethereum.FilterQuery) ([]types.Log, error) {
	filteredLogs := types.FilterLogs(m.logs, nil, nil, q.Addresses, q.Topics)
	var result []types.Log
	for _, log := range filteredLogs {
		result = append(result, *log)
	}
	return result, nil
}

func (m *mockParentChainReader) Client() rpc.ClientInterface { return nil }<|MERGE_RESOLUTION|>--- conflicted
+++ resolved
@@ -33,6 +33,7 @@
 	extractor, err := NewMessageExtractor(
 		cfg,
 		&mockParentChainReader{},
+		chaininfo.ArbitrumDevTestChainConfig(),
 		&chaininfo.RollupAddresses{},
 		NewDatabase(rawdb.NewMemoryDatabase()),
 		&mockMessageConsumer{},
@@ -60,18 +61,13 @@
 			{}: {},
 		},
 	}
-<<<<<<< HEAD
 	parentChainReader.blocks[emptyblk1.Hash()] = emptyblk1
 	parentChainReader.blocks[emptyblk2.Hash()] = emptyblk2
 	parentChainReader.blocks[common.BigToHash(common.Big1)] = emptyblk0
 	parentChainReader.blocks[common.BigToHash(common.Big2)] = emptyblk1
 	parentChainReader.blocks[common.BigToHash(common.Big3)] = emptyblk2
-	arbDb := rawdb.NewMemoryDatabase()
-	melDb := NewDatabase(arbDb)
-=======
 	consensusDB := rawdb.NewMemoryDatabase()
 	melDB := NewDatabase(consensusDB)
->>>>>>> 9afe8728
 	messageConsumer := &mockMessageConsumer{}
 	extractor, err := NewMessageExtractor(
 		DefaultMessageExtractionConfig,
@@ -99,8 +95,7 @@
 			ParentChainBlockNumber: 1,
 			ParentChainBlockHash:   emptyblk0.Hash(),
 		}
-<<<<<<< HEAD
-		require.NoError(t, melDb.SaveState(ctx, melState))
+		require.NoError(t, melDB.SaveState(ctx, melState))
 
 		parentChainReader.returnErr = errors.New("oops")
 		_, err := extractor.Act(ctx)
@@ -108,9 +103,6 @@
 
 		require.True(t, extractor.CurrentFSMState() == Start)
 		parentChainReader.returnErr = nil
-=======
-		require.NoError(t, melDB.SaveState(ctx, melState))
->>>>>>> 9afe8728
 		_, err = extractor.Act(ctx)
 		require.NoError(t, err)
 
@@ -150,7 +142,7 @@
 		parentChainReader.blocks[common.BigToHash(big.NewInt(1))] = types.NewBlock(
 			&types.Header{ParentHash: common.MaxHash}, nil, nil, nil,
 		)
-		headMelStateBlockNum, err := melDb.GetHeadMelStateBlockNum()
+		headMelStateBlockNum, err := melDB.GetHeadMelStateBlockNum()
 		require.NoError(t, err)
 		require.True(t, headMelStateBlockNum == 2)
 
