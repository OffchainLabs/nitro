package melrunner

import (
	"context"
	"errors"
	"fmt"
	"math/big"
	"testing"
	"time"

	"github.com/stretchr/testify/require"

	"github.com/ethereum/go-ethereum"
	"github.com/ethereum/go-ethereum/common"
	"github.com/ethereum/go-ethereum/core/rawdb"
	"github.com/ethereum/go-ethereum/core/types"
	"github.com/ethereum/go-ethereum/rpc"

	"github.com/offchainlabs/nitro/arbnode/mel"
	"github.com/offchainlabs/nitro/arbos/arbostypes"
	"github.com/offchainlabs/nitro/cmd/chaininfo"
	"github.com/offchainlabs/nitro/daprovider"
)

var _ ParentChainReader = (*mockParentChainReader)(nil)

func TestMessageExtractorStallTriggersMetric(t *testing.T) {
	ctx, cancel := context.WithCancel(context.Background())
	defer cancel()
	cfg := DefaultMessageExtractionConfig
	cfg.StallTolerance = 2
	cfg.RetryInterval = 100 * time.Millisecond
	extractor, err := NewMessageExtractor(
		cfg,
		&mockParentChainReader{},
		&chaininfo.RollupAddresses{},
		NewDatabase(rawdb.NewMemoryDatabase()),
		&mockMessageConsumer{},
		daprovider.NewReaderRegistry(),
	)
	require.NoError(t, err)
	require.True(t, stuckFSMIndicatingGauge.Snapshot().Value() == 0)
	require.NoError(t, extractor.Start(ctx))
	// MEL will be stuck at the 'Start' state as HeadMelState is not yet stored in the db
	// so after RetryInterval*StallTolerance amount of time the metric should have been set to 1
	time.Sleep(cfg.RetryInterval*time.Duration(cfg.StallTolerance) + 50*time.Millisecond) // #nosec G115
	require.True(t, stuckFSMIndicatingGauge.Snapshot().Value() == 1)
}

func TestMessageExtractor(t *testing.T) {
	ctx := context.Background()
	emptyblk0 := types.NewBlock(&types.Header{Number: common.Big1}, nil, nil, nil)
	emptyblk1 := types.NewBlock(&types.Header{Number: common.Big2, ParentHash: emptyblk0.Hash()}, nil, nil, nil)
	emptyblk2 := types.NewBlock(&types.Header{Number: common.Big3}, nil, nil, nil)
	parentChainReader := &mockParentChainReader{
		blocks: map[common.Hash]*types.Block{
			{}: {},
		},
		headers: map[common.Hash]*types.Header{
			{}: {},
		},
	}
	parentChainReader.blocks[emptyblk1.Hash()] = emptyblk1
	parentChainReader.blocks[emptyblk2.Hash()] = emptyblk2
	parentChainReader.blocks[common.BigToHash(common.Big1)] = emptyblk0
	parentChainReader.blocks[common.BigToHash(common.Big2)] = emptyblk1
	parentChainReader.blocks[common.BigToHash(common.Big3)] = emptyblk2
	arbDb := rawdb.NewMemoryDatabase()
	melDb := NewDatabase(arbDb)
	messageConsumer := &mockMessageConsumer{}
	extractor, err := NewMessageExtractor(
		DefaultMessageExtractionConfig,
		parentChainReader,
		&chaininfo.RollupAddresses{},
		melDb,
		messageConsumer,
<<<<<<< HEAD
		daprovider.NewReaderRegistry(),
=======
		daprovider.NewDAProviderRegistry(),
		common.Hash{},
		0,
>>>>>>> 6837a8fd
	)
	extractor.StopWaiter.Start(ctx, extractor)
	require.NoError(t, err)
	require.True(t, extractor.CurrentFSMState() == Start)

	t.Run("Start", func(t *testing.T) {
		// Expect that an error in the initial state of the FSM
		// will cause the FSM to return to the start state.
		_, err = extractor.Act(ctx)
		require.ErrorContains(t, err, "error getting HeadMelStateBlockNum from database: not found")

		// Expect that we can now transition to the process
		// next block state.
		melState := &mel.State{
			Version:                42,
			ParentChainBlockNumber: 1,
			ParentChainBlockHash:   emptyblk0.Hash(),
		}
		require.NoError(t, melDb.SaveState(ctx, melState))

		parentChainReader.returnErr = errors.New("oops")
		_, err := extractor.Act(ctx)
		require.ErrorContains(t, err, "oops")

		require.True(t, extractor.CurrentFSMState() == Start)
		parentChainReader.returnErr = nil
		_, err = extractor.Act(ctx)
		require.NoError(t, err)

		require.True(t, extractor.CurrentFSMState() == ProcessingNextBlock)
		processBlockAction, ok := extractor.fsm.Current().SourceEvent.(processNextBlock)
		require.True(t, ok)
		melState.SetDelayedMessageBacklog(processBlockAction.melState.GetDelayedMessageBacklog())
		require.Equal(t, processBlockAction.melState, melState)
	})
	t.Run("ProcessingNextBlock", func(t *testing.T) {
		parentChainReader.returnErr = errors.New("oops")
		_, err := extractor.Act(ctx)
		require.ErrorContains(t, err, "oops")
		require.True(t, extractor.CurrentFSMState() == ProcessingNextBlock)

		// If the parent chain reader returns block not found
		// as an error, the FSM will simply return without an error,
		// but will remain in the ProcessingNextBlock state.
		parentChainReader.returnErr = ethereum.NotFound
		_, err = extractor.Act(ctx)
		require.NoError(t, err)
		require.True(t, extractor.CurrentFSMState() == ProcessingNextBlock)

		// Correctly transitions to the saving messages state.
		parentChainReader.returnErr = nil
		_, err = extractor.Act(ctx)
		require.NoError(t, err)
		require.True(t, extractor.CurrentFSMState() == SavingMessages)
	})
	t.Run("SavingMessages", func(t *testing.T) {
		// Correctly transitions back to the ProcessingNextBlock state.
		_, err = extractor.Act(ctx)
		require.NoError(t, err)
		require.True(t, extractor.CurrentFSMState() == ProcessingNextBlock)
	})
	t.Run("Reorging", func(t *testing.T) {
		parentChainReader.blocks[common.BigToHash(big.NewInt(1))] = types.NewBlock(
			&types.Header{ParentHash: common.MaxHash}, nil, nil, nil,
		)
		headMelStateBlockNum, err := melDb.GetHeadMelStateBlockNum()
		require.NoError(t, err)
		require.True(t, headMelStateBlockNum == 2)

		// Correctly transitions to the Reorging messages state.
		parentChainReader.returnErr = nil
		_, err = extractor.Act(ctx)
		require.NoError(t, err)
		require.True(t, extractor.CurrentFSMState() == Reorging)

		// Reorging step should proceed to ProcessingNextBlock state
		_, err = extractor.Act(ctx)
		require.NoError(t, err)
		require.True(t, extractor.CurrentFSMState() == ProcessingNextBlock)
	})
}

type mockMessageConsumer struct{ returnErr error }

func (m *mockMessageConsumer) PushMessages(ctx context.Context, firstMsgIdx uint64, messages []*arbostypes.MessageWithMetadata) error {
	return m.returnErr
}

type mockParentChainReader struct {
	blocks    map[common.Hash]*types.Block
	headers   map[common.Hash]*types.Header
	logs      []*types.Log
	returnErr error
}

func (m *mockParentChainReader) HeaderByNumber(ctx context.Context, number *big.Int) (*types.Header, error) {
	blk, err := m.BlockByNumber(ctx, number)
	if err != nil {
		return nil, err
	}
	return blk.Header(), err
}

func (m *mockParentChainReader) BlockByNumber(ctx context.Context, number *big.Int) (*types.Block, error) {
	if m.returnErr != nil {
		return nil, m.returnErr
	}
	if number == nil || number.Int64() == rpc.FinalizedBlockNumber.Int64() {
		return types.NewBlock(&types.Header{Number: big.NewInt(1e10)}, nil, nil, nil), nil // Assume all parent chain blocks are finalized to prevent issues dealing with delayed message backlog, it is tested separately
	}
	block, ok := m.blocks[common.BigToHash(number)]
	if !ok {
		return nil, fmt.Errorf("block not found")
	}
	return block, nil
}

func (m *mockParentChainReader) BlockByHash(ctx context.Context, hash common.Hash) (*types.Block, error) {
	if m.returnErr != nil {
		return nil, m.returnErr
	}
	block, ok := m.blocks[hash]
	if !ok {
		return nil, fmt.Errorf("block not found")
	}
	return block, nil
}

func (m *mockParentChainReader) HeaderByHash(ctx context.Context, hash common.Hash) (*types.Header, error) {
	if m.returnErr != nil {
		return nil, m.returnErr
	}
	header, ok := m.headers[hash]
	if !ok {
		return nil, fmt.Errorf("header not found")
	}
	return header, nil
}

func (m *mockParentChainReader) TransactionInBlock(ctx context.Context, blockHash common.Hash, index uint) (*types.Transaction, error) {
	if m.returnErr != nil {
		return nil, m.returnErr
	}
	block, ok := m.blocks[blockHash]
	if !ok {
		return nil, fmt.Errorf("block not found")
	}
	if index >= uint(len(block.Transactions())) {
		return nil, fmt.Errorf("transaction index out of range")
	}
	txs := block.Transactions()
	return txs[index], nil

}
func (m *mockParentChainReader) TransactionReceipt(ctx context.Context, txHash common.Hash) (*types.Receipt, error) {
	if m.returnErr != nil {
		return nil, m.returnErr
	}
	// Mock implementation, return a dummy receipt
	return &types.Receipt{}, nil
}

func (m *mockParentChainReader) TransactionByHash(ctx context.Context, hash common.Hash) (tx *types.Transaction, isPending bool, err error) {
	return nil, false, nil
}

func (m *mockParentChainReader) FilterLogs(ctx context.Context, q ethereum.FilterQuery) ([]types.Log, error) {
	filteredLogs := types.FilterLogs(m.logs, nil, nil, q.Addresses, q.Topics)
	var result []types.Log
	for _, log := range filteredLogs {
		result = append(result, *log)
	}
	return result, nil
}

func (m *mockParentChainReader) Client() rpc.ClientInterface { return nil }<|MERGE_RESOLUTION|>--- conflicted
+++ resolved
@@ -36,7 +36,7 @@
 		&chaininfo.RollupAddresses{},
 		NewDatabase(rawdb.NewMemoryDatabase()),
 		&mockMessageConsumer{},
-		daprovider.NewReaderRegistry(),
+		daprovider.NewDAProviderRegistry(),
 	)
 	require.NoError(t, err)
 	require.True(t, stuckFSMIndicatingGauge.Snapshot().Value() == 0)
@@ -74,13 +74,7 @@
 		&chaininfo.RollupAddresses{},
 		melDb,
 		messageConsumer,
-<<<<<<< HEAD
-		daprovider.NewReaderRegistry(),
-=======
 		daprovider.NewDAProviderRegistry(),
-		common.Hash{},
-		0,
->>>>>>> 6837a8fd
 	)
 	extractor.StopWaiter.Start(ctx, extractor)
 	require.NoError(t, err)
