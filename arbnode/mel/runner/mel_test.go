package melrunner

import (
	"context"
	"errors"
	"fmt"
	"math/big"
	"testing"
	"time"

	"github.com/stretchr/testify/require"

	"github.com/ethereum/go-ethereum"
	"github.com/ethereum/go-ethereum/common"
	"github.com/ethereum/go-ethereum/core/rawdb"
	"github.com/ethereum/go-ethereum/core/types"
	"github.com/ethereum/go-ethereum/rpc"

	"github.com/offchainlabs/nitro/arbnode/mel"
	"github.com/offchainlabs/nitro/arbos/arbostypes"
	"github.com/offchainlabs/nitro/cmd/chaininfo"
	"github.com/offchainlabs/nitro/daprovider"
)

var _ ParentChainReader = (*mockParentChainReader)(nil)

func TestMessageExtractorStallTriggersMetric(t *testing.T) {
	ctx, cancel := context.WithCancel(context.Background())
	defer cancel()
	cfg := DefaultMessageExtractionConfig
	cfg.StallTolerance = 2
	cfg.RetryInterval = 100 * time.Millisecond
	extractor, err := NewMessageExtractor(
		cfg,
		&mockParentChainReader{},
		&chaininfo.RollupAddresses{},
		NewDatabase(rawdb.NewMemoryDatabase()),
		&mockMessageConsumer{},
		[]daprovider.Reader{},
	)
	require.NoError(t, err)
	require.True(t, stuckFSMIndicatingGauge.Snapshot().Value() == 0)
	require.NoError(t, extractor.Start(ctx))
	// MEL will be stuck at the 'Start' state as HeadMelState is not yet stored in the db
	// so after RetryInterval*StallTolerance amount of time the metric should have been set to 1
	time.Sleep(cfg.RetryInterval*time.Duration(cfg.StallTolerance) + 50*time.Millisecond) // #nosec G115
	require.True(t, stuckFSMIndicatingGauge.Snapshot().Value() == 1)
}

func TestMessageExtractor(t *testing.T) {
	ctx := context.Background()
	emptyblk0 := types.NewBlock(&types.Header{Number: common.Big1}, nil, nil, nil)
	emptyblk1 := types.NewBlock(&types.Header{Number: common.Big2, ParentHash: emptyblk0.Hash()}, nil, nil, nil)
	emptyblk2 := types.NewBlock(&types.Header{Number: common.Big3}, nil, nil, nil)
	parentChainReader := &mockParentChainReader{
		blocks: map[common.Hash]*types.Block{
			{}: {},
		},
		headers: map[common.Hash]*types.Header{
			{}: {},
		},
	}
	parentChainReader.blocks[emptyblk1.Hash()] = emptyblk1
	parentChainReader.blocks[emptyblk2.Hash()] = emptyblk2
	parentChainReader.blocks[common.BigToHash(common.Big1)] = emptyblk0
	parentChainReader.blocks[common.BigToHash(common.Big2)] = emptyblk1
	parentChainReader.blocks[common.BigToHash(common.Big3)] = emptyblk2
	arbDb := rawdb.NewMemoryDatabase()
	melDb := NewDatabase(arbDb)
	messageConsumer := &mockMessageConsumer{}
	extractor, err := NewMessageExtractor(
		DefaultMessageExtractionConfig,
		parentChainReader,
		&chaininfo.RollupAddresses{},
		melDb,
		messageConsumer,
<<<<<<< HEAD
		[]daprovider.Reader{},
=======
		daprovider.NewReaderRegistry(),
		common.Hash{},
		0,
>>>>>>> 75622cbb
	)
	extractor.StopWaiter.Start(ctx, extractor)
	require.NoError(t, err)
	require.True(t, extractor.CurrentFSMState() == Start)

	t.Run("Start", func(t *testing.T) {
		// Expect that an error in the initial state of the FSM
		// will cause the FSM to return to the start state.
		_, err = extractor.Act(ctx)
		require.ErrorContains(t, err, "error getting HeadMelStateBlockNum from database: not found")

		// Expect that we can now transition to the process
		// next block state.
		melState := &mel.State{
			Version:                42,
			ParentChainBlockNumber: 1,
			ParentChainBlockHash:   emptyblk0.Hash(),
		}
		require.NoError(t, melDb.SaveState(ctx, melState))

		parentChainReader.returnErr = errors.New("oops")
		_, err := extractor.Act(ctx)
		require.ErrorContains(t, err, "oops")

		require.True(t, extractor.CurrentFSMState() == Start)
		parentChainReader.returnErr = nil
		_, err = extractor.Act(ctx)
		require.NoError(t, err)

		require.True(t, extractor.CurrentFSMState() == ProcessingNextBlock)
		processBlockAction, ok := extractor.fsm.Current().SourceEvent.(processNextBlock)
		require.True(t, ok)
		melState.SetDelayedMessageBacklog(processBlockAction.melState.GetDelayedMessageBacklog())
		require.Equal(t, processBlockAction.melState, melState)
	})
	t.Run("ProcessingNextBlock", func(t *testing.T) {
		parentChainReader.returnErr = errors.New("oops")
		_, err := extractor.Act(ctx)
		require.ErrorContains(t, err, "oops")
		require.True(t, extractor.CurrentFSMState() == ProcessingNextBlock)

		// If the parent chain reader returns block not found
		// as an error, the FSM will simply return without an error,
		// but will remain in the ProcessingNextBlock state.
		parentChainReader.returnErr = ethereum.NotFound
		_, err = extractor.Act(ctx)
		require.NoError(t, err)
		require.True(t, extractor.CurrentFSMState() == ProcessingNextBlock)

		// Correctly transitions to the saving messages state.
		parentChainReader.returnErr = nil
		_, err = extractor.Act(ctx)
		require.NoError(t, err)
		require.True(t, extractor.CurrentFSMState() == SavingMessages)
	})
	t.Run("SavingMessages", func(t *testing.T) {
		// Correctly transitions back to the ProcessingNextBlock state.
		_, err = extractor.Act(ctx)
		require.NoError(t, err)
		require.True(t, extractor.CurrentFSMState() == ProcessingNextBlock)
	})
	t.Run("Reorging", func(t *testing.T) {
		parentChainReader.blocks[common.BigToHash(big.NewInt(1))] = types.NewBlock(
			&types.Header{ParentHash: common.MaxHash}, nil, nil, nil,
		)
		headMelStateBlockNum, err := melDb.GetHeadMelStateBlockNum()
		require.NoError(t, err)
		require.True(t, headMelStateBlockNum == 2)

		// Correctly transitions to the Reorging messages state.
		parentChainReader.returnErr = nil
		_, err = extractor.Act(ctx)
		require.NoError(t, err)
		require.True(t, extractor.CurrentFSMState() == Reorging)

		// Reorging step should proceed to ProcessingNextBlock state
		_, err = extractor.Act(ctx)
		require.NoError(t, err)
		require.True(t, extractor.CurrentFSMState() == ProcessingNextBlock)
	})
}

type mockMessageConsumer struct{ returnErr error }

func (m *mockMessageConsumer) PushMessages(ctx context.Context, firstMsgIdx uint64, messages []*arbostypes.MessageWithMetadata) error {
	return m.returnErr
}

type mockParentChainReader struct {
	blocks    map[common.Hash]*types.Block
	headers   map[common.Hash]*types.Header
	logs      []*types.Log
	returnErr error
}

func (m *mockParentChainReader) HeaderByNumber(ctx context.Context, number *big.Int) (*types.Header, error) {
	blk, err := m.BlockByNumber(ctx, number)
	if err != nil {
		return nil, err
	}
	return blk.Header(), err
}

func (m *mockParentChainReader) BlockByNumber(ctx context.Context, number *big.Int) (*types.Block, error) {
	if m.returnErr != nil {
		return nil, m.returnErr
	}
	if number == nil || number.Int64() == rpc.FinalizedBlockNumber.Int64() {
		return types.NewBlock(&types.Header{Number: big.NewInt(1e10)}, nil, nil, nil), nil // Assume all parent chain blocks are finalized to prevent issues dealing with delayed message backlog, it is tested separately
	}
	block, ok := m.blocks[common.BigToHash(number)]
	if !ok {
		return nil, fmt.Errorf("block not found")
	}
	return block, nil
}

func (m *mockParentChainReader) BlockByHash(ctx context.Context, hash common.Hash) (*types.Block, error) {
	if m.returnErr != nil {
		return nil, m.returnErr
	}
	block, ok := m.blocks[hash]
	if !ok {
		return nil, fmt.Errorf("block not found")
	}
	return block, nil
}

func (m *mockParentChainReader) HeaderByHash(ctx context.Context, hash common.Hash) (*types.Header, error) {
	if m.returnErr != nil {
		return nil, m.returnErr
	}
	header, ok := m.headers[hash]
	if !ok {
		return nil, fmt.Errorf("header not found")
	}
	return header, nil
}

func (m *mockParentChainReader) TransactionInBlock(ctx context.Context, blockHash common.Hash, index uint) (*types.Transaction, error) {
	if m.returnErr != nil {
		return nil, m.returnErr
	}
	block, ok := m.blocks[blockHash]
	if !ok {
		return nil, fmt.Errorf("block not found")
	}
	if index >= uint(len(block.Transactions())) {
		return nil, fmt.Errorf("transaction index out of range")
	}
	txs := block.Transactions()
	return txs[index], nil

}
func (m *mockParentChainReader) TransactionReceipt(ctx context.Context, txHash common.Hash) (*types.Receipt, error) {
	if m.returnErr != nil {
		return nil, m.returnErr
	}
	// Mock implementation, return a dummy receipt
	return &types.Receipt{}, nil
}

func (m *mockParentChainReader) TransactionByHash(ctx context.Context, hash common.Hash) (tx *types.Transaction, isPending bool, err error) {
	return nil, false, nil
}

func (m *mockParentChainReader) FilterLogs(ctx context.Context, q ethereum.FilterQuery) ([]types.Log, error) {
	filteredLogs := types.FilterLogs(m.logs, nil, nil, q.Addresses, q.Topics)
	var result []types.Log
	for _, log := range filteredLogs {
		result = append(result, *log)
	}
	return result, nil
}<|MERGE_RESOLUTION|>--- conflicted
+++ resolved
@@ -36,7 +36,7 @@
 		&chaininfo.RollupAddresses{},
 		NewDatabase(rawdb.NewMemoryDatabase()),
 		&mockMessageConsumer{},
-		[]daprovider.Reader{},
+		daprovider.NewReaderRegistry(),
 	)
 	require.NoError(t, err)
 	require.True(t, stuckFSMIndicatingGauge.Snapshot().Value() == 0)
@@ -74,13 +74,7 @@
 		&chaininfo.RollupAddresses{},
 		melDb,
 		messageConsumer,
-<<<<<<< HEAD
-		[]daprovider.Reader{},
-=======
 		daprovider.NewReaderRegistry(),
-		common.Hash{},
-		0,
->>>>>>> 75622cbb
 	)
 	extractor.StopWaiter.Start(ctx, extractor)
 	require.NoError(t, err)
