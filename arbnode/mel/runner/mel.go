package melrunner

import (
	"context"
	"errors"
	"fmt"
	"math/big"
	"time"

	"github.com/ethereum/go-ethereum"
	"github.com/ethereum/go-ethereum/common"
	"github.com/ethereum/go-ethereum/core/types"
	"github.com/ethereum/go-ethereum/log"
<<<<<<< HEAD
	"github.com/ethereum/go-ethereum/params"
=======
	"github.com/ethereum/go-ethereum/rpc"
>>>>>>> 990313b8

	"github.com/offchainlabs/nitro/arbnode/mel"
	"github.com/offchainlabs/nitro/arbnode/mel/extraction"
	"github.com/offchainlabs/nitro/bold/containers/fsm"
	"github.com/offchainlabs/nitro/cmd/chaininfo"
	"github.com/offchainlabs/nitro/daprovider"
	"github.com/offchainlabs/nitro/util/stopwaiter"
)

// The default retry interval for the message extractor FSM. After each tick of the FSM,
// the extractor service stop waiter will wait for this duration before trying to act again.
const defaultRetryInterval = time.Second

type ParentChainReader interface {
	Client() rpc.ClientInterface // to make BatchCallContext requests
	HeaderByNumber(ctx context.Context, number *big.Int) (*types.Header, error)
	BlockByNumber(ctx context.Context, number *big.Int) (*types.Block, error)
	BlockByHash(ctx context.Context, hash common.Hash) (*types.Block, error)
	HeaderByHash(ctx context.Context, hash common.Hash) (*types.Header, error)
	TransactionInBlock(ctx context.Context, blockHash common.Hash, index uint) (*types.Transaction, error)
	TransactionReceipt(ctx context.Context, txHash common.Hash) (*types.Receipt, error)
	TransactionByHash(ctx context.Context, hash common.Hash) (tx *types.Transaction, isPending bool, err error)
	FilterLogs(ctx context.Context, q ethereum.FilterQuery) ([]types.Log, error)
}

// Defines a message extraction service for a Nitro node which reads parent chain
// blocks one by one to transform them into messages for the execution layer.
type MessageExtractor struct {
	stopwaiter.StopWaiter
	parentChainReader         ParentChainReader
	chainConfig               *params.ChainConfig
	addrs                     *chaininfo.RollupAddresses
	melDB                     *Database
	msgConsumer               mel.MessageConsumer
	dataProviders             *daprovider.DAProviderRegistry
	startParentChainBlockHash common.Hash
	fsm                       *fsm.Fsm[action, FSMState]
	retryInterval             time.Duration
}

// Creates a message extractor instance with the specified parameters,
// including a parent chain reader, rollup addresses, and data providers
// to be used when extracting messages from the parent chain.
func NewMessageExtractor(
	parentChainReader ParentChainReader,
	chainConfig *params.ChainConfig,
	rollupAddrs *chaininfo.RollupAddresses,
	melDB *Database,
	msgConsumer mel.MessageConsumer,
	dataProviders *daprovider.DAProviderRegistry,
	startParentChainBlockHash common.Hash,
	retryInterval time.Duration,
) (*MessageExtractor, error) {
	if retryInterval == 0 {
		retryInterval = defaultRetryInterval
	}
	fsm, err := newFSM(Start)
	if err != nil {
		return nil, err
	}
	return &MessageExtractor{
		parentChainReader:         parentChainReader,
		chainConfig:               chainConfig,
		addrs:                     rollupAddrs,
		melDB:                     melDB,
		msgConsumer:               msgConsumer,
		dataProviders:             dataProviders,
		startParentChainBlockHash: startParentChainBlockHash,
		fsm:                       fsm,
		retryInterval:             retryInterval,
	}, nil
}

// Starts a message extraction service using a stopwaiter. The message extraction
// "loop" consists of a ticking a finite state machine (FSM) that performs different
// responsibilities based on its current state. For instance, processing a parent chain
// block, saving data to a database, or handling reorgs. The FSM is designed to be
// resilient to errors, and each error will retry the same FSM state after a specified interval
// in this Start method.
func (m *MessageExtractor) Start(ctxIn context.Context) error {
	m.StopWaiter.Start(ctxIn, m)
	runChan := make(chan struct{}, 1)
	return stopwaiter.CallIterativelyWith(
		&m.StopWaiterSafe,
		func(ctx context.Context, ignored struct{}) time.Duration {
			actAgainInterval, err := m.Act(ctx)
			if err != nil {
				log.Error("Error in message extractor", "err", err)
			}
			return actAgainInterval
		},
		runChan,
	)
}

func (m *MessageExtractor) CurrentFSMState() FSMState {
	return m.fsm.Current().State
}

// Ticks the message extractor FSM and performs the action associated with the current state,
// such as processing the next block, saving messages, or handling reorgs.
func (m *MessageExtractor) Act(ctx context.Context) (time.Duration, error) {
	current := m.fsm.Current()
	switch current.State {
	// `Start` is the initial state of the FSM. It is responsible for
	// initializing the message extraction process. The FSM will transition to
	// the `ProcessingNextBlock` state after successfully fetching the initial
	// MEL state struct for the message extraction process.
	case Start:
		// Check if the specified start block hash exists in the parent chain.
		if _, err := m.parentChainReader.HeaderByHash(
			ctx,
			m.startParentChainBlockHash,
		); err != nil {
			return m.retryInterval, fmt.Errorf(
				"failed to get start block by hash %s from parent chain: %w",
				m.startParentChainBlockHash,
				err,
			)
		}
		// Start from the latest MEL state we have in the database
		melState, err := m.melDB.GetHeadMelState(ctx)
		if err != nil {
			return m.retryInterval, err
		}
		// We check if our current head mel state corresponds to this parentChainBlockHash
		if melState.ParentChainBlockHash != m.startParentChainBlockHash {
			return m.retryInterval, fmt.Errorf("head mel state's parentChainBlockHash in db: %v does not match the given parentChainBlockHash: %v ", melState.ParentChainBlockHash, m.startParentChainBlockHash)
		}
		// Begin the next FSM state immediately.
		return 0, m.fsm.Do(processNextBlock{
			melState: melState,
		})
	// `ProcessingNextBlock` is the state responsible for processing the next block
	// in the parent chain and extracting messages from it. It uses the
	// `extractionfunction` package to extract messages and delayed messages
	// from the parent chain block. The FSM will transition to the `SavingMessages`
	// state after successfully extracting messages.
	case ProcessingNextBlock:
		// Process the next block in the parent chain and extracts messages.
		processAction, ok := current.SourceEvent.(processNextBlock)
		if !ok {
			return m.retryInterval, fmt.Errorf("invalid action: %T", current.SourceEvent)
		}
		preState := processAction.melState

		parentChainBlock, err := m.parentChainReader.BlockByNumber(
			ctx,
			new(big.Int).SetUint64(preState.ParentChainBlockNumber+1),
		)
		if err != nil {
			if errors.Is(err, ethereum.NotFound) {
				// If the block with the specified number is not found, it likely has not
				// been posted yet to the parent chain, so we can retry
				// without returning an error from the FSM.
				return m.retryInterval, nil
			} else {
				return m.retryInterval, err
			}
		}
		// Creates a receipt fetcher for the specific parent chain block, to be used
		// by the message extraction function.
		postState, msgs, delayedMsgs, _, err := melextraction.ExtractMessages(
			ctx,
			preState,
			parentChainBlock.Header(),
			m.dataProviders,
			m.melDB,
<<<<<<< HEAD
			receiptFetcher,
			txsFetcher,
			m.chainConfig,
=======
			nil, // will be removed when syncing with the core mel runner code as that has been refactored into separate files
			nil, // will be removed when syncing with the core mel runner code as that has been refactored into separate files
>>>>>>> 990313b8
		)
		if err != nil {
			return m.retryInterval, err
		}
		// Begin the next FSM state immediately.
		return 0, m.fsm.Do(saveMessages{
			preStateMsgCount: preState.MsgCount,
			postState:        postState,
			messages:         msgs,
			delayedMessages:  delayedMsgs,
		})
	// `SavingMessages` is the state responsible for saving the extracted messages
	// and delayed messages to the database. It stores data in the node's consensus database
	// and runs after the `ProcessingNextBlock` state.
	// After data is stored, the FSM will then transition to the `ProcessingNextBlock` state
	// yet again.
	case SavingMessages:
		// Persists messages and a processed MEL state to the database.
		saveAction, ok := current.SourceEvent.(saveMessages)
		if !ok {
			return m.retryInterval, fmt.Errorf("invalid action: %T", current.SourceEvent)
		}
		if err := m.melDB.SaveDelayedMessages(ctx, saveAction.postState, saveAction.delayedMessages); err != nil {
			return m.retryInterval, err
		}
		if err := m.msgConsumer.PushMessages(ctx, saveAction.preStateMsgCount, saveAction.messages); err != nil {
			return m.retryInterval, err
		}
		if err := m.melDB.SaveState(ctx, saveAction.postState); err != nil {
			log.Error("Error saving messages from MessageExtractor to MessageConsumer", "err", err)
			return m.retryInterval, err
		}
		return 0, m.fsm.Do(processNextBlock{
			melState: saveAction.postState,
		})
	// `Reorging` is the state responsible for handling reorgs in the parent chain.
	// It is triggered when a reorg occurs, and it will revert the MEL state being processed to the
	// specified block. The FSM will transition to the `ProcessingNextBlock` state
	// based on this old state after the reorg is handled.
	case Reorging:
		// TODO: Implement reorging logic.
		return m.retryInterval, fmt.Errorf("reorg state not implemented")
	default:
		return m.retryInterval, fmt.Errorf("invalid state: %s", current.State)
	}
}<|MERGE_RESOLUTION|>--- conflicted
+++ resolved
@@ -11,11 +11,8 @@
 	"github.com/ethereum/go-ethereum/common"
 	"github.com/ethereum/go-ethereum/core/types"
 	"github.com/ethereum/go-ethereum/log"
-<<<<<<< HEAD
 	"github.com/ethereum/go-ethereum/params"
-=======
 	"github.com/ethereum/go-ethereum/rpc"
->>>>>>> 990313b8
 
 	"github.com/offchainlabs/nitro/arbnode/mel"
 	"github.com/offchainlabs/nitro/arbnode/mel/extraction"
@@ -184,14 +181,9 @@
 			parentChainBlock.Header(),
 			m.dataProviders,
 			m.melDB,
-<<<<<<< HEAD
-			receiptFetcher,
-			txsFetcher,
-			m.chainConfig,
-=======
 			nil, // will be removed when syncing with the core mel runner code as that has been refactored into separate files
 			nil, // will be removed when syncing with the core mel runner code as that has been refactored into separate files
->>>>>>> 990313b8
+			m.chainConfig,
 		)
 		if err != nil {
 			return m.retryInterval, err
