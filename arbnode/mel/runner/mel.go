package melrunner

import (
	"context"
	"fmt"
	"math/big"
	"strings"
	"sync/atomic"
	"time"

	"github.com/spf13/pflag"

	"github.com/ethereum/go-ethereum"
	"github.com/ethereum/go-ethereum/common"
	"github.com/ethereum/go-ethereum/core/types"
	"github.com/ethereum/go-ethereum/log"
	"github.com/ethereum/go-ethereum/metrics"
	"github.com/ethereum/go-ethereum/rpc"

	"github.com/offchainlabs/nitro/arbnode/mel"
	"github.com/offchainlabs/nitro/arbnode/mel/extraction"
	"github.com/offchainlabs/nitro/arbutil"
	"github.com/offchainlabs/nitro/bold/containers/fsm"
	"github.com/offchainlabs/nitro/cmd/chaininfo"
	"github.com/offchainlabs/nitro/daprovider"
	"github.com/offchainlabs/nitro/util/stopwaiter"
)

var (
	stuckFSMIndicatingGauge = metrics.NewRegisteredGauge("arb/mel/stuck", nil) // 1-stuck, 0-not_stuck
)

type MessageExtractionConfig struct {
	Enable                        bool          `koanf:"enable"`
	RetryInterval                 time.Duration `koanf:"retry-interval"`
	DelayedMessageBacklogCapacity int           `koanf:"delayed-message-backlog-capacity"`
	BlocksToPrefetch              uint64        `koanf:"blocks-to-prefetch"`
	ReadMode                      string        `koanf:"read-mode"`
	StallTolerance                uint64        `koanf:"stall-tolerance"`
}

func (c *MessageExtractionConfig) Validate() error {
	c.ReadMode = strings.ToLower(c.ReadMode)
	if c.ReadMode != "latest" && c.ReadMode != "safe" && c.ReadMode != "finalized" {
		return fmt.Errorf("inbox reader read-mode is invalid, want: latest or safe or finalized, got: %s", c.ReadMode)
	}
	return nil
}

var DefaultMessageExtractionConfig = MessageExtractionConfig{
	Enable: false,
	// The retry interval for the message extractor FSM. After each tick of the FSM,
	// the extractor service stop waiter will wait for this duration before trying to act again.
	RetryInterval:                 time.Millisecond * 500,
	DelayedMessageBacklogCapacity: 100, // TODO: right default? setting to a lower value means more calls to l1reader
	BlocksToPrefetch:              499, // 500 is the eth_getLogs block range limit
	ReadMode:                      "latest",
	StallTolerance:                10,
}

var TestMessageExtractionConfig = MessageExtractionConfig{
	Enable:                        false,
	RetryInterval:                 time.Millisecond * 10,
	DelayedMessageBacklogCapacity: 100,
	BlocksToPrefetch:              499,
	ReadMode:                      "latest",
	StallTolerance:                10,
}

func MessageExtractionConfigAddOptions(prefix string, f *pflag.FlagSet) {
	f.Bool(prefix+".enable", DefaultMessageExtractionConfig.Enable, "enable message extraction service")
	f.Duration(prefix+".retry-interval", DefaultMessageExtractionConfig.RetryInterval, "wait time before retring upon a failure")
	f.Int(prefix+".delayed-message-backlog-capacity", DefaultMessageExtractionConfig.DelayedMessageBacklogCapacity, "target capacity of the delayed message backlog")
	f.Uint64(prefix+".blocks-to-prefetch", DefaultMessageExtractionConfig.BlocksToPrefetch, "the number of blocks to prefetch relevant logs from. Recommend using max allowed range for eth_getLogs rpc query")
	f.String(prefix+".read-mode", DefaultMessageExtractionConfig.ReadMode, "mode to only read latest or safe or finalized L1 blocks. Enabling safe or finalized disables feed input and output. Defaults to latest. Takes string input, valid strings- latest, safe, finalized")
	f.Uint64(prefix+".stall-tolerance", DefaultMessageExtractionConfig.StallTolerance, "max times the MEL fsm is allowed to be stuck without logging error")
}

// TODO (ganesh): cleanup unused methods from this interface after checking with wasm mode
type ParentChainReader interface {
	Client() rpc.ClientInterface // to make BatchCallContext requests
	HeaderByNumber(ctx context.Context, number *big.Int) (*types.Header, error)
	BlockByNumber(ctx context.Context, number *big.Int) (*types.Block, error)
	BlockByHash(ctx context.Context, hash common.Hash) (*types.Block, error)
	HeaderByHash(ctx context.Context, hash common.Hash) (*types.Header, error)
	TransactionInBlock(ctx context.Context, blockHash common.Hash, index uint) (*types.Transaction, error)
	TransactionReceipt(ctx context.Context, txHash common.Hash) (*types.Receipt, error)
	TransactionByHash(ctx context.Context, hash common.Hash) (tx *types.Transaction, isPending bool, err error)
	FilterLogs(ctx context.Context, q ethereum.FilterQuery) ([]types.Log, error)
}

// Defines a message extraction service for a Nitro node which reads parent chain
// blocks one by one to transform them into messages for the execution layer.
type MessageExtractor struct {
	stopwaiter.StopWaiter
	config                   MessageExtractionConfig
	parentChainReader        ParentChainReader
	logsAndHeadersPreFetcher *logsAndHeadersFetcher
	addrs                    *chaininfo.RollupAddresses
	melDB                    *Database
	msgConsumer              mel.MessageConsumer
	dataProviders            *daprovider.ReaderRegistry
	fsm                      *fsm.Fsm[action, FSMState]
	caughtUp                 bool
	caughtUpChan             chan struct{}
	lastBlockToRead          atomic.Uint64
	stuckCount               uint64
}

// Creates a message extractor instance with the specified parameters,
// including a parent chain reader, rollup addresses, and data providers
// to be used when extracting messages from the parent chain.
func NewMessageExtractor(
	config MessageExtractionConfig,
	parentChainReader ParentChainReader,
	rollupAddrs *chaininfo.RollupAddresses,
	melDB *Database,
	msgConsumer mel.MessageConsumer,
	dataProviders *daprovider.ReaderRegistry,
) (*MessageExtractor, error) {
	fsm, err := newFSM(Start)
	if err != nil {
		return nil, err
	}
	return &MessageExtractor{
		config:            config,
		parentChainReader: parentChainReader,
		addrs:             rollupAddrs,
		melDB:             melDB,
		msgConsumer:       msgConsumer,
		dataProviders:     dataProviders,
		fsm:               fsm,
		caughtUpChan:      make(chan struct{}),
	}, nil
}

// Starts a message extraction service using a stopwaiter. The message extraction
// "loop" consists of a ticking a finite state machine (FSM) that performs different
// responsibilities based on its current state. For instance, processing a parent chain
// block, saving data to a database, or handling reorgs. The FSM is designed to be
// resilient to errors, and each error will retry the same FSM state after a specified interval
// in this Start method.
func (m *MessageExtractor) Start(ctxIn context.Context) error {
	m.StopWaiter.Start(ctxIn, m)
	runChan := make(chan struct{}, 1)
	if m.config.ReadMode != "latest" {
		m.CallIteratively(m.updateLastBlockToRead)
	}
	return stopwaiter.CallIterativelyWith(
		&m.StopWaiterSafe,
		func(ctx context.Context, _ struct{}) time.Duration {
			actAgainInterval, err := m.Act(ctx)
			if err != nil {
				log.Error("Error in message extractor", "err", err)
				m.stuckCount++ // an error implies no change in the fsm state
			} else {
				m.stuckCount = 0
			}
			if m.stuckCount > m.config.StallTolerance {
				stuckFSMIndicatingGauge.Update(1)
				log.Error("Message extractor has been stuck at the same fsm state past the stall-tolerance number of times", "state", m.fsm.Current().State.String(), "stuckCount", m.stuckCount, "err", err)
			} else {
				stuckFSMIndicatingGauge.Update(0)
			}
			return actAgainInterval
		},
		runChan,
	)
}

func (m *MessageExtractor) updateLastBlockToRead(ctx context.Context) time.Duration {
	var header *types.Header
	var err error
	switch m.config.ReadMode {
	case "safe":
		header, err = m.parentChainReader.HeaderByNumber(ctx, big.NewInt(rpc.SafeBlockNumber.Int64()))
	case "finalized":
		header, err = m.parentChainReader.HeaderByNumber(ctx, big.NewInt(rpc.FinalizedBlockNumber.Int64()))
	}
	if err != nil {
		log.Error("Error fetching header to update last block to read in MEL", "err", err)
		return m.config.RetryInterval
	}
	m.lastBlockToRead.Store(header.Number.Uint64())
	return m.config.RetryInterval
}

func (m *MessageExtractor) CurrentFSMState() FSMState {
	return m.fsm.Current().State
}

func (m *MessageExtractor) getStateByRPCBlockNum(ctx context.Context, blockNum rpc.BlockNumber) (*mel.State, error) {
	blk, err := m.parentChainReader.HeaderByNumber(ctx, big.NewInt(blockNum.Int64()))
	if err != nil {
		return nil, err
	}
	headMelStateBlockNum, err := m.melDB.GetHeadMelStateBlockNum()
	if err != nil {
		return nil, err
	}
	state, err := m.melDB.State(ctx, min(headMelStateBlockNum, blk.Number.Uint64()))
	if err != nil {
		return nil, err
	}
	return state, nil
}

func (m *MessageExtractor) GetSafeMsgCount(ctx context.Context) (arbutil.MessageIndex, error) {
	state, err := m.getStateByRPCBlockNum(ctx, rpc.SafeBlockNumber)
	if err != nil {
		return 0, err
	}
	return arbutil.MessageIndex(state.MsgCount), nil
}

func (m *MessageExtractor) GetFinalizedMsgCount(ctx context.Context) (arbutil.MessageIndex, error) {
	state, err := m.getStateByRPCBlockNum(ctx, rpc.FinalizedBlockNumber)
	if err != nil {
		return 0, err
	}
	return arbutil.MessageIndex(state.MsgCount), nil
}

func (m *MessageExtractor) GetFinalizedDelayedMessagesRead(ctx context.Context) (uint64, error) {
	state, err := m.getStateByRPCBlockNum(ctx, rpc.FinalizedBlockNumber)
	if err != nil {
		return 0, err
	}
	return state.DelayedMessagesRead, nil
}

func (m *MessageExtractor) GetHeadState(ctx context.Context) (*mel.State, error) {
	return m.melDB.GetHeadMelState(ctx)
}

func (m *MessageExtractor) GetMsgCount(ctx context.Context) (arbutil.MessageIndex, error) {
	headState, err := m.melDB.GetHeadMelState(ctx)
	if err != nil {
		return 0, err
	}
	return arbutil.MessageIndex(headState.MsgCount), nil
}

func (d *MessageExtractor) GetDelayedMessage(index uint64) (*mel.DelayedInboxMessage, error) {
	return d.melDB.fetchDelayedMessage(index)
}

func (m *MessageExtractor) GetDelayedCount(ctx context.Context, block uint64) (uint64, error) {
	var state *mel.State
	var err error
	if block == 0 {
		state, err = m.melDB.GetHeadMelState(ctx)
	} else {
		state, err = m.melDB.State(ctx, block)
	}
	if err != nil {
		return 0, err
	}
	return state.DelayedMessagesSeen, nil
}

func (m *MessageExtractor) GetBatchMetadata(seqNum uint64) (mel.BatchMetadata, error) {
	// TODO: have a check to error if seqNum is less than headMelState.BatchCount
	batchMetadata, err := m.melDB.fetchBatchMetadata(seqNum)
	if err != nil {
		return mel.BatchMetadata{}, err
	}
	return *batchMetadata, nil
}

func (m *MessageExtractor) GetSequencerMessageBytes(ctx context.Context, seqNum uint64) ([]byte, common.Hash, error) {
	metadata, err := m.GetBatchMetadata(seqNum)
	if err != nil {
		return nil, common.Hash{}, err
	}
<<<<<<< HEAD
=======
	// No need to specify a max headers to fetch, as we are using the logs fetcher only, so we can pass in a 0.
>>>>>>> 9392e6c5
	logsFetcher := newLogsAndHeadersFetcher(m.parentChainReader, 0)
	if err = logsFetcher.fetchSequencerBatchLogs(ctx, metadata.ParentChainBlock, metadata.ParentChainBlock); err != nil {
		return nil, common.Hash{}, err
	}
	parentChainHeader, err := m.parentChainReader.HeaderByNumber(ctx, new(big.Int).SetUint64(metadata.ParentChainBlock))
	if err != nil {
		return nil, common.Hash{}, err
	}
	seqBatches, batchTxs, err := melextraction.ParseBatchesFromBlock(ctx, parentChainHeader, &txByLogFetcher{m.parentChainReader}, logsFetcher, &melextraction.LogUnpacker{})
	if err != nil {
		return nil, common.Hash{}, err
	}
	var seenBatches []uint64
	for i, batch := range seqBatches {
		if batch.SequenceNumber == seqNum {
			data, err := melextraction.SerializeBatch(ctx, batch, batchTxs[i], logsFetcher)
			return data, batch.BlockHash, err
		}
		seenBatches = append(seenBatches, batch.SequenceNumber)
	}
	return nil, common.Hash{}, fmt.Errorf("sequencer batch %v not found in L1 block %v (found batches %v)", seqNum, metadata.ParentChainBlock, seenBatches)
}

func (m *MessageExtractor) GetBatchMessageCount(seqNum uint64) (arbutil.MessageIndex, error) {
	metadata, err := m.GetBatchMetadata(seqNum)
	return metadata.MessageCount, err
}

func (m *MessageExtractor) GetBatchParentChainBlock(seqNum uint64) (uint64, error) {
	metadata, err := m.GetBatchMetadata(seqNum)
	return metadata.ParentChainBlock, err
}

// err will return unexpected/internal errors
// bool will be false if batch not found (meaning, block not yet posted on a batch)
func (m *MessageExtractor) FindInboxBatchContainingMessage(ctx context.Context, pos arbutil.MessageIndex) (uint64, bool, error) {
	batchCount, err := m.GetBatchCount(ctx)
	if err != nil {
		return 0, false, err
	}
	low := uint64(0)
	high := batchCount - 1
	lastBatchMessageCount, err := m.GetBatchMessageCount(high)
	if err != nil {
		return 0, false, err
	}
	if lastBatchMessageCount <= pos {
		return 0, false, nil
	}
	// Iteration preconditions:
	// - high >= low
	// - msgCount(low - 1) <= pos implies low <= target
	// - msgCount(high) > pos implies high >= target
	// Therefore, if low == high, then low == high == target
	for {
		// Due to integer rounding, mid >= low && mid < high
		mid := (low + high) / 2
		count, err := m.GetBatchMessageCount(mid)
		if err != nil {
			return 0, false, err
		}
		if count < pos {
			// Must narrow as mid >= low, therefore mid + 1 > low, therefore newLow > oldLow
			// Keeps low precondition as msgCount(mid) < pos
			low = mid + 1
		} else if count == pos {
			return mid + 1, true, nil
		} else if count == pos+1 || mid == low { // implied: count > pos
			return mid, true, nil
		} else {
			// implied: count > pos + 1
			// Must narrow as mid < high, therefore newHigh < oldHigh
			// Keeps high precondition as msgCount(mid) > pos
			high = mid
		}
		if high == low {
			return high, true, nil
		}
	}
}

func (m *MessageExtractor) GetBatchCount(ctx context.Context) (uint64, error) {
	headState, err := m.melDB.GetHeadMelState(ctx)
	if err != nil {
		return 0, err
	}
	return headState.BatchCount, nil
}

func (m *MessageExtractor) CaughtUp() chan struct{} {
	return m.caughtUpChan
}

// Ticks the message extractor FSM and performs the action associated with the current state,
// such as processing the next block, saving messages, or handling reorgs.
// Question: do we want to make this private? System tests currently use it, but I believe this should only ever be called by start
func (m *MessageExtractor) Act(ctx context.Context) (time.Duration, error) {
	current := m.fsm.Current()
	switch current.State {
	// `Start` is the initial state of the FSM. It is responsible for
	// initializing the message extraction process. The FSM will transition to
	// the `ProcessingNextBlock` state after successfully fetching the initial
	// MEL state struct for the message extraction process.
	case Start:
		return m.initialize(ctx, current)
	// `ProcessingNextBlock` is the state responsible for processing the next block
	// in the parent chain and extracting messages from it. It uses the
	// `melextraction` package to extract messages and delayed messages
	// from the parent chain block. The FSM will transition to the `SavingMessages`
	// state after successfully extracting messages.
	case ProcessingNextBlock:
		return m.processNextBlock(ctx, current)
	// `SavingMessages` is the state responsible for saving the extracted messages
	// and delayed messages to the database. It stores data in the node's consensus database
	// and runs after the `ProcessingNextBlock` state.
	// After data is stored, the FSM will then transition to the `ProcessingNextBlock` state
	// yet again.
	case SavingMessages:
		return m.saveMessages(ctx, current)
	// `Reorging` is the state responsible for handling reorgs in the parent chain.
	// It is triggered when a reorg occurs, and it will revert the MEL state being processed to the
	// specified block. The FSM will transition to the `ProcessingNextBlock` state
	// based on this old state after the reorg is handled.
	case Reorging:
		return m.reorg(ctx, current)
	default:
		return m.config.RetryInterval, fmt.Errorf("invalid state: %s", current.State)
	}
}<|MERGE_RESOLUTION|>--- conflicted
+++ resolved
@@ -273,10 +273,7 @@
 	if err != nil {
 		return nil, common.Hash{}, err
 	}
-<<<<<<< HEAD
-=======
 	// No need to specify a max headers to fetch, as we are using the logs fetcher only, so we can pass in a 0.
->>>>>>> 9392e6c5
 	logsFetcher := newLogsAndHeadersFetcher(m.parentChainReader, 0)
 	if err = logsFetcher.fetchSequencerBatchLogs(ctx, metadata.ParentChainBlock, metadata.ParentChainBlock); err != nil {
 		return nil, common.Hash{}, err
