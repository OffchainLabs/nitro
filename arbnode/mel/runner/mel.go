package melrunner

import (
	"context"
	"fmt"
	"math/big"
	"strings"
	"sync/atomic"
	"time"

	"github.com/spf13/pflag"

	"github.com/ethereum/go-ethereum"
	"github.com/ethereum/go-ethereum/common"
	"github.com/ethereum/go-ethereum/core/types"
	"github.com/ethereum/go-ethereum/log"
	"github.com/ethereum/go-ethereum/metrics"
	"github.com/ethereum/go-ethereum/rpc"

	"github.com/offchainlabs/nitro/arbnode/mel"
	"github.com/offchainlabs/nitro/arbnode/mel/extraction"
	"github.com/offchainlabs/nitro/arbutil"
	"github.com/offchainlabs/nitro/bold/containers/fsm"
	"github.com/offchainlabs/nitro/cmd/chaininfo"
	"github.com/offchainlabs/nitro/daprovider"
	"github.com/offchainlabs/nitro/util/stopwaiter"
)

var (
	stuckFSMIndicatingGauge = metrics.NewRegisteredGauge("arb/mel/stuck", nil) // 1-stuck, 0-not_stuck
)

type MessageExtractionConfig struct {
	Enable                        bool          `koanf:"enable"`
	RetryInterval                 time.Duration `koanf:"retry-interval"`
	DelayedMessageBacklogCapacity int           `koanf:"delayed-message-backlog-capacity"`
	BlocksToPrefetch              uint64        `koanf:"blocks-to-prefetch"`
	ReadMode                      string        `koanf:"read-mode"`
	StallTolerance                uint64        `koanf:"stall-tolerance"`
}

func (c *MessageExtractionConfig) Validate() error {
	c.ReadMode = strings.ToLower(c.ReadMode)
	if c.ReadMode != "latest" && c.ReadMode != "safe" && c.ReadMode != "finalized" {
		return fmt.Errorf("inbox reader read-mode is invalid, want: latest or safe or finalized, got: %s", c.ReadMode)
	}
	return nil
}

var DefaultMessageExtractionConfig = MessageExtractionConfig{
	Enable: false,
	// The retry interval for the message extractor FSM. After each tick of the FSM,
	// the extractor service stop waiter will wait for this duration before trying to act again.
	RetryInterval:                 time.Millisecond * 500,
	DelayedMessageBacklogCapacity: 100, // TODO: right default? setting to a lower value means more calls to l1reader
	BlocksToPrefetch:              499, // 500 is the eth_getLogs block range limit
	ReadMode:                      "latest",
	StallTolerance:                10,
}

var TestMessageExtractionConfig = MessageExtractionConfig{
	Enable:                        false,
	RetryInterval:                 time.Millisecond * 10,
	DelayedMessageBacklogCapacity: 100,
	BlocksToPrefetch:              499,
	ReadMode:                      "latest",
	StallTolerance:                10,
}

func MessageExtractionConfigAddOptions(prefix string, f *pflag.FlagSet) {
	f.Bool(prefix+".enable", DefaultMessageExtractionConfig.Enable, "enable message extraction service")
	f.Duration(prefix+".retry-interval", DefaultMessageExtractionConfig.RetryInterval, "wait time before retring upon a failure")
	f.Int(prefix+".delayed-message-backlog-capacity", DefaultMessageExtractionConfig.DelayedMessageBacklogCapacity, "target capacity of the delayed message backlog")
	f.Uint64(prefix+".blocks-to-prefetch", DefaultMessageExtractionConfig.BlocksToPrefetch, "the number of blocks to prefetch relevant logs from. Recommend using max allowed range for eth_getLogs rpc query")
	f.String(prefix+".read-mode", DefaultMessageExtractionConfig.ReadMode, "mode to only read latest or safe or finalized L1 blocks. Enabling safe or finalized disables feed input and output. Defaults to latest. Takes string input, valid strings- latest, safe, finalized")
	f.Uint64(prefix+".stall-tolerance", DefaultMessageExtractionConfig.StallTolerance, "max times the MEL fsm is allowed to be stuck without logging error")
}

// TODO (ganesh): cleanup unused methods from this interface after checking with wasm mode
type ParentChainReader interface {
	Client() rpc.ClientInterface // to make BatchCallContext requests
	HeaderByNumber(ctx context.Context, number *big.Int) (*types.Header, error)
	BlockByNumber(ctx context.Context, number *big.Int) (*types.Block, error)
	BlockByHash(ctx context.Context, hash common.Hash) (*types.Block, error)
	HeaderByHash(ctx context.Context, hash common.Hash) (*types.Header, error)
	TransactionInBlock(ctx context.Context, blockHash common.Hash, index uint) (*types.Transaction, error)
	TransactionReceipt(ctx context.Context, txHash common.Hash) (*types.Receipt, error)
	TransactionByHash(ctx context.Context, hash common.Hash) (tx *types.Transaction, isPending bool, err error)
	FilterLogs(ctx context.Context, q ethereum.FilterQuery) ([]types.Log, error)
}

// Defines a message extraction service for a Nitro node which reads parent chain
// blocks one by one to transform them into messages for the execution layer.
type MessageExtractor struct {
	stopwaiter.StopWaiter
<<<<<<< HEAD
	config                   MessageExtractionConfig
	parentChainReader        ParentChainReader
	logsAndHeadersPreFetcher *logsAndHeadersFetcher
	addrs                    *chaininfo.RollupAddresses
	melDB                    *Database
	msgConsumer              mel.MessageConsumer
	dataProviders            *daprovider.ReaderRegistry
	fsm                      *fsm.Fsm[action, FSMState]
	caughtUp                 bool
	caughtUpChan             chan struct{}
	lastBlockToRead          atomic.Uint64
	stuckCount               uint64
=======
	parentChainReader         ParentChainReader
	addrs                     *chaininfo.RollupAddresses
	melDB                     *Database
	msgConsumer               mel.MessageConsumer
	dataProviders             *daprovider.DAProviderRegistry
	startParentChainBlockHash common.Hash
	fsm                       *fsm.Fsm[action, FSMState]
	retryInterval             time.Duration
>>>>>>> 6837a8fd
}

// Creates a message extractor instance with the specified parameters,
// including a parent chain reader, rollup addresses, and data providers
// to be used when extracting messages from the parent chain.
func NewMessageExtractor(
	config MessageExtractionConfig,
	parentChainReader ParentChainReader,
	rollupAddrs *chaininfo.RollupAddresses,
	melDB *Database,
	msgConsumer mel.MessageConsumer,
<<<<<<< HEAD
	dataProviders *daprovider.ReaderRegistry,
=======
	dataProviders *daprovider.DAProviderRegistry,
	startParentChainBlockHash common.Hash,
	retryInterval time.Duration,
>>>>>>> 6837a8fd
) (*MessageExtractor, error) {
	fsm, err := newFSM(Start)
	if err != nil {
		return nil, err
	}
	return &MessageExtractor{
		config:            config,
		parentChainReader: parentChainReader,
		addrs:             rollupAddrs,
		melDB:             melDB,
		msgConsumer:       msgConsumer,
		dataProviders:     dataProviders,
		fsm:               fsm,
		caughtUpChan:      make(chan struct{}),
	}, nil
}

// Starts a message extraction service using a stopwaiter. The message extraction
// "loop" consists of a ticking a finite state machine (FSM) that performs different
// responsibilities based on its current state. For instance, processing a parent chain
// block, saving data to a database, or handling reorgs. The FSM is designed to be
// resilient to errors, and each error will retry the same FSM state after a specified interval
// in this Start method.
func (m *MessageExtractor) Start(ctxIn context.Context) error {
	m.StopWaiter.Start(ctxIn, m)
	runChan := make(chan struct{}, 1)
	if m.config.ReadMode != "latest" {
		m.CallIteratively(m.updateLastBlockToRead)
	}
	return stopwaiter.CallIterativelyWith(
		&m.StopWaiterSafe,
		func(ctx context.Context, _ struct{}) time.Duration {
			actAgainInterval, err := m.Act(ctx)
			if err != nil {
				log.Error("Error in message extractor", "err", err)
				m.stuckCount++ // an error implies no change in the fsm state
			} else {
				m.stuckCount = 0
			}
			if m.stuckCount > m.config.StallTolerance {
				stuckFSMIndicatingGauge.Update(1)
				log.Error("Message extractor has been stuck at the same fsm state past the stall-tolerance number of times", "state", m.fsm.Current().State.String(), "stuckCount", m.stuckCount, "err", err)
			} else {
				stuckFSMIndicatingGauge.Update(0)
			}
			return actAgainInterval
		},
		runChan,
	)
}

func (m *MessageExtractor) updateLastBlockToRead(ctx context.Context) time.Duration {
	var header *types.Header
	var err error
	switch m.config.ReadMode {
	case "safe":
		header, err = m.parentChainReader.HeaderByNumber(ctx, big.NewInt(rpc.SafeBlockNumber.Int64()))
	case "finalized":
		header, err = m.parentChainReader.HeaderByNumber(ctx, big.NewInt(rpc.FinalizedBlockNumber.Int64()))
	}
	if err != nil {
		log.Error("Error fetching header to update last block to read in MEL", "err", err)
		return m.config.RetryInterval
	}
	m.lastBlockToRead.Store(header.Number.Uint64())
	return m.config.RetryInterval
}

func (m *MessageExtractor) CurrentFSMState() FSMState {
	return m.fsm.Current().State
}

func (m *MessageExtractor) getStateByRPCBlockNum(ctx context.Context, blockNum rpc.BlockNumber) (*mel.State, error) {
	blk, err := m.parentChainReader.HeaderByNumber(ctx, big.NewInt(blockNum.Int64()))
	if err != nil {
		return nil, err
	}
	headMelStateBlockNum, err := m.melDB.GetHeadMelStateBlockNum()
	if err != nil {
		return nil, err
	}
	state, err := m.melDB.State(ctx, min(headMelStateBlockNum, blk.Number.Uint64()))
	if err != nil {
		return nil, err
	}
	return state, nil
}

func (m *MessageExtractor) GetSafeMsgCount(ctx context.Context) (arbutil.MessageIndex, error) {
	state, err := m.getStateByRPCBlockNum(ctx, rpc.SafeBlockNumber)
	if err != nil {
		return 0, err
	}
	return arbutil.MessageIndex(state.MsgCount), nil
}

func (m *MessageExtractor) GetFinalizedMsgCount(ctx context.Context) (arbutil.MessageIndex, error) {
	state, err := m.getStateByRPCBlockNum(ctx, rpc.FinalizedBlockNumber)
	if err != nil {
		return 0, err
	}
	return arbutil.MessageIndex(state.MsgCount), nil
}

func (m *MessageExtractor) GetFinalizedDelayedMessagesRead(ctx context.Context) (uint64, error) {
	state, err := m.getStateByRPCBlockNum(ctx, rpc.FinalizedBlockNumber)
	if err != nil {
		return 0, err
	}
	return state.DelayedMessagesRead, nil
}

func (m *MessageExtractor) GetHeadState(ctx context.Context) (*mel.State, error) {
	return m.melDB.GetHeadMelState(ctx)
}

func (m *MessageExtractor) GetMsgCount(ctx context.Context) (arbutil.MessageIndex, error) {
	headState, err := m.melDB.GetHeadMelState(ctx)
	if err != nil {
		return 0, err
	}
	return arbutil.MessageIndex(headState.MsgCount), nil
}

func (d *MessageExtractor) GetDelayedMessage(index uint64) (*mel.DelayedInboxMessage, error) {
	return d.melDB.fetchDelayedMessage(index)
}

func (m *MessageExtractor) GetDelayedCount(ctx context.Context, block uint64) (uint64, error) {
	var state *mel.State
	var err error
	if block == 0 {
		state, err = m.melDB.GetHeadMelState(ctx)
	} else {
		state, err = m.melDB.State(ctx, block)
	}
	if err != nil {
		return 0, err
	}
	return state.DelayedMessagesSeen, nil
}

func (m *MessageExtractor) GetBatchMetadata(seqNum uint64) (mel.BatchMetadata, error) {
	// TODO: have a check to error if seqNum is less than headMelState.BatchCount
	batchMetadata, err := m.melDB.fetchBatchMetadata(seqNum)
	if err != nil {
		return mel.BatchMetadata{}, err
	}
	return *batchMetadata, nil
}

func (m *MessageExtractor) GetSequencerMessageBytes(ctx context.Context, seqNum uint64) ([]byte, common.Hash, error) {
	metadata, err := m.GetBatchMetadata(seqNum)
	if err != nil {
		return nil, common.Hash{}, err
	}
	// No need to specify a max headers to fetch, as we are using the logs fetcher only, so we can pass in a 0.
	logsFetcher := newLogsAndHeadersFetcher(m.parentChainReader, 0)
	if err = logsFetcher.fetchSequencerBatchLogs(ctx, metadata.ParentChainBlock, metadata.ParentChainBlock); err != nil {
		return nil, common.Hash{}, err
	}
	parentChainHeader, err := m.parentChainReader.HeaderByNumber(ctx, new(big.Int).SetUint64(metadata.ParentChainBlock))
	if err != nil {
		return nil, common.Hash{}, err
	}
	seqBatches, batchTxs, err := melextraction.ParseBatchesFromBlock(ctx, parentChainHeader, &txByLogFetcher{m.parentChainReader}, logsFetcher, &melextraction.LogUnpacker{})
	if err != nil {
		return nil, common.Hash{}, err
	}
	var seenBatches []uint64
	for i, batch := range seqBatches {
		if batch.SequenceNumber == seqNum {
			data, err := melextraction.SerializeBatch(ctx, batch, batchTxs[i], logsFetcher)
			return data, batch.BlockHash, err
		}
		seenBatches = append(seenBatches, batch.SequenceNumber)
	}
	return nil, common.Hash{}, fmt.Errorf("sequencer batch %v not found in L1 block %v (found batches %v)", seqNum, metadata.ParentChainBlock, seenBatches)
}

func (m *MessageExtractor) GetBatchMessageCount(seqNum uint64) (arbutil.MessageIndex, error) {
	metadata, err := m.GetBatchMetadata(seqNum)
	return metadata.MessageCount, err
}

func (m *MessageExtractor) GetBatchParentChainBlock(seqNum uint64) (uint64, error) {
	metadata, err := m.GetBatchMetadata(seqNum)
	return metadata.ParentChainBlock, err
}

// err will return unexpected/internal errors
// bool will be false if batch not found (meaning, block not yet posted on a batch)
func (m *MessageExtractor) FindInboxBatchContainingMessage(ctx context.Context, pos arbutil.MessageIndex) (uint64, bool, error) {
	batchCount, err := m.GetBatchCount(ctx)
	if err != nil {
		return 0, false, err
	}
	low := uint64(0)
	high := batchCount - 1
	lastBatchMessageCount, err := m.GetBatchMessageCount(high)
	if err != nil {
		return 0, false, err
	}
	if lastBatchMessageCount <= pos {
		return 0, false, nil
	}
	// Iteration preconditions:
	// - high >= low
	// - msgCount(low - 1) <= pos implies low <= target
	// - msgCount(high) > pos implies high >= target
	// Therefore, if low == high, then low == high == target
	for {
		// Due to integer rounding, mid >= low && mid < high
		mid := (low + high) / 2
		count, err := m.GetBatchMessageCount(mid)
		if err != nil {
			return 0, false, err
		}
		if count < pos {
			// Must narrow as mid >= low, therefore mid + 1 > low, therefore newLow > oldLow
			// Keeps low precondition as msgCount(mid) < pos
			low = mid + 1
		} else if count == pos {
			return mid + 1, true, nil
		} else if count == pos+1 || mid == low { // implied: count > pos
			return mid, true, nil
		} else {
			// implied: count > pos + 1
			// Must narrow as mid < high, therefore newHigh < oldHigh
			// Keeps high precondition as msgCount(mid) > pos
			high = mid
		}
		if high == low {
			return high, true, nil
		}
	}
}

func (m *MessageExtractor) GetBatchCount(ctx context.Context) (uint64, error) {
	headState, err := m.melDB.GetHeadMelState(ctx)
	if err != nil {
		return 0, err
	}
	return headState.BatchCount, nil
}

func (m *MessageExtractor) CaughtUp() chan struct{} {
	return m.caughtUpChan
}

// Ticks the message extractor FSM and performs the action associated with the current state,
// such as processing the next block, saving messages, or handling reorgs.
// Question: do we want to make this private? System tests currently use it, but I believe this should only ever be called by start
func (m *MessageExtractor) Act(ctx context.Context) (time.Duration, error) {
	current := m.fsm.Current()
	switch current.State {
	// `Start` is the initial state of the FSM. It is responsible for
	// initializing the message extraction process. The FSM will transition to
	// the `ProcessingNextBlock` state after successfully fetching the initial
	// MEL state struct for the message extraction process.
	case Start:
		return m.initialize(ctx, current)
	// `ProcessingNextBlock` is the state responsible for processing the next block
	// in the parent chain and extracting messages from it. It uses the
	// `melextraction` package to extract messages and delayed messages
	// from the parent chain block. The FSM will transition to the `SavingMessages`
	// state after successfully extracting messages.
	case ProcessingNextBlock:
		return m.processNextBlock(ctx, current)
	// `SavingMessages` is the state responsible for saving the extracted messages
	// and delayed messages to the database. It stores data in the node's consensus database
	// and runs after the `ProcessingNextBlock` state.
	// After data is stored, the FSM will then transition to the `ProcessingNextBlock` state
	// yet again.
	case SavingMessages:
		return m.saveMessages(ctx, current)
	// `Reorging` is the state responsible for handling reorgs in the parent chain.
	// It is triggered when a reorg occurs, and it will revert the MEL state being processed to the
	// specified block. The FSM will transition to the `ProcessingNextBlock` state
	// based on this old state after the reorg is handled.
	case Reorging:
		return m.reorg(ctx, current)
	default:
		return m.config.RetryInterval, fmt.Errorf("invalid state: %s", current.State)
	}
}<|MERGE_RESOLUTION|>--- conflicted
+++ resolved
@@ -93,29 +93,18 @@
 // blocks one by one to transform them into messages for the execution layer.
 type MessageExtractor struct {
 	stopwaiter.StopWaiter
-<<<<<<< HEAD
 	config                   MessageExtractionConfig
 	parentChainReader        ParentChainReader
 	logsAndHeadersPreFetcher *logsAndHeadersFetcher
 	addrs                    *chaininfo.RollupAddresses
 	melDB                    *Database
 	msgConsumer              mel.MessageConsumer
-	dataProviders            *daprovider.ReaderRegistry
+	dataProviders            *daprovider.DAProviderRegistry
 	fsm                      *fsm.Fsm[action, FSMState]
 	caughtUp                 bool
 	caughtUpChan             chan struct{}
 	lastBlockToRead          atomic.Uint64
 	stuckCount               uint64
-=======
-	parentChainReader         ParentChainReader
-	addrs                     *chaininfo.RollupAddresses
-	melDB                     *Database
-	msgConsumer               mel.MessageConsumer
-	dataProviders             *daprovider.DAProviderRegistry
-	startParentChainBlockHash common.Hash
-	fsm                       *fsm.Fsm[action, FSMState]
-	retryInterval             time.Duration
->>>>>>> 6837a8fd
 }
 
 // Creates a message extractor instance with the specified parameters,
@@ -127,13 +116,7 @@
 	rollupAddrs *chaininfo.RollupAddresses,
 	melDB *Database,
 	msgConsumer mel.MessageConsumer,
-<<<<<<< HEAD
-	dataProviders *daprovider.ReaderRegistry,
-=======
-	dataProviders *daprovider.DAProviderRegistry,
-	startParentChainBlockHash common.Hash,
-	retryInterval time.Duration,
->>>>>>> 6837a8fd
+	dapRegistry *daprovider.DAProviderRegistry,
 ) (*MessageExtractor, error) {
 	fsm, err := newFSM(Start)
 	if err != nil {
@@ -145,7 +128,7 @@
 		addrs:             rollupAddrs,
 		melDB:             melDB,
 		msgConsumer:       msgConsumer,
-		dataProviders:     dataProviders,
+		dataProviders:     dapRegistry,
 		fsm:               fsm,
 		caughtUpChan:      make(chan struct{}),
 	}, nil
