--- conflicted
+++ resolved
@@ -14,11 +14,8 @@
 	"github.com/ethereum/go-ethereum/common"
 	"github.com/ethereum/go-ethereum/core/types"
 	"github.com/ethereum/go-ethereum/log"
-<<<<<<< HEAD
 	"github.com/ethereum/go-ethereum/metrics"
-=======
 	"github.com/ethereum/go-ethereum/params"
->>>>>>> 9afe8728
 	"github.com/ethereum/go-ethereum/rpc"
 
 	"github.com/offchainlabs/nitro/arbnode/mel"
@@ -97,9 +94,9 @@
 // blocks one by one to transform them into messages for the execution layer.
 type MessageExtractor struct {
 	stopwaiter.StopWaiter
-<<<<<<< HEAD
 	config                   MessageExtractionConfig
 	parentChainReader        ParentChainReader
+	chainConfig              *params.ChainConfig
 	logsAndHeadersPreFetcher *logsAndHeadersFetcher
 	addrs                    *chaininfo.RollupAddresses
 	melDB                    *Database
@@ -110,17 +107,6 @@
 	caughtUpChan             chan struct{}
 	lastBlockToRead          atomic.Uint64
 	stuckCount               uint64
-=======
-	parentChainReader         ParentChainReader
-	chainConfig               *params.ChainConfig
-	addrs                     *chaininfo.RollupAddresses
-	melDB                     *Database
-	msgConsumer               mel.MessageConsumer
-	dataProviders             *daprovider.DAProviderRegistry
-	startParentChainBlockHash common.Hash
-	fsm                       *fsm.Fsm[action, FSMState]
-	retryInterval             time.Duration
->>>>>>> 9afe8728
 }
 
 // Creates a message extractor instance with the specified parameters,
@@ -140,26 +126,15 @@
 		return nil, err
 	}
 	return &MessageExtractor{
-<<<<<<< HEAD
 		config:            config,
 		parentChainReader: parentChainReader,
+		chainConfig:       chainConfig,
 		addrs:             rollupAddrs,
 		melDB:             melDB,
 		msgConsumer:       msgConsumer,
 		dataProviders:     dapRegistry,
 		fsm:               fsm,
 		caughtUpChan:      make(chan struct{}),
-=======
-		parentChainReader:         parentChainReader,
-		chainConfig:               chainConfig,
-		addrs:                     rollupAddrs,
-		melDB:                     melDB,
-		msgConsumer:               msgConsumer,
-		dataProviders:             dataProviders,
-		startParentChainBlockHash: startParentChainBlockHash,
-		fsm:                       fsm,
-		retryInterval:             retryInterval,
->>>>>>> 9afe8728
 	}, nil
 }
 
@@ -415,53 +390,7 @@
 	// from the parent chain block. The FSM will transition to the `SavingMessages`
 	// state after successfully extracting messages.
 	case ProcessingNextBlock:
-<<<<<<< HEAD
 		return m.processNextBlock(ctx, current)
-=======
-		// Process the next block in the parent chain and extracts messages.
-		processAction, ok := current.SourceEvent.(processNextBlock)
-		if !ok {
-			return m.retryInterval, fmt.Errorf("invalid action: %T", current.SourceEvent)
-		}
-		preState := processAction.melState
-
-		parentChainBlock, err := m.parentChainReader.BlockByNumber(
-			ctx,
-			new(big.Int).SetUint64(preState.ParentChainBlockNumber+1),
-		)
-		if err != nil {
-			if errors.Is(err, ethereum.NotFound) {
-				// If the block with the specified number is not found, it likely has not
-				// been posted yet to the parent chain, so we can retry
-				// without returning an error from the FSM.
-				return m.retryInterval, nil
-			} else {
-				return m.retryInterval, err
-			}
-		}
-		// Creates a receipt fetcher for the specific parent chain block, to be used
-		// by the message extraction function.
-		postState, msgs, delayedMsgs, _, err := melextraction.ExtractMessages(
-			ctx,
-			preState,
-			parentChainBlock.Header(),
-			m.dataProviders,
-			m.melDB,
-			nil, // will be removed when syncing with the core mel runner code as that has been refactored into separate files
-			nil, // will be removed when syncing with the core mel runner code as that has been refactored into separate files
-			m.chainConfig,
-		)
-		if err != nil {
-			return m.retryInterval, err
-		}
-		// Begin the next FSM state immediately.
-		return 0, m.fsm.Do(saveMessages{
-			preStateMsgCount: preState.MsgCount,
-			postState:        postState,
-			messages:         msgs,
-			delayedMessages:  delayedMsgs,
-		})
->>>>>>> 9afe8728
 	// `SavingMessages` is the state responsible for saving the extracted messages
 	// and delayed messages to the database. It stores data in the node's consensus database
 	// and runs after the `ProcessingNextBlock` state.
