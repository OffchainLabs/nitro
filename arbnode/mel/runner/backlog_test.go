package melrunner

import (
	"context"
	"math"
	"math/big"
	"reflect"
	"testing"

	"github.com/stretchr/testify/require"

	"github.com/ethereum/go-ethereum/common"
	"github.com/ethereum/go-ethereum/core/rawdb"

	"github.com/offchainlabs/nitro/arbnode/mel"
	"github.com/offchainlabs/nitro/arbos/arbostypes"
)

func TestDelayedMessageBacklogInitialization(t *testing.T) {
	t.Parallel()

	ctx, cancel := context.WithCancel(context.Background())
	defer cancel()

	// Create database
	consensusDB := rawdb.NewMemoryDatabase()
	melDB := NewDatabase(consensusDB)

	// Add genesis melState
	genesis := &mel.State{
		ParentChainBlockNumber: 1,
		DelayedMessagesSeen:    1,
		DelayedMessagesRead:    1,
	}
	require.NoError(t, melDB.SaveState(ctx, genesis))

	numMelStates := 5
	var delayedMsgs []*mel.DelayedInboxMessage
	for i := int64(1); i <= int64(numMelStates)*5; i++ {
		requestID := common.BigToHash(big.NewInt(i))
		delayedMsgs = append(delayedMsgs, &mel.DelayedInboxMessage{
			BlockHash: [32]byte{},
			Message: &arbostypes.L1IncomingMessage{
				Header: &arbostypes.L1IncomingMessageHeader{
					Kind:        arbostypes.L1MessageType_EndOfBlock,
					Poster:      [20]byte{},
					BlockNumber: 0,
					Timestamp:   0,
					RequestId:   &requestID,
					L1BaseFee:   common.Big0,
				},
				L2msg: []byte{},
			},
		})
	}

	// Simulate a node seeing 25 delayed messages but reading none
	head := genesis
	// #nosec G115
	for i := uint64(0); i < uint64(numMelStates); i++ {
		state := &mel.State{
			ParentChainBlockNumber: i + 2,
			ParentChainBlockHash:   common.BigToHash(new(big.Int).SetUint64(i + 2)),
			DelayedMessagesSeen:    head.DelayedMessagesSeen + 5,
			DelayedMessagesRead:    1,
		}
		require.NoError(t, melDB.SaveDelayedMessages(ctx, state, delayedMsgs[(i)*5:(i+1)*5]))
		require.NoError(t, melDB.SaveState(ctx, state))
		head = state
	}
	state, err := melDB.GetHeadMelState(ctx)
	require.NoError(t, err)

	require.True(t, state.DelayedMessagesSeen == uint64(numMelStates)*5+1) // #nosec G115
	require.True(t, state.DelayedMessagesRead == 1)
	delayedMessageBacklog, err := mel.NewDelayedMessageBacklog(100, func() (uint64, error) { return 0, nil })
	require.NoError(t, err)
	require.NoError(t, InitializeDelayedMessageBacklog(ctx, delayedMessageBacklog, melDB, state, nil))
	require.True(t, delayedMessageBacklog.Len() == 25)
	state.SetDelayedMessageBacklog(delayedMessageBacklog)
	state.SetReadCountFromBacklog(state.DelayedMessagesSeen) // skip checking against accumulator- not the purpose of this test

	// Lets read the delayed messages and verify that they match with what we stored
	for i, wantDelayed := range delayedMsgs {
		haveDelayed, err := melDB.ReadDelayedMessage(ctx, state, uint64(i+1)) // #nosec G115
		require.NoError(t, err)
		require.True(t, reflect.DeepEqual(haveDelayed, wantDelayed))
	}

	// Intermediary melState to verify that finalized read delayed messages are added to delayedMessageBacklog
	state = &mel.State{
		ParentChainBlockNumber: 7,
		ParentChainBlockHash:   common.BigToHash(new(big.Int).SetUint64(7)),
		DelayedMessagesSeen:    26,
		DelayedMessagesRead:    7,
	}
	require.NoError(t, melDB.SaveState(ctx, state))

	// Advance head state indicating that we have read 10 delayed messages
	newHeadState := &mel.State{
		ParentChainBlockNumber: 8,
		ParentChainBlockHash:   common.BigToHash(new(big.Int).SetUint64(8)),
		DelayedMessagesSeen:    26,
		DelayedMessagesRead:    13,
	}
	require.NoError(t, melDB.SaveState(ctx, newHeadState))
	// We provide InitializeDelayedMessageBacklog the current finalized block as 7 and verify that the delayedMessageBacklog has
	// delayedMessageBacklogEntry for indexes below the DelayedMessagesRead as those have not been finalized yet!
	newState, err := melDB.GetHeadMelState(ctx)
	require.NoError(t, err)
	newDelayedMessageBacklog, err := mel.NewDelayedMessageBacklog(100, func() (uint64, error) { return 0, nil })
	require.NoError(t, err)
<<<<<<< HEAD
	require.NoError(t, InitializeDelayedMessageBacklog(ctx, newDelayedMessageBacklog, melDb, newState, func() (uint64, error) { return 7, nil }))
=======
	require.NoError(t, InitializeDelayedMessageBacklog(ctx, newDelayedMessageBacklog, melDB, newState, func(context.Context) (uint64, error) { return 7, nil }))
>>>>>>> 1f915abd
	// Notice that instead of having seenUnread list from delayed index 13 to 25 inclusive we will have it from 7 to 25 as only till block=7 the chain has finalized and that block has DelayedMessagesRead=7
	require.True(t, newDelayedMessageBacklog.Len() == 19)
	newState.SetDelayedMessageBacklog(newDelayedMessageBacklog)

	for i := uint64(7); i < newHeadState.DelayedMessagesSeen; i++ {
		delayedMeta, err := newDelayedMessageBacklog.Get(i)
		require.NoError(t, err)                                                                       // sanity check
		require.True(t, delayedMeta.MelStateParentChainBlockNum == uint64(math.Ceil(float64(i)/5))+1) // sanity check
	}
}<|MERGE_RESOLUTION|>--- conflicted
+++ resolved
@@ -110,11 +110,7 @@
 	require.NoError(t, err)
 	newDelayedMessageBacklog, err := mel.NewDelayedMessageBacklog(100, func() (uint64, error) { return 0, nil })
 	require.NoError(t, err)
-<<<<<<< HEAD
-	require.NoError(t, InitializeDelayedMessageBacklog(ctx, newDelayedMessageBacklog, melDb, newState, func() (uint64, error) { return 7, nil }))
-=======
-	require.NoError(t, InitializeDelayedMessageBacklog(ctx, newDelayedMessageBacklog, melDB, newState, func(context.Context) (uint64, error) { return 7, nil }))
->>>>>>> 1f915abd
+	require.NoError(t, InitializeDelayedMessageBacklog(ctx, newDelayedMessageBacklog, melDB, newState, func() (uint64, error) { return 7, nil }))
 	// Notice that instead of having seenUnread list from delayed index 13 to 25 inclusive we will have it from 7 to 25 as only till block=7 the chain has finalized and that block has DelayedMessagesRead=7
 	require.True(t, newDelayedMessageBacklog.Len() == 19)
 	newState.SetDelayedMessageBacklog(newDelayedMessageBacklog)
