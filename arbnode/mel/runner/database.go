package melrunner

import (
	"context"
	"errors"
	"fmt"

	"github.com/ethereum/go-ethereum/ethdb"
	"github.com/ethereum/go-ethereum/log"
	"github.com/ethereum/go-ethereum/rlp"

	"github.com/offchainlabs/nitro/arbnode/db/read"
	"github.com/offchainlabs/nitro/arbnode/db/schema"
	"github.com/offchainlabs/nitro/arbnode/mel"
	"github.com/offchainlabs/nitro/arbos/merkleAccumulator"
)

// Database holds an ethdb.KeyValueStore underneath and implements StateDatabase interface defined in 'mel'. It implements
// reading of delayed messages in native mode by also verifying if the read delayed message is part of the delayed msgs seen root
type Database struct {
	db ethdb.KeyValueStore
}

func NewDatabase(db ethdb.KeyValueStore) *Database {
	return &Database{db}
}

func (d *Database) GetHeadMelState(ctx context.Context) (*mel.State, error) {
	headMelStateBlockNum, err := d.GetHeadMelStateBlockNum()
	if err != nil {
		return nil, fmt.Errorf("error getting HeadMelStateBlockNum from database: %w", err)
	}
	return d.State(ctx, headMelStateBlockNum)
}

// SaveState should exclusively be called for saving the recently generated "head" MEL state
func (d *Database) SaveState(ctx context.Context, state *mel.State) error {
	dbBatch := d.db.NewBatch()
	if err := d.setMelState(dbBatch, state.ParentChainBlockNumber, *state); err != nil {
		return err
	}
	if err := d.setHeadMelStateBlockNum(dbBatch, state.ParentChainBlockNumber); err != nil {
		return err
	}
	return dbBatch.Write()
}

func (d *Database) setMelState(batch ethdb.KeyValueWriter, parentChainBlockNumber uint64, state mel.State) error {
<<<<<<< HEAD
	key := dbschema.DbKey(dbschema.MelStatePrefix, parentChainBlockNumber)
=======
	key := read.Key(schema.MelStatePrefix, parentChainBlockNumber)
>>>>>>> d4fc693a
	melStateBytes, err := rlp.EncodeToBytes(state)
	if err != nil {
		return err
	}
	if err := batch.Put(key, melStateBytes); err != nil {
		return err
	}
	return nil
}

func (d *Database) setHeadMelStateBlockNum(batch ethdb.KeyValueWriter, parentChainBlockNumber uint64) error {
	parentChainBlockNumberBytes, err := rlp.EncodeToBytes(parentChainBlockNumber)
	if err != nil {
		return err
	}
	err = batch.Put(schema.HeadMelStateBlockNumKey, parentChainBlockNumberBytes)
	if err != nil {
		return err
	}
	return nil
}

func (d *Database) GetHeadMelStateBlockNum() (uint64, error) {
<<<<<<< HEAD
	return dbschema.Value[uint64](d.db, dbschema.HeadMelStateBlockNumKey)
}

func (d *Database) State(ctx context.Context, parentChainBlockNumber uint64) (*mel.State, error) {
	state, err := dbschema.Value[mel.State](d.db, dbschema.DbKey(dbschema.MelStatePrefix, parentChainBlockNumber))
=======
	parentChainBlockNumberBytes, err := d.db.Get(schema.HeadMelStateBlockNumKey)
	if err != nil {
		return 0, err
	}
	var parentChainBlockNumber uint64
	err = rlp.DecodeBytes(parentChainBlockNumberBytes, &parentChainBlockNumber)
	if err != nil {
		return 0, err
	}
	return parentChainBlockNumber, nil
}

func (d *Database) State(ctx context.Context, parentChainBlockNumber uint64) (*mel.State, error) {
	return getState(ctx, d.db, parentChainBlockNumber)
}

func getState(ctx context.Context, db ethdb.KeyValueStore, parentChainBlockNumber uint64) (*mel.State, error) {
	state, err := read.Value[mel.State](db, read.Key(schema.MelStatePrefix, parentChainBlockNumber))
>>>>>>> d4fc693a
	if err != nil {
		return nil, err
	}
	return &state, nil
}

func (d *Database) SaveBatchMetas(ctx context.Context, state *mel.State, batchMetas []*mel.BatchMetadata) error {
	dbBatch := d.db.NewBatch()
	if state.BatchCount < uint64(len(batchMetas)) {
		return fmt.Errorf("mel state's BatchCount: %d is lower than number of batchMetadata: %d queued to be added", state.BatchCount, len(batchMetas))
	}
	firstPos := state.BatchCount - uint64(len(batchMetas))
	for i, batchMetadata := range batchMetas {
<<<<<<< HEAD
		key := dbschema.DbKey(dbschema.MelSequencerBatchMetaPrefix, firstPos+uint64(i)) // #nosec G115
=======
		key := read.Key(schema.MelSequencerBatchMetaPrefix, firstPos+uint64(i)) // #nosec G115
>>>>>>> d4fc693a
		batchMetadataBytes, err := rlp.EncodeToBytes(*batchMetadata)
		if err != nil {
			return err
		}
		err = dbBatch.Put(key, batchMetadataBytes)
		if err != nil {
			return err
		}

	}
	return dbBatch.Write()
}

func (d *Database) fetchBatchMetadata(seqNum uint64) (*mel.BatchMetadata, error) {
<<<<<<< HEAD
	batchMetadata, err := dbschema.Value[mel.BatchMetadata](d.db, dbschema.DbKey(dbschema.MelSequencerBatchMetaPrefix, seqNum))
=======
	key := read.Key(schema.MelSequencerBatchMetaPrefix, seqNum)
	batchMetadataBytes, err := d.db.Get(key)
>>>>>>> d4fc693a
	if err != nil {
		return nil, err
	}
	return &batchMetadata, nil
}

func (d *Database) SaveDelayedMessages(ctx context.Context, state *mel.State, delayedMessages []*mel.DelayedInboxMessage) error {
	dbBatch := d.db.NewBatch()
	if state.DelayedMessagesSeen < uint64(len(delayedMessages)) {
		return fmt.Errorf("mel state's DelayedMessagesSeen: %d is lower than number of delayed messages: %d queued to be added", state.DelayedMessagesSeen, len(delayedMessages))
	}
	firstPos := state.DelayedMessagesSeen - uint64(len(delayedMessages))
	for i, msg := range delayedMessages {
<<<<<<< HEAD
		key := dbschema.DbKey(dbschema.MelDelayedMessagePrefix, firstPos+uint64(i)) // #nosec G115
=======
		key := read.Key(schema.MelDelayedMessagePrefix, firstPos+uint64(i)) // #nosec G115
>>>>>>> d4fc693a
		delayedBytes, err := rlp.EncodeToBytes(*msg)
		if err != nil {
			return err
		}
		err = dbBatch.Put(key, delayedBytes)
		if err != nil {
			return err
		}

	}
	return dbBatch.Write()
}

func (d *Database) ReadDelayedMessage(ctx context.Context, state *mel.State, index uint64) (*mel.DelayedInboxMessage, error) {
	if index == 0 { // Init message
		// This message cannot be found in the database as it is supposed to be seen and read in the same block, so we persist that in DelayedMessageBacklog
		return state.GetDelayedMessageBacklog().GetInitMsg(), nil
	}
	delayed, err := d.fetchDelayedMessage(index)
	if err != nil {
		return nil, err
	}
	if ok, err := d.checkAgainstAccumulator(ctx, state, delayed, index); err != nil {
		return nil, fmt.Errorf("error checking if delayed message is part of the mel state accumulator: %w", err)
	} else if !ok {
		return nil, errors.New("delayed message message not part of the mel state accumulator")
	}
	return delayed, nil
}

func (d *Database) fetchDelayedMessage(index uint64) (*mel.DelayedInboxMessage, error) {
<<<<<<< HEAD
	delayed, err := dbschema.Value[mel.DelayedInboxMessage](d.db, dbschema.DbKey(dbschema.MelDelayedMessagePrefix, index))
=======
	return fetchDelayedMessage(d.db, index)
}

func fetchDelayedMessage(db ethdb.KeyValueStore, index uint64) (*mel.DelayedInboxMessage, error) {
	delayed, err := read.Value[mel.DelayedInboxMessage](db, read.Key(schema.MelDelayedMessagePrefix, index))
>>>>>>> d4fc693a
	if err != nil {
		return nil, err
	}
	return &delayed, nil
}

// checkAgainstAccumulator is used to validate the fetched delayed inbox message from the database that is currently being READ. We do this by first checking
// if the message has already been pre-read via state.GetReadCountFromBacklog(), if it is then we simply check that the message hashes match. Else, we create a new
// merkle accumulator that has accumulated messages till the position 'index' and then accumulate all the messages in the backlog i.e pre-reading them and we
// update the readCountFromBacklog of the state accordingly. The optimization is done as it is unfeasible to store merkle partials for each delayed inbox message
// and accumulate all the future seen but not read messages every single time
func (d *Database) checkAgainstAccumulator(ctx context.Context, state *mel.State, msg *mel.DelayedInboxMessage, index uint64) (bool, error) {
	delayedMessageBacklog := state.GetDelayedMessageBacklog()
	delayedMeta, err := delayedMessageBacklog.Get(index)
	if err != nil {
		return false, err
	}
	preReadCount := state.GetReadCountFromBacklog()
	if index < preReadCount {
		// Delayed message has already been verified with a merkle root, we just need to verify that the hash matches
		if msg.Hash() != delayedMeta.MsgHash {
			return false, nil
		}
		return true, nil
	}
	targetState, err := d.State(ctx, delayedMeta.MelStateParentChainBlockNum-1)
	if err != nil {
		return false, err
	}
	acc, err := merkleAccumulator.NewNonpersistentMerkleAccumulatorFromPartials(
		mel.ToPtrSlice(targetState.DelayedMessageMerklePartials),
	)
	if err != nil {
		return false, err
	}
	for i := targetState.DelayedMessagesSeen; i < index; i++ {
		delayed, err := d.fetchDelayedMessage(i)
		if err != nil {
			return false, err
		}
		_, err = acc.Append(delayed.Hash())
		if err != nil {
			return false, err
		}
	}
	// Accumulate this message
	_, err = acc.Append(msg.Hash())
	if err != nil {
		return false, err
	}
	// Accumulate rest of the message-hashes in backlog
	for i := index + 1; i < state.DelayedMessagesSeen; i++ {
		backlogEntry, err := delayedMessageBacklog.Get(i)
		if err != nil {
			return false, err
		}
		_, err = acc.Append(backlogEntry.MsgHash)
		if err != nil {
			return false, err
		}
	}
	have, err := acc.Root()
	if err != nil {
		return false, err
	}
	seenAcc := state.GetSeenDelayedMsgsAcc()
	if seenAcc == nil {
		log.Debug("Initializing MelState's seenDelayedMsgsAcc, needed for validation")
		// This is very low cost hence better to reconstruct seenDelayedMsgsAcc from fresh partals instead of risking using a dirty acc
		seenAcc, err = merkleAccumulator.NewNonpersistentMerkleAccumulatorFromPartials(mel.ToPtrSlice(state.DelayedMessageMerklePartials))
		if err != nil {
			return false, err
		}
		state.SetSeenDelayedMsgsAcc(seenAcc)
	}
	want, err := seenAcc.Root()
	if err != nil {
		return false, err
	}
	if have == want {
		state.SetReadCountFromBacklog(state.DelayedMessagesSeen) // meaning all messages from index to state.DelayedMessagesSeen-1 inclusive have been pre-read
		return true, nil
	}
	return false, nil
}<|MERGE_RESOLUTION|>--- conflicted
+++ resolved
@@ -46,11 +46,7 @@
 }
 
 func (d *Database) setMelState(batch ethdb.KeyValueWriter, parentChainBlockNumber uint64, state mel.State) error {
-<<<<<<< HEAD
-	key := dbschema.DbKey(dbschema.MelStatePrefix, parentChainBlockNumber)
-=======
 	key := read.Key(schema.MelStatePrefix, parentChainBlockNumber)
->>>>>>> d4fc693a
 	melStateBytes, err := rlp.EncodeToBytes(state)
 	if err != nil {
 		return err
@@ -74,23 +70,7 @@
 }
 
 func (d *Database) GetHeadMelStateBlockNum() (uint64, error) {
-<<<<<<< HEAD
-	return dbschema.Value[uint64](d.db, dbschema.HeadMelStateBlockNumKey)
-}
-
-func (d *Database) State(ctx context.Context, parentChainBlockNumber uint64) (*mel.State, error) {
-	state, err := dbschema.Value[mel.State](d.db, dbschema.DbKey(dbschema.MelStatePrefix, parentChainBlockNumber))
-=======
-	parentChainBlockNumberBytes, err := d.db.Get(schema.HeadMelStateBlockNumKey)
-	if err != nil {
-		return 0, err
-	}
-	var parentChainBlockNumber uint64
-	err = rlp.DecodeBytes(parentChainBlockNumberBytes, &parentChainBlockNumber)
-	if err != nil {
-		return 0, err
-	}
-	return parentChainBlockNumber, nil
+	return schema.Value[uint64](d.db, schema.HeadMelStateBlockNumKey)
 }
 
 func (d *Database) State(ctx context.Context, parentChainBlockNumber uint64) (*mel.State, error) {
@@ -99,7 +79,6 @@
 
 func getState(ctx context.Context, db ethdb.KeyValueStore, parentChainBlockNumber uint64) (*mel.State, error) {
 	state, err := read.Value[mel.State](db, read.Key(schema.MelStatePrefix, parentChainBlockNumber))
->>>>>>> d4fc693a
 	if err != nil {
 		return nil, err
 	}
@@ -113,11 +92,7 @@
 	}
 	firstPos := state.BatchCount - uint64(len(batchMetas))
 	for i, batchMetadata := range batchMetas {
-<<<<<<< HEAD
-		key := dbschema.DbKey(dbschema.MelSequencerBatchMetaPrefix, firstPos+uint64(i)) // #nosec G115
-=======
 		key := read.Key(schema.MelSequencerBatchMetaPrefix, firstPos+uint64(i)) // #nosec G115
->>>>>>> d4fc693a
 		batchMetadataBytes, err := rlp.EncodeToBytes(*batchMetadata)
 		if err != nil {
 			return err
@@ -132,12 +107,7 @@
 }
 
 func (d *Database) fetchBatchMetadata(seqNum uint64) (*mel.BatchMetadata, error) {
-<<<<<<< HEAD
-	batchMetadata, err := dbschema.Value[mel.BatchMetadata](d.db, dbschema.DbKey(dbschema.MelSequencerBatchMetaPrefix, seqNum))
-=======
-	key := read.Key(schema.MelSequencerBatchMetaPrefix, seqNum)
-	batchMetadataBytes, err := d.db.Get(key)
->>>>>>> d4fc693a
+	batchMetadata, err := read.Value[mel.BatchMetadata](d.db, read.Key(schema.MelSequencerBatchMetaPrefix, seqNum))
 	if err != nil {
 		return nil, err
 	}
@@ -151,11 +121,7 @@
 	}
 	firstPos := state.DelayedMessagesSeen - uint64(len(delayedMessages))
 	for i, msg := range delayedMessages {
-<<<<<<< HEAD
-		key := dbschema.DbKey(dbschema.MelDelayedMessagePrefix, firstPos+uint64(i)) // #nosec G115
-=======
 		key := read.Key(schema.MelDelayedMessagePrefix, firstPos+uint64(i)) // #nosec G115
->>>>>>> d4fc693a
 		delayedBytes, err := rlp.EncodeToBytes(*msg)
 		if err != nil {
 			return err
@@ -187,15 +153,11 @@
 }
 
 func (d *Database) fetchDelayedMessage(index uint64) (*mel.DelayedInboxMessage, error) {
-<<<<<<< HEAD
-	delayed, err := dbschema.Value[mel.DelayedInboxMessage](d.db, dbschema.DbKey(dbschema.MelDelayedMessagePrefix, index))
-=======
 	return fetchDelayedMessage(d.db, index)
 }
 
 func fetchDelayedMessage(db ethdb.KeyValueStore, index uint64) (*mel.DelayedInboxMessage, error) {
 	delayed, err := read.Value[mel.DelayedInboxMessage](db, read.Key(schema.MelDelayedMessagePrefix, index))
->>>>>>> d4fc693a
 	if err != nil {
 		return nil, err
 	}
