// Copyright 2021-2022, Offchain Labs, Inc.
// For license information, see https://github.com/OffchainLabs/nitro/blob/master/LICENSE.md

package arbnode

import (
	"bytes"
	"context"
	"encoding/binary"
	"encoding/hex"
	"errors"
	"fmt"
	"math"
	"math/big"
	"strings"
	"sync/atomic"
	"time"

	"github.com/andybalholm/brotli"
	"github.com/spf13/pflag"

	"github.com/ethereum/go-ethereum"
	"github.com/ethereum/go-ethereum/accounts/abi"
	"github.com/ethereum/go-ethereum/accounts/abi/bind"
	"github.com/ethereum/go-ethereum/common"
	"github.com/ethereum/go-ethereum/common/hexutil"
	"github.com/ethereum/go-ethereum/core"
	"github.com/ethereum/go-ethereum/core/types"
	"github.com/ethereum/go-ethereum/crypto/kzg4844"
	"github.com/ethereum/go-ethereum/ethdb"
	"github.com/ethereum/go-ethereum/log"
	"github.com/ethereum/go-ethereum/metrics"
	"github.com/ethereum/go-ethereum/params"
	"github.com/ethereum/go-ethereum/rlp"
	"github.com/ethereum/go-ethereum/rpc"

	"github.com/offchainlabs/nitro/arbnode/dataposter"
	"github.com/offchainlabs/nitro/arbnode/dataposter/storage"
	"github.com/offchainlabs/nitro/arbnode/parent"
	"github.com/offchainlabs/nitro/arbnode/redislock"
	"github.com/offchainlabs/nitro/arbos/arbostypes"
	"github.com/offchainlabs/nitro/arbstate"
	"github.com/offchainlabs/nitro/arbutil"
	"github.com/offchainlabs/nitro/cmd/chaininfo"
	"github.com/offchainlabs/nitro/cmd/genericconf"
	"github.com/offchainlabs/nitro/daprovider"
	"github.com/offchainlabs/nitro/execution"
	"github.com/offchainlabs/nitro/solgen/go/bridgegen"
	"github.com/offchainlabs/nitro/util"
	"github.com/offchainlabs/nitro/util/arbmath"
	"github.com/offchainlabs/nitro/util/blobs"
	"github.com/offchainlabs/nitro/util/headerreader"
	"github.com/offchainlabs/nitro/util/redisutil"
	"github.com/offchainlabs/nitro/util/stopwaiter"
)

var (
	batchPosterWalletBalance      = metrics.NewRegisteredGaugeFloat64("arb/batchposter/wallet/eth", nil)
	batchPosterGasRefunderBalance = metrics.NewRegisteredGaugeFloat64("arb/batchposter/gasrefunder/eth", nil)
	baseFeeGauge                  = metrics.NewRegisteredGauge("arb/batchposter/basefee", nil)
	blobFeeGauge                  = metrics.NewRegisteredGauge("arb/batchposter/blobfee", nil)
	l1GasPriceGauge               = metrics.NewRegisteredGauge("arb/batchposter/l1gasprice", nil)
	blockGasUsedGauge             = metrics.NewRegisteredGauge("arb/batchposter/blockgas/used", nil)
	blockGasLimitGauge            = metrics.NewRegisteredGauge("arb/batchposter/blockgas/limit", nil)
	blobGasUsedGauge              = metrics.NewRegisteredGauge("arb/batchposter/blobgas/used", nil)
	blobGasLimitGauge             = metrics.NewRegisteredGauge("arb/batchposter/blobgas/limit", nil)
	suggestedTipCapGauge          = metrics.NewRegisteredGauge("arb/batchposter/suggestedtipcap", nil)

	batchPosterEstimatedBatchBacklogGauge = metrics.NewRegisteredGauge("arb/batchposter/estimated_batch_backlog", nil)

	batchPosterDALastSuccessfulActionGauge = metrics.NewRegisteredGauge("arb/batchPoster/action/da_last_success", nil)
	batchPosterDASuccessCounter            = metrics.NewRegisteredCounter("arb/batchPoster/action/da_success", nil)
	batchPosterDAFailureCounter            = metrics.NewRegisteredCounter("arb/batchPoster/action/da_failure", nil)

	batchPosterFailureCounter = metrics.NewRegisteredCounter("arb/batchPoster/action/failure", nil)

	usableBytesInBlob    = big.NewInt(int64(len(kzg4844.Blob{}) * 31 / 32))
	blobTxBlobGasPerBlob = big.NewInt(params.BlobTxBlobGasPerBlob)
)

const (
	batchPosterSimpleRedisLockKey = "node.batch-poster.redis-lock.simple-lock-key"

	sequencerBatchPostMethodName                    = "addSequencerL2BatchFromOrigin0"
	sequencerBatchPostWithBlobsMethodName           = "addSequencerL2BatchFromBlobs"
	sequencerBatchPostDelayProofMethodName          = "addSequencerL2BatchFromOriginDelayProof"
	sequencerBatchPostWithBlobsDelayProofMethodName = "addSequencerL2BatchFromBlobsDelayProof"

	// Overhead/safety margin for 4844 blob batch encoding (subtracted from max blob capacity)
	blobBatchEncodingOverhead = 2000
	// Size of the L1 sequencer message header (5 uint64 fields: min/max timestamp, min/max block number, after delayed messages read)
	SequencerMessageHeaderSize = 40
)

type batchPosterPosition struct {
	MessageCount        arbutil.MessageIndex
	DelayedMessageCount uint64
	NextSeqNum          uint64
}

type BatchPoster struct {
	stopwaiter.StopWaiter
	l1Reader           *headerreader.HeaderReader
	inbox              *InboxTracker
	streamer           *TransactionStreamer
	arbOSVersionGetter execution.ArbOSVersionGetter
	config             BatchPosterConfigFetcher
	seqInbox           *bridgegen.SequencerInbox
	syncMonitor        *SyncMonitor
	seqInboxABI        *abi.ABI
	seqInboxAddr       common.Address
	bridgeAddr         common.Address
	gasRefunderAddr    common.Address
	building           *buildingBatch
	dapWriters         []daprovider.Writer
	dapReaders         *daprovider.DAProviderRegistry
	dataPoster         *dataposter.DataPoster
	redisLock          *redislock.Simple
	messagesPerBatch   *arbmath.MovingAverage[uint64]
	non4844BatchCount  int // Count of consecutive non-4844 batches posted
	// This is an atomic variable that should only be accessed atomically.
	// An estimate of the number of batches we want to post but haven't yet.
	// This doesn't include batches which we don't want to post yet due to the L1 bounds.
	backlog         atomic.Uint64
	lastHitL1Bounds time.Time // The last time we wanted to post a message but hit the L1 bounds

	batchReverted        atomic.Bool // indicates whether data poster batch was reverted
	nextRevertCheckBlock int64       // the last parent block scanned for reverting batches
	postedFirstBatch     bool        // indicates if batch poster has posted the first batch
	useEthDA             bool        // rebuild next batch with EthDA due to size constraints

	accessList   func(SequencerInboxAccs, AfterDelayedMessagesRead uint64) types.AccessList
	parentChain  *parent.ParentChain
	checkEip7623 bool
	useEip7623   bool
}

type l1BlockBound int

// This enum starts at 1 to avoid the empty initialization of 0 being valid
const (
	// Default is Safe if the L1 reader has finality data enabled, otherwise Latest
	l1BlockBoundDefault l1BlockBound = iota + 1
	l1BlockBoundSafe
	l1BlockBoundFinalized
	l1BlockBoundLatest
	l1BlockBoundIgnore
)

type BatchPosterDangerousConfig struct {
	AllowPostingFirstBatchWhenSequencerMessageCountMismatch bool   `koanf:"allow-posting-first-batch-when-sequencer-message-count-mismatch"`
	FixedGasLimit                                           uint64 `koanf:"fixed-gas-limit"`
}

type BatchPosterConfig struct {
	Enable                             bool `koanf:"enable"`
	DisableDapFallbackStoreDataOnChain bool `koanf:"disable-dap-fallback-store-data-on-chain" reload:"hot"`
	// Maximum calldata batch size for EthDA.
	MaxCalldataBatchSize int `koanf:"max-calldata-batch-size" reload:"hot"`
	// Maximum 4844 blob enabled batch size.
	Max4844BatchSize int `koanf:"max-4844-batch-size" reload:"hot"`
	// Maximum altDA batch size (for all alternative DA systems: external, AnyTrust).
	// TODO In future it may be useful for different altDA sytems to have different limits.
	MaxAltDABatchSize int `koanf:"max-altda-batch-size" reload:"hot"`
	// Max batch post delay.
	MaxDelay time.Duration `koanf:"max-delay" reload:"hot"`
	// Wait for max BatchPost delay.
	WaitForMaxDelay bool `koanf:"wait-for-max-delay" reload:"hot"`
	// Batch post polling interval.
	PollInterval time.Duration `koanf:"poll-interval" reload:"hot"`
	// Batch posting error delay.
	ErrorDelay                     time.Duration               `koanf:"error-delay" reload:"hot"`
	CompressionLevel               int                         `koanf:"compression-level" reload:"hot"`
	DASRetentionPeriod             time.Duration               `koanf:"das-retention-period" reload:"hot"`
	GasRefunderAddress             string                      `koanf:"gas-refunder-address" reload:"hot"`
	DataPoster                     dataposter.DataPosterConfig `koanf:"data-poster" reload:"hot"`
	RedisUrl                       string                      `koanf:"redis-url"`
	RedisLock                      redislock.SimpleCfg         `koanf:"redis-lock" reload:"hot"`
	ExtraBatchGas                  uint64                      `koanf:"extra-batch-gas" reload:"hot"`
	Post4844Blobs                  bool                        `koanf:"post-4844-blobs" reload:"hot"`
	IgnoreBlobPrice                bool                        `koanf:"ignore-blob-price" reload:"hot"`
	ParentChainWallet              genericconf.WalletConfig    `koanf:"parent-chain-wallet"`
	L1BlockBound                   string                      `koanf:"l1-block-bound" reload:"hot"`
	L1BlockBoundBypass             time.Duration               `koanf:"l1-block-bound-bypass" reload:"hot"`
	UseAccessLists                 bool                        `koanf:"use-access-lists" reload:"hot"`
	GasEstimateBaseFeeMultipleBips arbmath.UBips               `koanf:"gas-estimate-base-fee-multiple-bips"`
	Dangerous                      BatchPosterDangerousConfig  `koanf:"dangerous"`
	ReorgResistanceMargin          time.Duration               `koanf:"reorg-resistance-margin" reload:"hot"`
	CheckBatchCorrectness          bool                        `koanf:"check-batch-correctness"`
	// MaxEmptyBatchDelay defines how long the batch poster waits before submitting a batch
	// that contains no new useful transactions (a “report-only” or “empty” batch). Set to 0 to disable it.
	MaxEmptyBatchDelay         time.Duration `koanf:"max-empty-batch-delay"`
	DelayBufferThresholdMargin uint64        `koanf:"delay-buffer-threshold-margin"`
	DelayBufferAlwaysUpdatable bool          `koanf:"delay-buffer-always-updatable"`
	ParentChainEip7623         string        `koanf:"parent-chain-eip7623"`

	gasRefunder  common.Address
	l1BlockBound l1BlockBound
}

func (c *BatchPosterConfig) Validate() error {
	if len(c.GasRefunderAddress) > 0 && !common.IsHexAddress(c.GasRefunderAddress) {
		return fmt.Errorf("invalid gas refunder address \"%v\"", c.GasRefunderAddress)
	}
	c.gasRefunder = common.HexToAddress(c.GasRefunderAddress)
	if c.MaxCalldataBatchSize <= SequencerMessageHeaderSize {
		return errors.New("MaxCalldataBatchSize too small")
	}
	if c.L1BlockBound == "" {
		c.l1BlockBound = l1BlockBoundDefault
	} else if c.L1BlockBound == "safe" {
		c.l1BlockBound = l1BlockBoundSafe
	} else if c.L1BlockBound == "finalized" {
		c.l1BlockBound = l1BlockBoundFinalized
	} else if c.L1BlockBound == "latest" {
		c.l1BlockBound = l1BlockBoundLatest
	} else if c.L1BlockBound == "ignore" {
		c.l1BlockBound = l1BlockBoundIgnore
	} else {
		return fmt.Errorf("invalid L1 block bound tag \"%v\" (see --help for options)", c.L1BlockBound)
	}
	return nil
}

type BatchPosterConfigFetcher func() *BatchPosterConfig

func DangerousBatchPosterConfigAddOptions(prefix string, f *pflag.FlagSet) {
	f.Bool(prefix+".allow-posting-first-batch-when-sequencer-message-count-mismatch", DefaultBatchPosterConfig.Dangerous.AllowPostingFirstBatchWhenSequencerMessageCountMismatch, "allow posting the first batch even if sequence number doesn't match chain (useful after force-inclusion)")
	f.Uint64(prefix+".fixed-gas-limit", DefaultBatchPosterConfig.Dangerous.FixedGasLimit, "use this gas limit for batch posting instead of estimating it")
}

func BatchPosterConfigAddOptions(prefix string, f *pflag.FlagSet) {
	f.Bool(prefix+".enable", DefaultBatchPosterConfig.Enable, "enable posting batches to l1")
	f.Bool(prefix+".disable-dap-fallback-store-data-on-chain", DefaultBatchPosterConfig.DisableDapFallbackStoreDataOnChain, "If unable to batch to DA provider, disable fallback storing data on chain")
	f.Int(prefix+".max-calldata-batch-size", DefaultBatchPosterConfig.MaxCalldataBatchSize, "maximum estimated compressed calldata batch size")
	f.Int(prefix+".max-4844-batch-size", DefaultBatchPosterConfig.Max4844BatchSize, "maximum estimated compressed 4844 blob enabled batch size")
	f.Int(prefix+".max-altda-batch-size", DefaultBatchPosterConfig.MaxAltDABatchSize, "maximum estimated compressed batch size when using alternative data availability (eg Anytrust, external)")
	f.Duration(prefix+".max-delay", DefaultBatchPosterConfig.MaxDelay, "maximum batch posting delay")
	f.Bool(prefix+".wait-for-max-delay", DefaultBatchPosterConfig.WaitForMaxDelay, "wait for the max batch delay, even if the batch is full")
	f.Duration(prefix+".poll-interval", DefaultBatchPosterConfig.PollInterval, "how long to wait after no batches are ready to be posted before checking again")
	f.Duration(prefix+".error-delay", DefaultBatchPosterConfig.ErrorDelay, "how long to delay after error posting batch")
	f.Int(prefix+".compression-level", DefaultBatchPosterConfig.CompressionLevel, "batch compression level")
	f.Duration(prefix+".das-retention-period", DefaultBatchPosterConfig.DASRetentionPeriod, "In AnyTrust mode, the period which DASes are requested to retain the stored batches.")
	f.String(prefix+".gas-refunder-address", DefaultBatchPosterConfig.GasRefunderAddress, "The gas refunder contract address (optional)")
	f.Uint64(prefix+".extra-batch-gas", DefaultBatchPosterConfig.ExtraBatchGas, "use this much more gas than estimation says is necessary to post batches")
	f.Bool(prefix+".post-4844-blobs", DefaultBatchPosterConfig.Post4844Blobs, "if the parent chain supports 4844 blobs and they're well priced, post EIP-4844 blobs")
	f.Bool(prefix+".ignore-blob-price", DefaultBatchPosterConfig.IgnoreBlobPrice, "if the parent chain supports 4844 blobs and ignore-blob-price is true, post 4844 blobs even if it's not price efficient")
	f.String(prefix+".redis-url", DefaultBatchPosterConfig.RedisUrl, "if non-empty, the Redis URL to store queued transactions in")
	f.String(prefix+".l1-block-bound", DefaultBatchPosterConfig.L1BlockBound, "only post messages to batches when they're within the max future block/timestamp as of this L1 block tag (\"safe\", \"finalized\", \"latest\", or \"ignore\" to ignore this check)")
	f.Duration(prefix+".l1-block-bound-bypass", DefaultBatchPosterConfig.L1BlockBoundBypass, "post batches even if not within the layer 1 future bounds if we're within this margin of the max delay")
	f.Bool(prefix+".use-access-lists", DefaultBatchPosterConfig.UseAccessLists, "post batches with access lists to reduce gas usage (disabled for L3s)")
	f.Uint64(prefix+".gas-estimate-base-fee-multiple-bips", uint64(DefaultBatchPosterConfig.GasEstimateBaseFeeMultipleBips), "for gas estimation, use this multiple of the basefee (measured in basis points) as the max fee per gas")
	f.Duration(prefix+".reorg-resistance-margin", DefaultBatchPosterConfig.ReorgResistanceMargin, "do not post batch if its within this duration from layer 1 minimum bounds. Requires l1-block-bound option not be set to \"ignore\"")
	f.Bool(prefix+".check-batch-correctness", DefaultBatchPosterConfig.CheckBatchCorrectness, "setting this to true will run the batch against an inbox multiplexer and verifies that it produces the correct set of messages")
	f.Duration(prefix+".max-empty-batch-delay", DefaultBatchPosterConfig.MaxEmptyBatchDelay, "maximum empty batch posting delay, batch poster will only be able to post an empty batch if this time period building a batch has passed; if 0, disable automatic empty batch posting")
	f.Uint64(prefix+".delay-buffer-threshold-margin", DefaultBatchPosterConfig.DelayBufferThresholdMargin, "the number of blocks to post the batch before reaching the delay buffer threshold")
	f.String(prefix+".parent-chain-eip7623", DefaultBatchPosterConfig.ParentChainEip7623, "if parent chain uses EIP7623 (\"yes\", \"no\", \"auto\")")
	f.Bool(prefix+".delay-buffer-always-updatable", DefaultBatchPosterConfig.DelayBufferAlwaysUpdatable, "always treat delay buffer as updatable")
	redislock.AddConfigOptions(prefix+".redis-lock", f)
	dataposter.DataPosterConfigAddOptions(prefix+".data-poster", f, dataposter.DefaultDataPosterConfig, dataposter.DataPosterUsageBatchPoster)
	genericconf.WalletConfigAddOptions(prefix+".parent-chain-wallet", f, DefaultBatchPosterConfig.ParentChainWallet.Pathname)
	DangerousBatchPosterConfigAddOptions(prefix+".dangerous", f)
}

var DefaultBatchPosterConfig = BatchPosterConfig{
	Enable:                             false,
	DisableDapFallbackStoreDataOnChain: false,
	// This default is overridden for L3 chains in applyChainParameters in cmd/nitro/nitro.go
	MaxCalldataBatchSize: 100000,
	// The Max4844BatchSize should be calculated from the values from L1 chain configs
	// using the eip4844 utility package from go-ethereum.
	// The default value of 0 causes the batch poster to use the value from go-ethereum.
	Max4844BatchSize: 0,
	// MaxAltDABatchSize is the maximum batch size for all alt DA systems (Anytrust, external)
	MaxAltDABatchSize:              1_000_000,
	PollInterval:                   time.Second * 10,
	ErrorDelay:                     time.Second * 10,
	MaxDelay:                       time.Hour,
	WaitForMaxDelay:                false,
	CompressionLevel:               brotli.BestCompression,
	DASRetentionPeriod:             daprovider.DefaultDASRetentionPeriod,
	GasRefunderAddress:             "",
	ExtraBatchGas:                  50_000,
	Post4844Blobs:                  false,
	IgnoreBlobPrice:                false,
	DataPoster:                     dataposter.DefaultDataPosterConfig,
	ParentChainWallet:              DefaultBatchPosterL1WalletConfig,
	L1BlockBound:                   "",
	L1BlockBoundBypass:             time.Hour,
	UseAccessLists:                 true,
	RedisLock:                      redislock.DefaultCfg,
	GasEstimateBaseFeeMultipleBips: arbmath.OneInUBips * 3 / 2,
	ReorgResistanceMargin:          10 * time.Minute,
	CheckBatchCorrectness:          true,
	MaxEmptyBatchDelay:             3 * 24 * time.Hour,
	DelayBufferThresholdMargin:     25, // 5 minutes considering 12-second blocks
	DelayBufferAlwaysUpdatable:     true,
	ParentChainEip7623:             "auto",
}

var DefaultBatchPosterL1WalletConfig = genericconf.WalletConfig{
	Pathname:      "batch-poster-wallet",
	Password:      genericconf.WalletConfigDefault.Password,
	PrivateKey:    genericconf.WalletConfigDefault.PrivateKey,
	Account:       genericconf.WalletConfigDefault.Account,
	OnlyCreateKey: genericconf.WalletConfigDefault.OnlyCreateKey,
}

var TestBatchPosterConfig = BatchPosterConfig{
	Enable:                             true,
	DisableDapFallbackStoreDataOnChain: true,
	MaxCalldataBatchSize:               100000,
	Max4844BatchSize:                   DefaultBatchPosterConfig.Max4844BatchSize,
	MaxAltDABatchSize:                  DefaultBatchPosterConfig.MaxAltDABatchSize,
	PollInterval:                       time.Millisecond * 10,
	ErrorDelay:                         time.Millisecond * 10,
	MaxDelay:                           0,
	WaitForMaxDelay:                    false,
	CompressionLevel:                   2,
	DASRetentionPeriod:                 daprovider.DefaultDASRetentionPeriod,
	GasRefunderAddress:                 "",
	ExtraBatchGas:                      10_000,
	Post4844Blobs:                      false,
	IgnoreBlobPrice:                    false,
	DataPoster:                         dataposter.TestDataPosterConfig,
	ParentChainWallet:                  DefaultBatchPosterL1WalletConfig,
	L1BlockBound:                       "",
	L1BlockBoundBypass:                 time.Hour,
	UseAccessLists:                     true,
	RedisLock:                          redislock.TestCfg,
	GasEstimateBaseFeeMultipleBips:     arbmath.OneInUBips * 3 / 2,
	CheckBatchCorrectness:              true,
	DelayBufferThresholdMargin:         0,
	DelayBufferAlwaysUpdatable:         true,
	ParentChainEip7623:                 "auto",
}

type BatchPosterOpts struct {
	DataPosterDB  ethdb.Database
	L1Reader      *headerreader.HeaderReader
	Inbox         *InboxTracker
	Streamer      *TransactionStreamer
	VersionGetter execution.ArbOSVersionGetter
	SyncMonitor   *SyncMonitor
	Config        BatchPosterConfigFetcher
	DeployInfo    *chaininfo.RollupAddresses
	TransactOpts  *bind.TransactOpts
	DAPWriters    []daprovider.Writer
	ParentChainID *big.Int
	DAPReaders    *daprovider.DAProviderRegistry
}

func NewBatchPoster(ctx context.Context, opts *BatchPosterOpts) (*BatchPoster, error) {
	seqInbox, err := bridgegen.NewSequencerInbox(opts.DeployInfo.SequencerInbox, opts.L1Reader.Client())
	if err != nil {
		return nil, err
	}

	if err = opts.Config().Validate(); err != nil {
		return nil, err
	}
	var checkEip7623 bool
	var useEip7623 bool
	switch opts.Config().ParentChainEip7623 {
	case "no":
		checkEip7623 = false
		useEip7623 = false
	case "yes":
		checkEip7623 = false
		useEip7623 = true
	case "auto":
		checkEip7623 = true
		useEip7623 = false
	}
	seqInboxABI, err := bridgegen.SequencerInboxMetaData.GetAbi()
	if err != nil {
		return nil, err
	}
	redisClient, err := redisutil.RedisClientFromURL(opts.Config().RedisUrl)
	if err != nil {
		return nil, err
	}
	redisLockConfigFetcher := func() *redislock.SimpleCfg {
		simpleRedisLockConfig := opts.Config().RedisLock
		simpleRedisLockConfig.Key = batchPosterSimpleRedisLockKey
		return &simpleRedisLockConfig
	}
	redisLock, err := redislock.NewSimple(redisClient, redisLockConfigFetcher, func() bool { return opts.SyncMonitor.Synced() })
	if err != nil {
		return nil, err
	}
	b := &BatchPoster{
		l1Reader:           opts.L1Reader,
		inbox:              opts.Inbox,
		streamer:           opts.Streamer,
		arbOSVersionGetter: opts.VersionGetter,
		syncMonitor:        opts.SyncMonitor,
		config:             opts.Config,
		seqInbox:           seqInbox,
		seqInboxABI:        seqInboxABI,
		seqInboxAddr:       opts.DeployInfo.SequencerInbox,
		gasRefunderAddr:    opts.Config().gasRefunder,
		bridgeAddr:         opts.DeployInfo.Bridge,
		dapWriters:         opts.DAPWriters,
		redisLock:          redisLock,
		dapReaders:         opts.DAPReaders,
		parentChain:        &parent.ParentChain{ChainID: opts.ParentChainID, L1Reader: opts.L1Reader},
		checkEip7623:       checkEip7623,
		useEip7623:         useEip7623,
		useEthDA:           false,
	}
	b.messagesPerBatch, err = arbmath.NewMovingAverage[uint64](20)
	if err != nil {
		return nil, err
	}
	dataPosterConfigFetcher := func() *dataposter.DataPosterConfig {
		dpCfg := opts.Config().DataPoster
		dpCfg.Post4844Blobs = opts.Config().Post4844Blobs
		return &dpCfg
	}
	b.dataPoster, err = dataposter.NewDataPoster(ctx,
		&dataposter.DataPosterOpts{
			Database:          opts.DataPosterDB,
			HeaderReader:      opts.L1Reader,
			Auth:              opts.TransactOpts,
			RedisClient:       redisClient,
			Config:            dataPosterConfigFetcher,
			MetadataRetriever: b.getBatchPosterPosition,
			ExtraBacklog:      b.GetBacklogEstimate,
			RedisKey:          "data-poster.queue",
			ParentChainID:     opts.ParentChainID,
		})
	if err != nil {
		return nil, err
	}
	// Dataposter sender may be external signer address, so we should initialize
	// access list after initializing dataposter.
	b.accessList = func(SequencerInboxAccs, AfterDelayedMessagesRead uint64) types.AccessList {
		if !b.config().UseAccessLists || opts.L1Reader.IsParentChainArbitrum() {
			// Access lists cost gas instead of saving gas when posting to L2s,
			// because data is expensive in comparison to computation.
			return nil
		}
		return AccessList(&AccessListOpts{
			SequencerInboxAddr:       opts.DeployInfo.SequencerInbox,
			DataPosterAddr:           b.dataPoster.Sender(),
			BridgeAddr:               opts.DeployInfo.Bridge,
			GasRefunderAddr:          opts.Config().gasRefunder,
			SequencerInboxAccs:       SequencerInboxAccs,
			AfterDelayedMessagesRead: AfterDelayedMessagesRead,
		})
	}
	return b, nil
}

type simulatedBlobReader struct {
	blobs []kzg4844.Blob
}

func (b *simulatedBlobReader) GetBlobs(ctx context.Context, batchBlockHash common.Hash, versionedHashes []common.Hash) ([]kzg4844.Blob, error) {
	return b.blobs, nil
}

func (b *simulatedBlobReader) Initialize(ctx context.Context) error { return nil }

type simulatedMuxBackend struct {
	batchSeqNum           uint64
	positionWithinMessage uint64
	seqMsg                []byte
	allMsgs               map[arbutil.MessageIndex]*arbostypes.MessageWithMetadata
	delayedInboxStart     uint64
	delayedInbox          []*arbostypes.MessageWithMetadata
}

func (b *simulatedMuxBackend) PeekSequencerInbox() ([]byte, common.Hash, error) {
	return b.seqMsg, common.Hash{}, nil
}

func (b *simulatedMuxBackend) GetSequencerInboxPosition() uint64   { return b.batchSeqNum }
func (b *simulatedMuxBackend) AdvanceSequencerInbox()              {}
func (b *simulatedMuxBackend) GetPositionWithinMessage() uint64    { return b.positionWithinMessage }
func (b *simulatedMuxBackend) SetPositionWithinMessage(pos uint64) { b.positionWithinMessage = pos }

func (b *simulatedMuxBackend) ReadDelayedInbox(seqNum uint64) (*arbostypes.L1IncomingMessage, error) {
	pos := arbmath.SaturatingUSub(seqNum, b.delayedInboxStart)
	if pos < uint64(len(b.delayedInbox)) {
		return b.delayedInbox[pos].Message, nil
	}
	return nil, fmt.Errorf("error serving ReadDelayedInbox, all delayed messages were read. Requested delayed message position:%d, Total delayed messages: %d", pos, len(b.delayedInbox))
}

type AccessListOpts struct {
	SequencerInboxAddr       common.Address
	BridgeAddr               common.Address
	DataPosterAddr           common.Address
	GasRefunderAddr          common.Address
	SequencerInboxAccs       uint64
	AfterDelayedMessagesRead uint64
}

// AccessList returns access list (contracts, storage slots) for batchposter.
func AccessList(opts *AccessListOpts) types.AccessList {
	l := types.AccessList{
		types.AccessTuple{
			Address: opts.SequencerInboxAddr,
			StorageKeys: []common.Hash{
				common.HexToHash("0x0000000000000000000000000000000000000000000000000000000000000000"), // totalDelayedMessagesRead
				common.HexToHash("0x0000000000000000000000000000000000000000000000000000000000000001"), // bridge
				common.HexToHash("0x000000000000000000000000000000000000000000000000000000000000000a"), // maxTimeVariation
				// ADMIN_SLOT from OpenZeppelin, keccak-256 hash of
				// "eip1967.proxy.admin" subtracted by 1.
				common.HexToHash("0xb53127684a568b3173ae13b9f8a6016e243e63b6e8ee1178d6a717850b5d6103"),
				// IMPLEMENTATION_SLOT from OpenZeppelin,  keccak-256 hash
				// of "eip1967.proxy.implementation" subtracted by 1.
				common.HexToHash("0x360894a13ba1a3210667c828492db98dca3e2076cc3735a920a3ca505d382bbc"),
				// isBatchPoster[batchPosterAddr]; for mainnnet it's: "0xa10aa54071443520884ed767b0684edf43acec528b7da83ab38ce60126562660".
				common.Hash(arbutil.PaddedKeccak256(opts.DataPosterAddr.Bytes(), []byte{3})),
			},
		},
		types.AccessTuple{
			Address: opts.BridgeAddr,
			StorageKeys: []common.Hash{
				common.HexToHash("0x0000000000000000000000000000000000000000000000000000000000000006"), // delayedInboxAccs.length
				common.HexToHash("0x0000000000000000000000000000000000000000000000000000000000000007"), // sequencerInboxAccs.length
				common.HexToHash("0x0000000000000000000000000000000000000000000000000000000000000009"), // sequencerInbox
				common.HexToHash("0x000000000000000000000000000000000000000000000000000000000000000a"), // sequencerReportedSubMessageCount
				// ADMIN_SLOT from OpenZeppelin, keccak-256 hash of
				// "eip1967.proxy.admin" subtracted by 1.
				common.HexToHash("0xb53127684a568b3173ae13b9f8a6016e243e63b6e8ee1178d6a717850b5d6103"),
				// IMPLEMENTATION_SLOT from OpenZeppelin,  keccak-256 hash
				// of "eip1967.proxy.implementation" subtracted by 1.
				common.HexToHash("0x360894a13ba1a3210667c828492db98dca3e2076cc3735a920a3ca505d382bbc"),
				// These below may change when transaction is actually executed:
				// - delayedInboxAccs[delayedInboxAccs.length - 1]
				// - delayedInboxAccs.push(...);
			},
		},
	}

	for _, v := range []struct{ slotIdx, val uint64 }{
		{7, opts.SequencerInboxAccs - 1},       // - sequencerInboxAccs[sequencerInboxAccs.length - 1]; (keccak256(7, sequencerInboxAccs.length - 1))
		{7, opts.SequencerInboxAccs},           // - sequencerInboxAccs.push(...); (keccak256(7, sequencerInboxAccs.length))
		{6, opts.AfterDelayedMessagesRead - 1}, // - delayedInboxAccs[afterDelayedMessagesRead - 1]; (keccak256(6, afterDelayedMessagesRead - 1))
	} {
		sb := arbutil.SumBytes(arbutil.PaddedKeccak256([]byte{byte(v.slotIdx)}), new(big.Int).SetUint64(v.val).Bytes())
		l[1].StorageKeys = append(l[1].StorageKeys, common.Hash(sb))
	}

	if (opts.GasRefunderAddr != common.Address{}) {
		l = append(l, types.AccessTuple{
			Address: opts.GasRefunderAddr,
			StorageKeys: []common.Hash{
				common.HexToHash("0x0000000000000000000000000000000000000000000000000000000000000004"), // CommonParameters.{maxRefundeeBalance, extraGasMargin, calldataCost, maxGasTip}
				common.HexToHash("0x0000000000000000000000000000000000000000000000000000000000000005"), // CommonParameters.{maxGasCost, maxSingleGasUsage}
				// allowedContracts[msg.sender]; for mainnet it's: "0x7686888b19bb7b75e46bb1aa328b65150743f4899443d722f0adf8e252ccda41".
				common.Hash(arbutil.PaddedKeccak256(opts.SequencerInboxAddr.Bytes(), []byte{1})),
				// allowedRefundees[refundee]; for mainnet it's: "0xe85fd79f89ff278fc57d40aecb7947873df9f0beac531c8f71a98f630e1eab62".
				common.Hash(arbutil.PaddedKeccak256(opts.DataPosterAddr.Bytes(), []byte{2})),
			},
		})
	}
	return l
}

type txInfo struct {
	Hash      common.Hash       `json:"hash"`
	Nonce     hexutil.Uint64    `json:"nonce"`
	From      common.Address    `json:"from"`
	To        *common.Address   `json:"to"`
	Gas       hexutil.Uint64    `json:"gas"`
	GasPrice  *hexutil.Big      `json:"gasPrice"`
	GasFeeCap *hexutil.Big      `json:"maxFeePerGas,omitempty"`
	GasTipCap *hexutil.Big      `json:"maxPriorityFeePerGas,omitempty"`
	Input     hexutil.Bytes     `json:"input"`
	Value     *hexutil.Big      `json:"value"`
	Accesses  *types.AccessList `json:"accessList,omitempty"`
}

func (b *BatchPoster) ParentChainIsUsingEIP7623(ctx context.Context, latestHeader *types.Header) (bool, error) {
	// Before EIP-7623 tx.gasUsed is defined as:
	// tx.gasUsed = (
	//     21000
	//     + STANDARD_TOKEN_COST * tokens_in_calldata
	//     + execution_gas_used
	//     + isContractCreation * (32000 + INITCODE_WORD_COST * words(calldata))
	// )
	//
	// With EIP-7623 tx.gasUsed is defined as:
	// tx.gasUsed = (
	//     21000
	//     +
	//     max(
	//         STANDARD_TOKEN_COST * tokens_in_calldata
	//         + execution_gas_used
	//         + isContractCreation * (32000 + INITCODE_WORD_COST * words(calldata)),
	//         TOTAL_COST_FLOOR_PER_TOKEN * tokens_in_calldata
	//     )
	// )
	//
	// STANDARD_TOKEN_COST = 4
	// TOTAL_COST_FLOOR_PER_TOKEN = 10
	//
	// To infer whether the parent chain is using EIP-7623 we estimate gas usage of two parent chain native token transfer transactions,
	// that then have equal execution_gas_used.
	// Also, in both transactions isContractCreation is zero, and tokens_in_calldata is big enough so
	// (TOTAL_COST_FLOOR_PER_TOKEN * tokens_in_calldata > STANDARD_TOKEN_COST * tokens_in_calldata + execution_gas_used).
	// Also, the used calldatas only have non-zero bytes, so tokens_in_calldata is defined as length(calldata) * 4.
	//
	// The difference between the transactions is:
	// length(calldata_tx_2) == length(calldata_tx_1) + 1
	//
	// So, if parent chain is not running EIP-7623:
	// tx_2.gasUsed - tx_1.gasUsed =
	// STANDARD_TOKEN_COST * 4 * (length(calldata_tx_2) - length(calldata_tx_1)) =
	// 16
	//
	// And if the parent chain is running EIP-7623:
	// tx_2.gasUsed - tx_1.gasUsed =
	// TOTAL_COST_FLOOR_PER_TOKEN * 4 * (length(calldata_tx_2) - length(calldata_tx_1)) =
	// 40

	if !b.checkEip7623 {
		return b.useEip7623, nil
	}
	rpcClient := b.l1Reader.Client()
	config := b.config()
	to := b.dataPoster.Sender()

	data := []byte{}
	for i := 0; i < 100_000; i++ {
		data = append(data, 1)
	}

	// Rather than checking the latest block, we're going to check a recent
	// block (5 blocks back) to avoid reorgs.
	targetBlockNumber := latestHeader.Number.Sub(latestHeader.Number, big.NewInt(5))
	targetHeader, err := rpcClient.HeaderByNumber(ctx, targetBlockNumber)
	if err != nil {
		return false, err
	}
	maxFeePerGas := arbmath.BigMulByUBips(targetHeader.BaseFee, config.GasEstimateBaseFeeMultipleBips)
	blockHex := hexutil.Uint64(targetBlockNumber.Uint64()).String()

	gasParams := estimateGasParams{
		From:         b.dataPoster.Sender(),
		To:           &to,
		Data:         data,
		MaxFeePerGas: (*hexutil.Big)(maxFeePerGas),
	}

	gas1, err := estimateGas(rpcClient.Client(), ctx, gasParams, blockHex)
	if err != nil {
		log.Warn("Failed to estimate gas for EIP-7623 check 1", "err", err)
		return false, err
	}

	gasParams.Data = append(gasParams.Data, 1)
	gas2, err := estimateGas(rpcClient.Client(), ctx, gasParams, blockHex)
	if err != nil {
		log.Warn("Failed to estimate gas for EIP-7623 check 2", "err", err)
		return false, err
	}

	// Takes into consideration that eth_estimateGas is an approximation.
	// As an example, go-ethereum can only return an estimate that is equal
	// or bigger than the true estimate, and currently defines the allowed error ratio as 0.015
	var parentChainIsUsingEIP7623 bool
	diffIsClose := func(gas1, gas2, lowerTargetDiff, upperTargetDiff uint64) bool {
		diff := gas2 - gas1
		return diff >= lowerTargetDiff && diff <= upperTargetDiff
	}
	if diffIsClose(gas1, gas2, 14, 18) {
		// targetDiff is 16
		parentChainIsUsingEIP7623 = false
	} else if diffIsClose(gas1, gas2, 36, 44) {
		// targetDiff is 40
		parentChainIsUsingEIP7623 = true
	} else {
		return false, fmt.Errorf("unexpected gas difference, gas1: %d, gas2: %d", gas1, gas2)
	}
	b.useEip7623 = parentChainIsUsingEIP7623
	if parentChainIsUsingEIP7623 {
		// Once the parent chain is using EIP-7623, we don't need to check it again.
		b.checkEip7623 = false
	}
	return parentChainIsUsingEIP7623, nil
}

// getTxsInfoByBlock fetches all the transactions inside block of id 'number' using json rpc
// and returns an array of txInfo which has fields that are necessary in checking for batch reverts
func (b *BatchPoster) getTxsInfoByBlock(ctx context.Context, number int64) ([]txInfo, error) {
	blockNrStr := rpc.BlockNumber(number).String()
	rawRpcClient := b.l1Reader.Client().Client()
	var blk struct {
		Transactions []txInfo `json:"transactions"`
	}
	err := rawRpcClient.CallContext(ctx, &blk, "eth_getBlockByNumber", blockNrStr, true)
	if err != nil {
		return nil, fmt.Errorf("error fetching block %d : %w", number, err)
	}
	return blk.Transactions, nil
}

// checkReverts checks blocks with number in range [from, to] whether they
// contain reverted batch_poster transaction.
// It returns true if it finds batch posting needs to halt, which is true if a batch reverts
// unless the data poster is configured with noop storage which can tolerate reverts.
func (b *BatchPoster) checkReverts(ctx context.Context, to int64) (bool, error) {
	if b.nextRevertCheckBlock > to {
		return false, fmt.Errorf("wrong range, from: %d > to: %d", b.nextRevertCheckBlock, to)
	}
	for ; b.nextRevertCheckBlock <= to; b.nextRevertCheckBlock++ {
		txs, err := b.getTxsInfoByBlock(ctx, b.nextRevertCheckBlock)
		if err != nil {
			return false, fmt.Errorf("error getting transactions data of block %d: %w", b.nextRevertCheckBlock, err)
		}
		for _, tx := range txs {
			if tx.From == b.dataPoster.Sender() {
				r, err := b.l1Reader.Client().TransactionReceipt(ctx, tx.Hash)
				if err != nil {
					return false, fmt.Errorf("getting a receipt for transaction: %v, %w", tx.Hash, err)
				}
				if r.Status == types.ReceiptStatusFailed {
					shouldHalt := !b.dataPoster.UsingNoOpStorage()
					logLevel := log.Warn
					if shouldHalt {
						logLevel = log.Error
					}
					al := types.AccessList{}
					if tx.Accesses != nil {
						al = *tx.Accesses
					}
					txErr := arbutil.DetailTxErrorUsingCallMsg(ctx, b.l1Reader.Client(), tx.Hash, r, ethereum.CallMsg{
						From:       tx.From,
						To:         tx.To,
						Gas:        uint64(tx.Gas),
						GasPrice:   tx.GasPrice.ToInt(),
						GasFeeCap:  tx.GasFeeCap.ToInt(),
						GasTipCap:  tx.GasTipCap.ToInt(),
						Value:      tx.Value.ToInt(),
						Data:       tx.Input,
						AccessList: al,
					})
					logLevel("Transaction from batch poster reverted", "nonce", tx.Nonce, "txHash", tx.Hash, "blockNumber", r.BlockNumber, "blockHash", r.BlockHash, "txErr", txErr)
					return shouldHalt, nil
				}
			}
		}
	}
	return false, nil
}

func (b *BatchPoster) pollForL1PriceData(ctx context.Context) {
	headerCh, unsubscribe := b.l1Reader.Subscribe(false)
	defer unsubscribe()

	if b.config().Post4844Blobs {
		results, err := b.parentChain.MaxBlobGasPerBlock(ctx, nil)
		if err != nil {
			log.Error("Error getting max blob gas per block", "err", err)
		}
		// #nosec G115
		blobGasLimitGauge.Update(int64(results))
	}

	for {
		select {
		case h, ok := <-headerCh:
			if !ok {
				log.Info("L1 headers channel checking for l1 price data has been closed")
				return
			}
			baseFeeGauge.Update(h.BaseFee.Int64())
			l1GasPrice := h.BaseFee.Uint64()
			if b.config().Post4844Blobs && h.BlobGasUsed != nil {
				if h.ExcessBlobGas != nil {
					blobFeePerByte, err := b.parentChain.BlobFeePerByte(ctx, h)
					if err != nil {
						log.Error("Error getting blob fee per byte", "err", err)
						continue
					}
					blobFeePerByte.Mul(blobFeePerByte, blobTxBlobGasPerBlob)
					blobFeePerByte.Div(blobFeePerByte, usableBytesInBlob)
					blobFeeGauge.Update(blobFeePerByte.Int64())
					if l1GasPrice > blobFeePerByte.Uint64()/16 {
						l1GasPrice = blobFeePerByte.Uint64() / 16
					}
				}
				// #nosec G115
				blobGasUsedGauge.Update(int64(*h.BlobGasUsed))
			}
			// #nosec G115
			blockGasUsedGauge.Update(int64(h.GasUsed))
			// #nosec G115
			blockGasLimitGauge.Update(int64(h.GasLimit))
			suggestedTipCap, err := b.l1Reader.Client().SuggestGasTipCap(ctx)
			if err != nil {
				log.Warn("unable to fetch suggestedTipCap from l1 client to update arb/batchposter/suggestedtipcap metric", "err", err)
			} else {
				suggestedTipCapGauge.Update(suggestedTipCap.Int64())
			}
			// #nosec G115
			l1GasPriceGauge.Update(int64(l1GasPrice))
		case <-ctx.Done():
			return
		}
	}
}

// pollForReverts runs a gouroutine that listens to l1 block headers, checks
// if any transaction made by batch poster was reverted.
func (b *BatchPoster) pollForReverts(ctx context.Context) {
	headerCh, unsubscribe := b.l1Reader.Subscribe(false)
	defer unsubscribe()

	for {
		// Poll until:
		// - L1 headers reader channel is closed, or
		// - polling is through context, or
		// - we see a transaction in the block from dataposter that was reverted.
		select {
		case h, ok := <-headerCh:
			if !ok {
				log.Info("L1 headers channel checking for batch poster reverts has been closed")
				return
			}
			blockNum := h.Number.Int64()
			// If this is the first block header, set last seen as number-1.
			// We may see same block number again if there is L1 reorg, in that
			// case we check the block again.
			if b.nextRevertCheckBlock == 0 || b.nextRevertCheckBlock > blockNum {
				b.nextRevertCheckBlock = blockNum
			}
			if blockNum-b.nextRevertCheckBlock > 100 {
				log.Warn("Large gap between last seen and current block number, skipping check for reverts", "last", b.nextRevertCheckBlock, "current", blockNum)
				b.nextRevertCheckBlock = blockNum
				continue
			}

			reverted, err := b.checkReverts(ctx, blockNum)
			if err != nil {
				logLevel := log.Warn
				if strings.Contains(err.Error(), "not found") {
					// Just parent chain node inconsistency
					// One node sent us a block, but another didn't have it
					// We'll try to check this block again next loop
					logLevel = log.Debug
				}
				logLevel("Error checking batch reverts", "err", err)
				continue
			}
			if reverted {
				b.batchReverted.Store(true)
				return
			}
		case <-ctx.Done():
			return
		}
	}
}

func (b *BatchPoster) getBatchPosterPosition(ctx context.Context, blockNum *big.Int) ([]byte, error) {
	bigInboxBatchCount, err := b.seqInbox.BatchCount(&bind.CallOpts{Context: ctx, BlockNumber: blockNum})
	if err != nil {
		return nil, fmt.Errorf("error getting latest batch count: %w", err)
	}
	inboxBatchCount := bigInboxBatchCount.Uint64()
	var prevBatchMeta BatchMetadata
	if inboxBatchCount > 0 {
		var err error
		prevBatchMeta, err = b.inbox.GetBatchMetadata(inboxBatchCount - 1)
		if err != nil {
			return nil, fmt.Errorf("error getting latest batch metadata: %w", err)
		}
	}
	return rlp.EncodeToBytes(batchPosterPosition{
		MessageCount:        prevBatchMeta.MessageCount,
		DelayedMessageCount: prevBatchMeta.DelayedMessageCount,
		NextSeqNum:          inboxBatchCount,
	})
}

var errBatchAlreadyClosed = errors.New("batch segments already closed")

type batchSegments struct {
	compressedBuffer      *bytes.Buffer
	compressedWriter      *brotli.Writer
	rawSegments           [][]byte
	timestamp             uint64
	blockNum              uint64
	delayedMsg            uint64
	sizeLimit             int
	recompressionLevel    int
	newUncompressedSize   int
	totalUncompressedSize int
	lastCompressedSize    int
	trailingHeaders       int // how many trailing segments are headers
	isDone                bool
}

type buildingBatch struct {
	segments           *batchSegments
	startMsgCount      arbutil.MessageIndex
	msgCount           arbutil.MessageIndex
	haveUsefulMessage  bool
	use4844            bool // Are we ACTUALLY using 4844 for THIS batch?
	wouldUse4844       bool // WOULD we use 4844 if we fell back to EthDA?
	muxBackend         *simulatedMuxBackend
	firstDelayedMsg    *arbostypes.MessageWithMetadata
	firstNonDelayedMsg *arbostypes.MessageWithMetadata
	firstUsefulMsg     *arbostypes.MessageWithMetadata
}

func (b *BatchPoster) newBatchSegments(ctx context.Context, firstDelayed uint64, use4844 bool, usingAltDA bool) (*batchSegments, error) {
	config := b.config()
	maxSize := config.MaxCalldataBatchSize

	if use4844 {
		// Building 4844 blobs for EthDA
		if config.Max4844BatchSize != 0 {
			maxSize = config.Max4844BatchSize
		} else {
			maxBlobGasPerBlock, err := b.parentChain.MaxBlobGasPerBlock(ctx, nil)
			if err != nil {
				return nil, err
			}
			// Try to fill under half of the parent chain's max blobs.
			// #nosec G115
			maxSize = blobs.BlobEncodableData*(int(maxBlobGasPerBlock)/params.BlobTxBlobGasPerBlob)/2 - blobBatchEncodingOverhead
		}
	} else if usingAltDA {
		maxSize = config.MaxAltDABatchSize
	} else {
		// Using calldata for EthDA
		if maxSize <= SequencerMessageHeaderSize {
			panic("Maximum batch size too small")
		}
		maxSize -= SequencerMessageHeaderSize
	}
	compressedBuffer := bytes.NewBuffer(make([]byte, 0, maxSize*2))
	compressionLevel := b.config().CompressionLevel
	recompressionLevel := b.config().CompressionLevel
	if b.GetBacklogEstimate() > 20 {
		compressionLevel = arbmath.MinInt(compressionLevel, brotli.DefaultCompression)
	}
	if b.GetBacklogEstimate() > 40 {
		recompressionLevel = arbmath.MinInt(recompressionLevel, brotli.DefaultCompression)
	}
	if b.GetBacklogEstimate() > 60 {
		compressionLevel = arbmath.MinInt(compressionLevel, 4)
	}
	if recompressionLevel < compressionLevel {
		// This should never be possible
		log.Warn(
			"somehow the recompression level was lower than the compression level",
			"recompressionLevel", recompressionLevel,
			"compressionLevel", compressionLevel,
		)
		recompressionLevel = compressionLevel
	}
	return &batchSegments{
		compressedBuffer:   compressedBuffer,
		compressedWriter:   brotli.NewWriterLevel(compressedBuffer, compressionLevel),
		sizeLimit:          maxSize,
		recompressionLevel: recompressionLevel,
		rawSegments:        make([][]byte, 0, 128),
		delayedMsg:         firstDelayed,
	}, nil
}

func (s *batchSegments) recompressAll() error {
	s.compressedBuffer = bytes.NewBuffer(make([]byte, 0, s.sizeLimit*2))
	s.compressedWriter = brotli.NewWriterLevel(s.compressedBuffer, s.recompressionLevel)
	s.newUncompressedSize = 0
	s.totalUncompressedSize = 0
	for _, segment := range s.rawSegments {
		err := s.addSegmentToCompressed(segment)
		if err != nil {
			return err
		}
	}
	if s.totalUncompressedSize > arbstate.MaxDecompressedLen {
		return fmt.Errorf("batch size %v exceeds maximum decompressed length %v", s.totalUncompressedSize, arbstate.MaxDecompressedLen)
	}
	if len(s.rawSegments) >= arbstate.MaxSegmentsPerSequencerMessage {
		return fmt.Errorf("number of raw segments %v excees maximum number %v", len(s.rawSegments), arbstate.MaxSegmentsPerSequencerMessage)
	}
	return nil
}

func (s *batchSegments) testForOverflow(isHeader bool) (bool, error) {
	// we've reached the max decompressed size
	if s.totalUncompressedSize > arbstate.MaxDecompressedLen {
		log.Info("Batch full: max decompressed length exceeded",
			"current", s.totalUncompressedSize,
			"max", arbstate.MaxDecompressedLen,
			"isHeader", isHeader)
		return true, nil
	}
	// we've reached the max number of segments
	if len(s.rawSegments) >= arbstate.MaxSegmentsPerSequencerMessage {
		log.Info("Batch overflow: max segments exceeded",
			"segments", len(s.rawSegments),
			"max", arbstate.MaxSegmentsPerSequencerMessage,
			"isHeader", isHeader)
		return true, nil
	}
	// there is room, no need to flush
	if (s.lastCompressedSize + s.newUncompressedSize) < s.sizeLimit {
		return false, nil
	}
	// don't want to flush for headers or the first message
	if isHeader || len(s.rawSegments) == s.trailingHeaders {
		return false, nil
	}
	err := s.compressedWriter.Flush()
	if err != nil {
		return true, err
	}
	s.lastCompressedSize = s.compressedBuffer.Len()
	s.newUncompressedSize = 0
	if s.lastCompressedSize >= s.sizeLimit {
		log.Info("Batch overflow: compressed size limit exceeded",
			"compressedSize", s.lastCompressedSize,
			"limit", s.sizeLimit,
			"isHeader", isHeader)
		return true, nil
	}
	return false, nil
}

func (s *batchSegments) close() error {
	s.rawSegments = s.rawSegments[:len(s.rawSegments)-s.trailingHeaders]
	s.trailingHeaders = 0
	err := s.recompressAll()
	if err != nil {
		return err
	}
	s.isDone = true
	return nil
}

func (s *batchSegments) addSegmentToCompressed(segment []byte) error {
	encoded, err := rlp.EncodeToBytes(segment)
	if err != nil {
		return err
	}
	lenWritten, err := s.compressedWriter.Write(encoded)
	s.newUncompressedSize += lenWritten
	s.totalUncompressedSize += lenWritten
	return err
}

// returns false if segment was too large, error in case of real error
func (s *batchSegments) addSegment(segment []byte, isHeader bool) (bool, error) {
	if s.isDone {
		return false, errBatchAlreadyClosed
	}
	err := s.addSegmentToCompressed(segment)
	if err != nil {
		return false, err
	}
	// Force include headers because we don't want to re-compress and we can just trim them later if necessary
	overflow, err := s.testForOverflow(isHeader)
	if err != nil {
		return false, err
	}
	if overflow {
		return false, s.close()
	}
	s.rawSegments = append(s.rawSegments, segment)
	if isHeader {
		s.trailingHeaders++
	} else {
		s.trailingHeaders = 0
	}
	return true, nil
}

func (s *batchSegments) addL2Msg(l2msg []byte) (bool, error) {
	segment := make([]byte, 1, len(l2msg)+1)
	segment[0] = arbstate.BatchSegmentKindL2Message
	segment = append(segment, l2msg...)
	return s.addSegment(segment, false)
}

func (s *batchSegments) prepareIntSegment(val uint64, segmentHeader byte) ([]byte, error) {
	segment := make([]byte, 1, 16)
	segment[0] = segmentHeader
	enc, err := rlp.EncodeToBytes(val)
	if err != nil {
		return nil, err
	}
	return append(segment, enc...), nil
}

func (s *batchSegments) maybeAddDiffSegment(base *uint64, newVal uint64, segmentHeader byte) (bool, error) {
	if newVal == *base {
		return true, nil
	}
	diff := newVal - *base
	seg, err := s.prepareIntSegment(diff, segmentHeader)
	if err != nil {
		return false, err
	}
	success, err := s.addSegment(seg, true)
	if success {
		*base = newVal
	}
	return success, err
}

func (s *batchSegments) addDelayedMessage() (bool, error) {
	segment := []byte{arbstate.BatchSegmentKindDelayedMessages}
	success, err := s.addSegment(segment, false)
	if (err == nil) && success {
		s.delayedMsg += 1
	}
	return success, err
}

func (s *batchSegments) AddMessage(msg *arbostypes.MessageWithMetadata) (bool, error) {
	if s.isDone {
		return false, errBatchAlreadyClosed
	}
	if msg.DelayedMessagesRead > s.delayedMsg {
		if msg.DelayedMessagesRead != s.delayedMsg+1 {
			return false, fmt.Errorf("attempted to add delayed msg %d after %d", msg.DelayedMessagesRead, s.delayedMsg)
		}
		return s.addDelayedMessage()
	}
	success, err := s.maybeAddDiffSegment(&s.timestamp, msg.Message.Header.Timestamp, arbstate.BatchSegmentKindAdvanceTimestamp)
	if !success {
		return false, err
	}
	success, err = s.maybeAddDiffSegment(&s.blockNum, msg.Message.Header.BlockNumber, arbstate.BatchSegmentKindAdvanceL1BlockNumber)
	if !success {
		return false, err
	}
	return s.addL2Msg(msg.Message.L2msg)
}

func (s *batchSegments) IsDone() bool {
	return s.isDone
}

// Returns nil (as opposed to []byte{}) if there's no segments to put in the batch
func (s *batchSegments) CloseAndGetBytes() ([]byte, error) {
	if !s.isDone {
		err := s.close()
		if err != nil {
			return nil, err
		}
	}
	if len(s.rawSegments) == 0 {
		return nil, nil
	}
	err := s.compressedWriter.Close()
	if err != nil {
		return nil, err
	}
	compressedBytes := s.compressedBuffer.Bytes()
	fullMsg := make([]byte, 1, len(compressedBytes)+1)

	fullMsg[0] = daprovider.BrotliMessageHeaderByte

	fullMsg = append(fullMsg, compressedBytes...)
	return fullMsg, nil
}

func (b *BatchPoster) encodeAddBatch(
	seqNum *big.Int,
	prevMsgNum arbutil.MessageIndex,
	newMsgNum arbutil.MessageIndex,
	l2MessageData []byte,
	delayedMsg uint64,
	use4844 bool,
	delayProof *bridgegen.DelayProof,
) ([]byte, []kzg4844.Blob, error) {
	var methodName string
	if use4844 {
		if delayProof != nil {
			methodName = sequencerBatchPostWithBlobsDelayProofMethodName
		} else {
			methodName = sequencerBatchPostWithBlobsMethodName
		}
	} else if delayProof != nil {
		methodName = sequencerBatchPostDelayProofMethodName
	} else {
		methodName = sequencerBatchPostMethodName
	}
	method, ok := b.seqInboxABI.Methods[methodName]
	if !ok {
		return nil, nil, errors.New("failed to find add batch method")
	}
	var args []any
	var kzgBlobs []kzg4844.Blob
	var err error
	args = append(args, seqNum)
	if use4844 {
		kzgBlobs, err = blobs.EncodeBlobs(l2MessageData)
		if err != nil {
			return nil, nil, fmt.Errorf("failed to encode blobs: %w", err)
		}
	} else {
		// EIP4844 transactions to the sequencer inbox will not use transaction calldata for L2 info.
		args = append(args, l2MessageData)
	}
	args = append(args, new(big.Int).SetUint64(delayedMsg))
	args = append(args, b.config().gasRefunder)
	args = append(args, new(big.Int).SetUint64(uint64(prevMsgNum)))
	args = append(args, new(big.Int).SetUint64(uint64(newMsgNum)))
	if delayProof != nil {
		args = append(args, delayProof)
	}
	calldata, err := method.Inputs.Pack(args...)
	if err != nil {
		return nil, nil, err
	}
	fullCalldata := append([]byte{}, method.ID...)
	fullCalldata = append(fullCalldata, calldata...)
	return fullCalldata, kzgBlobs, nil
}

var ErrNormalGasEstimationFailed = errors.New("normal gas estimation failed")

type estimateGasParams struct {
	From         common.Address   `json:"from"`
	To           *common.Address  `json:"to"`
	Data         hexutil.Bytes    `json:"data"`
	MaxFeePerGas *hexutil.Big     `json:"maxFeePerGas"`
	AccessList   types.AccessList `json:"accessList"`
	BlobHashes   []common.Hash    `json:"blobVersionedHashes,omitempty"`
}

type OverrideAccount struct {
	StateDiff map[common.Hash]common.Hash `json:"stateDiff"`
}

type StateOverride map[common.Address]OverrideAccount

func estimateGas(client rpc.ClientInterface, ctx context.Context, params estimateGasParams, blockHex string) (uint64, error) {
	var gas hexutil.Uint64
	err := client.CallContext(ctx, &gas, "eth_estimateGas", params, blockHex)
	// If eth_estimateGas fails due to a revert, we try again with eth_call to get a detailed error.
	if err != nil && headerreader.IsExecutionReverted(err) {
		err = client.CallContext(ctx, nil, "eth_call", params, blockHex)
	}
	return uint64(gas), err
}

func (b *BatchPoster) estimateGasSimple(
	ctx context.Context,
	realData []byte,
	realBlobs []kzg4844.Blob,
	realAccessList types.AccessList,
) (uint64, error) {

	config := b.config()
	rpcClient := b.l1Reader.Client()
	rawRpcClient := rpcClient.Client()
	latestHeader, err := rpcClient.HeaderByNumber(ctx, nil)
	if err != nil {
		return 0, err
	}
	maxFeePerGas := arbmath.BigMulByUBips(latestHeader.BaseFee, config.GasEstimateBaseFeeMultipleBips)
	_, realBlobHashes, err := blobs.ComputeCommitmentsAndHashes(realBlobs)
	if err != nil {
		return 0, fmt.Errorf("failed to compute real blob commitments: %w", err)
	}
	// If we're at the latest nonce, we can skip the special future tx estimate stuff
	gas, err := estimateGas(rawRpcClient, ctx, estimateGasParams{
		From:         b.dataPoster.Sender(),
		To:           &b.seqInboxAddr,
		Data:         realData,
		MaxFeePerGas: (*hexutil.Big)(maxFeePerGas),
		BlobHashes:   realBlobHashes,
		AccessList:   realAccessList,
	}, "latest")
	if err != nil {
		return 0, fmt.Errorf("%w: %w", ErrNormalGasEstimationFailed, err)
	}
	return gas + config.ExtraBatchGas, nil
}

// This estimates gas for a batch with future nonce
// a prev. batch is already pending in the parent chain's mempool
func (b *BatchPoster) estimateGasForFutureTx(
	ctx context.Context,
	sequencerMessage []byte,
	delayedMessagesBefore uint64,
	delayedMessagesAfter uint64,
	realAccessList types.AccessList,
	usingBlobs bool,
	delayProof *bridgegen.DelayProof,
) (uint64, error) {
	config := b.config()
	rpcClient := b.l1Reader.Client()
	rawRpcClient := rpcClient.Client()
	latestHeader, err := rpcClient.HeaderByNumber(ctx, nil)
	if err != nil {
		return 0, err
	}
	maxFeePerGas := arbmath.BigMulByUBips(latestHeader.BaseFee, config.GasEstimateBaseFeeMultipleBips)

	// Here we set seqNum to MaxUint256, and prevMsgNum to 0, because it disables the smart contracts' consistency checks.
	// However, we set nextMsgNum to 1 because it is necessary for a correct estimation for the final to be non-zero.
	// Because we're likely estimating against older state, this might not be the actual next message,
	// but the gas used should be the same.
	data, kzgBlobs, err := b.encodeAddBatch(abi.MaxUint256, 0, 1, sequencerMessage, delayedMessagesAfter, usingBlobs, delayProof)
	if err != nil {
		return 0, err
	}
	_, blobHashes, err := blobs.ComputeCommitmentsAndHashes(kzgBlobs)
	if err != nil {
		return 0, fmt.Errorf("failed to compute blob commitments: %w", err)
	}
	gasParams := estimateGasParams{
		From:         b.dataPoster.Sender(),
		To:           &b.seqInboxAddr,
		Data:         data,
		MaxFeePerGas: (*hexutil.Big)(maxFeePerGas),
		BlobHashes:   blobHashes,
		// This isn't perfect because we're probably estimating the batch at a different sequence number,
		// but it should overestimate rather than underestimate which is fine.
		AccessList: realAccessList,
	}
	// slot 0 in the SequencerInbox smart contract holds totalDelayedMessagesRead -
	// This is the number of delayed messages that sequencer knows were processed
	// SequencerInbox checks this value to make sure delayed inbox isn't going backward,
	// And it makes it know if a delayProof is needed
	// Both are required for successful batch posting
	stateOverride := StateOverride{
		b.seqInboxAddr: {
			StateDiff: map[common.Hash]common.Hash{
				// slot 0
				{}: common.Hash(arbmath.Uint64ToU256Bytes(delayedMessagesBefore)),
			},
		},
	}
	var gas hexutil.Uint64
	err = rawRpcClient.CallContext(ctx, &gas, "eth_estimateGas", gasParams, rpc.PendingBlockNumber, stateOverride)
	if err != nil {
		sequencerMessageHeader := sequencerMessage
		if len(sequencerMessageHeader) > 33 {
			sequencerMessageHeader = sequencerMessageHeader[:33]
		}
		// If eth_estimateGas fails due to a revert, we try again with eth_call to get a detailed error.
		if headerreader.IsExecutionReverted(err) {
			err = rawRpcClient.CallContext(ctx, nil, "eth_call", gasParams, rpc.PendingBlockNumber, stateOverride)
		}
		log.Warn(
			"error estimating gas for batch",
			"err", err,
			"delayedMessagesBefore", delayedMessagesBefore,
			"delayedMessagesAfter", delayedMessagesAfter,
			"sequencerMessageHeader", hex.EncodeToString(sequencerMessageHeader),
			"sequencerMessageLen", len(sequencerMessage),
		)
		return 0, fmt.Errorf("error estimating gas for batch: %w", err)
	}
	return uint64(gas) + config.ExtraBatchGas, nil
}

const ethPosBlockTime = 12 * time.Second

var errAttemptLockFailed = errors.New("failed to acquire lock; either another batch poster posted a batch or this node fell behind")

func (b *BatchPoster) MaybePostSequencerBatch(ctx context.Context) (bool, error) {
	if b.batchReverted.Load() {
		return false, fmt.Errorf("batch was reverted, not posting any more batches")
	}
	nonce, batchPositionBytes, err := b.dataPoster.GetNextNonceAndMeta(ctx)
	if err != nil {
		return false, err
	}
	var batchPosition batchPosterPosition
	if err := rlp.DecodeBytes(batchPositionBytes, &batchPosition); err != nil {
		return false, fmt.Errorf("decoding batch position: %w", err)
	}

	dbBatchCount, err := b.inbox.GetBatchCount()
	if err != nil {
		return false, err
	}
	if dbBatchCount > batchPosition.NextSeqNum {
		return false, fmt.Errorf("attempting to post batch %v, but the local inbox tracker database already has %v batches", batchPosition.NextSeqNum, dbBatchCount)
	}
	if b.building == nil || b.building.startMsgCount != batchPosition.MessageCount {
		latestHeader, err := b.l1Reader.LastHeader(ctx)
		if err != nil {
			return false, err
		}
		config := b.config()
		// Determine if we WOULD use 4844 for EthDA posting (based on price/config)
		// We need to know this even when using altDA, because we may fall back to EthDA
		// and need to know which size limit to check against
		var wouldUse4844ForEthDA bool
		buildingForEthDA := len(b.dapWriters) == 0 || b.useEthDA
		if config.Post4844Blobs && latestHeader.ExcessBlobGas != nil && latestHeader.BlobGasUsed != nil {
			arbOSVersion, err := b.arbOSVersionGetter.ArbOSVersionForMessageIndex(arbutil.MessageIndex(arbmath.SaturatingUSub(uint64(batchPosition.MessageCount), 1))).Await(ctx)
			if err != nil {
				return false, err
			}
			if arbOSVersion >= params.ArbosVersion_20 {
				if config.IgnoreBlobPrice {
					wouldUse4844ForEthDA = true
				} else {
					backlog := b.backlog.Load()
					// Logic to prevent switching from non-4844 batches to 4844 batches too often,
					// so that blocks can be filled efficiently. The geth txpool rejects txs for
					// accounts that already have the other type of txs in the pool with
					// "address already reserved". This logic makes sure that, if there is a backlog,
					// that enough non-4844 batches have been posted to fill a block before switching.
					if backlog == 0 ||
						b.non4844BatchCount == 0 ||
						b.non4844BatchCount > 16 {
						blobFeePerByte, err := b.parentChain.BlobFeePerByte(ctx, latestHeader)
						if err != nil {
							return false, err
						}
						blobFeePerByte.Mul(blobFeePerByte, blobTxBlobGasPerBlob)
						blobFeePerByte.Div(blobFeePerByte, usableBytesInBlob)

						// STANDARD_TOKEN_COST = 4
						// TOTAL_COST_FLOOR_PER_TOKEN = 10
						//
						// The following analysis is applied for transactions unrelated to contract creation.
						//
						// Before EIP-7623, gas used related to calldata is defined as
						// STANDARD_TOKEN_COST * (zero_bytes_in_calldata + nonzero_bytes_in_calldata * 4).
						// Considering the worst case scenario regarding gas used per calldata byte,
						// in which calldata only has non-zero bytes, each calldata byte will consume STANDARD_TOKEN * 4, which is 16 gas.
						//
						// With EIP-7623, considering the worst case scenario regarding gas used per calldata byte,
						// in which calldata is also composed only of non-zero bytes,
						// and that (TOTAL_COST_FLOOR_PER_TOKEN * tokens_in_calldata > STANDARD_TOKEN_COST * tokens_in_calldata + execution_gas_used),
						// each calldata byte will consume TOTAL_COST_FLOOR_PER_TOKEN * 4, which is 40 gas.
						calldataFeePerByteMultiplier := uint64(16)
						parentChainIsUsingEIP7623, err := b.ParentChainIsUsingEIP7623(ctx, latestHeader)
						if err != nil {
							log.Error("ParentChainIsUsingEIP7623 failed", "err", err)
						} else if parentChainIsUsingEIP7623 {
							calldataFeePerByteMultiplier = uint64(40)
						}

						calldataFeePerByte := arbmath.BigMulByUint(latestHeader.BaseFee, calldataFeePerByteMultiplier)
						wouldUse4844ForEthDA = arbmath.BigLessThan(blobFeePerByte, calldataFeePerByte)
					}
				}
			}
		}

		if b.useEthDA {
			log.Info("Building batch for EthDA due to previous altDA failure", "wouldUse4844", wouldUse4844ForEthDA)
		}

		// Only use 4844 batching if we're actually posting to EthDA
		// When posting to altDA, don't limit batch size with 4844 constraints
		actuallyUse4844 := wouldUse4844ForEthDA && buildingForEthDA

		usingAltDA := !buildingForEthDA
		segments, err := b.newBatchSegments(ctx, batchPosition.DelayedMessageCount, actuallyUse4844, usingAltDA)
		if err != nil {
			return false, err
		}
		b.building = &buildingBatch{
			segments:      segments,
			msgCount:      batchPosition.MessageCount,
			startMsgCount: batchPosition.MessageCount,
			use4844:       actuallyUse4844,      // What we're actually using for THIS batch
			wouldUse4844:  wouldUse4844ForEthDA, // What we WOULD use if posting to EthDA
		}
		if b.config().CheckBatchCorrectness {
			b.building.muxBackend = &simulatedMuxBackend{
				batchSeqNum: batchPosition.NextSeqNum,
				allMsgs:     make(map[arbutil.MessageIndex]*arbostypes.MessageWithMetadata),
			}
		}
	}
	msgCount, err := b.streamer.GetMessageCount()
	if err != nil {
		return false, err
	}
	if msgCount <= batchPosition.MessageCount {
		// There's nothing after the newest batch, therefore batch posting was not required
		return false, nil
	}

	config := b.config()
	forcePostBatch := config.MaxDelay <= 0

	var l1BoundMaxBlockNumber uint64 = math.MaxUint64
	var l1BoundMaxTimestamp uint64 = math.MaxUint64
	var l1BoundMinBlockNumber uint64
	var l1BoundMinTimestamp uint64
	var l1BoundMinBlockNumberWithBypass uint64
	var l1BoundMinTimestampWithBypass uint64
	hasL1Bound := config.l1BlockBound != l1BlockBoundIgnore
	if hasL1Bound {
		var l1Bound *types.Header
		var err error
		if config.l1BlockBound == l1BlockBoundLatest {
			l1Bound, err = b.l1Reader.LastHeader(ctx)
		} else if config.l1BlockBound == l1BlockBoundSafe || config.l1BlockBound == l1BlockBoundDefault {
			l1Bound, err = b.l1Reader.LatestSafeBlockHeader(ctx)
			if errors.Is(err, headerreader.ErrBlockNumberNotSupported) && config.l1BlockBound == l1BlockBoundDefault {
				// If getting the latest safe block is unsupported, and the L1BlockBound configuration is the default,
				// fall back to using the latest block instead of the safe block.
				l1Bound, err = b.l1Reader.LastHeader(ctx)
			}
		} else {
			if config.l1BlockBound != l1BlockBoundFinalized {
				log.Error(
					"unknown L1 block bound config value; falling back on using finalized",
					"l1BlockBoundString", config.L1BlockBound,
					"l1BlockBoundEnum", config.l1BlockBound,
				)
			}
			l1Bound, err = b.l1Reader.LatestFinalizedBlockHeader(ctx)
		}
		if err != nil {
			return false, fmt.Errorf("error getting L1 bound block: %w", err)
		}

		maxTimeVariationDelayBlocks, maxTimeVariationFutureBlocks, maxTimeVariationDelaySeconds, maxTimeVariationFutureSeconds, err := b.seqInbox.MaxTimeVariation(&bind.CallOpts{
			Context:     ctx,
			BlockNumber: l1Bound.Number,
		})
		if err != nil {
			// This might happen if the latest finalized block is old enough that our L1 node no longer has its state
			log.Warn("error getting max time variation on L1 bound block; falling back on latest block", "err", err)
			maxTimeVariationDelayBlocks, maxTimeVariationFutureBlocks, maxTimeVariationDelaySeconds, maxTimeVariationFutureSeconds, err = b.seqInbox.MaxTimeVariation(&bind.CallOpts{Context: ctx})
			if err != nil {
				return false, fmt.Errorf("error getting max time variation: %w", err)
			}
		}

		l1BoundBlockNumber := arbutil.ParentHeaderToL1BlockNumber(l1Bound)
		l1BoundMaxBlockNumber = arbmath.SaturatingUAdd(l1BoundBlockNumber, arbmath.BigToUintSaturating(maxTimeVariationFutureBlocks))
		l1BoundMaxTimestamp = arbmath.SaturatingUAdd(l1Bound.Time, arbmath.BigToUintSaturating(maxTimeVariationFutureSeconds))

		latestHeader, err := b.l1Reader.LastHeader(ctx)
		if err != nil {
			return false, err
		}
		latestBlockNumber := arbutil.ParentHeaderToL1BlockNumber(latestHeader)
		l1BoundMinBlockNumber = arbmath.SaturatingUSub(latestBlockNumber, arbmath.BigToUintSaturating(maxTimeVariationDelayBlocks))
		l1BoundMinTimestamp = arbmath.SaturatingUSub(latestHeader.Time, arbmath.BigToUintSaturating(maxTimeVariationDelaySeconds))

		if config.L1BlockBoundBypass > 0 {
			// #nosec G115
			blockNumberWithPadding := arbmath.SaturatingUAdd(latestBlockNumber, uint64(config.L1BlockBoundBypass/ethPosBlockTime))
			// #nosec G115
			timestampWithPadding := arbmath.SaturatingUAdd(latestHeader.Time, uint64(config.L1BlockBoundBypass/time.Second))
			l1BoundMinBlockNumberWithBypass = arbmath.SaturatingUSub(blockNumberWithPadding, arbmath.BigToUintSaturating(maxTimeVariationDelayBlocks))
			l1BoundMinTimestampWithBypass = arbmath.SaturatingUSub(timestampWithPadding, arbmath.BigToUintSaturating(maxTimeVariationDelaySeconds))
		}
	}

	for b.building.msgCount < msgCount {
		msg, err := b.streamer.GetMessage(b.building.msgCount)
		if err != nil {
			log.Error("error getting message from streamer", "error", err)
			break
		}
		if msg.Message.Header.BlockNumber < l1BoundMinBlockNumberWithBypass || msg.Message.Header.Timestamp < l1BoundMinTimestampWithBypass {
			log.Error(
				"disabling L1 bound as batch posting message is close to the maximum delay",
				"blockNumber", msg.Message.Header.BlockNumber,
				"l1BoundMinBlockNumberWithBypass", l1BoundMinBlockNumberWithBypass,
				"timestamp", msg.Message.Header.Timestamp,
				"l1BoundMinTimestampWithBypass", l1BoundMinTimestampWithBypass,
				"l1BlockBoundBypass", config.L1BlockBoundBypass,
			)
			l1BoundMaxBlockNumber = math.MaxUint64
			l1BoundMaxTimestamp = math.MaxUint64
		}
		if msg.Message.Header.BlockNumber > l1BoundMaxBlockNumber || msg.Message.Header.Timestamp > l1BoundMaxTimestamp {
			b.lastHitL1Bounds = time.Now()
			log.Info(
				"not posting more messages because block number or timestamp exceed L1 bounds",
				"blockNumber", msg.Message.Header.BlockNumber,
				"l1BoundMaxBlockNumber", l1BoundMaxBlockNumber,
				"timestamp", msg.Message.Header.Timestamp,
				"l1BoundMaxTimestamp", l1BoundMaxTimestamp,
			)
			break
		}
		isDelayed := msg.DelayedMessagesRead > b.building.segments.delayedMsg
		success, err := b.building.segments.AddMessage(msg)
		if err != nil {
			// Clear our cache
			b.building = nil
			return false, fmt.Errorf("error adding message to batch: %w", err)
		}
		if !success {
			// this batch is full
			if !config.WaitForMaxDelay {
				forcePostBatch = true
			}
			b.building.haveUsefulMessage = true
			if b.building.firstUsefulMsg == nil {
				b.building.firstUsefulMsg = msg
			}
			break
		}
		if config.CheckBatchCorrectness {
			b.building.muxBackend.allMsgs[b.building.msgCount] = msg
			if isDelayed {
				b.building.muxBackend.delayedInbox = append(b.building.muxBackend.delayedInbox, msg)
			}
		}
		// #nosec G115
		timeSinceMsg := time.Since(time.Unix(int64(msg.Message.Header.Timestamp), 0))
		if (msg.Message.Header.Kind != arbostypes.L1MessageType_BatchPostingReport) ||
			(config.MaxEmptyBatchDelay > 0 && timeSinceMsg >= config.MaxEmptyBatchDelay) {
			b.building.haveUsefulMessage = true
			if b.building.firstUsefulMsg == nil {
				b.building.firstUsefulMsg = msg
			}
		}
		if isDelayed {
			if b.building.firstDelayedMsg == nil {
				b.building.firstDelayedMsg = msg
			}
		} else if b.building.firstNonDelayedMsg == nil {
			b.building.firstNonDelayedMsg = msg
		}
		b.building.msgCount++
	}

	feeEscalationBaseTime := time.Now()
	if b.building.firstUsefulMsg != nil {
		// #nosec G115
		feeEscalationBaseTime = time.Unix(int64(b.building.firstUsefulMsg.Message.Header.Timestamp), 0)
		if time.Since(feeEscalationBaseTime) >= config.MaxDelay {
			forcePostBatch = true
		}
	} else if b.building.firstDelayedMsg != nil && config.MaxEmptyBatchDelay > 0 {
		// #nosec G115
		feeEscalationBaseTime = time.Unix(int64(b.building.firstDelayedMsg.Message.Header.Timestamp), 0)
		if time.Since(feeEscalationBaseTime) >= config.MaxEmptyBatchDelay {
			forcePostBatch = true
			b.building.haveUsefulMessage = true
		}
	}

	var delayBufferConfig *DelayBufferConfig
	if b.building.firstDelayedMsg != nil { // Only fetch delayBufferConfig config when needed
		delayBufferConfig, err = GetDelayBufferConfig(ctx, b.seqInbox)
		if err != nil {
			return false, err
		}
		if delayBufferConfig.Enabled {
			latestHeader, err := b.l1Reader.LastHeader(ctx)
			if err != nil {
				return false, err
			}
			latestBlock := latestHeader.Number.Uint64()
			firstDelayedMsgBlock := b.building.firstDelayedMsg.Message.Header.BlockNumber
			thresholdLimit := firstDelayedMsgBlock + delayBufferConfig.Threshold - b.config().DelayBufferThresholdMargin
			if latestBlock >= thresholdLimit {
				log.Info("force post batch because of the delay buffer",
					"firstDelayedMsgBlock", firstDelayedMsgBlock,
					"threshold", delayBufferConfig.Threshold,
					"latestBlock", latestBlock)
				forcePostBatch = true
			}
		}
	}

	if b.building.firstNonDelayedMsg != nil && hasL1Bound && config.ReorgResistanceMargin > 0 {
		firstMsgBlockNumber := b.building.firstNonDelayedMsg.Message.Header.BlockNumber
		firstMsgTimeStamp := b.building.firstNonDelayedMsg.Message.Header.Timestamp
		// #nosec G115
		batchNearL1BoundMinBlockNumber := firstMsgBlockNumber <= arbmath.SaturatingUAdd(l1BoundMinBlockNumber, uint64(config.ReorgResistanceMargin/ethPosBlockTime))
		// #nosec G115
		batchNearL1BoundMinTimestamp := firstMsgTimeStamp <= arbmath.SaturatingUAdd(l1BoundMinTimestamp, uint64(config.ReorgResistanceMargin/time.Second))
		if batchNearL1BoundMinTimestamp || batchNearL1BoundMinBlockNumber {
			log.Error(
				"Disabling batch posting due to batch being within reorg resistance margin from layer 1 minimum block or timestamp bounds",
				"reorgResistanceMargin", config.ReorgResistanceMargin,
				"firstMsgTimeStamp", firstMsgTimeStamp,
				"l1BoundMinTimestamp", l1BoundMinTimestamp,
				"firstMsgBlockNumber", firstMsgBlockNumber,
				"l1BoundMinBlockNumber", l1BoundMinBlockNumber,
			)
			return false, errors.New("batch is within reorg resistance margin from layer 1 minimum block or timestamp bounds")
		}
	}

	if !forcePostBatch || !b.building.haveUsefulMessage {
		// the batch isn't full yet and we've posted a batch recently
		// don't post anything for now
		return false, nil
	}

	batchData, err := b.building.segments.CloseAndGetBytes()
	defer func() {
		b.building = nil // a closed batchSegments can't be reused
	}()
	if err != nil {
		return false, err
	}
	if batchData == nil {
		log.Debug("BatchPoster: batch nil", "sequence nr.", batchPosition.NextSeqNum, "from", batchPosition.MessageCount, "prev delayed", batchPosition.DelayedMessageCount)
		return false, nil
	}
	var sequencerMsg []byte

	// Try DA writers if not forced to EthDA
	if len(b.dapWriters) > 0 && !b.useEthDA {
		if !b.redisLock.AttemptLock(ctx) {
			return false, errAttemptLockFailed
		}

		gotNonce, gotMeta, err := b.dataPoster.GetNextNonceAndMeta(ctx)
		if err != nil {
			batchPosterDAFailureCounter.Inc(1)
			return false, err
		}
		if nonce != gotNonce {
			batchPosterDAFailureCounter.Inc(1)
			return false, fmt.Errorf("%w: nonce changed from %d to %d while creating batch", storage.ErrStorageRace, nonce, gotNonce)
		}
		if !bytes.Equal(batchPositionBytes, gotMeta) {
			batchPosterDAFailureCounter.Inc(1)
			var actualBatchPosition batchPosterPosition
			if err := rlp.DecodeBytes(gotMeta, &actualBatchPosition); err != nil {
				return false, fmt.Errorf("%w: received unexpected batch position bytes", err)
			}
			return false, fmt.Errorf("%w: batch position changed from %v to %v while creating batch", storage.ErrStorageRace, batchPosition, actualBatchPosition)
		}

		// Try each DA writer in order
		var daSuccess bool
		var lastErr error
		var fallbackRequested bool

		log.Debug("Attempting to store batch with DA writers", "numWriters", len(b.dapWriters), "batchSize", len(batchData))
		for i, writer := range b.dapWriters {
			storeStart := time.Now()
			log.Debug("Trying DA writer", "writerIndex", i, "totalWriters", len(b.dapWriters))
			// #nosec G115
			sequencerMsg, err = writer.Store(batchData, uint64(time.Now().Add(config.DASRetentionPeriod).Unix())).Await(ctx)
			storeDuration := time.Since(storeStart)
			if err != nil {
				lastErr = err
				if errors.Is(err, daprovider.ErrFallbackRequested) {
					log.Warn("DA writer explicitly requested fallback", "writerIndex", i, "error", err, "duration", storeDuration)
					fallbackRequested = true
					continue // Try next writer
				}
				// Non-fallback error - fail immediately
				log.Error("DA writer failed, operator action required", "writerIndex", i, "error", err, "duration", storeDuration)
				batchPosterDAFailureCounter.Inc(1)
				return false, fmt.Errorf("DA writer %d failed: %w", i, err)
			}

			log.Info("DA writer succeeded", "writerIndex", i, "duration", storeDuration)
			daSuccess = true
			batchPosterDASuccessCounter.Inc(1)
			batchPosterDALastSuccessfulActionGauge.Update(time.Now().Unix())
			break
		}

		// All DA writers failed
		if !daSuccess {
			log.Warn("All DA writers failed", "numWriters", len(b.dapWriters), "lastError", lastErr)
			batchPosterDAFailureCounter.Inc(1)

			// Only fall back to EthDA if explicitly requested via ErrFallbackRequested
			if !fallbackRequested {
				log.Error("DA writers failed without requesting fallback, operator action required", "error", lastErr)
				return false, fmt.Errorf("all DA writers failed: %w", lastErr)
			}

			if config.DisableDapFallbackStoreDataOnChain {
				log.Error("DA fallback to EthDA is disabled, cannot post batch", "error", lastErr)
				return false, fmt.Errorf("all DA writers failed: %w", lastErr)
			}

			log.Info("Checking if batch size is acceptable for EthDA fallback", "batchSize", len(batchData), "wouldUse4844", b.building.wouldUse4844)
			// Check if batch size is the issue for EthDA fallback
			// Use wouldUse4844 to know which EthDA limit we'd be subject to
			if b.building.wouldUse4844 {
				if len(batchData) > config.Max4844BatchSize {
					log.Warn("Batch too large for 4844, will rebuild smaller", "batchSize", len(batchData), "max4844Size", config.Max4844BatchSize)
					b.useEthDA = true
					b.building = nil
<<<<<<< HEAD
					return false, nil // Trigger rebuild
=======
					return true, nil // Trigger immediate rebuild
>>>>>>> f1d26440
				}
			} else {
				if len(batchData) > config.MaxCalldataBatchSize {
					log.Warn("Batch too large for calldata, will rebuild smaller", "batchSize", len(batchData), "maxCalldataBatchSize", config.MaxCalldataBatchSize)
					b.useEthDA = true
					b.building = nil
<<<<<<< HEAD
					return false, nil // Trigger rebuild
=======
					return true, nil // Trigger immediate rebuild
>>>>>>> f1d26440
				}
			}

			// Size is OK, fall back to EthDA
			log.Warn("DA writers explicitly requested fallback, falling back to EthDA", "lastError", lastErr, "batchSize", len(batchData))
			sequencerMsg = batchData
		}
	} else {
		// No DA writers or forced to EthDA
		sequencerMsg = batchData
	}

	prevMessageCount := batchPosition.MessageCount
	if b.config().Dangerous.AllowPostingFirstBatchWhenSequencerMessageCountMismatch && !b.postedFirstBatch {
		// AllowPostingFirstBatchWhenSequencerMessageCountMismatch can be used when the
		// message count stored in batch poster's database gets out
		// of sync with the sequencerReportedSubMessageCount stored in the parent chain.
		//
		// An example of when this out of sync issue can happen:
		// 1. Batch poster is running fine, but then it shutdowns for more than 24h.
		// 2. While the batch poster is down, someone sends a transaction to the parent chain
		// smart contract to move a message from the delayed inbox to the main inbox.
		// This will not update sequencerReportedSubMessageCount in the parent chain.
		// 3. When batch poster starts again, the inbox reader will update the
		// message count that is maintained in the batch poster's database to be equal to
		// (sequencerReportedSubMessageCount that is stored in parent chain) +
		// (the amount of delayed messages that were moved from the delayed inbox to the main inbox).
		// At this moment the message count stored on batch poster's database gets out of sync with
		// the sequencerReportedSubMessageCount stored in the parent chain.

		// When the first batch is posted, sequencerReportedSubMessageCount in
		// the parent chain will be updated to be equal to the new message count provided
		// by the batch poster, which will make this out of sync issue disappear.
		// That is why this strategy is only applied for the first batch posted after
		// startup.

		// If prevMessageCount is set to zero, sequencer inbox's smart contract allows
		// to post a batch even if sequencerReportedSubMessageCount is not equal
		// to the provided prevMessageCount
		prevMessageCount = 0
	}

	var delayProof *bridgegen.DelayProof
	latestHeader, err := b.l1Reader.LastHeader(ctx)
	if err != nil {
		return false, err
	}
	delayProofNeeded := b.building.firstDelayedMsg != nil && delayBufferConfig != nil && delayBufferConfig.Enabled // checking if delayBufferConfig is non-nil isn't needed, but better to be safe
	delayProofNeeded = delayProofNeeded && (config.DelayBufferAlwaysUpdatable || delayBufferConfig.isUpdatable(latestHeader.Number.Uint64()))
	if delayProofNeeded {
		delayProof, err = GenDelayProof(ctx, b.building.firstDelayedMsg, b.inbox)
		if err != nil {
			return false, fmt.Errorf("failed to generate delay proof: %w", err)
		}
	}

	data, kzgBlobs, err := b.encodeAddBatch(new(big.Int).SetUint64(batchPosition.NextSeqNum), prevMessageCount, b.building.msgCount, sequencerMsg, b.building.segments.delayedMsg, b.building.use4844, delayProof)
	if err != nil {
		return false, err
	}
	if len(kzgBlobs) > 0 {
		maxBlobGasPerBlock, err := b.parentChain.MaxBlobGasPerBlock(ctx, latestHeader)
		if err != nil {
			return false, err
		}
		// #nosec G115
		if len(kzgBlobs)*params.BlobTxBlobGasPerBlob > int(maxBlobGasPerBlock) {
			// #nosec G115
			return false, fmt.Errorf("produced %v blobs for batch but a block can only hold %v (compressed batch was %v bytes long)", len(kzgBlobs), int(maxBlobGasPerBlock)/params.BlobTxBlobGasPerBlob, len(sequencerMsg))
		}
	}
	accessList := b.accessList(batchPosition.NextSeqNum, b.building.segments.delayedMsg)
	var gasLimit uint64
	if b.config().Dangerous.FixedGasLimit != 0 {
		gasLimit = b.config().Dangerous.FixedGasLimit
	} else {
		useSimpleEstimation := b.dataPoster.MaxMempoolTransactions() == 1
		if !useSimpleEstimation {
			// Check if we can use normal estimation anyways because we're at the latest nonce
			latestNonce, err := b.l1Reader.Client().NonceAt(ctx, b.dataPoster.Sender(), nil)
			if err != nil {
				return false, err
			}
			useSimpleEstimation = latestNonce == nonce
		}

		if useSimpleEstimation {
			gasLimit, err = b.estimateGasSimple(ctx, data, kzgBlobs, accessList)
		} else {
			// When there are previous batches queued up in the dataPoster, we override the delayed message count in the sequencer inbox
			// so it accepts the corresponding delay proof. Otherwise, the gas estimation would revert.
			var delayedMsgBefore uint64
			if b.building.firstDelayedMsg != nil {
				delayedMsgBefore = b.building.firstDelayedMsg.DelayedMessagesRead - 1
			} else if b.building.firstNonDelayedMsg != nil {
				delayedMsgBefore = b.building.firstNonDelayedMsg.DelayedMessagesRead
			}
			gasLimit, err = b.estimateGasForFutureTx(ctx, sequencerMsg, delayedMsgBefore, b.building.segments.delayedMsg, accessList, len(kzgBlobs) > 0, delayProof)
		}
	}
	if err != nil {
		return false, err
	}
	newMeta, err := rlp.EncodeToBytes(batchPosterPosition{
		MessageCount:        b.building.msgCount,
		DelayedMessageCount: b.building.segments.delayedMsg,
		NextSeqNum:          batchPosition.NextSeqNum + 1,
	})
	if err != nil {
		return false, err
	}

	if config.CheckBatchCorrectness {
		// Create a new registry for checking batch correctness
		// We need to copy existing readers and potentially add a simulated blob reader
		dapReaders := daprovider.NewDAProviderRegistry()

		// Copy all existing readers from the batch poster's registry
		// These readers can fetch data that was already posted to
		// external DA systems (eg AnyTrust) before this batch transaction
		if b.dapReaders != nil {
			for _, headerBytes := range b.dapReaders.SupportedHeaderBytes() {
				// Skip blob reader, we'll add simulated reader instead after this loop
				if len(headerBytes) > 0 && headerBytes[0] == daprovider.BlobHashesHeaderFlag {
					continue
				}
				// Use the headerBytes itself as the message for lookup (prefix matching will match exactly)
				reader := b.dapReaders.GetReader(headerBytes)
				if reader != nil {
					if err := dapReaders.Register(headerBytes, reader, nil); err != nil {
						return false, fmt.Errorf("failed to register reader for header bytes %x: %w", headerBytes, err)
					}
				}
			}
		}

		// For EIP-4844 blob transactions, the blobs are created locally and will be
		// included with the L1 transaction itself (as blob sidecars). Since these blobs
		// don't exist on L1 yet, we need a simulated reader that can "read" from the
		// local kzgBlobs we just created. This is different from other DA systems where
		// data is posted externally first and only a reference is included in the L1 tx.
		if b.building.use4844 {
			if err := dapReaders.SetupBlobReader(daprovider.NewReaderForBlobReader(&simulatedBlobReader{kzgBlobs})); err != nil {
				return false, fmt.Errorf("failed to register simulated blob reader: %w", err)
			}
		}
		seqMsg := binary.BigEndian.AppendUint64([]byte{}, l1BoundMinTimestamp)
		seqMsg = binary.BigEndian.AppendUint64(seqMsg, l1BoundMaxTimestamp)
		seqMsg = binary.BigEndian.AppendUint64(seqMsg, l1BoundMinBlockNumber)
		seqMsg = binary.BigEndian.AppendUint64(seqMsg, l1BoundMaxBlockNumber)
		seqMsg = binary.BigEndian.AppendUint64(seqMsg, b.building.segments.delayedMsg)
		seqMsg = append(seqMsg, sequencerMsg...)
		b.building.muxBackend.seqMsg = seqMsg
		b.building.muxBackend.delayedInboxStart = batchPosition.DelayedMessageCount
		b.building.muxBackend.SetPositionWithinMessage(0)
		simMux := arbstate.NewInboxMultiplexer(b.building.muxBackend, batchPosition.DelayedMessageCount, dapReaders, daprovider.KeysetValidate)
		log.Debug("Begin checking the correctness of batch against inbox multiplexer", "startMsgSeqNum", batchPosition.MessageCount, "endMsgSeqNum", b.building.msgCount-1)
		for i := batchPosition.MessageCount; i < b.building.msgCount; i++ {
			msg, err := simMux.Pop(ctx)
			if err != nil {
				return false, fmt.Errorf("error getting message from simulated inbox multiplexer (Pop) when testing correctness of batch: %w", err)
			}
			if msg.DelayedMessagesRead != b.building.muxBackend.allMsgs[i].DelayedMessagesRead {
				return false, fmt.Errorf("simulated inbox multiplexer failed to produce correct delayedMessagesRead field for msg with seqNum: %d. Got: %d, Want: %d", i, msg.DelayedMessagesRead, b.building.muxBackend.allMsgs[i].DelayedMessagesRead)
			}
			if !msg.Message.Equals(b.building.muxBackend.allMsgs[i].Message) {
				return false, fmt.Errorf("simulated inbox multiplexer failed to produce correct message field for msg with seqNum: %d", i)
			}
		}
		log.Debug("Successfully checked that the batch produces correct messages when ran through inbox multiplexer", "sequenceNumber", batchPosition.NextSeqNum)
	}

	if !b.redisLock.AttemptLock(ctx) {
		return false, errAttemptLockFailed
	}

	tx, err := b.dataPoster.PostTransaction(ctx,
		feeEscalationBaseTime,
		nonce,
		newMeta,
		b.seqInboxAddr,
		data,
		gasLimit,
		new(big.Int),
		kzgBlobs,
		accessList,
	)
	if err != nil {
		return false, err
	}
	b.postedFirstBatch = true
	log.Info(
		"BatchPoster: batch sent",
		"sequenceNumber", batchPosition.NextSeqNum,
		"from", batchPosition.MessageCount,
		"to", b.building.msgCount,
		"prevDelayed", batchPosition.DelayedMessageCount,
		"currentDelayed", b.building.segments.delayedMsg,
		"totalSegments", len(b.building.segments.rawSegments),
		"numBlobs", len(kzgBlobs),
	)

	recentlyHitL1Bounds := time.Since(b.lastHitL1Bounds) < config.PollInterval*3
	postedMessages := b.building.msgCount - batchPosition.MessageCount
	b.messagesPerBatch.Update(uint64(postedMessages))
	if b.building.use4844 {
		b.non4844BatchCount = 0
	} else {
		b.non4844BatchCount++
	}
	unpostedMessages := msgCount - b.building.msgCount
	messagesPerBatch := b.messagesPerBatch.Average()
	if messagesPerBatch == 0 {
		// This should be impossible because we always post at least one message in a batch.
		// That said, better safe than sorry, as we would panic if this remained at 0.
		log.Warn(
			"messagesPerBatch is somehow zero",
			"postedMessages", postedMessages,
			"buildingFrom", batchPosition.MessageCount,
			"buildingTo", b.building.msgCount,
		)
		messagesPerBatch = 1
	}
	backlog := uint64(unpostedMessages) / messagesPerBatch
	// #nosec G115
	batchPosterEstimatedBatchBacklogGauge.Update(int64(backlog))
	if backlog > 10 {
		logLevel := log.Warn
		if recentlyHitL1Bounds {
			logLevel = log.Info
		} else if backlog > 30 {
			logLevel = log.Error
		}
		logLevel(
			"a large batch posting backlog exists",
			"recentlyHitL1Bounds", recentlyHitL1Bounds,
			"currentPosition", b.building.msgCount,
			"messageCount", msgCount,
			"messagesPerBatch", messagesPerBatch,
			"postedMessages", postedMessages,
			"unpostedMessages", unpostedMessages,
			"batchBacklogEstimate", backlog,
		)
	}
	if recentlyHitL1Bounds {
		// This backlog isn't "real" in that we don't want to post any more messages.
		// Setting the backlog to 0 here ensures that we don't lower compression as a result.
		backlog = 0
	}
	b.backlog.Store(backlog)

	// If we aren't queueing up transactions, wait for the receipt before moving on to the next batch.
	if config.DataPoster.UseNoOpStorage {
		receipt, err := b.l1Reader.WaitForTxApproval(ctx, tx)
		if err != nil {
			return false, fmt.Errorf("error waiting for tx receipt: %w", err)
		}
		log.Info("Got successful receipt from batch poster transaction", "txHash", tx.Hash(), "blockNumber", receipt.BlockNumber, "blockHash", receipt.BlockHash)
	}

	// After successful batch post, reset useEthDA flag
	if b.useEthDA {
		log.Info("Successful EthDA post after AltDA failure. Will try AltDA next time.")
		b.useEthDA = false
	}

	return true, nil
}

func (b *BatchPoster) GetBacklogEstimate() uint64 {
	return b.backlog.Load()
}

func (b *BatchPoster) Start(ctxIn context.Context) {
	b.dataPoster.Start(ctxIn)
	b.redisLock.Start(ctxIn)
	b.StopWaiter.Start(ctxIn, b)
	b.LaunchThread(b.pollForReverts)
	b.LaunchThread(b.pollForL1PriceData)
	commonEphemeralErrorHandler := util.NewEphemeralErrorHandler(time.Minute, "", 0)
	exceedMaxMempoolSizeEphemeralErrorHandler := util.NewEphemeralErrorHandler(5*time.Minute, dataposter.ErrExceedsMaxMempoolSize.Error(), time.Minute)
	storageRaceEphemeralErrorHandler := util.NewEphemeralErrorHandler(5*time.Minute, storage.ErrStorageRace.Error(), time.Minute)
	normalGasEstimationFailedEphemeralErrorHandler := util.NewEphemeralErrorHandler(5*time.Minute, ErrNormalGasEstimationFailed.Error(), time.Minute)
	accumulatorNotFoundEphemeralErrorHandler := util.NewEphemeralErrorHandler(5*time.Minute, AccumulatorNotFoundErr.Error(), time.Minute)
	nonceTooHighEphemeralErrorHandler := util.NewEphemeralErrorHandler(5*time.Minute, core.ErrNonceTooHigh.Error(), time.Minute)
	resetAllEphemeralErrs := func() {
		commonEphemeralErrorHandler.Reset()
		exceedMaxMempoolSizeEphemeralErrorHandler.Reset()
		storageRaceEphemeralErrorHandler.Reset()
		normalGasEstimationFailedEphemeralErrorHandler.Reset()
		accumulatorNotFoundEphemeralErrorHandler.Reset()
		nonceTooHighEphemeralErrorHandler.Reset()
	}
	b.CallIteratively(func(ctx context.Context) time.Duration {
		var err error
		if common.HexToAddress(b.config().GasRefunderAddress) != (common.Address{}) {
			gasRefunderBalance, err := b.l1Reader.Client().BalanceAt(ctx, common.HexToAddress(b.config().GasRefunderAddress), nil)
			if err != nil {
				log.Warn("error fetching batch poster gas refunder balance", "err", err)
			} else {
				batchPosterGasRefunderBalance.Update(arbmath.BalancePerEther(gasRefunderBalance))
			}
		}
		if b.dataPoster.Sender() != (common.Address{}) {
			walletBalance, err := b.l1Reader.Client().BalanceAt(ctx, b.dataPoster.Sender(), nil)
			if err != nil {
				log.Warn("error fetching batch poster wallet balance", "err", err)
			} else {
				batchPosterWalletBalance.Update(arbmath.BalancePerEther(walletBalance))
			}
		}
		couldLock, err := b.redisLock.CouldAcquireLock(ctx)
		if err != nil {
			log.Warn("Error checking if we could acquire redis lock", "err", err)
			// Might as well try, worst case we fail to lock
			couldLock = true
		}
		if !couldLock {
			log.Debug("Not posting batches right now because another batch poster has the lock or this node is behind")
			b.building = nil
			resetAllEphemeralErrs()
			return b.config().PollInterval
		}
		posted, err := b.MaybePostSequencerBatch(ctx)
		if err == nil {
			resetAllEphemeralErrs()
		}
		if err != nil {
			if ctx.Err() != nil {
				// Shutting down. No need to print the context canceled error.
				return 0
			}
			b.building = nil
			logLevel := log.Error
			// Likely the inbox tracker just isn't caught up.
			// Let's see if this error disappears naturally.
			logLevel = commonEphemeralErrorHandler.LogLevel(err, logLevel)
			// If the error matches one of these, it's only logged at debug for the first minute,
			// then at warn for the next 4 minutes, then at error. If the error isn't one of these,
			// it'll be logged at warn for the first minute, then at error.
			logLevel = exceedMaxMempoolSizeEphemeralErrorHandler.LogLevel(err, logLevel)
			logLevel = storageRaceEphemeralErrorHandler.LogLevel(err, logLevel)
			logLevel = normalGasEstimationFailedEphemeralErrorHandler.LogLevel(err, logLevel)
			logLevel = accumulatorNotFoundEphemeralErrorHandler.LogLevel(err, logLevel)
			logLevel = nonceTooHighEphemeralErrorHandler.LogLevel(err, logLevel)
			logLevel("error posting batch", "err", err)
			// Only increment batchPosterFailureCounter metric in cases of non-ephemeral errors
			if util.CompareLogLevels(logLevel, log.Error) {
				batchPosterFailureCounter.Inc(1)
			}
			return b.config().ErrorDelay
		} else if posted {
			return 0
		} else {
			return b.config().PollInterval
		}
	})
}

func (b *BatchPoster) StopAndWait() {
	b.StopWaiter.StopAndWait()
	b.dataPoster.StopAndWait()
	b.redisLock.StopAndWait()
}

type BoolRing struct {
	buffer         []bool
	bufferPosition int
}

func NewBoolRing(size int) *BoolRing {
	return &BoolRing{
		buffer: make([]bool, 0, size),
	}
}

func (b *BoolRing) Update(value bool) {
	period := cap(b.buffer)
	if period == 0 {
		return
	}
	if len(b.buffer) < period {
		b.buffer = append(b.buffer, value)
	} else {
		b.buffer[b.bufferPosition] = value
	}
	b.bufferPosition = (b.bufferPosition + 1) % period
}

func (b *BoolRing) Empty() bool {
	return len(b.buffer) == 0
}

// Peek returns the most recently inserted value.
// Assumes not empty, check Empty() first
func (b *BoolRing) Peek() bool {
	lastPosition := b.bufferPosition - 1
	if lastPosition < 0 {
		// This is the case where we have wrapped around, since Peek() shouldn't
		// be called without checking Empty(), so we can just use capactity.
		lastPosition = cap(b.buffer) - 1
	}
	return b.buffer[lastPosition]
}

// All returns true if the BoolRing is full and all values equal value.
func (b *BoolRing) All(value bool) bool {
	if len(b.buffer) < cap(b.buffer) {
		return false
	}
	for _, v := range b.buffer {
		if v != value {
			return false
		}
	}
	return true
}<|MERGE_RESOLUTION|>--- conflicted
+++ resolved
@@ -1789,22 +1789,14 @@
 					log.Warn("Batch too large for 4844, will rebuild smaller", "batchSize", len(batchData), "max4844Size", config.Max4844BatchSize)
 					b.useEthDA = true
 					b.building = nil
-<<<<<<< HEAD
-					return false, nil // Trigger rebuild
-=======
 					return true, nil // Trigger immediate rebuild
->>>>>>> f1d26440
 				}
 			} else {
 				if len(batchData) > config.MaxCalldataBatchSize {
 					log.Warn("Batch too large for calldata, will rebuild smaller", "batchSize", len(batchData), "maxCalldataBatchSize", config.MaxCalldataBatchSize)
 					b.useEthDA = true
 					b.building = nil
-<<<<<<< HEAD
-					return false, nil // Trigger rebuild
-=======
 					return true, nil // Trigger immediate rebuild
->>>>>>> f1d26440
 				}
 			}
 
