// Copyright 2021-2022, Offchain Labs, Inc.
// For license information, see https://github.com/OffchainLabs/nitro/blob/master/LICENSE.md

package arbnode

import (
	"bytes"
	"context"
	"encoding/binary"
	"encoding/hex"
	"errors"
	"fmt"
	"math"
	"math/big"
	"strings"
	"sync/atomic"
	"time"

	"github.com/andybalholm/brotli"
	"github.com/spf13/pflag"

	"github.com/ethereum/go-ethereum"
	"github.com/ethereum/go-ethereum/accounts/abi"
	"github.com/ethereum/go-ethereum/accounts/abi/bind"
	"github.com/ethereum/go-ethereum/common"
	"github.com/ethereum/go-ethereum/common/hexutil"
	"github.com/ethereum/go-ethereum/core"
	"github.com/ethereum/go-ethereum/core/types"
	"github.com/ethereum/go-ethereum/crypto/kzg4844"
	"github.com/ethereum/go-ethereum/ethdb"
	"github.com/ethereum/go-ethereum/log"
	"github.com/ethereum/go-ethereum/metrics"
	"github.com/ethereum/go-ethereum/params"
	"github.com/ethereum/go-ethereum/rlp"
	"github.com/ethereum/go-ethereum/rpc"

	"github.com/offchainlabs/nitro/arbnode/dataposter"
	"github.com/offchainlabs/nitro/arbnode/dataposter/storage"
	"github.com/offchainlabs/nitro/arbnode/parent"
	"github.com/offchainlabs/nitro/arbnode/redislock"
	"github.com/offchainlabs/nitro/arbos/arbostypes"
	"github.com/offchainlabs/nitro/arbstate"
	"github.com/offchainlabs/nitro/arbutil"
	"github.com/offchainlabs/nitro/cmd/chaininfo"
	"github.com/offchainlabs/nitro/cmd/genericconf"
	"github.com/offchainlabs/nitro/daprovider"
	"github.com/offchainlabs/nitro/execution"
	"github.com/offchainlabs/nitro/solgen/go/bridgegen"
	"github.com/offchainlabs/nitro/util"
	"github.com/offchainlabs/nitro/util/arbmath"
	"github.com/offchainlabs/nitro/util/blobs"
	"github.com/offchainlabs/nitro/util/headerreader"
	"github.com/offchainlabs/nitro/util/redisutil"
	"github.com/offchainlabs/nitro/util/stopwaiter"
)

var (
	batchPosterWalletBalance      = metrics.NewRegisteredGaugeFloat64("arb/batchposter/wallet/eth", nil)
	batchPosterGasRefunderBalance = metrics.NewRegisteredGaugeFloat64("arb/batchposter/gasrefunder/eth", nil)
	baseFeeGauge                  = metrics.NewRegisteredGauge("arb/batchposter/basefee", nil)
	blobFeeGauge                  = metrics.NewRegisteredGauge("arb/batchposter/blobfee", nil)
	l1GasPriceGauge               = metrics.NewRegisteredGauge("arb/batchposter/l1gasprice", nil)
	blockGasUsedGauge             = metrics.NewRegisteredGauge("arb/batchposter/blockgas/used", nil)
	blockGasLimitGauge            = metrics.NewRegisteredGauge("arb/batchposter/blockgas/limit", nil)
	blobGasUsedGauge              = metrics.NewRegisteredGauge("arb/batchposter/blobgas/used", nil)
	blobGasLimitGauge             = metrics.NewRegisteredGauge("arb/batchposter/blobgas/limit", nil)
	suggestedTipCapGauge          = metrics.NewRegisteredGauge("arb/batchposter/suggestedtipcap", nil)

	batchPosterEstimatedBatchBacklogGauge = metrics.NewRegisteredGauge("arb/batchposter/estimated_batch_backlog", nil)

	batchPosterDALastSuccessfulActionGauge = metrics.NewRegisteredGauge("arb/batchPoster/action/da_last_success", nil)
	batchPosterDASuccessCounter            = metrics.NewRegisteredCounter("arb/batchPoster/action/da_success", nil)
	batchPosterDAFailureCounter            = metrics.NewRegisteredCounter("arb/batchPoster/action/da_failure", nil)

	batchPosterFailureCounter = metrics.NewRegisteredCounter("arb/batchPoster/action/failure", nil)

	usableBytesInBlob    = big.NewInt(int64(len(kzg4844.Blob{}) * 31 / 32))
	blobTxBlobGasPerBlob = big.NewInt(params.BlobTxBlobGasPerBlob)
)

const (
	batchPosterSimpleRedisLockKey = "node.batch-poster.redis-lock.simple-lock-key"

	sequencerBatchPostMethodName                    = "addSequencerL2BatchFromOrigin0"
	sequencerBatchPostWithBlobsMethodName           = "addSequencerL2BatchFromBlobs"
	sequencerBatchPostDelayProofMethodName          = "addSequencerL2BatchFromOriginDelayProof"
	sequencerBatchPostWithBlobsDelayProofMethodName = "addSequencerL2BatchFromBlobsDelayProof"

	// Overhead/safety margin for 4844 blob batch encoding (subtracted from max blob capacity)
	blobBatchEncodingOverhead = 2000
	// Size of the L1 sequencer message header (5 uint64 fields: min/max timestamp, min/max block number, after delayed messages read)
	SequencerMessageHeaderSize = 40
)

type batchPosterPosition struct {
	MessageCount        arbutil.MessageIndex
	DelayedMessageCount uint64
	NextSeqNum          uint64
}

type BatchPoster struct {
	stopwaiter.StopWaiter
	l1Reader           *headerreader.HeaderReader
	inbox              *InboxTracker
	streamer           *TransactionStreamer
	arbOSVersionGetter execution.ArbOSVersionGetter
	chainConfig        *params.ChainConfig
	config             BatchPosterConfigFetcher
	seqInbox           *bridgegen.SequencerInbox
	syncMonitor        *SyncMonitor
	seqInboxABI        *abi.ABI
	seqInboxAddr       common.Address
	bridgeAddr         common.Address
	gasRefunderAddr    common.Address
	building           *buildingBatch
	dapWriters         []daprovider.Writer
	dapReaders         *daprovider.DAProviderRegistry
	dataPoster         *dataposter.DataPoster
	redisLock          *redislock.Simple
	messagesPerBatch   *arbmath.MovingAverage[uint64]
	non4844BatchCount  int // Count of consecutive non-4844 batches posted
	// This is an atomic variable that should only be accessed atomically.
	// An estimate of the number of batches we want to post but haven't yet.
	// This doesn't include batches which we don't want to post yet due to the L1 bounds.
	backlog         atomic.Uint64
	lastHitL1Bounds time.Time // The last time we wanted to post a message but hit the L1 bounds

	batchReverted          atomic.Bool // indicates whether data poster batch was reverted
	nextRevertCheckBlock   int64       // the last parent block scanned for reverting batches
	postedFirstBatch       bool        // indicates if batch poster has posted the first batch
	ethDAFallbackRemaining int         // when >0, use EthDA and decrement; when 0, use altDA
	currentWriterIndex     int         // index of DA writer to use (reset to 0 after success)

	accessList   func(SequencerInboxAccs, AfterDelayedMessagesRead uint64) types.AccessList
	parentChain  *parent.ParentChain
	checkEip7623 bool
	useEip7623   bool
}

type l1BlockBound int

// This enum starts at 1 to avoid the empty initialization of 0 being valid
const (
	// Default is Safe if the L1 reader has finality data enabled, otherwise Latest
	l1BlockBoundDefault l1BlockBound = iota + 1
	l1BlockBoundSafe
	l1BlockBoundFinalized
	l1BlockBoundLatest
	l1BlockBoundIgnore
)

type BatchPosterDangerousConfig struct {
	AllowPostingFirstBatchWhenSequencerMessageCountMismatch bool   `koanf:"allow-posting-first-batch-when-sequencer-message-count-mismatch"`
	FixedGasLimit                                           uint64 `koanf:"fixed-gas-limit"`
}

type BatchPosterConfig struct {
	Enable                             bool `koanf:"enable"`
	DisableDapFallbackStoreDataOnChain bool `koanf:"disable-dap-fallback-store-data-on-chain" reload:"hot"`
	// Number of batches to post to EthDA before retrying AltDA after a fallback.
	EthDAFallbackBatchCount int `koanf:"ethda-fallback-batch-count" reload:"hot"`
	// Deprecated: use MaxCalldataBatchSize instead. Will be removed in next version.
	MaxSize int `koanf:"max-size" reload:"hot"`
	// Maximum calldata batch size for EthDA.
	MaxCalldataBatchSize int `koanf:"max-calldata-batch-size" reload:"hot"`
	// Maximum 4844 blob enabled batch size.
	Max4844BatchSize int `koanf:"max-4844-batch-size" reload:"hot"`
	// Max batch post delay.
	MaxDelay time.Duration `koanf:"max-delay" reload:"hot"`
	// Wait for max BatchPost delay.
	WaitForMaxDelay bool `koanf:"wait-for-max-delay" reload:"hot"`
	// Batch post polling interval.
	PollInterval time.Duration `koanf:"poll-interval" reload:"hot"`
	// Batch posting error delay.
	ErrorDelay                     time.Duration               `koanf:"error-delay" reload:"hot"`
	CompressionLevel               int                         `koanf:"compression-level" reload:"hot"`
	DASRetentionPeriod             time.Duration               `koanf:"das-retention-period" reload:"hot"`
	GasRefunderAddress             string                      `koanf:"gas-refunder-address" reload:"hot"`
	DataPoster                     dataposter.DataPosterConfig `koanf:"data-poster" reload:"hot"`
	RedisUrl                       string                      `koanf:"redis-url"`
	RedisLock                      redislock.SimpleCfg         `koanf:"redis-lock" reload:"hot"`
	ExtraBatchGas                  uint64                      `koanf:"extra-batch-gas" reload:"hot"`
	Post4844Blobs                  bool                        `koanf:"post-4844-blobs" reload:"hot"`
	IgnoreBlobPrice                bool                        `koanf:"ignore-blob-price" reload:"hot"`
	ParentChainWallet              genericconf.WalletConfig    `koanf:"parent-chain-wallet"`
	L1BlockBound                   string                      `koanf:"l1-block-bound" reload:"hot"`
	L1BlockBoundBypass             time.Duration               `koanf:"l1-block-bound-bypass" reload:"hot"`
	UseAccessLists                 bool                        `koanf:"use-access-lists" reload:"hot"`
	GasEstimateBaseFeeMultipleBips arbmath.UBips               `koanf:"gas-estimate-base-fee-multiple-bips"`
	Dangerous                      BatchPosterDangerousConfig  `koanf:"dangerous"`
	ReorgResistanceMargin          time.Duration               `koanf:"reorg-resistance-margin" reload:"hot"`
	CheckBatchCorrectness          bool                        `koanf:"check-batch-correctness"`
	// MaxEmptyBatchDelay defines how long the batch poster waits before submitting a batch
	// that contains no new useful transactions (a “report-only” or “empty” batch). Set to 0 to disable it.
	MaxEmptyBatchDelay         time.Duration `koanf:"max-empty-batch-delay"`
	DelayBufferThresholdMargin uint64        `koanf:"delay-buffer-threshold-margin"`
	DelayBufferAlwaysUpdatable bool          `koanf:"delay-buffer-always-updatable"`
	ParentChainEip7623         string        `koanf:"parent-chain-eip7623"`

	gasRefunder  common.Address
	l1BlockBound l1BlockBound
}

func (c *BatchPosterConfig) Validate() error {
	if len(c.GasRefunderAddress) > 0 && !common.IsHexAddress(c.GasRefunderAddress) {
		return fmt.Errorf("invalid gas refunder address \"%v\"", c.GasRefunderAddress)
	}
	c.gasRefunder = common.HexToAddress(c.GasRefunderAddress)
	if c.MaxSize != 0 {
		log.Error("max-size is deprecated; use max-calldata-batch-size for calldata batches, or data-availability.max-batch-size for AnyTrust; max-size will be removed in a future release")
		if c.MaxCalldataBatchSize == DefaultBatchPosterConfig.MaxCalldataBatchSize {
			c.MaxCalldataBatchSize = c.MaxSize
		} else {
			return errors.New("both max-size (deprecated) and max-calldata-batch-size are set; please use only max-calldata-batch-size")
		}
	}
	if c.MaxCalldataBatchSize <= SequencerMessageHeaderSize {
		return errors.New("MaxCalldataBatchSize too small")
	}
	if c.L1BlockBound == "" {
		c.l1BlockBound = l1BlockBoundDefault
	} else if c.L1BlockBound == "safe" {
		c.l1BlockBound = l1BlockBoundSafe
	} else if c.L1BlockBound == "finalized" {
		c.l1BlockBound = l1BlockBoundFinalized
	} else if c.L1BlockBound == "latest" {
		c.l1BlockBound = l1BlockBoundLatest
	} else if c.L1BlockBound == "ignore" {
		c.l1BlockBound = l1BlockBoundIgnore
	} else {
		return fmt.Errorf("invalid L1 block bound tag \"%v\" (see --help for options)", c.L1BlockBound)
	}
	return nil
}

type BatchPosterConfigFetcher func() *BatchPosterConfig

func DangerousBatchPosterConfigAddOptions(prefix string, f *pflag.FlagSet) {
	f.Bool(prefix+".allow-posting-first-batch-when-sequencer-message-count-mismatch", DefaultBatchPosterConfig.Dangerous.AllowPostingFirstBatchWhenSequencerMessageCountMismatch, "allow posting the first batch even if sequence number doesn't match chain (useful after force-inclusion)")
	f.Uint64(prefix+".fixed-gas-limit", DefaultBatchPosterConfig.Dangerous.FixedGasLimit, "use this gas limit for batch posting instead of estimating it")
}

func BatchPosterConfigAddOptions(prefix string, f *pflag.FlagSet) {
	f.Bool(prefix+".enable", DefaultBatchPosterConfig.Enable, "enable posting batches to l1")
	f.Bool(prefix+".disable-dap-fallback-store-data-on-chain", DefaultBatchPosterConfig.DisableDapFallbackStoreDataOnChain, "If unable to batch to DA provider, disable fallback storing data on chain")
	f.Int(prefix+".ethda-fallback-batch-count", DefaultBatchPosterConfig.EthDAFallbackBatchCount, "number of batches to post to EthDA before retrying AltDA after a fallback")
	f.Int(prefix+".max-size", DefaultBatchPosterConfig.MaxSize, "DEPRECATED: use "+prefix+".max-calldata-batch-size instead")
	f.Int(prefix+".max-calldata-batch-size", DefaultBatchPosterConfig.MaxCalldataBatchSize, "maximum estimated compressed calldata batch size")
	f.Int(prefix+".max-4844-batch-size", DefaultBatchPosterConfig.Max4844BatchSize, "maximum estimated compressed 4844 blob enabled batch size")
	f.Duration(prefix+".max-delay", DefaultBatchPosterConfig.MaxDelay, "maximum batch posting delay")
	f.Bool(prefix+".wait-for-max-delay", DefaultBatchPosterConfig.WaitForMaxDelay, "wait for the max batch delay, even if the batch is full")
	f.Duration(prefix+".poll-interval", DefaultBatchPosterConfig.PollInterval, "how long to wait after no batches are ready to be posted before checking again")
	f.Duration(prefix+".error-delay", DefaultBatchPosterConfig.ErrorDelay, "how long to delay after error posting batch")
	f.Int(prefix+".compression-level", DefaultBatchPosterConfig.CompressionLevel, "batch compression level")
	f.Duration(prefix+".das-retention-period", DefaultBatchPosterConfig.DASRetentionPeriod, "In AnyTrust mode, the period which DASes are requested to retain the stored batches.")
	f.String(prefix+".gas-refunder-address", DefaultBatchPosterConfig.GasRefunderAddress, "The gas refunder contract address (optional)")
	f.Uint64(prefix+".extra-batch-gas", DefaultBatchPosterConfig.ExtraBatchGas, "use this much more gas than estimation says is necessary to post batches")
	f.Bool(prefix+".post-4844-blobs", DefaultBatchPosterConfig.Post4844Blobs, "if the parent chain supports 4844 blobs and they're well priced, post EIP-4844 blobs")
	f.Bool(prefix+".ignore-blob-price", DefaultBatchPosterConfig.IgnoreBlobPrice, "if the parent chain supports 4844 blobs and ignore-blob-price is true, post 4844 blobs even if it's not price efficient")
	f.String(prefix+".redis-url", DefaultBatchPosterConfig.RedisUrl, "if non-empty, the Redis URL to store queued transactions in")
	f.String(prefix+".l1-block-bound", DefaultBatchPosterConfig.L1BlockBound, "only post messages to batches when they're within the max future block/timestamp as of this L1 block tag (\"safe\", \"finalized\", \"latest\", or \"ignore\" to ignore this check)")
	f.Duration(prefix+".l1-block-bound-bypass", DefaultBatchPosterConfig.L1BlockBoundBypass, "post batches even if not within the layer 1 future bounds if we're within this margin of the max delay")
	f.Bool(prefix+".use-access-lists", DefaultBatchPosterConfig.UseAccessLists, "post batches with access lists to reduce gas usage (disabled for L3s)")
	f.Uint64(prefix+".gas-estimate-base-fee-multiple-bips", uint64(DefaultBatchPosterConfig.GasEstimateBaseFeeMultipleBips), "for gas estimation, use this multiple of the basefee (measured in basis points) as the max fee per gas")
	f.Duration(prefix+".reorg-resistance-margin", DefaultBatchPosterConfig.ReorgResistanceMargin, "do not post batch if its within this duration from layer 1 minimum bounds. Requires l1-block-bound option not be set to \"ignore\"")
	f.Bool(prefix+".check-batch-correctness", DefaultBatchPosterConfig.CheckBatchCorrectness, "setting this to true will run the batch against an inbox multiplexer and verifies that it produces the correct set of messages")
	f.Duration(prefix+".max-empty-batch-delay", DefaultBatchPosterConfig.MaxEmptyBatchDelay, "maximum empty batch posting delay, batch poster will only be able to post an empty batch if this time period building a batch has passed; if 0, disable automatic empty batch posting")
	f.Uint64(prefix+".delay-buffer-threshold-margin", DefaultBatchPosterConfig.DelayBufferThresholdMargin, "the number of blocks to post the batch before reaching the delay buffer threshold")
	f.String(prefix+".parent-chain-eip7623", DefaultBatchPosterConfig.ParentChainEip7623, "if parent chain uses EIP7623 (\"yes\", \"no\", \"auto\")")
	f.Bool(prefix+".delay-buffer-always-updatable", DefaultBatchPosterConfig.DelayBufferAlwaysUpdatable, "always treat delay buffer as updatable")
	redislock.AddConfigOptions(prefix+".redis-lock", f)
	dataposter.DataPosterConfigAddOptions(prefix+".data-poster", f, dataposter.DefaultDataPosterConfig, dataposter.DataPosterUsageBatchPoster)
	genericconf.WalletConfigAddOptions(prefix+".parent-chain-wallet", f, DefaultBatchPosterConfig.ParentChainWallet.Pathname)
	DangerousBatchPosterConfigAddOptions(prefix+".dangerous", f)
}

var DefaultBatchPosterConfig = BatchPosterConfig{
	Enable:                             false,
	DisableDapFallbackStoreDataOnChain: false,
	EthDAFallbackBatchCount:            10,
	MaxSize:                            0, // Deprecated
	// This default is overridden for L3 chains in applyChainParameters in cmd/nitro/nitro.go
	MaxCalldataBatchSize: 100000,
	// The Max4844BatchSize should be calculated from the values from L1 chain configs
	// using the eip4844 utility package from go-ethereum.
	// The default value of 0 causes the batch poster to use the value from go-ethereum.
	Max4844BatchSize:               0,
	PollInterval:                   time.Second * 10,
	ErrorDelay:                     time.Second * 10,
	MaxDelay:                       time.Hour,
	WaitForMaxDelay:                false,
	CompressionLevel:               brotli.BestCompression,
	DASRetentionPeriod:             daprovider.DefaultDASRetentionPeriod,
	GasRefunderAddress:             "",
	ExtraBatchGas:                  50_000,
	Post4844Blobs:                  false,
	IgnoreBlobPrice:                false,
	DataPoster:                     dataposter.DefaultDataPosterConfig,
	ParentChainWallet:              DefaultBatchPosterL1WalletConfig,
	L1BlockBound:                   "",
	L1BlockBoundBypass:             time.Hour,
	UseAccessLists:                 true,
	RedisLock:                      redislock.DefaultCfg,
	GasEstimateBaseFeeMultipleBips: arbmath.OneInUBips * 3 / 2,
	ReorgResistanceMargin:          10 * time.Minute,
	CheckBatchCorrectness:          true,
	MaxEmptyBatchDelay:             3 * 24 * time.Hour,
	DelayBufferThresholdMargin:     25, // 5 minutes considering 12-second blocks
	DelayBufferAlwaysUpdatable:     true,
	ParentChainEip7623:             "auto",
}

var DefaultBatchPosterL1WalletConfig = genericconf.WalletConfig{
	Pathname:      "batch-poster-wallet",
	Password:      genericconf.WalletConfigDefault.Password,
	PrivateKey:    genericconf.WalletConfigDefault.PrivateKey,
	Account:       genericconf.WalletConfigDefault.Account,
	OnlyCreateKey: genericconf.WalletConfigDefault.OnlyCreateKey,
}

var TestBatchPosterConfig = BatchPosterConfig{
	Enable:                             true,
	DisableDapFallbackStoreDataOnChain: true,
	EthDAFallbackBatchCount:            1,
	MaxCalldataBatchSize:               100000,
	Max4844BatchSize:                   DefaultBatchPosterConfig.Max4844BatchSize,
	PollInterval:                       time.Millisecond * 10,
	ErrorDelay:                         time.Millisecond * 10,
	MaxDelay:                           0,
	WaitForMaxDelay:                    false,
	CompressionLevel:                   2,
	DASRetentionPeriod:                 daprovider.DefaultDASRetentionPeriod,
	GasRefunderAddress:                 "",
	ExtraBatchGas:                      10_000,
	Post4844Blobs:                      false,
	IgnoreBlobPrice:                    false,
	DataPoster:                         dataposter.TestDataPosterConfig,
	ParentChainWallet:                  DefaultBatchPosterL1WalletConfig,
	L1BlockBound:                       "",
	L1BlockBoundBypass:                 time.Hour,
	UseAccessLists:                     true,
	RedisLock:                          redislock.TestCfg,
	GasEstimateBaseFeeMultipleBips:     arbmath.OneInUBips * 3 / 2,
	CheckBatchCorrectness:              true,
	DelayBufferThresholdMargin:         0,
	DelayBufferAlwaysUpdatable:         true,
	ParentChainEip7623:                 "auto",
}

type BatchPosterOpts struct {
	DataPosterDB  ethdb.Database
	L1Reader      *headerreader.HeaderReader
	Inbox         *InboxTracker
	Streamer      *TransactionStreamer
	VersionGetter execution.ArbOSVersionGetter
	SyncMonitor   *SyncMonitor
	Config        BatchPosterConfigFetcher
	DeployInfo    *chaininfo.RollupAddresses
	TransactOpts  *bind.TransactOpts
	DAPWriters    []daprovider.Writer
	ParentChainID *big.Int
<<<<<<< HEAD
	DAPReaders    *daprovider.ReaderRegistry
	ChainConfig   *params.ChainConfig
=======
	DAPReaders    *daprovider.DAProviderRegistry
>>>>>>> 6837a8fd
}

func NewBatchPoster(ctx context.Context, opts *BatchPosterOpts) (*BatchPoster, error) {
	seqInbox, err := bridgegen.NewSequencerInbox(opts.DeployInfo.SequencerInbox, opts.L1Reader.Client())
	if err != nil {
		return nil, err
	}

	if err = opts.Config().Validate(); err != nil {
		return nil, err
	}
	var checkEip7623 bool
	var useEip7623 bool
	switch opts.Config().ParentChainEip7623 {
	case "no":
		checkEip7623 = false
		useEip7623 = false
	case "yes":
		checkEip7623 = false
		useEip7623 = true
	case "auto":
		checkEip7623 = true
		useEip7623 = false
	}
	seqInboxABI, err := bridgegen.SequencerInboxMetaData.GetAbi()
	if err != nil {
		return nil, err
	}
	redisClient, err := redisutil.RedisClientFromURL(opts.Config().RedisUrl)
	if err != nil {
		return nil, err
	}
	redisLockConfigFetcher := func() *redislock.SimpleCfg {
		simpleRedisLockConfig := opts.Config().RedisLock
		simpleRedisLockConfig.Key = batchPosterSimpleRedisLockKey
		return &simpleRedisLockConfig
	}
	redisLock, err := redislock.NewSimple(redisClient, redisLockConfigFetcher, func() bool { return opts.SyncMonitor.Synced() })
	if err != nil {
		return nil, err
	}
	b := &BatchPoster{
		l1Reader:           opts.L1Reader,
		inbox:              opts.Inbox,
		streamer:           opts.Streamer,
		arbOSVersionGetter: opts.VersionGetter,
		chainConfig:        opts.ChainConfig,
		syncMonitor:        opts.SyncMonitor,
		config:             opts.Config,
		seqInbox:           seqInbox,
		seqInboxABI:        seqInboxABI,
		seqInboxAddr:       opts.DeployInfo.SequencerInbox,
		gasRefunderAddr:    opts.Config().gasRefunder,
		bridgeAddr:         opts.DeployInfo.Bridge,
		dapWriters:         opts.DAPWriters,
		redisLock:          redisLock,
		dapReaders:         opts.DAPReaders,
		parentChain:        &parent.ParentChain{ChainID: opts.ParentChainID, L1Reader: opts.L1Reader},
		checkEip7623:       checkEip7623,
		useEip7623:         useEip7623,
	}
	b.messagesPerBatch, err = arbmath.NewMovingAverage[uint64](20)
	if err != nil {
		return nil, err
	}
	dataPosterConfigFetcher := func() *dataposter.DataPosterConfig {
		dpCfg := opts.Config().DataPoster
		dpCfg.Post4844Blobs = opts.Config().Post4844Blobs
		return &dpCfg
	}
	b.dataPoster, err = dataposter.NewDataPoster(ctx,
		&dataposter.DataPosterOpts{
			Database:          opts.DataPosterDB,
			HeaderReader:      opts.L1Reader,
			Auth:              opts.TransactOpts,
			RedisClient:       redisClient,
			Config:            dataPosterConfigFetcher,
			MetadataRetriever: b.getBatchPosterPosition,
			ExtraBacklog:      b.GetBacklogEstimate,
			RedisKey:          "data-poster.queue",
			ParentChainID:     opts.ParentChainID,
		})
	if err != nil {
		return nil, err
	}
	// Dataposter sender may be external signer address, so we should initialize
	// access list after initializing dataposter.
	b.accessList = func(SequencerInboxAccs, AfterDelayedMessagesRead uint64) types.AccessList {
		if !b.config().UseAccessLists || opts.L1Reader.IsParentChainArbitrum() {
			// Access lists cost gas instead of saving gas when posting to L2s,
			// because data is expensive in comparison to computation.
			return nil
		}
		return AccessList(&AccessListOpts{
			SequencerInboxAddr:       opts.DeployInfo.SequencerInbox,
			DataPosterAddr:           b.dataPoster.Sender(),
			BridgeAddr:               opts.DeployInfo.Bridge,
			GasRefunderAddr:          opts.Config().gasRefunder,
			SequencerInboxAccs:       SequencerInboxAccs,
			AfterDelayedMessagesRead: AfterDelayedMessagesRead,
		})
	}
	return b, nil
}

type simulatedBlobReader struct {
	blobs []kzg4844.Blob
}

func (b *simulatedBlobReader) GetBlobs(ctx context.Context, batchBlockHash common.Hash, versionedHashes []common.Hash) ([]kzg4844.Blob, error) {
	return b.blobs, nil
}

func (b *simulatedBlobReader) Initialize(ctx context.Context) error { return nil }

type simulatedMuxBackend struct {
	batchSeqNum           uint64
	positionWithinMessage uint64
	seqMsg                []byte
	allMsgs               map[arbutil.MessageIndex]*arbostypes.MessageWithMetadata
	delayedInboxStart     uint64
	delayedInbox          []*arbostypes.MessageWithMetadata
}

func (b *simulatedMuxBackend) PeekSequencerInbox() ([]byte, common.Hash, error) {
	return b.seqMsg, common.Hash{}, nil
}

func (b *simulatedMuxBackend) GetSequencerInboxPosition() uint64   { return b.batchSeqNum }
func (b *simulatedMuxBackend) AdvanceSequencerInbox()              {}
func (b *simulatedMuxBackend) GetPositionWithinMessage() uint64    { return b.positionWithinMessage }
func (b *simulatedMuxBackend) SetPositionWithinMessage(pos uint64) { b.positionWithinMessage = pos }

func (b *simulatedMuxBackend) ReadDelayedInbox(seqNum uint64) (*arbostypes.L1IncomingMessage, error) {
	pos := arbmath.SaturatingUSub(seqNum, b.delayedInboxStart)
	if pos < uint64(len(b.delayedInbox)) {
		return b.delayedInbox[pos].Message, nil
	}
	return nil, fmt.Errorf("error serving ReadDelayedInbox, all delayed messages were read. Requested delayed message position:%d, Total delayed messages: %d", pos, len(b.delayedInbox))
}

type AccessListOpts struct {
	SequencerInboxAddr       common.Address
	BridgeAddr               common.Address
	DataPosterAddr           common.Address
	GasRefunderAddr          common.Address
	SequencerInboxAccs       uint64
	AfterDelayedMessagesRead uint64
}

// AccessList returns access list (contracts, storage slots) for batchposter.
func AccessList(opts *AccessListOpts) types.AccessList {
	l := types.AccessList{
		types.AccessTuple{
			Address: opts.SequencerInboxAddr,
			StorageKeys: []common.Hash{
				common.HexToHash("0x0000000000000000000000000000000000000000000000000000000000000000"), // totalDelayedMessagesRead
				common.HexToHash("0x0000000000000000000000000000000000000000000000000000000000000001"), // bridge
				common.HexToHash("0x000000000000000000000000000000000000000000000000000000000000000a"), // maxTimeVariation
				// ADMIN_SLOT from OpenZeppelin, keccak-256 hash of
				// "eip1967.proxy.admin" subtracted by 1.
				common.HexToHash("0xb53127684a568b3173ae13b9f8a6016e243e63b6e8ee1178d6a717850b5d6103"),
				// IMPLEMENTATION_SLOT from OpenZeppelin,  keccak-256 hash
				// of "eip1967.proxy.implementation" subtracted by 1.
				common.HexToHash("0x360894a13ba1a3210667c828492db98dca3e2076cc3735a920a3ca505d382bbc"),
				// isBatchPoster[batchPosterAddr]; for mainnnet it's: "0xa10aa54071443520884ed767b0684edf43acec528b7da83ab38ce60126562660".
				common.Hash(arbutil.PaddedKeccak256(opts.DataPosterAddr.Bytes(), []byte{3})),
			},
		},
		types.AccessTuple{
			Address: opts.BridgeAddr,
			StorageKeys: []common.Hash{
				common.HexToHash("0x0000000000000000000000000000000000000000000000000000000000000006"), // delayedInboxAccs.length
				common.HexToHash("0x0000000000000000000000000000000000000000000000000000000000000007"), // sequencerInboxAccs.length
				common.HexToHash("0x0000000000000000000000000000000000000000000000000000000000000009"), // sequencerInbox
				common.HexToHash("0x000000000000000000000000000000000000000000000000000000000000000a"), // sequencerReportedSubMessageCount
				// ADMIN_SLOT from OpenZeppelin, keccak-256 hash of
				// "eip1967.proxy.admin" subtracted by 1.
				common.HexToHash("0xb53127684a568b3173ae13b9f8a6016e243e63b6e8ee1178d6a717850b5d6103"),
				// IMPLEMENTATION_SLOT from OpenZeppelin,  keccak-256 hash
				// of "eip1967.proxy.implementation" subtracted by 1.
				common.HexToHash("0x360894a13ba1a3210667c828492db98dca3e2076cc3735a920a3ca505d382bbc"),
				// These below may change when transaction is actually executed:
				// - delayedInboxAccs[delayedInboxAccs.length - 1]
				// - delayedInboxAccs.push(...);
			},
		},
	}

	for _, v := range []struct{ slotIdx, val uint64 }{
		{7, opts.SequencerInboxAccs - 1},       // - sequencerInboxAccs[sequencerInboxAccs.length - 1]; (keccak256(7, sequencerInboxAccs.length - 1))
		{7, opts.SequencerInboxAccs},           // - sequencerInboxAccs.push(...); (keccak256(7, sequencerInboxAccs.length))
		{6, opts.AfterDelayedMessagesRead - 1}, // - delayedInboxAccs[afterDelayedMessagesRead - 1]; (keccak256(6, afterDelayedMessagesRead - 1))
	} {
		sb := arbutil.SumBytes(arbutil.PaddedKeccak256([]byte{byte(v.slotIdx)}), new(big.Int).SetUint64(v.val).Bytes())
		l[1].StorageKeys = append(l[1].StorageKeys, common.Hash(sb))
	}

	if (opts.GasRefunderAddr != common.Address{}) {
		l = append(l, types.AccessTuple{
			Address: opts.GasRefunderAddr,
			StorageKeys: []common.Hash{
				common.HexToHash("0x0000000000000000000000000000000000000000000000000000000000000004"), // CommonParameters.{maxRefundeeBalance, extraGasMargin, calldataCost, maxGasTip}
				common.HexToHash("0x0000000000000000000000000000000000000000000000000000000000000005"), // CommonParameters.{maxGasCost, maxSingleGasUsage}
				// allowedContracts[msg.sender]; for mainnet it's: "0x7686888b19bb7b75e46bb1aa328b65150743f4899443d722f0adf8e252ccda41".
				common.Hash(arbutil.PaddedKeccak256(opts.SequencerInboxAddr.Bytes(), []byte{1})),
				// allowedRefundees[refundee]; for mainnet it's: "0xe85fd79f89ff278fc57d40aecb7947873df9f0beac531c8f71a98f630e1eab62".
				common.Hash(arbutil.PaddedKeccak256(opts.DataPosterAddr.Bytes(), []byte{2})),
			},
		})
	}
	return l
}

type txInfo struct {
	Hash      common.Hash       `json:"hash"`
	Nonce     hexutil.Uint64    `json:"nonce"`
	From      common.Address    `json:"from"`
	To        *common.Address   `json:"to"`
	Gas       hexutil.Uint64    `json:"gas"`
	GasPrice  *hexutil.Big      `json:"gasPrice"`
	GasFeeCap *hexutil.Big      `json:"maxFeePerGas,omitempty"`
	GasTipCap *hexutil.Big      `json:"maxPriorityFeePerGas,omitempty"`
	Input     hexutil.Bytes     `json:"input"`
	Value     *hexutil.Big      `json:"value"`
	Accesses  *types.AccessList `json:"accessList,omitempty"`
}

func (b *BatchPoster) ParentChainIsUsingEIP7623(ctx context.Context, latestHeader *types.Header) (bool, error) {
	// Before EIP-7623 tx.gasUsed is defined as:
	// tx.gasUsed = (
	//     21000
	//     + STANDARD_TOKEN_COST * tokens_in_calldata
	//     + execution_gas_used
	//     + isContractCreation * (32000 + INITCODE_WORD_COST * words(calldata))
	// )
	//
	// With EIP-7623 tx.gasUsed is defined as:
	// tx.gasUsed = (
	//     21000
	//     +
	//     max(
	//         STANDARD_TOKEN_COST * tokens_in_calldata
	//         + execution_gas_used
	//         + isContractCreation * (32000 + INITCODE_WORD_COST * words(calldata)),
	//         TOTAL_COST_FLOOR_PER_TOKEN * tokens_in_calldata
	//     )
	// )
	//
	// STANDARD_TOKEN_COST = 4
	// TOTAL_COST_FLOOR_PER_TOKEN = 10
	//
	// To infer whether the parent chain is using EIP-7623 we estimate gas usage of two parent chain native token transfer transactions,
	// that then have equal execution_gas_used.
	// Also, in both transactions isContractCreation is zero, and tokens_in_calldata is big enough so
	// (TOTAL_COST_FLOOR_PER_TOKEN * tokens_in_calldata > STANDARD_TOKEN_COST * tokens_in_calldata + execution_gas_used).
	// Also, the used calldatas only have non-zero bytes, so tokens_in_calldata is defined as length(calldata) * 4.
	//
	// The difference between the transactions is:
	// length(calldata_tx_2) == length(calldata_tx_1) + 1
	//
	// So, if parent chain is not running EIP-7623:
	// tx_2.gasUsed - tx_1.gasUsed =
	// STANDARD_TOKEN_COST * 4 * (length(calldata_tx_2) - length(calldata_tx_1)) =
	// 16
	//
	// And if the parent chain is running EIP-7623:
	// tx_2.gasUsed - tx_1.gasUsed =
	// TOTAL_COST_FLOOR_PER_TOKEN * 4 * (length(calldata_tx_2) - length(calldata_tx_1)) =
	// 40

	if !b.checkEip7623 {
		return b.useEip7623, nil
	}
	rpcClient := b.l1Reader.Client()
	config := b.config()
	to := b.dataPoster.Sender()

	data := []byte{}
	for i := 0; i < 100_000; i++ {
		data = append(data, 1)
	}

	// Rather than checking the latest block, we're going to check a recent
	// block (5 blocks back) to avoid reorgs.
	targetBlockNumber := latestHeader.Number.Sub(latestHeader.Number, big.NewInt(5))
	targetHeader, err := rpcClient.HeaderByNumber(ctx, targetBlockNumber)
	if err != nil {
		return false, err
	}
	maxFeePerGas := arbmath.BigMulByUBips(targetHeader.BaseFee, config.GasEstimateBaseFeeMultipleBips)
	blockHex := hexutil.Uint64(targetBlockNumber.Uint64()).String()

	gasParams := estimateGasParams{
		From:         b.dataPoster.Sender(),
		To:           &to,
		Data:         data,
		MaxFeePerGas: (*hexutil.Big)(maxFeePerGas),
	}

	gas1, err := estimateGas(rpcClient.Client(), ctx, gasParams, blockHex)
	if err != nil {
		log.Warn("Failed to estimate gas for EIP-7623 check 1", "err", err)
		return false, err
	}

	gasParams.Data = append(gasParams.Data, 1)
	gas2, err := estimateGas(rpcClient.Client(), ctx, gasParams, blockHex)
	if err != nil {
		log.Warn("Failed to estimate gas for EIP-7623 check 2", "err", err)
		return false, err
	}

	// Takes into consideration that eth_estimateGas is an approximation.
	// As an example, go-ethereum can only return an estimate that is equal
	// or bigger than the true estimate, and currently defines the allowed error ratio as 0.015
	var parentChainIsUsingEIP7623 bool
	diffIsClose := func(gas1, gas2, lowerTargetDiff, upperTargetDiff uint64) bool {
		diff := gas2 - gas1
		return diff >= lowerTargetDiff && diff <= upperTargetDiff
	}
	if diffIsClose(gas1, gas2, 14, 18) {
		// targetDiff is 16
		parentChainIsUsingEIP7623 = false
	} else if diffIsClose(gas1, gas2, 36, 44) {
		// targetDiff is 40
		parentChainIsUsingEIP7623 = true
	} else {
		return false, fmt.Errorf("unexpected gas difference, gas1: %d, gas2: %d", gas1, gas2)
	}
	b.useEip7623 = parentChainIsUsingEIP7623
	if parentChainIsUsingEIP7623 {
		// Once the parent chain is using EIP-7623, we don't need to check it again.
		b.checkEip7623 = false
	}
	return parentChainIsUsingEIP7623, nil
}

// getTxsInfoByBlock fetches all the transactions inside block of id 'number' using json rpc
// and returns an array of txInfo which has fields that are necessary in checking for batch reverts
func (b *BatchPoster) getTxsInfoByBlock(ctx context.Context, number int64) ([]txInfo, error) {
	blockNrStr := rpc.BlockNumber(number).String()
	rawRpcClient := b.l1Reader.Client().Client()
	var blk struct {
		Transactions []txInfo `json:"transactions"`
	}
	err := rawRpcClient.CallContext(ctx, &blk, "eth_getBlockByNumber", blockNrStr, true)
	if err != nil {
		return nil, fmt.Errorf("error fetching block %d : %w", number, err)
	}
	return blk.Transactions, nil
}

// checkReverts checks blocks with number in range [from, to] whether they
// contain reverted batch_poster transaction.
// It returns true if it finds batch posting needs to halt, which is true if a batch reverts
// unless the data poster is configured with noop storage which can tolerate reverts.
func (b *BatchPoster) checkReverts(ctx context.Context, to int64) (bool, error) {
	if b.nextRevertCheckBlock > to {
		return false, fmt.Errorf("wrong range, from: %d > to: %d", b.nextRevertCheckBlock, to)
	}
	for ; b.nextRevertCheckBlock <= to; b.nextRevertCheckBlock++ {
		txs, err := b.getTxsInfoByBlock(ctx, b.nextRevertCheckBlock)
		if err != nil {
			return false, fmt.Errorf("error getting transactions data of block %d: %w", b.nextRevertCheckBlock, err)
		}
		for _, tx := range txs {
			if tx.From == b.dataPoster.Sender() {
				r, err := b.l1Reader.Client().TransactionReceipt(ctx, tx.Hash)
				if err != nil {
					return false, fmt.Errorf("getting a receipt for transaction: %v, %w", tx.Hash, err)
				}
				if r.Status == types.ReceiptStatusFailed {
					shouldHalt := !b.dataPoster.UsingNoOpStorage()
					logLevel := log.Warn
					if shouldHalt {
						logLevel = log.Error
					}
					al := types.AccessList{}
					if tx.Accesses != nil {
						al = *tx.Accesses
					}
					txErr := arbutil.DetailTxErrorUsingCallMsg(ctx, b.l1Reader.Client(), tx.Hash, r, ethereum.CallMsg{
						From:       tx.From,
						To:         tx.To,
						Gas:        uint64(tx.Gas),
						GasPrice:   tx.GasPrice.ToInt(),
						GasFeeCap:  tx.GasFeeCap.ToInt(),
						GasTipCap:  tx.GasTipCap.ToInt(),
						Value:      tx.Value.ToInt(),
						Data:       tx.Input,
						AccessList: al,
					})
					logLevel("Transaction from batch poster reverted", "nonce", tx.Nonce, "txHash", tx.Hash, "blockNumber", r.BlockNumber, "blockHash", r.BlockHash, "txErr", txErr)
					return shouldHalt, nil
				}
			}
		}
	}
	return false, nil
}

func (b *BatchPoster) pollForL1PriceData(ctx context.Context) {
	headerCh, unsubscribe := b.l1Reader.Subscribe(false)
	defer unsubscribe()

	if b.config().Post4844Blobs {
		results, err := b.parentChain.MaxBlobGasPerBlock(ctx, nil)
		if err != nil {
			log.Error("Error getting max blob gas per block", "err", err)
		}
		// #nosec G115
		blobGasLimitGauge.Update(int64(results))
	}

	for {
		select {
		case h, ok := <-headerCh:
			if !ok {
				log.Info("L1 headers channel checking for l1 price data has been closed")
				return
			}
			baseFeeGauge.Update(h.BaseFee.Int64())
			l1GasPrice := h.BaseFee.Uint64()
			if b.config().Post4844Blobs && h.BlobGasUsed != nil {
				if h.ExcessBlobGas != nil {
					blobFeePerByte, err := b.parentChain.BlobFeePerByte(ctx, h)
					if err != nil {
						log.Error("Error getting blob fee per byte", "err", err)
						continue
					}
					blobFeePerByte.Mul(blobFeePerByte, blobTxBlobGasPerBlob)
					blobFeePerByte.Div(blobFeePerByte, usableBytesInBlob)
					blobFeeGauge.Update(blobFeePerByte.Int64())
					if l1GasPrice > blobFeePerByte.Uint64()/16 {
						l1GasPrice = blobFeePerByte.Uint64() / 16
					}
				}
				// #nosec G115
				blobGasUsedGauge.Update(int64(*h.BlobGasUsed))
			}
			// #nosec G115
			blockGasUsedGauge.Update(int64(h.GasUsed))
			// #nosec G115
			blockGasLimitGauge.Update(int64(h.GasLimit))
			suggestedTipCap, err := b.l1Reader.Client().SuggestGasTipCap(ctx)
			if err != nil {
				log.Warn("unable to fetch suggestedTipCap from l1 client to update arb/batchposter/suggestedtipcap metric", "err", err)
			} else {
				suggestedTipCapGauge.Update(suggestedTipCap.Int64())
			}
			// #nosec G115
			l1GasPriceGauge.Update(int64(l1GasPrice))
		case <-ctx.Done():
			return
		}
	}
}

// pollForReverts runs a gouroutine that listens to l1 block headers, checks
// if any transaction made by batch poster was reverted.
func (b *BatchPoster) pollForReverts(ctx context.Context) {
	headerCh, unsubscribe := b.l1Reader.Subscribe(false)
	defer unsubscribe()

	for {
		// Poll until:
		// - L1 headers reader channel is closed, or
		// - polling is through context, or
		// - we see a transaction in the block from dataposter that was reverted.
		select {
		case h, ok := <-headerCh:
			if !ok {
				log.Info("L1 headers channel checking for batch poster reverts has been closed")
				return
			}
			blockNum := h.Number.Int64()
			// If this is the first block header, set last seen as number-1.
			// We may see same block number again if there is L1 reorg, in that
			// case we check the block again.
			if b.nextRevertCheckBlock == 0 || b.nextRevertCheckBlock > blockNum {
				b.nextRevertCheckBlock = blockNum
			}
			if blockNum-b.nextRevertCheckBlock > 100 {
				log.Warn("Large gap between last seen and current block number, skipping check for reverts", "last", b.nextRevertCheckBlock, "current", blockNum)
				b.nextRevertCheckBlock = blockNum
				continue
			}

			reverted, err := b.checkReverts(ctx, blockNum)
			if err != nil {
				logLevel := log.Warn
				if strings.Contains(err.Error(), "not found") {
					// Just parent chain node inconsistency
					// One node sent us a block, but another didn't have it
					// We'll try to check this block again next loop
					logLevel = log.Debug
				}
				logLevel("Error checking batch reverts", "err", err)
				continue
			}
			if reverted {
				b.batchReverted.Store(true)
				return
			}
		case <-ctx.Done():
			return
		}
	}
}

func (b *BatchPoster) getBatchPosterPosition(ctx context.Context, blockNum *big.Int) ([]byte, error) {
	bigInboxBatchCount, err := b.seqInbox.BatchCount(&bind.CallOpts{Context: ctx, BlockNumber: blockNum})
	if err != nil {
		return nil, fmt.Errorf("error getting latest batch count: %w", err)
	}
	inboxBatchCount := bigInboxBatchCount.Uint64()
	var prevBatchMeta BatchMetadata
	if inboxBatchCount > 0 {
		var err error
		prevBatchMeta, err = b.inbox.GetBatchMetadata(inboxBatchCount - 1)
		if err != nil {
			return nil, fmt.Errorf("error getting latest batch metadata: %w", err)
		}
	}
	return rlp.EncodeToBytes(batchPosterPosition{
		MessageCount:        prevBatchMeta.MessageCount,
		DelayedMessageCount: prevBatchMeta.DelayedMessageCount,
		NextSeqNum:          inboxBatchCount,
	})
}

var errBatchAlreadyClosed = errors.New("batch segments already closed")

type batchSegments struct {
	compressedBuffer      *bytes.Buffer
	compressedWriter      *brotli.Writer
	rawSegments           [][]byte
	timestamp             uint64
	blockNum              uint64
	delayedMsg            uint64
	sizeLimit             int
	recompressionLevel    int
	newUncompressedSize   int
	totalUncompressedSize int
	maxUncompressedSize   int
	lastCompressedSize    int
	trailingHeaders       int // how many trailing segments are headers
	isDone                bool
}

type buildingBatch struct {
	segments           *batchSegments
	startMsgCount      arbutil.MessageIndex
	msgCount           arbutil.MessageIndex
	haveUsefulMessage  bool
	use4844            bool
	muxBackend         *simulatedMuxBackend
	firstDelayedMsg    *arbostypes.MessageWithMetadata
	firstNonDelayedMsg *arbostypes.MessageWithMetadata
	firstUsefulMsg     *arbostypes.MessageWithMetadata
}

func (b *BatchPoster) newBatchSegments(ctx context.Context, firstDelayed uint64, use4844 bool, usingAltDA bool) (*batchSegments, error) {
	config := b.config()
	var maxSize int

	if use4844 {
		// Building 4844 blobs for EthDA
		if config.Max4844BatchSize != 0 {
			maxSize = config.Max4844BatchSize
		} else {
			maxBlobGasPerBlock, err := b.parentChain.MaxBlobGasPerBlock(ctx, nil)
			if err != nil {
				return nil, err
			}
			// Try to fill under half of the parent chain's max blobs.
			// #nosec G115
			maxSize = blobs.BlobEncodableData*(int(maxBlobGasPerBlock)/params.BlobTxBlobGasPerBlob)/2 - blobBatchEncodingOverhead
		}
	} else if usingAltDA {
		// Query the currently selected DA writer to get its max batch size
		if len(b.dapWriters) == 0 {
			return nil, fmt.Errorf("using AltDA but no DA writers configured")
		}
		if b.currentWriterIndex >= len(b.dapWriters) {
			return nil, fmt.Errorf("currentWriterIndex %d exceeds number of writers %d", b.currentWriterIndex, len(b.dapWriters))
		}
		writerMaxSize, err := b.dapWriters[b.currentWriterIndex].GetMaxMessageSize().Await(ctx)
		if err != nil {
			return nil, fmt.Errorf("failed to get max message size from DA writer %d: %w", b.currentWriterIndex, err)
		}
		if writerMaxSize <= 0 {
			return nil, fmt.Errorf("DA writer %d returned invalid max message size: %d", b.currentWriterIndex, writerMaxSize)
		}
		maxSize = writerMaxSize
	} else {
		// Using calldata for EthDA
		maxSize = config.MaxCalldataBatchSize
		if maxSize <= SequencerMessageHeaderSize {
			return nil, fmt.Errorf("maximum calldata batch size too small: %d", maxSize)
		}
		maxSize -= SequencerMessageHeaderSize
	}
	compressedBuffer := bytes.NewBuffer(make([]byte, 0, maxSize*2))
	compressionLevel := b.config().CompressionLevel
	recompressionLevel := b.config().CompressionLevel
	if b.GetBacklogEstimate() > 20 {
		compressionLevel = arbmath.MinInt(compressionLevel, brotli.DefaultCompression)
	}
	if b.GetBacklogEstimate() > 40 {
		recompressionLevel = arbmath.MinInt(recompressionLevel, brotli.DefaultCompression)
	}
	if b.GetBacklogEstimate() > 60 {
		compressionLevel = arbmath.MinInt(compressionLevel, 4)
	}
	if recompressionLevel < compressionLevel {
		// This should never be possible
		log.Warn(
			"somehow the recompression level was lower than the compression level",
			"recompressionLevel", recompressionLevel,
			"compressionLevel", compressionLevel,
		)
		recompressionLevel = compressionLevel
	}
	return &batchSegments{
		compressedBuffer:    compressedBuffer,
		compressedWriter:    brotli.NewWriterLevel(compressedBuffer, compressionLevel),
		sizeLimit:           maxSize,
		recompressionLevel:  recompressionLevel,
		rawSegments:         make([][]byte, 0, 128),
		delayedMsg:          firstDelayed,
		maxUncompressedSize: int(b.chainConfig.MaxUncompressedBatchSize()), // #nosec G115
	}, nil
}

func (s *batchSegments) recompressAll() error {
	s.compressedBuffer = bytes.NewBuffer(make([]byte, 0, s.sizeLimit*2))
	s.compressedWriter = brotli.NewWriterLevel(s.compressedBuffer, s.recompressionLevel)
	s.newUncompressedSize = 0
	s.totalUncompressedSize = 0
	for _, segment := range s.rawSegments {
		err := s.addSegmentToCompressed(segment)
		if err != nil {
			return err
		}
	}
	if s.totalUncompressedSize > s.maxUncompressedSize {
		return fmt.Errorf("batch size %v exceeds maximum uncompressed length %v", s.totalUncompressedSize, s.maxUncompressedSize)
	}
	if len(s.rawSegments) >= arbstate.MaxSegmentsPerSequencerMessage {
		return fmt.Errorf("number of raw segments %v excees maximum number %v", len(s.rawSegments), arbstate.MaxSegmentsPerSequencerMessage)
	}
	return nil
}

func (s *batchSegments) testForOverflow(isHeader bool) (bool, error) {
	// we've reached the max decompressed size
	if s.totalUncompressedSize > s.maxUncompressedSize {
		log.Info("Batch full: max uncompressed length exceeded",
			"current", s.totalUncompressedSize,
			"max", s.maxUncompressedSize,
			"isHeader", isHeader)
		return true, nil
	}
	// we've reached the max number of segments
	if len(s.rawSegments) >= arbstate.MaxSegmentsPerSequencerMessage {
		log.Info("Batch overflow: max segments exceeded",
			"segments", len(s.rawSegments),
			"max", arbstate.MaxSegmentsPerSequencerMessage,
			"isHeader", isHeader)
		return true, nil
	}
	// there is room, no need to flush
	if (s.lastCompressedSize + s.newUncompressedSize) < s.sizeLimit {
		return false, nil
	}
	// don't want to flush for headers or the first message
	if isHeader || len(s.rawSegments) == s.trailingHeaders {
		return false, nil
	}
	err := s.compressedWriter.Flush()
	if err != nil {
		return true, err
	}
	s.lastCompressedSize = s.compressedBuffer.Len()
	s.newUncompressedSize = 0
	if s.lastCompressedSize >= s.sizeLimit {
		log.Info("Batch overflow: compressed size limit exceeded",
			"compressedSize", s.lastCompressedSize,
			"limit", s.sizeLimit,
			"isHeader", isHeader)
		return true, nil
	}
	return false, nil
}

func (s *batchSegments) close() error {
	s.rawSegments = s.rawSegments[:len(s.rawSegments)-s.trailingHeaders]
	s.trailingHeaders = 0
	err := s.recompressAll()
	if err != nil {
		return err
	}
	s.isDone = true
	return nil
}

func (s *batchSegments) addSegmentToCompressed(segment []byte) error {
	encoded, err := rlp.EncodeToBytes(segment)
	if err != nil {
		return err
	}
	lenWritten, err := s.compressedWriter.Write(encoded)
	s.newUncompressedSize += lenWritten
	s.totalUncompressedSize += lenWritten
	return err
}

// returns false if segment was too large, error in case of real error
func (s *batchSegments) addSegment(segment []byte, isHeader bool) (bool, error) {
	if s.isDone {
		return false, errBatchAlreadyClosed
	}
	err := s.addSegmentToCompressed(segment)
	if err != nil {
		return false, err
	}
	// Force include headers because we don't want to re-compress and we can just trim them later if necessary
	overflow, err := s.testForOverflow(isHeader)
	if err != nil {
		return false, err
	}
	if overflow {
		return false, s.close()
	}
	s.rawSegments = append(s.rawSegments, segment)
	if isHeader {
		s.trailingHeaders++
	} else {
		s.trailingHeaders = 0
	}
	return true, nil
}

func (s *batchSegments) addL2Msg(l2msg []byte) (bool, error) {
	segment := make([]byte, 1, len(l2msg)+1)
	segment[0] = arbstate.BatchSegmentKindL2Message
	segment = append(segment, l2msg...)
	return s.addSegment(segment, false)
}

func (s *batchSegments) prepareIntSegment(val uint64, segmentHeader byte) ([]byte, error) {
	segment := make([]byte, 1, 16)
	segment[0] = segmentHeader
	enc, err := rlp.EncodeToBytes(val)
	if err != nil {
		return nil, err
	}
	return append(segment, enc...), nil
}

func (s *batchSegments) maybeAddDiffSegment(base *uint64, newVal uint64, segmentHeader byte) (bool, error) {
	if newVal == *base {
		return true, nil
	}
	diff := newVal - *base
	seg, err := s.prepareIntSegment(diff, segmentHeader)
	if err != nil {
		return false, err
	}
	success, err := s.addSegment(seg, true)
	if success {
		*base = newVal
	}
	return success, err
}

func (s *batchSegments) addDelayedMessage() (bool, error) {
	segment := []byte{arbstate.BatchSegmentKindDelayedMessages}
	success, err := s.addSegment(segment, false)
	if (err == nil) && success {
		s.delayedMsg += 1
	}
	return success, err
}

func (s *batchSegments) AddMessage(msg *arbostypes.MessageWithMetadata) (bool, error) {
	if s.isDone {
		return false, errBatchAlreadyClosed
	}
	if msg.DelayedMessagesRead > s.delayedMsg {
		if msg.DelayedMessagesRead != s.delayedMsg+1 {
			return false, fmt.Errorf("attempted to add delayed msg %d after %d", msg.DelayedMessagesRead, s.delayedMsg)
		}
		return s.addDelayedMessage()
	}
	success, err := s.maybeAddDiffSegment(&s.timestamp, msg.Message.Header.Timestamp, arbstate.BatchSegmentKindAdvanceTimestamp)
	if !success {
		return false, err
	}
	success, err = s.maybeAddDiffSegment(&s.blockNum, msg.Message.Header.BlockNumber, arbstate.BatchSegmentKindAdvanceL1BlockNumber)
	if !success {
		return false, err
	}
	return s.addL2Msg(msg.Message.L2msg)
}

func (s *batchSegments) IsDone() bool {
	return s.isDone
}

// Returns nil (as opposed to []byte{}) if there's no segments to put in the batch
func (s *batchSegments) CloseAndGetBytes() ([]byte, error) {
	if !s.isDone {
		err := s.close()
		if err != nil {
			return nil, err
		}
	}
	if len(s.rawSegments) == 0 {
		return nil, nil
	}
	err := s.compressedWriter.Close()
	if err != nil {
		return nil, err
	}
	compressedBytes := s.compressedBuffer.Bytes()
	fullMsg := make([]byte, 1, len(compressedBytes)+1)

	fullMsg[0] = daprovider.BrotliMessageHeaderByte

	fullMsg = append(fullMsg, compressedBytes...)
	return fullMsg, nil
}

func (b *BatchPoster) encodeAddBatch(
	seqNum *big.Int,
	prevMsgNum arbutil.MessageIndex,
	newMsgNum arbutil.MessageIndex,
	l2MessageData []byte,
	delayedMsg uint64,
	use4844 bool,
	delayProof *bridgegen.DelayProof,
) ([]byte, []kzg4844.Blob, error) {
	var methodName string
	if use4844 {
		if delayProof != nil {
			methodName = sequencerBatchPostWithBlobsDelayProofMethodName
		} else {
			methodName = sequencerBatchPostWithBlobsMethodName
		}
	} else if delayProof != nil {
		methodName = sequencerBatchPostDelayProofMethodName
	} else {
		methodName = sequencerBatchPostMethodName
	}
	method, ok := b.seqInboxABI.Methods[methodName]
	if !ok {
		return nil, nil, errors.New("failed to find add batch method")
	}
	var args []any
	var kzgBlobs []kzg4844.Blob
	var err error
	args = append(args, seqNum)
	if use4844 {
		kzgBlobs, err = blobs.EncodeBlobs(l2MessageData)
		if err != nil {
			return nil, nil, fmt.Errorf("failed to encode blobs: %w", err)
		}
	} else {
		// EIP4844 transactions to the sequencer inbox will not use transaction calldata for L2 info.
		args = append(args, l2MessageData)
	}
	args = append(args, new(big.Int).SetUint64(delayedMsg))
	args = append(args, b.config().gasRefunder)
	args = append(args, new(big.Int).SetUint64(uint64(prevMsgNum)))
	args = append(args, new(big.Int).SetUint64(uint64(newMsgNum)))
	if delayProof != nil {
		args = append(args, delayProof)
	}
	calldata, err := method.Inputs.Pack(args...)
	if err != nil {
		return nil, nil, err
	}
	fullCalldata := append([]byte{}, method.ID...)
	fullCalldata = append(fullCalldata, calldata...)
	return fullCalldata, kzgBlobs, nil
}

var ErrNormalGasEstimationFailed = errors.New("normal gas estimation failed")

type estimateGasParams struct {
	From         common.Address   `json:"from"`
	To           *common.Address  `json:"to"`
	Data         hexutil.Bytes    `json:"data"`
	MaxFeePerGas *hexutil.Big     `json:"maxFeePerGas"`
	AccessList   types.AccessList `json:"accessList"`
	BlobHashes   []common.Hash    `json:"blobVersionedHashes,omitempty"`
}

type OverrideAccount struct {
	StateDiff map[common.Hash]common.Hash `json:"stateDiff"`
}

type StateOverride map[common.Address]OverrideAccount

func estimateGas(client rpc.ClientInterface, ctx context.Context, params estimateGasParams, blockHex string) (uint64, error) {
	var gas hexutil.Uint64
	err := client.CallContext(ctx, &gas, "eth_estimateGas", params, blockHex)
	// If eth_estimateGas fails due to a revert, we try again with eth_call to get a detailed error.
	if err != nil && headerreader.IsExecutionReverted(err) {
		err = client.CallContext(ctx, nil, "eth_call", params, blockHex)
	}
	return uint64(gas), err
}

func (b *BatchPoster) estimateGasSimple(
	ctx context.Context,
	realData []byte,
	realBlobs []kzg4844.Blob,
	realAccessList types.AccessList,
) (uint64, error) {

	config := b.config()
	rpcClient := b.l1Reader.Client()
	rawRpcClient := rpcClient.Client()
	latestHeader, err := rpcClient.HeaderByNumber(ctx, nil)
	if err != nil {
		return 0, err
	}
	maxFeePerGas := arbmath.BigMulByUBips(latestHeader.BaseFee, config.GasEstimateBaseFeeMultipleBips)
	_, realBlobHashes, err := blobs.ComputeCommitmentsAndHashes(realBlobs)
	if err != nil {
		return 0, fmt.Errorf("failed to compute real blob commitments: %w", err)
	}
	// If we're at the latest nonce, we can skip the special future tx estimate stuff
	gas, err := estimateGas(rawRpcClient, ctx, estimateGasParams{
		From:         b.dataPoster.Sender(),
		To:           &b.seqInboxAddr,
		Data:         realData,
		MaxFeePerGas: (*hexutil.Big)(maxFeePerGas),
		BlobHashes:   realBlobHashes,
		AccessList:   realAccessList,
	}, "latest")
	if err != nil {
		return 0, fmt.Errorf("%w: %w", ErrNormalGasEstimationFailed, err)
	}
	return gas + config.ExtraBatchGas, nil
}

// This estimates gas for a batch with future nonce
// a prev. batch is already pending in the parent chain's mempool
func (b *BatchPoster) estimateGasForFutureTx(
	ctx context.Context,
	sequencerMessage []byte,
	delayedMessagesBefore uint64,
	delayedMessagesAfter uint64,
	realAccessList types.AccessList,
	usingBlobs bool,
	delayProof *bridgegen.DelayProof,
) (uint64, error) {
	config := b.config()
	rpcClient := b.l1Reader.Client()
	rawRpcClient := rpcClient.Client()
	latestHeader, err := rpcClient.HeaderByNumber(ctx, nil)
	if err != nil {
		return 0, err
	}
	maxFeePerGas := arbmath.BigMulByUBips(latestHeader.BaseFee, config.GasEstimateBaseFeeMultipleBips)

	// Here we set seqNum to MaxUint256, and prevMsgNum to 0, because it disables the smart contracts' consistency checks.
	// However, we set nextMsgNum to 1 because it is necessary for a correct estimation for the final to be non-zero.
	// Because we're likely estimating against older state, this might not be the actual next message,
	// but the gas used should be the same.
	data, kzgBlobs, err := b.encodeAddBatch(abi.MaxUint256, 0, 1, sequencerMessage, delayedMessagesAfter, usingBlobs, delayProof)
	if err != nil {
		return 0, err
	}
	_, blobHashes, err := blobs.ComputeCommitmentsAndHashes(kzgBlobs)
	if err != nil {
		return 0, fmt.Errorf("failed to compute blob commitments: %w", err)
	}
	gasParams := estimateGasParams{
		From:         b.dataPoster.Sender(),
		To:           &b.seqInboxAddr,
		Data:         data,
		MaxFeePerGas: (*hexutil.Big)(maxFeePerGas),
		BlobHashes:   blobHashes,
		// This isn't perfect because we're probably estimating the batch at a different sequence number,
		// but it should overestimate rather than underestimate which is fine.
		AccessList: realAccessList,
	}
	// slot 0 in the SequencerInbox smart contract holds totalDelayedMessagesRead -
	// This is the number of delayed messages that sequencer knows were processed
	// SequencerInbox checks this value to make sure delayed inbox isn't going backward,
	// And it makes it know if a delayProof is needed
	// Both are required for successful batch posting
	stateOverride := StateOverride{
		b.seqInboxAddr: {
			StateDiff: map[common.Hash]common.Hash{
				// slot 0
				{}: common.Hash(arbmath.Uint64ToU256Bytes(delayedMessagesBefore)),
			},
		},
	}
	var gas hexutil.Uint64
	err = rawRpcClient.CallContext(ctx, &gas, "eth_estimateGas", gasParams, rpc.PendingBlockNumber, stateOverride)
	if err != nil {
		sequencerMessageHeader := sequencerMessage
		if len(sequencerMessageHeader) > 33 {
			sequencerMessageHeader = sequencerMessageHeader[:33]
		}
		// If eth_estimateGas fails due to a revert, we try again with eth_call to get a detailed error.
		if headerreader.IsExecutionReverted(err) {
			err = rawRpcClient.CallContext(ctx, nil, "eth_call", gasParams, rpc.PendingBlockNumber, stateOverride)
		}
		log.Warn(
			"error estimating gas for batch",
			"err", err,
			"delayedMessagesBefore", delayedMessagesBefore,
			"delayedMessagesAfter", delayedMessagesAfter,
			"sequencerMessageHeader", hex.EncodeToString(sequencerMessageHeader),
			"sequencerMessageLen", len(sequencerMessage),
		)
		return 0, fmt.Errorf("error estimating gas for batch: %w", err)
	}
	return uint64(gas) + config.ExtraBatchGas, nil
}

const ethPosBlockTime = 12 * time.Second

var errAttemptLockFailed = errors.New("failed to acquire lock; either another batch poster posted a batch or this node fell behind")

func (b *BatchPoster) MaybePostSequencerBatch(ctx context.Context) (bool, error) {
	if b.batchReverted.Load() {
		return false, fmt.Errorf("batch was reverted, not posting any more batches")
	}
	nonce, batchPositionBytes, err := b.dataPoster.GetNextNonceAndMeta(ctx)
	if err != nil {
		return false, err
	}
	var batchPosition batchPosterPosition
	if err := rlp.DecodeBytes(batchPositionBytes, &batchPosition); err != nil {
		return false, fmt.Errorf("decoding batch position: %w", err)
	}

	dbBatchCount, err := b.inbox.GetBatchCount()
	if err != nil {
		return false, err
	}
	if dbBatchCount > batchPosition.NextSeqNum {
		return false, fmt.Errorf("attempting to post batch %v, but the local inbox tracker database already has %v batches", batchPosition.NextSeqNum, dbBatchCount)
	}
	if b.building == nil || b.building.startMsgCount != batchPosition.MessageCount {
		latestHeader, err := b.l1Reader.LastHeader(ctx)
		if err != nil {
			return false, err
		}
		config := b.config()
		buildingForEthDA := len(b.dapWriters) == 0 || b.ethDAFallbackRemaining > 0
		// Determine if we should use 4844 blobs (only relevant when posting to EthDA)
		var use4844 bool
		if buildingForEthDA &&
			config.Post4844Blobs &&
			latestHeader.ExcessBlobGas != nil &&
			latestHeader.BlobGasUsed != nil {
			arbOSVersion, err := b.arbOSVersionGetter.ArbOSVersionForMessageIndex(arbutil.MessageIndex(arbmath.SaturatingUSub(uint64(batchPosition.MessageCount), 1))).Await(ctx)
			if err != nil {
				return false, err
			}
			if arbOSVersion >= params.ArbosVersion_20 {
				if config.IgnoreBlobPrice {
					use4844 = true
				} else {
					backlog := b.backlog.Load()
					// Logic to prevent switching from non-4844 batches to 4844 batches too often,
					// so that blocks can be filled efficiently. The geth txpool rejects txs for
					// accounts that already have the other type of txs in the pool with
					// "address already reserved". This logic makes sure that, if there is a backlog,
					// that enough non-4844 batches have been posted to fill a block before switching.
					if backlog == 0 ||
						b.non4844BatchCount == 0 ||
						b.non4844BatchCount > 16 {
						blobFeePerByte, err := b.parentChain.BlobFeePerByte(ctx, latestHeader)
						if err != nil {
							return false, err
						}
						blobFeePerByte.Mul(blobFeePerByte, blobTxBlobGasPerBlob)
						blobFeePerByte.Div(blobFeePerByte, usableBytesInBlob)

						// STANDARD_TOKEN_COST = 4
						// TOTAL_COST_FLOOR_PER_TOKEN = 10
						//
						// The following analysis is applied for transactions unrelated to contract creation.
						//
						// Before EIP-7623, gas used related to calldata is defined as
						// STANDARD_TOKEN_COST * (zero_bytes_in_calldata + nonzero_bytes_in_calldata * 4).
						// Considering the worst case scenario regarding gas used per calldata byte,
						// in which calldata only has non-zero bytes, each calldata byte will consume STANDARD_TOKEN * 4, which is 16 gas.
						//
						// With EIP-7623, considering the worst case scenario regarding gas used per calldata byte,
						// in which calldata is also composed only of non-zero bytes,
						// and that (TOTAL_COST_FLOOR_PER_TOKEN * tokens_in_calldata > STANDARD_TOKEN_COST * tokens_in_calldata + execution_gas_used),
						// each calldata byte will consume TOTAL_COST_FLOOR_PER_TOKEN * 4, which is 40 gas.
						calldataFeePerByteMultiplier := uint64(16)
						parentChainIsUsingEIP7623, err := b.ParentChainIsUsingEIP7623(ctx, latestHeader)
						if err != nil {
							log.Error("ParentChainIsUsingEIP7623 failed", "err", err)
						} else if parentChainIsUsingEIP7623 {
							calldataFeePerByteMultiplier = uint64(40)
						}

						calldataFeePerByte := arbmath.BigMulByUint(latestHeader.BaseFee, calldataFeePerByteMultiplier)
						use4844 = arbmath.BigLessThan(blobFeePerByte, calldataFeePerByte)
					}
				}
			}
		}

		if b.ethDAFallbackRemaining > 0 {
			log.Info("Building batch for EthDA due to previous altDA failure", "use4844", use4844, "fallbackRemaining", b.ethDAFallbackRemaining)
		}

		// Only use 4844 batching when posting to EthDA
		use4844 = use4844 && buildingForEthDA
		usingAltDA := !buildingForEthDA
		segments, err := b.newBatchSegments(ctx, batchPosition.DelayedMessageCount, use4844, usingAltDA)
		if err != nil {
			return false, err
		}
		b.building = &buildingBatch{
			segments:      segments,
			msgCount:      batchPosition.MessageCount,
			startMsgCount: batchPosition.MessageCount,
			use4844:       use4844,
		}
		if b.config().CheckBatchCorrectness {
			b.building.muxBackend = &simulatedMuxBackend{
				batchSeqNum: batchPosition.NextSeqNum,
				allMsgs:     make(map[arbutil.MessageIndex]*arbostypes.MessageWithMetadata),
			}
		}
	}
	msgCount, err := b.streamer.GetMessageCount()
	if err != nil {
		return false, err
	}
	if msgCount <= batchPosition.MessageCount {
		// There's nothing after the newest batch, therefore batch posting was not required
		return false, nil
	}

	config := b.config()
	forcePostBatch := config.MaxDelay <= 0

	var l1BoundMaxBlockNumber uint64 = math.MaxUint64
	var l1BoundMaxTimestamp uint64 = math.MaxUint64
	var l1BoundMinBlockNumber uint64
	var l1BoundMinTimestamp uint64
	var l1BoundMinBlockNumberWithBypass uint64
	var l1BoundMinTimestampWithBypass uint64
	hasL1Bound := config.l1BlockBound != l1BlockBoundIgnore
	if hasL1Bound {
		var l1Bound *types.Header
		var err error
		if config.l1BlockBound == l1BlockBoundLatest {
			l1Bound, err = b.l1Reader.LastHeader(ctx)
		} else if config.l1BlockBound == l1BlockBoundSafe || config.l1BlockBound == l1BlockBoundDefault {
			l1Bound, err = b.l1Reader.LatestSafeBlockHeader(ctx)
			if errors.Is(err, headerreader.ErrBlockNumberNotSupported) && config.l1BlockBound == l1BlockBoundDefault {
				// If getting the latest safe block is unsupported, and the L1BlockBound configuration is the default,
				// fall back to using the latest block instead of the safe block.
				l1Bound, err = b.l1Reader.LastHeader(ctx)
			}
		} else {
			if config.l1BlockBound != l1BlockBoundFinalized {
				log.Error(
					"unknown L1 block bound config value; falling back on using finalized",
					"l1BlockBoundString", config.L1BlockBound,
					"l1BlockBoundEnum", config.l1BlockBound,
				)
			}
			l1Bound, err = b.l1Reader.LatestFinalizedBlockHeader(ctx)
		}
		if err != nil {
			return false, fmt.Errorf("error getting L1 bound block: %w", err)
		}

		maxTimeVariationDelayBlocks, maxTimeVariationFutureBlocks, maxTimeVariationDelaySeconds, maxTimeVariationFutureSeconds, err := b.seqInbox.MaxTimeVariation(&bind.CallOpts{
			Context:     ctx,
			BlockNumber: l1Bound.Number,
		})
		if err != nil {
			// This might happen if the latest finalized block is old enough that our L1 node no longer has its state
			log.Warn("error getting max time variation on L1 bound block; falling back on latest block", "err", err)
			maxTimeVariationDelayBlocks, maxTimeVariationFutureBlocks, maxTimeVariationDelaySeconds, maxTimeVariationFutureSeconds, err = b.seqInbox.MaxTimeVariation(&bind.CallOpts{Context: ctx})
			if err != nil {
				return false, fmt.Errorf("error getting max time variation: %w", err)
			}
		}

		l1BoundBlockNumber := arbutil.ParentHeaderToL1BlockNumber(l1Bound)
		l1BoundMaxBlockNumber = arbmath.SaturatingUAdd(l1BoundBlockNumber, arbmath.BigToUintSaturating(maxTimeVariationFutureBlocks))
		l1BoundMaxTimestamp = arbmath.SaturatingUAdd(l1Bound.Time, arbmath.BigToUintSaturating(maxTimeVariationFutureSeconds))

		latestHeader, err := b.l1Reader.LastHeader(ctx)
		if err != nil {
			return false, err
		}
		latestBlockNumber := arbutil.ParentHeaderToL1BlockNumber(latestHeader)
		l1BoundMinBlockNumber = arbmath.SaturatingUSub(latestBlockNumber, arbmath.BigToUintSaturating(maxTimeVariationDelayBlocks))
		l1BoundMinTimestamp = arbmath.SaturatingUSub(latestHeader.Time, arbmath.BigToUintSaturating(maxTimeVariationDelaySeconds))

		if config.L1BlockBoundBypass > 0 {
			// #nosec G115
			blockNumberWithPadding := arbmath.SaturatingUAdd(latestBlockNumber, uint64(config.L1BlockBoundBypass/ethPosBlockTime))
			// #nosec G115
			timestampWithPadding := arbmath.SaturatingUAdd(latestHeader.Time, uint64(config.L1BlockBoundBypass/time.Second))
			l1BoundMinBlockNumberWithBypass = arbmath.SaturatingUSub(blockNumberWithPadding, arbmath.BigToUintSaturating(maxTimeVariationDelayBlocks))
			l1BoundMinTimestampWithBypass = arbmath.SaturatingUSub(timestampWithPadding, arbmath.BigToUintSaturating(maxTimeVariationDelaySeconds))
		}
	}

	for b.building.msgCount < msgCount {
		msg, err := b.streamer.GetMessage(b.building.msgCount)
		if err != nil {
			log.Error("error getting message from streamer", "error", err)
			break
		}
		if msg.Message.Header.BlockNumber < l1BoundMinBlockNumberWithBypass || msg.Message.Header.Timestamp < l1BoundMinTimestampWithBypass {
			log.Error(
				"disabling L1 bound as batch posting message is close to the maximum delay",
				"blockNumber", msg.Message.Header.BlockNumber,
				"l1BoundMinBlockNumberWithBypass", l1BoundMinBlockNumberWithBypass,
				"timestamp", msg.Message.Header.Timestamp,
				"l1BoundMinTimestampWithBypass", l1BoundMinTimestampWithBypass,
				"l1BlockBoundBypass", config.L1BlockBoundBypass,
			)
			l1BoundMaxBlockNumber = math.MaxUint64
			l1BoundMaxTimestamp = math.MaxUint64
		}
		if msg.Message.Header.BlockNumber > l1BoundMaxBlockNumber || msg.Message.Header.Timestamp > l1BoundMaxTimestamp {
			b.lastHitL1Bounds = time.Now()
			log.Info(
				"not posting more messages because block number or timestamp exceed L1 bounds",
				"blockNumber", msg.Message.Header.BlockNumber,
				"l1BoundMaxBlockNumber", l1BoundMaxBlockNumber,
				"timestamp", msg.Message.Header.Timestamp,
				"l1BoundMaxTimestamp", l1BoundMaxTimestamp,
			)
			break
		}
		isDelayed := msg.DelayedMessagesRead > b.building.segments.delayedMsg
		success, err := b.building.segments.AddMessage(msg)
		if err != nil {
			// Clear our cache
			b.building = nil
			return false, fmt.Errorf("error adding message to batch: %w", err)
		}
		if !success {
			// this batch is full
			if !config.WaitForMaxDelay {
				forcePostBatch = true
			}
			b.building.haveUsefulMessage = true
			if b.building.firstUsefulMsg == nil {
				b.building.firstUsefulMsg = msg
			}
			break
		}
		if config.CheckBatchCorrectness {
			b.building.muxBackend.allMsgs[b.building.msgCount] = msg
			if isDelayed {
				b.building.muxBackend.delayedInbox = append(b.building.muxBackend.delayedInbox, msg)
			}
		}
		// #nosec G115
		timeSinceMsg := time.Since(time.Unix(int64(msg.Message.Header.Timestamp), 0))
		if (msg.Message.Header.Kind != arbostypes.L1MessageType_BatchPostingReport) ||
			(config.MaxEmptyBatchDelay > 0 && timeSinceMsg >= config.MaxEmptyBatchDelay) {
			b.building.haveUsefulMessage = true
			if b.building.firstUsefulMsg == nil {
				b.building.firstUsefulMsg = msg
			}
		}
		if isDelayed {
			if b.building.firstDelayedMsg == nil {
				b.building.firstDelayedMsg = msg
			}
		} else if b.building.firstNonDelayedMsg == nil {
			b.building.firstNonDelayedMsg = msg
		}
		b.building.msgCount++
	}

	feeEscalationBaseTime := time.Now()
	if b.building.firstUsefulMsg != nil {
		// #nosec G115
		feeEscalationBaseTime = time.Unix(int64(b.building.firstUsefulMsg.Message.Header.Timestamp), 0)
		if time.Since(feeEscalationBaseTime) >= config.MaxDelay {
			forcePostBatch = true
		}
	} else if b.building.firstDelayedMsg != nil && config.MaxEmptyBatchDelay > 0 {
		// #nosec G115
		feeEscalationBaseTime = time.Unix(int64(b.building.firstDelayedMsg.Message.Header.Timestamp), 0)
		if time.Since(feeEscalationBaseTime) >= config.MaxEmptyBatchDelay {
			forcePostBatch = true
			b.building.haveUsefulMessage = true
		}
	}

	var delayBufferConfig *DelayBufferConfig
	if b.building.firstDelayedMsg != nil { // Only fetch delayBufferConfig config when needed
		delayBufferConfig, err = GetDelayBufferConfig(ctx, b.seqInbox)
		if err != nil {
			return false, err
		}
		if delayBufferConfig.Enabled {
			latestHeader, err := b.l1Reader.LastHeader(ctx)
			if err != nil {
				return false, err
			}
			latestBlock := latestHeader.Number.Uint64()
			firstDelayedMsgBlock := b.building.firstDelayedMsg.Message.Header.BlockNumber
			thresholdLimit := firstDelayedMsgBlock + delayBufferConfig.Threshold - b.config().DelayBufferThresholdMargin
			if latestBlock >= thresholdLimit {
				log.Info("force post batch because of the delay buffer",
					"firstDelayedMsgBlock", firstDelayedMsgBlock,
					"threshold", delayBufferConfig.Threshold,
					"latestBlock", latestBlock)
				forcePostBatch = true
			}
		}
	}

	if b.building.firstNonDelayedMsg != nil && hasL1Bound && config.ReorgResistanceMargin > 0 {
		firstMsgBlockNumber := b.building.firstNonDelayedMsg.Message.Header.BlockNumber
		firstMsgTimeStamp := b.building.firstNonDelayedMsg.Message.Header.Timestamp
		// #nosec G115
		batchNearL1BoundMinBlockNumber := firstMsgBlockNumber <= arbmath.SaturatingUAdd(l1BoundMinBlockNumber, uint64(config.ReorgResistanceMargin/ethPosBlockTime))
		// #nosec G115
		batchNearL1BoundMinTimestamp := firstMsgTimeStamp <= arbmath.SaturatingUAdd(l1BoundMinTimestamp, uint64(config.ReorgResistanceMargin/time.Second))
		if batchNearL1BoundMinTimestamp || batchNearL1BoundMinBlockNumber {
			log.Error(
				"Disabling batch posting due to batch being within reorg resistance margin from layer 1 minimum block or timestamp bounds",
				"reorgResistanceMargin", config.ReorgResistanceMargin,
				"firstMsgTimeStamp", firstMsgTimeStamp,
				"l1BoundMinTimestamp", l1BoundMinTimestamp,
				"firstMsgBlockNumber", firstMsgBlockNumber,
				"l1BoundMinBlockNumber", l1BoundMinBlockNumber,
			)
			return false, errors.New("batch is within reorg resistance margin from layer 1 minimum block or timestamp bounds")
		}
	}

	if !forcePostBatch || !b.building.haveUsefulMessage {
		// the batch isn't full yet and we've posted a batch recently
		// don't post anything for now
		return false, nil
	}

	batchData, err := b.building.segments.CloseAndGetBytes()
	defer func() {
		b.building = nil // a closed batchSegments can't be reused
	}()
	if err != nil {
		return false, err
	}
	if batchData == nil {
		log.Debug("BatchPoster: batch nil", "sequence nr.", batchPosition.NextSeqNum, "from", batchPosition.MessageCount, "prev delayed", batchPosition.DelayedMessageCount)
		return false, nil
	}
	var sequencerMsg []byte

	// Try DA writers if not forced to EthDA
	if len(b.dapWriters) > 0 && b.ethDAFallbackRemaining == 0 {
		if !b.redisLock.AttemptLock(ctx) {
			return false, errAttemptLockFailed
		}

		gotNonce, gotMeta, err := b.dataPoster.GetNextNonceAndMeta(ctx)
		if err != nil {
			batchPosterDAFailureCounter.Inc(1)
			return false, err
		}
		if nonce != gotNonce {
			batchPosterDAFailureCounter.Inc(1)
			return false, fmt.Errorf("%w: nonce changed from %d to %d while creating batch", storage.ErrStorageRace, nonce, gotNonce)
		}
		if !bytes.Equal(batchPositionBytes, gotMeta) {
			batchPosterDAFailureCounter.Inc(1)
			var actualBatchPosition batchPosterPosition
			if err := rlp.DecodeBytes(gotMeta, &actualBatchPosition); err != nil {
				return false, fmt.Errorf("%w: received unexpected batch position bytes", err)
			}
			return false, fmt.Errorf("%w: batch position changed from %v to %v while creating batch", storage.ErrStorageRace, batchPosition, actualBatchPosition)
		}

		// Try the DA writer at currentWriterIndex
		writerIndex := b.currentWriterIndex
		writer := b.dapWriters[writerIndex]

		log.Debug("Attempting to store batch with DA writer", "writerIndex", writerIndex, "numWriters", len(b.dapWriters), "batchSize", len(batchData))
		storeStart := time.Now()
		// #nosec G115
		sequencerMsg, err = writer.Store(batchData, uint64(time.Now().Add(config.DASRetentionPeriod).Unix())).Await(ctx)
		storeDuration := time.Since(storeStart)

		if err != nil {
			if errors.Is(err, daprovider.ErrMessageTooLarge) {
				log.Info("DA writer reports message too large, will rebuild batch", "writerIndex", writerIndex, "error", err, "duration", storeDuration, "batchSize", len(batchData))
				b.building = nil
				return true, nil // Trigger immediate rebuild with same writer
			}
			if errors.Is(err, daprovider.ErrFallbackRequested) {
				log.Warn("DA writer explicitly requested fallback", "writerIndex", writerIndex, "error", err, "duration", storeDuration)
				// Check if there's a next writer to try
				if writerIndex+1 < len(b.dapWriters) {
					b.currentWriterIndex = writerIndex + 1
					b.building = nil
					log.Info("Will rebuild batch for next DA writer", "nextWriterIndex", b.currentWriterIndex)
					return true, nil // Trigger rebuild with next writer's size
				}
				// No more writers - fall back to EthDA
				batchPosterDAFailureCounter.Inc(1)
				if config.DisableDapFallbackStoreDataOnChain {
					log.Error("DA fallback to EthDA is disabled, cannot post batch", "error", err)
					return false, fmt.Errorf("all DA writers failed: %w", err)
				}
				log.Info("DA writers exhausted, will rebuild for EthDA", "error", err, "batchSize", len(batchData), "fallbackBatches", config.EthDAFallbackBatchCount)
				b.ethDAFallbackRemaining = config.EthDAFallbackBatchCount
				b.currentWriterIndex = 0 // Reset for next batch after EthDA fallback period
				b.building = nil
				return true, nil // Trigger rebuild for EthDA
			}
			// Non-fallback error - fail immediately
			log.Error("DA writer failed, operator action required", "writerIndex", writerIndex, "error", err, "duration", storeDuration)
			batchPosterDAFailureCounter.Inc(1)
			return false, fmt.Errorf("DA writer %d failed: %w", writerIndex, err)
		}

		log.Debug("DA writer succeeded", "writerIndex", writerIndex, "duration", storeDuration)
		batchPosterDASuccessCounter.Inc(1)
		batchPosterDALastSuccessfulActionGauge.Update(time.Now().Unix())
	} else {
		// No DA writers or forced to EthDA
		sequencerMsg = batchData
	}

	prevMessageCount := batchPosition.MessageCount
	if b.config().Dangerous.AllowPostingFirstBatchWhenSequencerMessageCountMismatch && !b.postedFirstBatch {
		// AllowPostingFirstBatchWhenSequencerMessageCountMismatch can be used when the
		// message count stored in batch poster's database gets out
		// of sync with the sequencerReportedSubMessageCount stored in the parent chain.
		//
		// An example of when this out of sync issue can happen:
		// 1. Batch poster is running fine, but then it shutdowns for more than 24h.
		// 2. While the batch poster is down, someone sends a transaction to the parent chain
		// smart contract to move a message from the delayed inbox to the main inbox.
		// This will not update sequencerReportedSubMessageCount in the parent chain.
		// 3. When batch poster starts again, the inbox reader will update the
		// message count that is maintained in the batch poster's database to be equal to
		// (sequencerReportedSubMessageCount that is stored in parent chain) +
		// (the amount of delayed messages that were moved from the delayed inbox to the main inbox).
		// At this moment the message count stored on batch poster's database gets out of sync with
		// the sequencerReportedSubMessageCount stored in the parent chain.

		// When the first batch is posted, sequencerReportedSubMessageCount in
		// the parent chain will be updated to be equal to the new message count provided
		// by the batch poster, which will make this out of sync issue disappear.
		// That is why this strategy is only applied for the first batch posted after
		// startup.

		// If prevMessageCount is set to zero, sequencer inbox's smart contract allows
		// to post a batch even if sequencerReportedSubMessageCount is not equal
		// to the provided prevMessageCount
		prevMessageCount = 0
	}

	var delayProof *bridgegen.DelayProof
	latestHeader, err := b.l1Reader.LastHeader(ctx)
	if err != nil {
		return false, err
	}
	delayProofNeeded := b.building.firstDelayedMsg != nil && delayBufferConfig != nil && delayBufferConfig.Enabled // checking if delayBufferConfig is non-nil isn't needed, but better to be safe
	delayProofNeeded = delayProofNeeded && (config.DelayBufferAlwaysUpdatable || delayBufferConfig.isUpdatable(latestHeader.Number.Uint64()))
	if delayProofNeeded {
		delayProof, err = GenDelayProof(ctx, b.building.firstDelayedMsg, b.inbox)
		if err != nil {
			return false, fmt.Errorf("failed to generate delay proof: %w", err)
		}
	}

	data, kzgBlobs, err := b.encodeAddBatch(new(big.Int).SetUint64(batchPosition.NextSeqNum), prevMessageCount, b.building.msgCount, sequencerMsg, b.building.segments.delayedMsg, b.building.use4844, delayProof)
	if err != nil {
		return false, err
	}
	if len(kzgBlobs) > 0 {
		maxBlobGasPerBlock, err := b.parentChain.MaxBlobGasPerBlock(ctx, latestHeader)
		if err != nil {
			return false, err
		}
		// #nosec G115
		if len(kzgBlobs)*params.BlobTxBlobGasPerBlob > int(maxBlobGasPerBlock) {
			// #nosec G115
			return false, fmt.Errorf("produced %v blobs for batch but a block can only hold %v (compressed batch was %v bytes long)", len(kzgBlobs), int(maxBlobGasPerBlock)/params.BlobTxBlobGasPerBlob, len(sequencerMsg))
		}
	}
	accessList := b.accessList(batchPosition.NextSeqNum, b.building.segments.delayedMsg)
	var gasLimit uint64
	if b.config().Dangerous.FixedGasLimit != 0 {
		gasLimit = b.config().Dangerous.FixedGasLimit
	} else {
		useSimpleEstimation := b.dataPoster.MaxMempoolTransactions() == 1
		if !useSimpleEstimation {
			// Check if we can use normal estimation anyways because we're at the latest nonce
			latestNonce, err := b.l1Reader.Client().NonceAt(ctx, b.dataPoster.Sender(), nil)
			if err != nil {
				return false, err
			}
			useSimpleEstimation = latestNonce == nonce
		}

		if useSimpleEstimation {
			gasLimit, err = b.estimateGasSimple(ctx, data, kzgBlobs, accessList)
		} else {
			// When there are previous batches queued up in the dataPoster, we override the delayed message count in the sequencer inbox
			// so it accepts the corresponding delay proof. Otherwise, the gas estimation would revert.
			var delayedMsgBefore uint64
			if b.building.firstDelayedMsg != nil {
				delayedMsgBefore = b.building.firstDelayedMsg.DelayedMessagesRead - 1
			} else if b.building.firstNonDelayedMsg != nil {
				delayedMsgBefore = b.building.firstNonDelayedMsg.DelayedMessagesRead
			}
			gasLimit, err = b.estimateGasForFutureTx(ctx, sequencerMsg, delayedMsgBefore, b.building.segments.delayedMsg, accessList, len(kzgBlobs) > 0, delayProof)
		}
	}
	if err != nil {
		return false, err
	}
	newMeta, err := rlp.EncodeToBytes(batchPosterPosition{
		MessageCount:        b.building.msgCount,
		DelayedMessageCount: b.building.segments.delayedMsg,
		NextSeqNum:          batchPosition.NextSeqNum + 1,
	})
	if err != nil {
		return false, err
	}

	if config.CheckBatchCorrectness {
		// For batch correctness checking, we use a wrapper that overrides blob reads
		// with a simulated reader for the local kzgBlobs (which haven't been posted yet).
		// All other DA reads pass through to the original registry.
		// Explicit nil check needed: a typed nil (*DAProviderRegistry) assigned to an interface is not nil.
		var baseDapReaders arbstate.DapReaderSource
		if b.dapReaders != nil {
			baseDapReaders = b.dapReaders
		}
		dapReaders := arbstate.NewBlobReaderOverride(
			baseDapReaders,
			daprovider.NewReaderForBlobReader(&simulatedBlobReader{kzgBlobs}),
		)
		seqMsg := binary.BigEndian.AppendUint64([]byte{}, l1BoundMinTimestamp)
		seqMsg = binary.BigEndian.AppendUint64(seqMsg, l1BoundMaxTimestamp)
		seqMsg = binary.BigEndian.AppendUint64(seqMsg, l1BoundMinBlockNumber)
		seqMsg = binary.BigEndian.AppendUint64(seqMsg, l1BoundMaxBlockNumber)
		seqMsg = binary.BigEndian.AppendUint64(seqMsg, b.building.segments.delayedMsg)
		seqMsg = append(seqMsg, sequencerMsg...)
		b.building.muxBackend.seqMsg = seqMsg
		b.building.muxBackend.delayedInboxStart = batchPosition.DelayedMessageCount
		b.building.muxBackend.SetPositionWithinMessage(0)
		simMux := arbstate.NewInboxMultiplexer(b.building.muxBackend, batchPosition.DelayedMessageCount, dapReaders, daprovider.KeysetValidate, b.chainConfig) // nolint:gosec
		log.Debug("Begin checking the correctness of batch against inbox multiplexer", "startMsgSeqNum", batchPosition.MessageCount, "endMsgSeqNum", b.building.msgCount-1)
		for i := batchPosition.MessageCount; i < b.building.msgCount; i++ {
			msg, err := simMux.Pop(ctx)
			if err != nil {
				return false, fmt.Errorf("error getting message from simulated inbox multiplexer (Pop) when testing correctness of batch: %w", err)
			}
			if msg.DelayedMessagesRead != b.building.muxBackend.allMsgs[i].DelayedMessagesRead {
				return false, fmt.Errorf("simulated inbox multiplexer failed to produce correct delayedMessagesRead field for msg with seqNum: %d. Got: %d, Want: %d", i, msg.DelayedMessagesRead, b.building.muxBackend.allMsgs[i].DelayedMessagesRead)
			}
			if !msg.Message.Equals(b.building.muxBackend.allMsgs[i].Message) {
				return false, fmt.Errorf("simulated inbox multiplexer failed to produce correct message field for msg with seqNum: %d", i)
			}
		}
		log.Debug("Successfully checked that the batch produces correct messages when ran through inbox multiplexer", "sequenceNumber", batchPosition.NextSeqNum)
	}

	if !b.redisLock.AttemptLock(ctx) {
		return false, errAttemptLockFailed
	}

	tx, err := b.dataPoster.PostTransaction(ctx,
		feeEscalationBaseTime,
		nonce,
		newMeta,
		b.seqInboxAddr,
		data,
		gasLimit,
		new(big.Int),
		kzgBlobs,
		accessList,
	)
	if err != nil {
		return false, err
	}
	b.postedFirstBatch = true
	b.currentWriterIndex = 0 // Reset to first writer after successful batch
	log.Info(
		"BatchPoster: batch sent",
		"sequenceNumber", batchPosition.NextSeqNum,
		"from", batchPosition.MessageCount,
		"to", b.building.msgCount,
		"prevDelayed", batchPosition.DelayedMessageCount,
		"currentDelayed", b.building.segments.delayedMsg,
		"totalSegments", len(b.building.segments.rawSegments),
		"numBlobs", len(kzgBlobs),
	)

	recentlyHitL1Bounds := time.Since(b.lastHitL1Bounds) < config.PollInterval*3
	postedMessages := b.building.msgCount - batchPosition.MessageCount
	b.messagesPerBatch.Update(uint64(postedMessages))
	if b.building.use4844 {
		b.non4844BatchCount = 0
	} else {
		b.non4844BatchCount++
	}
	unpostedMessages := msgCount - b.building.msgCount
	messagesPerBatch := b.messagesPerBatch.Average()
	if messagesPerBatch == 0 {
		// This should be impossible because we always post at least one message in a batch.
		// That said, better safe than sorry, as we would panic if this remained at 0.
		log.Warn(
			"messagesPerBatch is somehow zero",
			"postedMessages", postedMessages,
			"buildingFrom", batchPosition.MessageCount,
			"buildingTo", b.building.msgCount,
		)
		messagesPerBatch = 1
	}
	backlog := uint64(unpostedMessages) / messagesPerBatch
	// #nosec G115
	batchPosterEstimatedBatchBacklogGauge.Update(int64(backlog))
	if backlog > 10 {
		logLevel := log.Warn
		if recentlyHitL1Bounds {
			logLevel = log.Info
		} else if backlog > 30 {
			logLevel = log.Error
		}
		logLevel(
			"a large batch posting backlog exists",
			"recentlyHitL1Bounds", recentlyHitL1Bounds,
			"currentPosition", b.building.msgCount,
			"messageCount", msgCount,
			"messagesPerBatch", messagesPerBatch,
			"postedMessages", postedMessages,
			"unpostedMessages", unpostedMessages,
			"batchBacklogEstimate", backlog,
		)
	}
	if recentlyHitL1Bounds {
		// This backlog isn't "real" in that we don't want to post any more messages.
		// Setting the backlog to 0 here ensures that we don't lower compression as a result.
		backlog = 0
	}
	b.backlog.Store(backlog)

	// If we aren't queueing up transactions, wait for the receipt before moving on to the next batch.
	if config.DataPoster.UseNoOpStorage {
		receipt, err := b.l1Reader.WaitForTxApproval(ctx, tx)
		if err != nil {
			return false, fmt.Errorf("error waiting for tx receipt: %w", err)
		}
		log.Info("Got successful receipt from batch poster transaction", "txHash", tx.Hash(), "blockNumber", receipt.BlockNumber, "blockHash", receipt.BlockHash)
	}

	// After successful EthDA batch post in fallback mode, decrement counter and potentially retry AltDA
	if b.ethDAFallbackRemaining > 0 {
		b.ethDAFallbackRemaining--
		if b.ethDAFallbackRemaining == 0 {
			log.Info("EthDA fallback period complete, will retry AltDA")
		} else {
			log.Info("Successful EthDA batch post, continuing fallback mode",
				"fallbackRemaining", b.ethDAFallbackRemaining)
		}
	}

	return true, nil
}

func (b *BatchPoster) GetBacklogEstimate() uint64 {
	return b.backlog.Load()
}

func (b *BatchPoster) Start(ctxIn context.Context) {
	b.dataPoster.Start(ctxIn)
	b.redisLock.Start(ctxIn)
	b.StopWaiter.Start(ctxIn, b)
	b.LaunchThread(b.pollForReverts)
	b.LaunchThread(b.pollForL1PriceData)
	commonEphemeralErrorHandler := util.NewEphemeralErrorHandler(time.Minute, "", 0)
	exceedMaxMempoolSizeEphemeralErrorHandler := util.NewEphemeralErrorHandler(5*time.Minute, dataposter.ErrExceedsMaxMempoolSize.Error(), time.Minute)
	storageRaceEphemeralErrorHandler := util.NewEphemeralErrorHandler(5*time.Minute, storage.ErrStorageRace.Error(), time.Minute)
	normalGasEstimationFailedEphemeralErrorHandler := util.NewEphemeralErrorHandler(5*time.Minute, ErrNormalGasEstimationFailed.Error(), time.Minute)
	accumulatorNotFoundEphemeralErrorHandler := util.NewEphemeralErrorHandler(5*time.Minute, AccumulatorNotFoundErr.Error(), time.Minute)
	nonceTooHighEphemeralErrorHandler := util.NewEphemeralErrorHandler(5*time.Minute, core.ErrNonceTooHigh.Error(), time.Minute)
	resetAllEphemeralErrs := func() {
		commonEphemeralErrorHandler.Reset()
		exceedMaxMempoolSizeEphemeralErrorHandler.Reset()
		storageRaceEphemeralErrorHandler.Reset()
		normalGasEstimationFailedEphemeralErrorHandler.Reset()
		accumulatorNotFoundEphemeralErrorHandler.Reset()
		nonceTooHighEphemeralErrorHandler.Reset()
	}
	b.CallIteratively(func(ctx context.Context) time.Duration {
		var err error
		if common.HexToAddress(b.config().GasRefunderAddress) != (common.Address{}) {
			gasRefunderBalance, err := b.l1Reader.Client().BalanceAt(ctx, common.HexToAddress(b.config().GasRefunderAddress), nil)
			if err != nil {
				log.Warn("error fetching batch poster gas refunder balance", "err", err)
			} else {
				batchPosterGasRefunderBalance.Update(arbmath.BalancePerEther(gasRefunderBalance))
			}
		}
		if b.dataPoster.Sender() != (common.Address{}) {
			walletBalance, err := b.l1Reader.Client().BalanceAt(ctx, b.dataPoster.Sender(), nil)
			if err != nil {
				log.Warn("error fetching batch poster wallet balance", "err", err)
			} else {
				batchPosterWalletBalance.Update(arbmath.BalancePerEther(walletBalance))
			}
		}
		couldLock, err := b.redisLock.CouldAcquireLock(ctx)
		if err != nil {
			log.Warn("Error checking if we could acquire redis lock", "err", err)
			// Might as well try, worst case we fail to lock
			couldLock = true
		}
		if !couldLock {
			log.Debug("Not posting batches right now because another batch poster has the lock or this node is behind")
			b.building = nil
			resetAllEphemeralErrs()
			return b.config().PollInterval
		}
		posted, err := b.MaybePostSequencerBatch(ctx)
		if err == nil {
			resetAllEphemeralErrs()
		}
		if err != nil {
			if ctx.Err() != nil {
				// Shutting down. No need to print the context canceled error.
				return 0
			}
			b.building = nil
			logLevel := log.Error
			// Likely the inbox tracker just isn't caught up.
			// Let's see if this error disappears naturally.
			logLevel = commonEphemeralErrorHandler.LogLevel(err, logLevel)
			// If the error matches one of these, it's only logged at debug for the first minute,
			// then at warn for the next 4 minutes, then at error. If the error isn't one of these,
			// it'll be logged at warn for the first minute, then at error.
			logLevel = exceedMaxMempoolSizeEphemeralErrorHandler.LogLevel(err, logLevel)
			logLevel = storageRaceEphemeralErrorHandler.LogLevel(err, logLevel)
			logLevel = normalGasEstimationFailedEphemeralErrorHandler.LogLevel(err, logLevel)
			logLevel = accumulatorNotFoundEphemeralErrorHandler.LogLevel(err, logLevel)
			logLevel = nonceTooHighEphemeralErrorHandler.LogLevel(err, logLevel)
			logLevel("error posting batch", "err", err)
			// Only increment batchPosterFailureCounter metric in cases of non-ephemeral errors
			if util.CompareLogLevels(logLevel, log.Error) {
				batchPosterFailureCounter.Inc(1)
			}
			return b.config().ErrorDelay
		} else if posted {
			return 0
		} else {
			return b.config().PollInterval
		}
	})
}

func (b *BatchPoster) StopAndWait() {
	b.StopWaiter.StopAndWait()
	b.dataPoster.StopAndWait()
	b.redisLock.StopAndWait()
}

type BoolRing struct {
	buffer         []bool
	bufferPosition int
}

func NewBoolRing(size int) *BoolRing {
	return &BoolRing{
		buffer: make([]bool, 0, size),
	}
}

func (b *BoolRing) Update(value bool) {
	period := cap(b.buffer)
	if period == 0 {
		return
	}
	if len(b.buffer) < period {
		b.buffer = append(b.buffer, value)
	} else {
		b.buffer[b.bufferPosition] = value
	}
	b.bufferPosition = (b.bufferPosition + 1) % period
}

func (b *BoolRing) Empty() bool {
	return len(b.buffer) == 0
}

// Peek returns the most recently inserted value.
// Assumes not empty, check Empty() first
func (b *BoolRing) Peek() bool {
	lastPosition := b.bufferPosition - 1
	if lastPosition < 0 {
		// This is the case where we have wrapped around, since Peek() shouldn't
		// be called without checking Empty(), so we can just use capactity.
		lastPosition = cap(b.buffer) - 1
	}
	return b.buffer[lastPosition]
}

// All returns true if the BoolRing is full and all values equal value.
func (b *BoolRing) All(value bool) bool {
	if len(b.buffer) < cap(b.buffer) {
		return false
	}
	for _, v := range b.buffer {
		if v != value {
			return false
		}
	}
	return true
}<|MERGE_RESOLUTION|>--- conflicted
+++ resolved
@@ -359,12 +359,8 @@
 	TransactOpts  *bind.TransactOpts
 	DAPWriters    []daprovider.Writer
 	ParentChainID *big.Int
-<<<<<<< HEAD
-	DAPReaders    *daprovider.ReaderRegistry
+	DAPReaders    *daprovider.DAProviderRegistry
 	ChainConfig   *params.ChainConfig
-=======
-	DAPReaders    *daprovider.DAProviderRegistry
->>>>>>> 6837a8fd
 }
 
 func NewBatchPoster(ctx context.Context, opts *BatchPosterOpts) (*BatchPoster, error) {
