// Copyright 2021-2022, Offchain Labs, Inc.
// For license information, see https://github.com/OffchainLabs/nitro/blob/master/LICENSE.md

package arbnode

import (
	"bytes"
	"context"
	"encoding/binary"
	"encoding/hex"
	"errors"
	"fmt"
	"math"
	"math/big"
	"strings"
	"sync/atomic"
	"time"

	"github.com/andybalholm/brotli"
	"github.com/spf13/pflag"

	"github.com/ethereum/go-ethereum"
	"github.com/ethereum/go-ethereum/accounts/abi"
	"github.com/ethereum/go-ethereum/accounts/abi/bind"
	"github.com/ethereum/go-ethereum/common"
	"github.com/ethereum/go-ethereum/common/hexutil"
	"github.com/ethereum/go-ethereum/core"
	"github.com/ethereum/go-ethereum/core/types"
	"github.com/ethereum/go-ethereum/crypto/kzg4844"
	"github.com/ethereum/go-ethereum/ethdb"
	"github.com/ethereum/go-ethereum/log"
	"github.com/ethereum/go-ethereum/metrics"
	"github.com/ethereum/go-ethereum/params"
	"github.com/ethereum/go-ethereum/rlp"
	"github.com/ethereum/go-ethereum/rpc"

	"github.com/offchainlabs/nitro/arbnode/dataposter"
	"github.com/offchainlabs/nitro/arbnode/dataposter/storage"
	"github.com/offchainlabs/nitro/arbnode/parent"
	"github.com/offchainlabs/nitro/arbnode/redislock"
	"github.com/offchainlabs/nitro/arbos/arbostypes"
	"github.com/offchainlabs/nitro/arbstate"
	"github.com/offchainlabs/nitro/arbutil"
	"github.com/offchainlabs/nitro/cmd/chaininfo"
	"github.com/offchainlabs/nitro/cmd/genericconf"
	"github.com/offchainlabs/nitro/daprovider"
	"github.com/offchainlabs/nitro/execution"
	"github.com/offchainlabs/nitro/solgen/go/bridgegen"
	"github.com/offchainlabs/nitro/util"
	"github.com/offchainlabs/nitro/util/arbmath"
	"github.com/offchainlabs/nitro/util/blobs"
	"github.com/offchainlabs/nitro/util/headerreader"
	"github.com/offchainlabs/nitro/util/redisutil"
	"github.com/offchainlabs/nitro/util/stopwaiter"
)

var (
	batchPosterWalletBalance      = metrics.NewRegisteredGaugeFloat64("arb/batchposter/wallet/eth", nil)
	batchPosterGasRefunderBalance = metrics.NewRegisteredGaugeFloat64("arb/batchposter/gasrefunder/eth", nil)
	baseFeeGauge                  = metrics.NewRegisteredGauge("arb/batchposter/basefee", nil)
	blobFeeGauge                  = metrics.NewRegisteredGauge("arb/batchposter/blobfee", nil)
	l1GasPriceGauge               = metrics.NewRegisteredGauge("arb/batchposter/l1gasprice", nil)
	blockGasUsedGauge             = metrics.NewRegisteredGauge("arb/batchposter/blockgas/used", nil)
	blockGasLimitGauge            = metrics.NewRegisteredGauge("arb/batchposter/blockgas/limit", nil)
	blobGasUsedGauge              = metrics.NewRegisteredGauge("arb/batchposter/blobgas/used", nil)
	blobGasLimitGauge             = metrics.NewRegisteredGauge("arb/batchposter/blobgas/limit", nil)
	suggestedTipCapGauge          = metrics.NewRegisteredGauge("arb/batchposter/suggestedtipcap", nil)

	batchPosterEstimatedBatchBacklogGauge = metrics.NewRegisteredGauge("arb/batchposter/estimated_batch_backlog", nil)

	batchPosterDALastSuccessfulActionGauge = metrics.NewRegisteredGauge("arb/batchPoster/action/da_last_success", nil)
	batchPosterDASuccessCounter            = metrics.NewRegisteredCounter("arb/batchPoster/action/da_success", nil)
	batchPosterDAFailureCounter            = metrics.NewRegisteredCounter("arb/batchPoster/action/da_failure", nil)

	batchPosterFailureCounter = metrics.NewRegisteredCounter("arb/batchPoster/action/failure", nil)

	usableBytesInBlob    = big.NewInt(int64(len(kzg4844.Blob{}) * 31 / 32))
	blobTxBlobGasPerBlob = big.NewInt(params.BlobTxBlobGasPerBlob)
)

const (
	batchPosterSimpleRedisLockKey = "node.batch-poster.redis-lock.simple-lock-key"

	sequencerBatchPostMethodName                    = "addSequencerL2BatchFromOrigin0"
	sequencerBatchPostWithBlobsMethodName           = "addSequencerL2BatchFromBlobs"
	sequencerBatchPostDelayProofMethodName          = "addSequencerL2BatchFromOriginDelayProof"
	sequencerBatchPostWithBlobsDelayProofMethodName = "addSequencerL2BatchFromBlobsDelayProof"

	// Overhead/safety margin for 4844 blob batch encoding (subtracted from max blob capacity)
	blobBatchEncodingOverhead = 2000
	// Size of the L1 sequencer message header (5 uint64 fields: min/max timestamp, min/max block number, after delayed messages read)
	SequencerMessageHeaderSize = 40
)

type batchPosterPosition struct {
	MessageCount        arbutil.MessageIndex
	DelayedMessageCount uint64
	NextSeqNum          uint64
}

type BatchPoster struct {
	stopwaiter.StopWaiter
	l1Reader           *headerreader.HeaderReader
	inbox              *InboxTracker
	streamer           *TransactionStreamer
	arbOSVersionGetter execution.ArbOSVersionGetter
	config             BatchPosterConfigFetcher
	seqInbox           *bridgegen.SequencerInbox
	syncMonitor        *SyncMonitor
	seqInboxABI        *abi.ABI
	seqInboxAddr       common.Address
	bridgeAddr         common.Address
	gasRefunderAddr    common.Address
	building           *buildingBatch
	dapWriters         []daprovider.Writer
	dapReaders         *daprovider.DAProviderRegistry
	dataPoster         *dataposter.DataPoster
	redisLock          *redislock.Simple
	messagesPerBatch   *arbmath.MovingAverage[uint64]
	non4844BatchCount  int // Count of consecutive non-4844 batches posted
	// This is an atomic variable that should only be accessed atomically.
	// An estimate of the number of batches we want to post but haven't yet.
	// This doesn't include batches which we don't want to post yet due to the L1 bounds.
	backlog         atomic.Uint64
	lastHitL1Bounds time.Time // The last time we wanted to post a message but hit the L1 bounds

	batchReverted        atomic.Bool // indicates whether data poster batch was reverted
	nextRevertCheckBlock int64       // the last parent block scanned for reverting batches
	postedFirstBatch     bool        // indicates if batch poster has posted the first batch
	useEthDA             bool        // rebuild next batch with EthDA due to size constraints

	accessList   func(SequencerInboxAccs, AfterDelayedMessagesRead uint64) types.AccessList
	parentChain  *parent.ParentChain
	checkEip7623 bool
	useEip7623   bool
}

type l1BlockBound int

// This enum starts at 1 to avoid the empty initialization of 0 being valid
const (
	// Default is Safe if the L1 reader has finality data enabled, otherwise Latest
	l1BlockBoundDefault l1BlockBound = iota + 1
	l1BlockBoundSafe
	l1BlockBoundFinalized
	l1BlockBoundLatest
	l1BlockBoundIgnore
)

type BatchPosterDangerousConfig struct {
	AllowPostingFirstBatchWhenSequencerMessageCountMismatch bool   `koanf:"allow-posting-first-batch-when-sequencer-message-count-mismatch"`
	FixedGasLimit                                           uint64 `koanf:"fixed-gas-limit"`
}

type BatchPosterConfig struct {
	Enable                             bool `koanf:"enable"`
	DisableDapFallbackStoreDataOnChain bool `koanf:"disable-dap-fallback-store-data-on-chain" reload:"hot"`
	// Maximum calldata batch size for EthDA.
	MaxCalldataBatchSize int `koanf:"max-calldata-batch-size" reload:"hot"`
	// Maximum 4844 blob enabled batch size.
	Max4844BatchSize int `koanf:"max-4844-batch-size" reload:"hot"`
	// Maximum altDA batch size (for all alternative DA systems: external, AnyTrust).
	// TODO In future it may be useful for different altDA sytems to have different limits.
	MaxAltDABatchSize int `koanf:"max-altda-batch-size" reload:"hot"`
	// Max batch post delay.
	MaxDelay time.Duration `koanf:"max-delay" reload:"hot"`
	// Wait for max BatchPost delay.
	WaitForMaxDelay bool `koanf:"wait-for-max-delay" reload:"hot"`
	// Batch post polling interval.
	PollInterval time.Duration `koanf:"poll-interval" reload:"hot"`
	// Batch posting error delay.
	ErrorDelay                     time.Duration               `koanf:"error-delay" reload:"hot"`
	CompressionLevel               int                         `koanf:"compression-level" reload:"hot"`
	DASRetentionPeriod             time.Duration               `koanf:"das-retention-period" reload:"hot"`
	GasRefunderAddress             string                      `koanf:"gas-refunder-address" reload:"hot"`
	DataPoster                     dataposter.DataPosterConfig `koanf:"data-poster" reload:"hot"`
	RedisUrl                       string                      `koanf:"redis-url"`
	RedisLock                      redislock.SimpleCfg         `koanf:"redis-lock" reload:"hot"`
	ExtraBatchGas                  uint64                      `koanf:"extra-batch-gas" reload:"hot"`
	Post4844Blobs                  bool                        `koanf:"post-4844-blobs" reload:"hot"`
	IgnoreBlobPrice                bool                        `koanf:"ignore-blob-price" reload:"hot"`
	ParentChainWallet              genericconf.WalletConfig    `koanf:"parent-chain-wallet"`
	L1BlockBound                   string                      `koanf:"l1-block-bound" reload:"hot"`
	L1BlockBoundBypass             time.Duration               `koanf:"l1-block-bound-bypass" reload:"hot"`
	UseAccessLists                 bool                        `koanf:"use-access-lists" reload:"hot"`
	GasEstimateBaseFeeMultipleBips arbmath.UBips               `koanf:"gas-estimate-base-fee-multiple-bips"`
	Dangerous                      BatchPosterDangerousConfig  `koanf:"dangerous"`
	ReorgResistanceMargin          time.Duration               `koanf:"reorg-resistance-margin" reload:"hot"`
	CheckBatchCorrectness          bool                        `koanf:"check-batch-correctness"`
	// MaxEmptyBatchDelay defines how long the batch poster waits before submitting a batch
	// that contains no new useful transactions (a “report-only” or “empty” batch). Set to 0 to disable it.
	MaxEmptyBatchDelay         time.Duration `koanf:"max-empty-batch-delay"`
	DelayBufferThresholdMargin uint64        `koanf:"delay-buffer-threshold-margin"`
	DelayBufferAlwaysUpdatable bool          `koanf:"delay-buffer-always-updatable"`
	ParentChainEip7623         string        `koanf:"parent-chain-eip7623"`

	gasRefunder  common.Address
	l1BlockBound l1BlockBound
}

func (c *BatchPosterConfig) Validate() error {
	if len(c.GasRefunderAddress) > 0 && !common.IsHexAddress(c.GasRefunderAddress) {
		return fmt.Errorf("invalid gas refunder address \"%v\"", c.GasRefunderAddress)
	}
	c.gasRefunder = common.HexToAddress(c.GasRefunderAddress)
	if c.MaxCalldataBatchSize <= SequencerMessageHeaderSize {
		return errors.New("MaxCalldataBatchSize too small")
	}
	if c.L1BlockBound == "" {
		c.l1BlockBound = l1BlockBoundDefault
	} else if c.L1BlockBound == "safe" {
		c.l1BlockBound = l1BlockBoundSafe
	} else if c.L1BlockBound == "finalized" {
		c.l1BlockBound = l1BlockBoundFinalized
	} else if c.L1BlockBound == "latest" {
		c.l1BlockBound = l1BlockBoundLatest
	} else if c.L1BlockBound == "ignore" {
		c.l1BlockBound = l1BlockBoundIgnore
	} else {
		return fmt.Errorf("invalid L1 block bound tag \"%v\" (see --help for options)", c.L1BlockBound)
	}
	return nil
}

type BatchPosterConfigFetcher func() *BatchPosterConfig

func DangerousBatchPosterConfigAddOptions(prefix string, f *pflag.FlagSet) {
	f.Bool(prefix+".allow-posting-first-batch-when-sequencer-message-count-mismatch", DefaultBatchPosterConfig.Dangerous.AllowPostingFirstBatchWhenSequencerMessageCountMismatch, "allow posting the first batch even if sequence number doesn't match chain (useful after force-inclusion)")
	f.Uint64(prefix+".fixed-gas-limit", DefaultBatchPosterConfig.Dangerous.FixedGasLimit, "use this gas limit for batch posting instead of estimating it")
}

func BatchPosterConfigAddOptions(prefix string, f *pflag.FlagSet) {
	f.Bool(prefix+".enable", DefaultBatchPosterConfig.Enable, "enable posting batches to l1")
	f.Bool(prefix+".disable-dap-fallback-store-data-on-chain", DefaultBatchPosterConfig.DisableDapFallbackStoreDataOnChain, "If unable to batch to DA provider, disable fallback storing data on chain")
	f.Int(prefix+".max-calldata-batch-size", DefaultBatchPosterConfig.MaxCalldataBatchSize, "maximum estimated compressed calldata batch size")
	f.Int(prefix+".max-4844-batch-size", DefaultBatchPosterConfig.Max4844BatchSize, "maximum estimated compressed 4844 blob enabled batch size")
	f.Int(prefix+".max-altda-batch-size", DefaultBatchPosterConfig.MaxAltDABatchSize, "maximum estimated compressed batch size when using alternative data availability (eg Anytrust, external)")
	f.Duration(prefix+".max-delay", DefaultBatchPosterConfig.MaxDelay, "maximum batch posting delay")
	f.Bool(prefix+".wait-for-max-delay", DefaultBatchPosterConfig.WaitForMaxDelay, "wait for the max batch delay, even if the batch is full")
	f.Duration(prefix+".poll-interval", DefaultBatchPosterConfig.PollInterval, "how long to wait after no batches are ready to be posted before checking again")
	f.Duration(prefix+".error-delay", DefaultBatchPosterConfig.ErrorDelay, "how long to delay after error posting batch")
	f.Int(prefix+".compression-level", DefaultBatchPosterConfig.CompressionLevel, "batch compression level")
	f.Duration(prefix+".das-retention-period", DefaultBatchPosterConfig.DASRetentionPeriod, "In AnyTrust mode, the period which DASes are requested to retain the stored batches.")
	f.String(prefix+".gas-refunder-address", DefaultBatchPosterConfig.GasRefunderAddress, "The gas refunder contract address (optional)")
	f.Uint64(prefix+".extra-batch-gas", DefaultBatchPosterConfig.ExtraBatchGas, "use this much more gas than estimation says is necessary to post batches")
	f.Bool(prefix+".post-4844-blobs", DefaultBatchPosterConfig.Post4844Blobs, "if the parent chain supports 4844 blobs and they're well priced, post EIP-4844 blobs")
	f.Bool(prefix+".ignore-blob-price", DefaultBatchPosterConfig.IgnoreBlobPrice, "if the parent chain supports 4844 blobs and ignore-blob-price is true, post 4844 blobs even if it's not price efficient")
	f.String(prefix+".redis-url", DefaultBatchPosterConfig.RedisUrl, "if non-empty, the Redis URL to store queued transactions in")
	f.String(prefix+".l1-block-bound", DefaultBatchPosterConfig.L1BlockBound, "only post messages to batches when they're within the max future block/timestamp as of this L1 block tag (\"safe\", \"finalized\", \"latest\", or \"ignore\" to ignore this check)")
	f.Duration(prefix+".l1-block-bound-bypass", DefaultBatchPosterConfig.L1BlockBoundBypass, "post batches even if not within the layer 1 future bounds if we're within this margin of the max delay")
	f.Bool(prefix+".use-access-lists", DefaultBatchPosterConfig.UseAccessLists, "post batches with access lists to reduce gas usage (disabled for L3s)")
	f.Uint64(prefix+".gas-estimate-base-fee-multiple-bips", uint64(DefaultBatchPosterConfig.GasEstimateBaseFeeMultipleBips), "for gas estimation, use this multiple of the basefee (measured in basis points) as the max fee per gas")
	f.Duration(prefix+".reorg-resistance-margin", DefaultBatchPosterConfig.ReorgResistanceMargin, "do not post batch if its within this duration from layer 1 minimum bounds. Requires l1-block-bound option not be set to \"ignore\"")
	f.Bool(prefix+".check-batch-correctness", DefaultBatchPosterConfig.CheckBatchCorrectness, "setting this to true will run the batch against an inbox multiplexer and verifies that it produces the correct set of messages")
	f.Duration(prefix+".max-empty-batch-delay", DefaultBatchPosterConfig.MaxEmptyBatchDelay, "maximum empty batch posting delay, batch poster will only be able to post an empty batch if this time period building a batch has passed; if 0, disable automatic empty batch posting")
	f.Uint64(prefix+".delay-buffer-threshold-margin", DefaultBatchPosterConfig.DelayBufferThresholdMargin, "the number of blocks to post the batch before reaching the delay buffer threshold")
	f.String(prefix+".parent-chain-eip7623", DefaultBatchPosterConfig.ParentChainEip7623, "if parent chain uses EIP7623 (\"yes\", \"no\", \"auto\")")
	f.Bool(prefix+".delay-buffer-always-updatable", DefaultBatchPosterConfig.DelayBufferAlwaysUpdatable, "always treat delay buffer as updatable")
	redislock.AddConfigOptions(prefix+".redis-lock", f)
	dataposter.DataPosterConfigAddOptions(prefix+".data-poster", f, dataposter.DefaultDataPosterConfig, dataposter.DataPosterUsageBatchPoster)
	genericconf.WalletConfigAddOptions(prefix+".parent-chain-wallet", f, DefaultBatchPosterConfig.ParentChainWallet.Pathname)
	DangerousBatchPosterConfigAddOptions(prefix+".dangerous", f)
}

var DefaultBatchPosterConfig = BatchPosterConfig{
	Enable:                             false,
	DisableDapFallbackStoreDataOnChain: false,
	// This default is overridden for L3 chains in applyChainParameters in cmd/nitro/nitro.go
	MaxCalldataBatchSize: 100000,
	// The Max4844BatchSize should be calculated from the values from L1 chain configs
	// using the eip4844 utility package from go-ethereum.
	// The default value of 0 causes the batch poster to use the value from go-ethereum.
	Max4844BatchSize: 0,
	// MaxAltDABatchSize is the maximum batch size for all alt DA systems (Anytrust, external)
	MaxAltDABatchSize:              1_000_000,
	PollInterval:                   time.Second * 10,
	ErrorDelay:                     time.Second * 10,
	MaxDelay:                       time.Hour,
	WaitForMaxDelay:                false,
	CompressionLevel:               brotli.BestCompression,
	DASRetentionPeriod:             daprovider.DefaultDASRetentionPeriod,
	GasRefunderAddress:             "",
	ExtraBatchGas:                  50_000,
	Post4844Blobs:                  false,
	IgnoreBlobPrice:                false,
	DataPoster:                     dataposter.DefaultDataPosterConfig,
	ParentChainWallet:              DefaultBatchPosterL1WalletConfig,
	L1BlockBound:                   "",
	L1BlockBoundBypass:             time.Hour,
	UseAccessLists:                 true,
	RedisLock:                      redislock.DefaultCfg,
	GasEstimateBaseFeeMultipleBips: arbmath.OneInUBips * 3 / 2,
	ReorgResistanceMargin:          10 * time.Minute,
	CheckBatchCorrectness:          true,
	MaxEmptyBatchDelay:             3 * 24 * time.Hour,
	DelayBufferThresholdMargin:     25, // 5 minutes considering 12-second blocks
	DelayBufferAlwaysUpdatable:     true,
	ParentChainEip7623:             "auto",
}

var DefaultBatchPosterL1WalletConfig = genericconf.WalletConfig{
	Pathname:      "batch-poster-wallet",
	Password:      genericconf.WalletConfigDefault.Password,
	PrivateKey:    genericconf.WalletConfigDefault.PrivateKey,
	Account:       genericconf.WalletConfigDefault.Account,
	OnlyCreateKey: genericconf.WalletConfigDefault.OnlyCreateKey,
}

var TestBatchPosterConfig = BatchPosterConfig{
	Enable:                             true,
	DisableDapFallbackStoreDataOnChain: true,
<<<<<<< HEAD
	MaxCalldataBatchSize:               100000,
	Max4844BatchSize:                   DefaultBatchPosterConfig.Max4844BatchSize,
	MaxAltDABatchSize:                  DefaultBatchPosterConfig.MaxAltDABatchSize,
=======
	MaxSize:                            100000,
	Max4844BatchSize:                   DefaultBatchPosterConfig.Max4844BatchSize,
>>>>>>> 16502830
	PollInterval:                       time.Millisecond * 10,
	ErrorDelay:                         time.Millisecond * 10,
	MaxDelay:                           0,
	WaitForMaxDelay:                    false,
	CompressionLevel:                   2,
	DASRetentionPeriod:                 daprovider.DefaultDASRetentionPeriod,
	GasRefunderAddress:                 "",
	ExtraBatchGas:                      10_000,
	Post4844Blobs:                      false,
	IgnoreBlobPrice:                    false,
	DataPoster:                         dataposter.TestDataPosterConfig,
	ParentChainWallet:                  DefaultBatchPosterL1WalletConfig,
	L1BlockBound:                       "",
	L1BlockBoundBypass:                 time.Hour,
	UseAccessLists:                     true,
	RedisLock:                          redislock.TestCfg,
	GasEstimateBaseFeeMultipleBips:     arbmath.OneInUBips * 3 / 2,
	CheckBatchCorrectness:              true,
	DelayBufferThresholdMargin:         0,
	DelayBufferAlwaysUpdatable:         true,
	ParentChainEip7623:                 "auto",
}

type BatchPosterOpts struct {
	DataPosterDB  ethdb.Database
	L1Reader      *headerreader.HeaderReader
	Inbox         *InboxTracker
	Streamer      *TransactionStreamer
	VersionGetter execution.ArbOSVersionGetter
	SyncMonitor   *SyncMonitor
	Config        BatchPosterConfigFetcher
	DeployInfo    *chaininfo.RollupAddresses
	TransactOpts  *bind.TransactOpts
	DAPWriters    []daprovider.Writer
	ParentChainID *big.Int
	DAPReaders    *daprovider.DAProviderRegistry
}

func NewBatchPoster(ctx context.Context, opts *BatchPosterOpts) (*BatchPoster, error) {
	seqInbox, err := bridgegen.NewSequencerInbox(opts.DeployInfo.SequencerInbox, opts.L1Reader.Client())
	if err != nil {
		return nil, err
	}

	if err = opts.Config().Validate(); err != nil {
		return nil, err
	}
	var checkEip7623 bool
	var useEip7623 bool
	switch opts.Config().ParentChainEip7623 {
	case "no":
		checkEip7623 = false
		useEip7623 = false
	case "yes":
		checkEip7623 = false
		useEip7623 = true
	case "auto":
		checkEip7623 = true
		useEip7623 = false
	}
	seqInboxABI, err := bridgegen.SequencerInboxMetaData.GetAbi()
	if err != nil {
		return nil, err
	}
	redisClient, err := redisutil.RedisClientFromURL(opts.Config().RedisUrl)
	if err != nil {
		return nil, err
	}
	redisLockConfigFetcher := func() *redislock.SimpleCfg {
		simpleRedisLockConfig := opts.Config().RedisLock
		simpleRedisLockConfig.Key = batchPosterSimpleRedisLockKey
		return &simpleRedisLockConfig
	}
	redisLock, err := redislock.NewSimple(redisClient, redisLockConfigFetcher, func() bool { return opts.SyncMonitor.Synced() })
	if err != nil {
		return nil, err
	}
	b := &BatchPoster{
		l1Reader:           opts.L1Reader,
		inbox:              opts.Inbox,
		streamer:           opts.Streamer,
		arbOSVersionGetter: opts.VersionGetter,
		syncMonitor:        opts.SyncMonitor,
		config:             opts.Config,
		seqInbox:           seqInbox,
		seqInboxABI:        seqInboxABI,
		seqInboxAddr:       opts.DeployInfo.SequencerInbox,
		gasRefunderAddr:    opts.Config().gasRefunder,
		bridgeAddr:         opts.DeployInfo.Bridge,
		dapWriters:         opts.DAPWriters,
		redisLock:          redisLock,
		dapReaders:         opts.DAPReaders,
		parentChain:        &parent.ParentChain{ChainID: opts.ParentChainID, L1Reader: opts.L1Reader},
		checkEip7623:       checkEip7623,
		useEip7623:         useEip7623,
		useEthDA:           false,
	}
	b.messagesPerBatch, err = arbmath.NewMovingAverage[uint64](20)
	if err != nil {
		return nil, err
	}
	dataPosterConfigFetcher := func() *dataposter.DataPosterConfig {
		dpCfg := opts.Config().DataPoster
		dpCfg.Post4844Blobs = opts.Config().Post4844Blobs
		return &dpCfg
	}
	b.dataPoster, err = dataposter.NewDataPoster(ctx,
		&dataposter.DataPosterOpts{
			Database:          opts.DataPosterDB,
			HeaderReader:      opts.L1Reader,
			Auth:              opts.TransactOpts,
			RedisClient:       redisClient,
			Config:            dataPosterConfigFetcher,
			MetadataRetriever: b.getBatchPosterPosition,
			ExtraBacklog:      b.GetBacklogEstimate,
			RedisKey:          "data-poster.queue",
			ParentChainID:     opts.ParentChainID,
		})
	if err != nil {
		return nil, err
	}
	// Dataposter sender may be external signer address, so we should initialize
	// access list after initializing dataposter.
	b.accessList = func(SequencerInboxAccs, AfterDelayedMessagesRead uint64) types.AccessList {
		if !b.config().UseAccessLists || opts.L1Reader.IsParentChainArbitrum() {
			// Access lists cost gas instead of saving gas when posting to L2s,
			// because data is expensive in comparison to computation.
			return nil
		}
		return AccessList(&AccessListOpts{
			SequencerInboxAddr:       opts.DeployInfo.SequencerInbox,
			DataPosterAddr:           b.dataPoster.Sender(),
			BridgeAddr:               opts.DeployInfo.Bridge,
			GasRefunderAddr:          opts.Config().gasRefunder,
			SequencerInboxAccs:       SequencerInboxAccs,
			AfterDelayedMessagesRead: AfterDelayedMessagesRead,
		})
	}
	return b, nil
}

type simulatedBlobReader struct {
	blobs []kzg4844.Blob
}

func (b *simulatedBlobReader) GetBlobs(ctx context.Context, batchBlockHash common.Hash, versionedHashes []common.Hash) ([]kzg4844.Blob, error) {
	return b.blobs, nil
}

func (b *simulatedBlobReader) Initialize(ctx context.Context) error { return nil }

type simulatedMuxBackend struct {
	batchSeqNum           uint64
	positionWithinMessage uint64
	seqMsg                []byte
	allMsgs               map[arbutil.MessageIndex]*arbostypes.MessageWithMetadata
	delayedInboxStart     uint64
	delayedInbox          []*arbostypes.MessageWithMetadata
}

func (b *simulatedMuxBackend) PeekSequencerInbox() ([]byte, common.Hash, error) {
	return b.seqMsg, common.Hash{}, nil
}

func (b *simulatedMuxBackend) GetSequencerInboxPosition() uint64   { return b.batchSeqNum }
func (b *simulatedMuxBackend) AdvanceSequencerInbox()              {}
func (b *simulatedMuxBackend) GetPositionWithinMessage() uint64    { return b.positionWithinMessage }
func (b *simulatedMuxBackend) SetPositionWithinMessage(pos uint64) { b.positionWithinMessage = pos }

func (b *simulatedMuxBackend) ReadDelayedInbox(seqNum uint64) (*arbostypes.L1IncomingMessage, error) {
	pos := arbmath.SaturatingUSub(seqNum, b.delayedInboxStart)
	if pos < uint64(len(b.delayedInbox)) {
		return b.delayedInbox[pos].Message, nil
	}
	return nil, fmt.Errorf("error serving ReadDelayedInbox, all delayed messages were read. Requested delayed message position:%d, Total delayed messages: %d", pos, len(b.delayedInbox))
}

type AccessListOpts struct {
	SequencerInboxAddr       common.Address
	BridgeAddr               common.Address
	DataPosterAddr           common.Address
	GasRefunderAddr          common.Address
	SequencerInboxAccs       uint64
	AfterDelayedMessagesRead uint64
}

// AccessList returns access list (contracts, storage slots) for batchposter.
func AccessList(opts *AccessListOpts) types.AccessList {
	l := types.AccessList{
		types.AccessTuple{
			Address: opts.SequencerInboxAddr,
			StorageKeys: []common.Hash{
				common.HexToHash("0x0000000000000000000000000000000000000000000000000000000000000000"), // totalDelayedMessagesRead
				common.HexToHash("0x0000000000000000000000000000000000000000000000000000000000000001"), // bridge
				common.HexToHash("0x000000000000000000000000000000000000000000000000000000000000000a"), // maxTimeVariation
				// ADMIN_SLOT from OpenZeppelin, keccak-256 hash of
				// "eip1967.proxy.admin" subtracted by 1.
				common.HexToHash("0xb53127684a568b3173ae13b9f8a6016e243e63b6e8ee1178d6a717850b5d6103"),
				// IMPLEMENTATION_SLOT from OpenZeppelin,  keccak-256 hash
				// of "eip1967.proxy.implementation" subtracted by 1.
				common.HexToHash("0x360894a13ba1a3210667c828492db98dca3e2076cc3735a920a3ca505d382bbc"),
				// isBatchPoster[batchPosterAddr]; for mainnnet it's: "0xa10aa54071443520884ed767b0684edf43acec528b7da83ab38ce60126562660".
				common.Hash(arbutil.PaddedKeccak256(opts.DataPosterAddr.Bytes(), []byte{3})),
			},
		},
		types.AccessTuple{
			Address: opts.BridgeAddr,
			StorageKeys: []common.Hash{
				common.HexToHash("0x0000000000000000000000000000000000000000000000000000000000000006"), // delayedInboxAccs.length
				common.HexToHash("0x0000000000000000000000000000000000000000000000000000000000000007"), // sequencerInboxAccs.length
				common.HexToHash("0x0000000000000000000000000000000000000000000000000000000000000009"), // sequencerInbox
				common.HexToHash("0x000000000000000000000000000000000000000000000000000000000000000a"), // sequencerReportedSubMessageCount
				// ADMIN_SLOT from OpenZeppelin, keccak-256 hash of
				// "eip1967.proxy.admin" subtracted by 1.
				common.HexToHash("0xb53127684a568b3173ae13b9f8a6016e243e63b6e8ee1178d6a717850b5d6103"),
				// IMPLEMENTATION_SLOT from OpenZeppelin,  keccak-256 hash
				// of "eip1967.proxy.implementation" subtracted by 1.
				common.HexToHash("0x360894a13ba1a3210667c828492db98dca3e2076cc3735a920a3ca505d382bbc"),
				// These below may change when transaction is actually executed:
				// - delayedInboxAccs[delayedInboxAccs.length - 1]
				// - delayedInboxAccs.push(...);
			},
		},
	}

	for _, v := range []struct{ slotIdx, val uint64 }{
		{7, opts.SequencerInboxAccs - 1},       // - sequencerInboxAccs[sequencerInboxAccs.length - 1]; (keccak256(7, sequencerInboxAccs.length - 1))
		{7, opts.SequencerInboxAccs},           // - sequencerInboxAccs.push(...); (keccak256(7, sequencerInboxAccs.length))
		{6, opts.AfterDelayedMessagesRead - 1}, // - delayedInboxAccs[afterDelayedMessagesRead - 1]; (keccak256(6, afterDelayedMessagesRead - 1))
	} {
		sb := arbutil.SumBytes(arbutil.PaddedKeccak256([]byte{byte(v.slotIdx)}), new(big.Int).SetUint64(v.val).Bytes())
		l[1].StorageKeys = append(l[1].StorageKeys, common.Hash(sb))
	}

	if (opts.GasRefunderAddr != common.Address{}) {
		l = append(l, types.AccessTuple{
			Address: opts.GasRefunderAddr,
			StorageKeys: []common.Hash{
				common.HexToHash("0x0000000000000000000000000000000000000000000000000000000000000004"), // CommonParameters.{maxRefundeeBalance, extraGasMargin, calldataCost, maxGasTip}
				common.HexToHash("0x0000000000000000000000000000000000000000000000000000000000000005"), // CommonParameters.{maxGasCost, maxSingleGasUsage}
				// allowedContracts[msg.sender]; for mainnet it's: "0x7686888b19bb7b75e46bb1aa328b65150743f4899443d722f0adf8e252ccda41".
				common.Hash(arbutil.PaddedKeccak256(opts.SequencerInboxAddr.Bytes(), []byte{1})),
				// allowedRefundees[refundee]; for mainnet it's: "0xe85fd79f89ff278fc57d40aecb7947873df9f0beac531c8f71a98f630e1eab62".
				common.Hash(arbutil.PaddedKeccak256(opts.DataPosterAddr.Bytes(), []byte{2})),
			},
		})
	}
	return l
}

type txInfo struct {
	Hash      common.Hash       `json:"hash"`
	Nonce     hexutil.Uint64    `json:"nonce"`
	From      common.Address    `json:"from"`
	To        *common.Address   `json:"to"`
	Gas       hexutil.Uint64    `json:"gas"`
	GasPrice  *hexutil.Big      `json:"gasPrice"`
	GasFeeCap *hexutil.Big      `json:"maxFeePerGas,omitempty"`
	GasTipCap *hexutil.Big      `json:"maxPriorityFeePerGas,omitempty"`
	Input     hexutil.Bytes     `json:"input"`
	Value     *hexutil.Big      `json:"value"`
	Accesses  *types.AccessList `json:"accessList,omitempty"`
}

func (b *BatchPoster) ParentChainIsUsingEIP7623(ctx context.Context, latestHeader *types.Header) (bool, error) {
	// Before EIP-7623 tx.gasUsed is defined as:
	// tx.gasUsed = (
	//     21000
	//     + STANDARD_TOKEN_COST * tokens_in_calldata
	//     + execution_gas_used
	//     + isContractCreation * (32000 + INITCODE_WORD_COST * words(calldata))
	// )
	//
	// With EIP-7623 tx.gasUsed is defined as:
	// tx.gasUsed = (
	//     21000
	//     +
	//     max(
	//         STANDARD_TOKEN_COST * tokens_in_calldata
	//         + execution_gas_used
	//         + isContractCreation * (32000 + INITCODE_WORD_COST * words(calldata)),
	//         TOTAL_COST_FLOOR_PER_TOKEN * tokens_in_calldata
	//     )
	// )
	//
	// STANDARD_TOKEN_COST = 4
	// TOTAL_COST_FLOOR_PER_TOKEN = 10
	//
	// To infer whether the parent chain is using EIP-7623 we estimate gas usage of two parent chain native token transfer transactions,
	// that then have equal execution_gas_used.
	// Also, in both transactions isContractCreation is zero, and tokens_in_calldata is big enough so
	// (TOTAL_COST_FLOOR_PER_TOKEN * tokens_in_calldata > STANDARD_TOKEN_COST * tokens_in_calldata + execution_gas_used).
	// Also, the used calldatas only have non-zero bytes, so tokens_in_calldata is defined as length(calldata) * 4.
	//
	// The difference between the transactions is:
	// length(calldata_tx_2) == length(calldata_tx_1) + 1
	//
	// So, if parent chain is not running EIP-7623:
	// tx_2.gasUsed - tx_1.gasUsed =
	// STANDARD_TOKEN_COST * 4 * (length(calldata_tx_2) - length(calldata_tx_1)) =
	// 16
	//
	// And if the parent chain is running EIP-7623:
	// tx_2.gasUsed - tx_1.gasUsed =
	// TOTAL_COST_FLOOR_PER_TOKEN * 4 * (length(calldata_tx_2) - length(calldata_tx_1)) =
	// 40

	if !b.checkEip7623 {
		return b.useEip7623, nil
	}
	rpcClient := b.l1Reader.Client()
	config := b.config()
	to := b.dataPoster.Sender()

	data := []byte{}
	for i := 0; i < 100_000; i++ {
		data = append(data, 1)
	}

	// Rather than checking the latest block, we're going to check a recent
	// block (5 blocks back) to avoid reorgs.
	targetBlockNumber := latestHeader.Number.Sub(latestHeader.Number, big.NewInt(5))
	targetHeader, err := rpcClient.HeaderByNumber(ctx, targetBlockNumber)
	if err != nil {
		return false, err
	}
	maxFeePerGas := arbmath.BigMulByUBips(targetHeader.BaseFee, config.GasEstimateBaseFeeMultipleBips)
	blockHex := hexutil.Uint64(targetBlockNumber.Uint64()).String()

	gasParams := estimateGasParams{
		From:         b.dataPoster.Sender(),
		To:           &to,
		Data:         data,
		MaxFeePerGas: (*hexutil.Big)(maxFeePerGas),
	}

	gas1, err := estimateGas(rpcClient.Client(), ctx, gasParams, blockHex)
	if err != nil {
		log.Warn("Failed to estimate gas for EIP-7623 check 1", "err", err)
		return false, err
	}

	gasParams.Data = append(gasParams.Data, 1)
	gas2, err := estimateGas(rpcClient.Client(), ctx, gasParams, blockHex)
	if err != nil {
		log.Warn("Failed to estimate gas for EIP-7623 check 2", "err", err)
		return false, err
	}

	// Takes into consideration that eth_estimateGas is an approximation.
	// As an example, go-ethereum can only return an estimate that is equal
	// or bigger than the true estimate, and currently defines the allowed error ratio as 0.015
	var parentChainIsUsingEIP7623 bool
	diffIsClose := func(gas1, gas2, lowerTargetDiff, upperTargetDiff uint64) bool {
		diff := gas2 - gas1
		return diff >= lowerTargetDiff && diff <= upperTargetDiff
	}
	if diffIsClose(gas1, gas2, 14, 18) {
		// targetDiff is 16
		parentChainIsUsingEIP7623 = false
	} else if diffIsClose(gas1, gas2, 36, 44) {
		// targetDiff is 40
		parentChainIsUsingEIP7623 = true
	} else {
		return false, fmt.Errorf("unexpected gas difference, gas1: %d, gas2: %d", gas1, gas2)
	}
	b.useEip7623 = parentChainIsUsingEIP7623
	if parentChainIsUsingEIP7623 {
		// Once the parent chain is using EIP-7623, we don't need to check it again.
		b.checkEip7623 = false
	}
	return parentChainIsUsingEIP7623, nil
}

// getTxsInfoByBlock fetches all the transactions inside block of id 'number' using json rpc
// and returns an array of txInfo which has fields that are necessary in checking for batch reverts
func (b *BatchPoster) getTxsInfoByBlock(ctx context.Context, number int64) ([]txInfo, error) {
	blockNrStr := rpc.BlockNumber(number).String()
	rawRpcClient := b.l1Reader.Client().Client()
	var blk struct {
		Transactions []txInfo `json:"transactions"`
	}
	err := rawRpcClient.CallContext(ctx, &blk, "eth_getBlockByNumber", blockNrStr, true)
	if err != nil {
		return nil, fmt.Errorf("error fetching block %d : %w", number, err)
	}
	return blk.Transactions, nil
}

// checkReverts checks blocks with number in range [from, to] whether they
// contain reverted batch_poster transaction.
// It returns true if it finds batch posting needs to halt, which is true if a batch reverts
// unless the data poster is configured with noop storage which can tolerate reverts.
func (b *BatchPoster) checkReverts(ctx context.Context, to int64) (bool, error) {
	if b.nextRevertCheckBlock > to {
		return false, fmt.Errorf("wrong range, from: %d > to: %d", b.nextRevertCheckBlock, to)
	}
	for ; b.nextRevertCheckBlock <= to; b.nextRevertCheckBlock++ {
		txs, err := b.getTxsInfoByBlock(ctx, b.nextRevertCheckBlock)
		if err != nil {
			return false, fmt.Errorf("error getting transactions data of block %d: %w", b.nextRevertCheckBlock, err)
		}
		for _, tx := range txs {
			if tx.From == b.dataPoster.Sender() {
				r, err := b.l1Reader.Client().TransactionReceipt(ctx, tx.Hash)
				if err != nil {
					return false, fmt.Errorf("getting a receipt for transaction: %v, %w", tx.Hash, err)
				}
				if r.Status == types.ReceiptStatusFailed {
					shouldHalt := !b.dataPoster.UsingNoOpStorage()
					logLevel := log.Warn
					if shouldHalt {
						logLevel = log.Error
					}
					al := types.AccessList{}
					if tx.Accesses != nil {
						al = *tx.Accesses
					}
					txErr := arbutil.DetailTxErrorUsingCallMsg(ctx, b.l1Reader.Client(), tx.Hash, r, ethereum.CallMsg{
						From:       tx.From,
						To:         tx.To,
						Gas:        uint64(tx.Gas),
						GasPrice:   tx.GasPrice.ToInt(),
						GasFeeCap:  tx.GasFeeCap.ToInt(),
						GasTipCap:  tx.GasTipCap.ToInt(),
						Value:      tx.Value.ToInt(),
						Data:       tx.Input,
						AccessList: al,
					})
					logLevel("Transaction from batch poster reverted", "nonce", tx.Nonce, "txHash", tx.Hash, "blockNumber", r.BlockNumber, "blockHash", r.BlockHash, "txErr", txErr)
					return shouldHalt, nil
				}
			}
		}
	}
	return false, nil
}

func (b *BatchPoster) pollForL1PriceData(ctx context.Context) {
	headerCh, unsubscribe := b.l1Reader.Subscribe(false)
	defer unsubscribe()

	if b.config().Post4844Blobs {
		results, err := b.parentChain.MaxBlobGasPerBlock(ctx, nil)
		if err != nil {
			log.Error("Error getting max blob gas per block", "err", err)
		}
		// #nosec G115
		blobGasLimitGauge.Update(int64(results))
	}

	for {
		select {
		case h, ok := <-headerCh:
			if !ok {
				log.Info("L1 headers channel checking for l1 price data has been closed")
				return
			}
			baseFeeGauge.Update(h.BaseFee.Int64())
			l1GasPrice := h.BaseFee.Uint64()
			if b.config().Post4844Blobs && h.BlobGasUsed != nil {
				if h.ExcessBlobGas != nil {
					blobFeePerByte, err := b.parentChain.BlobFeePerByte(ctx, h)
					if err != nil {
						log.Error("Error getting blob fee per byte", "err", err)
						continue
					}
					blobFeePerByte.Mul(blobFeePerByte, blobTxBlobGasPerBlob)
					blobFeePerByte.Div(blobFeePerByte, usableBytesInBlob)
					blobFeeGauge.Update(blobFeePerByte.Int64())
					if l1GasPrice > blobFeePerByte.Uint64()/16 {
						l1GasPrice = blobFeePerByte.Uint64() / 16
					}
				}
				// #nosec G115
				blobGasUsedGauge.Update(int64(*h.BlobGasUsed))
			}
			// #nosec G115
			blockGasUsedGauge.Update(int64(h.GasUsed))
			// #nosec G115
			blockGasLimitGauge.Update(int64(h.GasLimit))
			suggestedTipCap, err := b.l1Reader.Client().SuggestGasTipCap(ctx)
			if err != nil {
				log.Warn("unable to fetch suggestedTipCap from l1 client to update arb/batchposter/suggestedtipcap metric", "err", err)
			} else {
				suggestedTipCapGauge.Update(suggestedTipCap.Int64())
			}
			// #nosec G115
			l1GasPriceGauge.Update(int64(l1GasPrice))
		case <-ctx.Done():
			return
		}
	}
}

// pollForReverts runs a gouroutine that listens to l1 block headers, checks
// if any transaction made by batch poster was reverted.
func (b *BatchPoster) pollForReverts(ctx context.Context) {
	headerCh, unsubscribe := b.l1Reader.Subscribe(false)
	defer unsubscribe()

	for {
		// Poll until:
		// - L1 headers reader channel is closed, or
		// - polling is through context, or
		// - we see a transaction in the block from dataposter that was reverted.
		select {
		case h, ok := <-headerCh:
			if !ok {
				log.Info("L1 headers channel checking for batch poster reverts has been closed")
				return
			}
			blockNum := h.Number.Int64()
			// If this is the first block header, set last seen as number-1.
			// We may see same block number again if there is L1 reorg, in that
			// case we check the block again.
			if b.nextRevertCheckBlock == 0 || b.nextRevertCheckBlock > blockNum {
				b.nextRevertCheckBlock = blockNum
			}
			if blockNum-b.nextRevertCheckBlock > 100 {
				log.Warn("Large gap between last seen and current block number, skipping check for reverts", "last", b.nextRevertCheckBlock, "current", blockNum)
				b.nextRevertCheckBlock = blockNum
				continue
			}

			reverted, err := b.checkReverts(ctx, blockNum)
			if err != nil {
				logLevel := log.Warn
				if strings.Contains(err.Error(), "not found") {
					// Just parent chain node inconsistency
					// One node sent us a block, but another didn't have it
					// We'll try to check this block again next loop
					logLevel = log.Debug
				}
				logLevel("Error checking batch reverts", "err", err)
				continue
			}
			if reverted {
				b.batchReverted.Store(true)
				return
			}
		case <-ctx.Done():
			return
		}
	}
}

func (b *BatchPoster) getBatchPosterPosition(ctx context.Context, blockNum *big.Int) ([]byte, error) {
	bigInboxBatchCount, err := b.seqInbox.BatchCount(&bind.CallOpts{Context: ctx, BlockNumber: blockNum})
	if err != nil {
		return nil, fmt.Errorf("error getting latest batch count: %w", err)
	}
	inboxBatchCount := bigInboxBatchCount.Uint64()
	var prevBatchMeta BatchMetadata
	if inboxBatchCount > 0 {
		var err error
		prevBatchMeta, err = b.inbox.GetBatchMetadata(inboxBatchCount - 1)
		if err != nil {
			return nil, fmt.Errorf("error getting latest batch metadata: %w", err)
		}
	}
	return rlp.EncodeToBytes(batchPosterPosition{
		MessageCount:        prevBatchMeta.MessageCount,
		DelayedMessageCount: prevBatchMeta.DelayedMessageCount,
		NextSeqNum:          inboxBatchCount,
	})
}

var errBatchAlreadyClosed = errors.New("batch segments already closed")

type batchSegments struct {
	compressedBuffer      *bytes.Buffer
	compressedWriter      *brotli.Writer
	rawSegments           [][]byte
	timestamp             uint64
	blockNum              uint64
	delayedMsg            uint64
	sizeLimit             int
	recompressionLevel    int
	newUncompressedSize   int
	totalUncompressedSize int
	lastCompressedSize    int
	trailingHeaders       int // how many trailing segments are headers
	isDone                bool
}

type buildingBatch struct {
	segments           *batchSegments
	startMsgCount      arbutil.MessageIndex
	msgCount           arbutil.MessageIndex
	haveUsefulMessage  bool
	use4844            bool // Are we ACTUALLY using 4844 for THIS batch?
	wouldUse4844       bool // WOULD we use 4844 if we fell back to EthDA?
	muxBackend         *simulatedMuxBackend
	firstDelayedMsg    *arbostypes.MessageWithMetadata
	firstNonDelayedMsg *arbostypes.MessageWithMetadata
	firstUsefulMsg     *arbostypes.MessageWithMetadata
}

func (b *BatchPoster) newBatchSegments(ctx context.Context, firstDelayed uint64, use4844 bool, usingAltDA bool) (*batchSegments, error) {
	config := b.config()
	maxSize := config.MaxCalldataBatchSize

	if use4844 {
		// Building 4844 blobs for EthDA
		if config.Max4844BatchSize != 0 {
			maxSize = config.Max4844BatchSize
		} else {
			maxBlobGasPerBlock, err := b.parentChain.MaxBlobGasPerBlock(ctx, nil)
			if err != nil {
				return nil, err
			}
			// Try to fill under half of the parent chain's max blobs.
			// #nosec G115
			maxSize = blobs.BlobEncodableData*(int(maxBlobGasPerBlock)/params.BlobTxBlobGasPerBlob)/2 - blobBatchEncodingOverhead
		}
	} else if usingAltDA {
		maxSize = config.MaxAltDABatchSize
	} else {
		// Using calldata for EthDA
		if maxSize <= SequencerMessageHeaderSize {
			panic("Maximum batch size too small")
		}
		maxSize -= SequencerMessageHeaderSize
	}
	compressedBuffer := bytes.NewBuffer(make([]byte, 0, maxSize*2))
	compressionLevel := b.config().CompressionLevel
	recompressionLevel := b.config().CompressionLevel
	if b.GetBacklogEstimate() > 20 {
		compressionLevel = arbmath.MinInt(compressionLevel, brotli.DefaultCompression)
	}
	if b.GetBacklogEstimate() > 40 {
		recompressionLevel = arbmath.MinInt(recompressionLevel, brotli.DefaultCompression)
	}
	if b.GetBacklogEstimate() > 60 {
		compressionLevel = arbmath.MinInt(compressionLevel, 4)
	}
	if recompressionLevel < compressionLevel {
		// This should never be possible
		log.Warn(
			"somehow the recompression level was lower than the compression level",
			"recompressionLevel", recompressionLevel,
			"compressionLevel", compressionLevel,
		)
		recompressionLevel = compressionLevel
	}
	return &batchSegments{
		compressedBuffer:   compressedBuffer,
		compressedWriter:   brotli.NewWriterLevel(compressedBuffer, compressionLevel),
		sizeLimit:          maxSize,
		recompressionLevel: recompressionLevel,
		rawSegments:        make([][]byte, 0, 128),
		delayedMsg:         firstDelayed,
	}, nil
}

func (s *batchSegments) recompressAll() error {
	s.compressedBuffer = bytes.NewBuffer(make([]byte, 0, s.sizeLimit*2))
	s.compressedWriter = brotli.NewWriterLevel(s.compressedBuffer, s.recompressionLevel)
	s.newUncompressedSize = 0
	s.totalUncompressedSize = 0
	for _, segment := range s.rawSegments {
		err := s.addSegmentToCompressed(segment)
		if err != nil {
			return err
		}
	}
	if s.totalUncompressedSize > arbstate.MaxDecompressedLen {
		return fmt.Errorf("batch size %v exceeds maximum decompressed length %v", s.totalUncompressedSize, arbstate.MaxDecompressedLen)
	}
	if len(s.rawSegments) >= arbstate.MaxSegmentsPerSequencerMessage {
		return fmt.Errorf("number of raw segments %v excees maximum number %v", len(s.rawSegments), arbstate.MaxSegmentsPerSequencerMessage)
	}
	return nil
}

func (s *batchSegments) testForOverflow(isHeader bool) (bool, error) {
	// we've reached the max decompressed size
	if s.totalUncompressedSize > arbstate.MaxDecompressedLen {
		log.Info("Batch full: max decompressed length exceeded",
			"current", s.totalUncompressedSize,
			"max", arbstate.MaxDecompressedLen,
			"isHeader", isHeader)
		return true, nil
	}
	// we've reached the max number of segments
	if len(s.rawSegments) >= arbstate.MaxSegmentsPerSequencerMessage {
		log.Info("Batch overflow: max segments exceeded",
			"segments", len(s.rawSegments),
			"max", arbstate.MaxSegmentsPerSequencerMessage,
			"isHeader", isHeader)
		return true, nil
	}
	// there is room, no need to flush
	if (s.lastCompressedSize + s.newUncompressedSize) < s.sizeLimit {
		return false, nil
	}
	// don't want to flush for headers or the first message
	if isHeader || len(s.rawSegments) == s.trailingHeaders {
		return false, nil
	}
	err := s.compressedWriter.Flush()
	if err != nil {
		return true, err
	}
	s.lastCompressedSize = s.compressedBuffer.Len()
	s.newUncompressedSize = 0
	if s.lastCompressedSize >= s.sizeLimit {
		log.Info("Batch overflow: compressed size limit exceeded",
			"compressedSize", s.lastCompressedSize,
			"limit", s.sizeLimit,
			"isHeader", isHeader)
		return true, nil
	}
	return false, nil
}

func (s *batchSegments) close() error {
	s.rawSegments = s.rawSegments[:len(s.rawSegments)-s.trailingHeaders]
	s.trailingHeaders = 0
	err := s.recompressAll()
	if err != nil {
		return err
	}
	s.isDone = true
	return nil
}

func (s *batchSegments) addSegmentToCompressed(segment []byte) error {
	encoded, err := rlp.EncodeToBytes(segment)
	if err != nil {
		return err
	}
	lenWritten, err := s.compressedWriter.Write(encoded)
	s.newUncompressedSize += lenWritten
	s.totalUncompressedSize += lenWritten
	return err
}

// returns false if segment was too large, error in case of real error
func (s *batchSegments) addSegment(segment []byte, isHeader bool) (bool, error) {
	if s.isDone {
		return false, errBatchAlreadyClosed
	}
	err := s.addSegmentToCompressed(segment)
	if err != nil {
		return false, err
	}
	// Force include headers because we don't want to re-compress and we can just trim them later if necessary
	overflow, err := s.testForOverflow(isHeader)
	if err != nil {
		return false, err
	}
	if overflow {
		return false, s.close()
	}
	s.rawSegments = append(s.rawSegments, segment)
	if isHeader {
		s.trailingHeaders++
	} else {
		s.trailingHeaders = 0
	}
	return true, nil
}

func (s *batchSegments) addL2Msg(l2msg []byte) (bool, error) {
	segment := make([]byte, 1, len(l2msg)+1)
	segment[0] = arbstate.BatchSegmentKindL2Message
	segment = append(segment, l2msg...)
	return s.addSegment(segment, false)
}

func (s *batchSegments) prepareIntSegment(val uint64, segmentHeader byte) ([]byte, error) {
	segment := make([]byte, 1, 16)
	segment[0] = segmentHeader
	enc, err := rlp.EncodeToBytes(val)
	if err != nil {
		return nil, err
	}
	return append(segment, enc...), nil
}

func (s *batchSegments) maybeAddDiffSegment(base *uint64, newVal uint64, segmentHeader byte) (bool, error) {
	if newVal == *base {
		return true, nil
	}
	diff := newVal - *base
	seg, err := s.prepareIntSegment(diff, segmentHeader)
	if err != nil {
		return false, err
	}
	success, err := s.addSegment(seg, true)
	if success {
		*base = newVal
	}
	return success, err
}

func (s *batchSegments) addDelayedMessage() (bool, error) {
	segment := []byte{arbstate.BatchSegmentKindDelayedMessages}
	success, err := s.addSegment(segment, false)
	if (err == nil) && success {
		s.delayedMsg += 1
	}
	return success, err
}

func (s *batchSegments) AddMessage(msg *arbostypes.MessageWithMetadata) (bool, error) {
	if s.isDone {
		return false, errBatchAlreadyClosed
	}
	if msg.DelayedMessagesRead > s.delayedMsg {
		if msg.DelayedMessagesRead != s.delayedMsg+1 {
			return false, fmt.Errorf("attempted to add delayed msg %d after %d", msg.DelayedMessagesRead, s.delayedMsg)
		}
		return s.addDelayedMessage()
	}
	success, err := s.maybeAddDiffSegment(&s.timestamp, msg.Message.Header.Timestamp, arbstate.BatchSegmentKindAdvanceTimestamp)
	if !success {
		return false, err
	}
	success, err = s.maybeAddDiffSegment(&s.blockNum, msg.Message.Header.BlockNumber, arbstate.BatchSegmentKindAdvanceL1BlockNumber)
	if !success {
		return false, err
	}
	return s.addL2Msg(msg.Message.L2msg)
}

func (s *batchSegments) IsDone() bool {
	return s.isDone
}

// Returns nil (as opposed to []byte{}) if there's no segments to put in the batch
func (s *batchSegments) CloseAndGetBytes() ([]byte, error) {
	if !s.isDone {
		err := s.close()
		if err != nil {
			return nil, err
		}
	}
	if len(s.rawSegments) == 0 {
		return nil, nil
	}
	err := s.compressedWriter.Close()
	if err != nil {
		return nil, err
	}
	compressedBytes := s.compressedBuffer.Bytes()
	fullMsg := make([]byte, 1, len(compressedBytes)+1)

	fullMsg[0] = daprovider.BrotliMessageHeaderByte

	fullMsg = append(fullMsg, compressedBytes...)
	return fullMsg, nil
}

func (b *BatchPoster) encodeAddBatch(
	seqNum *big.Int,
	prevMsgNum arbutil.MessageIndex,
	newMsgNum arbutil.MessageIndex,
	l2MessageData []byte,
	delayedMsg uint64,
	use4844 bool,
	delayProof *bridgegen.DelayProof,
) ([]byte, []kzg4844.Blob, error) {
	var methodName string
	if use4844 {
		if delayProof != nil {
			methodName = sequencerBatchPostWithBlobsDelayProofMethodName
		} else {
			methodName = sequencerBatchPostWithBlobsMethodName
		}
	} else if delayProof != nil {
		methodName = sequencerBatchPostDelayProofMethodName
	} else {
		methodName = sequencerBatchPostMethodName
	}
	method, ok := b.seqInboxABI.Methods[methodName]
	if !ok {
		return nil, nil, errors.New("failed to find add batch method")
	}
	var args []any
	var kzgBlobs []kzg4844.Blob
	var err error
	args = append(args, seqNum)
	if use4844 {
		kzgBlobs, err = blobs.EncodeBlobs(l2MessageData)
		if err != nil {
			return nil, nil, fmt.Errorf("failed to encode blobs: %w", err)
		}
	} else {
		// EIP4844 transactions to the sequencer inbox will not use transaction calldata for L2 info.
		args = append(args, l2MessageData)
	}
	args = append(args, new(big.Int).SetUint64(delayedMsg))
	args = append(args, b.config().gasRefunder)
	args = append(args, new(big.Int).SetUint64(uint64(prevMsgNum)))
	args = append(args, new(big.Int).SetUint64(uint64(newMsgNum)))
	if delayProof != nil {
		args = append(args, delayProof)
	}
	calldata, err := method.Inputs.Pack(args...)
	if err != nil {
		return nil, nil, err
	}
	fullCalldata := append([]byte{}, method.ID...)
	fullCalldata = append(fullCalldata, calldata...)
	return fullCalldata, kzgBlobs, nil
}

var ErrNormalGasEstimationFailed = errors.New("normal gas estimation failed")

type estimateGasParams struct {
	From         common.Address   `json:"from"`
	To           *common.Address  `json:"to"`
	Data         hexutil.Bytes    `json:"data"`
	MaxFeePerGas *hexutil.Big     `json:"maxFeePerGas"`
	AccessList   types.AccessList `json:"accessList"`
	BlobHashes   []common.Hash    `json:"blobVersionedHashes,omitempty"`
}

type OverrideAccount struct {
	StateDiff map[common.Hash]common.Hash `json:"stateDiff"`
}

type StateOverride map[common.Address]OverrideAccount

func estimateGas(client rpc.ClientInterface, ctx context.Context, params estimateGasParams, blockHex string) (uint64, error) {
	var gas hexutil.Uint64
	err := client.CallContext(ctx, &gas, "eth_estimateGas", params, blockHex)
	// If eth_estimateGas fails due to a revert, we try again with eth_call to get a detailed error.
	if err != nil && headerreader.IsExecutionReverted(err) {
		err = client.CallContext(ctx, nil, "eth_call", params, blockHex)
	}
	return uint64(gas), err
}

func (b *BatchPoster) estimateGasSimple(
	ctx context.Context,
	realData []byte,
	realBlobs []kzg4844.Blob,
	realAccessList types.AccessList,
) (uint64, error) {

	config := b.config()
	rpcClient := b.l1Reader.Client()
	rawRpcClient := rpcClient.Client()
	latestHeader, err := rpcClient.HeaderByNumber(ctx, nil)
	if err != nil {
		return 0, err
	}
	maxFeePerGas := arbmath.BigMulByUBips(latestHeader.BaseFee, config.GasEstimateBaseFeeMultipleBips)
	_, realBlobHashes, err := blobs.ComputeCommitmentsAndHashes(realBlobs)
	if err != nil {
		return 0, fmt.Errorf("failed to compute real blob commitments: %w", err)
	}
	// If we're at the latest nonce, we can skip the special future tx estimate stuff
	gas, err := estimateGas(rawRpcClient, ctx, estimateGasParams{
		From:         b.dataPoster.Sender(),
		To:           &b.seqInboxAddr,
		Data:         realData,
		MaxFeePerGas: (*hexutil.Big)(maxFeePerGas),
		BlobHashes:   realBlobHashes,
		AccessList:   realAccessList,
	}, "latest")
	if err != nil {
		return 0, fmt.Errorf("%w: %w", ErrNormalGasEstimationFailed, err)
	}
	return gas + config.ExtraBatchGas, nil
}

// This estimates gas for a batch with future nonce
// a prev. batch is already pending in the parent chain's mempool
func (b *BatchPoster) estimateGasForFutureTx(
	ctx context.Context,
	sequencerMessage []byte,
	delayedMessagesBefore uint64,
	delayedMessagesAfter uint64,
	realAccessList types.AccessList,
	usingBlobs bool,
	delayProof *bridgegen.DelayProof,
) (uint64, error) {
	config := b.config()
	rpcClient := b.l1Reader.Client()
	rawRpcClient := rpcClient.Client()
	latestHeader, err := rpcClient.HeaderByNumber(ctx, nil)
	if err != nil {
		return 0, err
	}
	maxFeePerGas := arbmath.BigMulByUBips(latestHeader.BaseFee, config.GasEstimateBaseFeeMultipleBips)

	// Here we set seqNum to MaxUint256, and prevMsgNum to 0, because it disables the smart contracts' consistency checks.
	// However, we set nextMsgNum to 1 because it is necessary for a correct estimation for the final to be non-zero.
	// Because we're likely estimating against older state, this might not be the actual next message,
	// but the gas used should be the same.
	data, kzgBlobs, err := b.encodeAddBatch(abi.MaxUint256, 0, 1, sequencerMessage, delayedMessagesAfter, usingBlobs, delayProof)
	if err != nil {
		return 0, err
	}
	_, blobHashes, err := blobs.ComputeCommitmentsAndHashes(kzgBlobs)
	if err != nil {
		return 0, fmt.Errorf("failed to compute blob commitments: %w", err)
	}
	gasParams := estimateGasParams{
		From:         b.dataPoster.Sender(),
		To:           &b.seqInboxAddr,
		Data:         data,
		MaxFeePerGas: (*hexutil.Big)(maxFeePerGas),
		BlobHashes:   blobHashes,
		// This isn't perfect because we're probably estimating the batch at a different sequence number,
		// but it should overestimate rather than underestimate which is fine.
		AccessList: realAccessList,
	}
	// slot 0 in the SequencerInbox smart contract holds totalDelayedMessagesRead -
	// This is the number of delayed messages that sequencer knows were processed
	// SequencerInbox checks this value to make sure delayed inbox isn't going backward,
	// And it makes it know if a delayProof is needed
	// Both are required for successful batch posting
	stateOverride := StateOverride{
		b.seqInboxAddr: {
			StateDiff: map[common.Hash]common.Hash{
				// slot 0
				{}: common.Hash(arbmath.Uint64ToU256Bytes(delayedMessagesBefore)),
			},
		},
	}
	var gas hexutil.Uint64
	err = rawRpcClient.CallContext(ctx, &gas, "eth_estimateGas", gasParams, rpc.PendingBlockNumber, stateOverride)
	if err != nil {
		sequencerMessageHeader := sequencerMessage
		if len(sequencerMessageHeader) > 33 {
			sequencerMessageHeader = sequencerMessageHeader[:33]
		}
		// If eth_estimateGas fails due to a revert, we try again with eth_call to get a detailed error.
		if headerreader.IsExecutionReverted(err) {
			err = rawRpcClient.CallContext(ctx, nil, "eth_call", gasParams, rpc.PendingBlockNumber, stateOverride)
		}
		log.Warn(
			"error estimating gas for batch",
			"err", err,
			"delayedMessagesBefore", delayedMessagesBefore,
			"delayedMessagesAfter", delayedMessagesAfter,
			"sequencerMessageHeader", hex.EncodeToString(sequencerMessageHeader),
			"sequencerMessageLen", len(sequencerMessage),
		)
		return 0, fmt.Errorf("error estimating gas for batch: %w", err)
	}
	return uint64(gas) + config.ExtraBatchGas, nil
}

const ethPosBlockTime = 12 * time.Second

var errAttemptLockFailed = errors.New("failed to acquire lock; either another batch poster posted a batch or this node fell behind")

func (b *BatchPoster) MaybePostSequencerBatch(ctx context.Context) (bool, error) {
	if b.batchReverted.Load() {
		return false, fmt.Errorf("batch was reverted, not posting any more batches")
	}
	nonce, batchPositionBytes, err := b.dataPoster.GetNextNonceAndMeta(ctx)
	if err != nil {
		return false, err
	}
	var batchPosition batchPosterPosition
	if err := rlp.DecodeBytes(batchPositionBytes, &batchPosition); err != nil {
		return false, fmt.Errorf("decoding batch position: %w", err)
	}

	dbBatchCount, err := b.inbox.GetBatchCount()
	if err != nil {
		return false, err
	}
	if dbBatchCount > batchPosition.NextSeqNum {
		return false, fmt.Errorf("attempting to post batch %v, but the local inbox tracker database already has %v batches", batchPosition.NextSeqNum, dbBatchCount)
	}
	if b.building == nil || b.building.startMsgCount != batchPosition.MessageCount {
		latestHeader, err := b.l1Reader.LastHeader(ctx)
		if err != nil {
			return false, err
		}
		config := b.config()
		// Determine if we WOULD use 4844 for EthDA posting (based on price/config)
		// We need to know this even when using altDA, because we may fall back to EthDA
		// and need to know which size limit to check against
		var wouldUse4844ForEthDA bool
		buildingForEthDA := len(b.dapWriters) == 0 || b.useEthDA
		if config.Post4844Blobs && latestHeader.ExcessBlobGas != nil && latestHeader.BlobGasUsed != nil {
			arbOSVersion, err := b.arbOSVersionGetter.ArbOSVersionForMessageIndex(arbutil.MessageIndex(arbmath.SaturatingUSub(uint64(batchPosition.MessageCount), 1))).Await(ctx)
			if err != nil {
				return false, err
			}
			if arbOSVersion >= params.ArbosVersion_20 {
				if config.IgnoreBlobPrice {
					wouldUse4844ForEthDA = true
				} else {
					backlog := b.backlog.Load()
					// Logic to prevent switching from non-4844 batches to 4844 batches too often,
					// so that blocks can be filled efficiently. The geth txpool rejects txs for
					// accounts that already have the other type of txs in the pool with
					// "address already reserved". This logic makes sure that, if there is a backlog,
					// that enough non-4844 batches have been posted to fill a block before switching.
					if backlog == 0 ||
						b.non4844BatchCount == 0 ||
						b.non4844BatchCount > 16 {
						blobFeePerByte, err := b.parentChain.BlobFeePerByte(ctx, latestHeader)
						if err != nil {
							return false, err
						}
						blobFeePerByte.Mul(blobFeePerByte, blobTxBlobGasPerBlob)
						blobFeePerByte.Div(blobFeePerByte, usableBytesInBlob)

						// STANDARD_TOKEN_COST = 4
						// TOTAL_COST_FLOOR_PER_TOKEN = 10
						//
						// The following analysis is applied for transactions unrelated to contract creation.
						//
						// Before EIP-7623, gas used related to calldata is defined as
						// STANDARD_TOKEN_COST * (zero_bytes_in_calldata + nonzero_bytes_in_calldata * 4).
						// Considering the worst case scenario regarding gas used per calldata byte,
						// in which calldata only has non-zero bytes, each calldata byte will consume STANDARD_TOKEN * 4, which is 16 gas.
						//
						// With EIP-7623, considering the worst case scenario regarding gas used per calldata byte,
						// in which calldata is also composed only of non-zero bytes,
						// and that (TOTAL_COST_FLOOR_PER_TOKEN * tokens_in_calldata > STANDARD_TOKEN_COST * tokens_in_calldata + execution_gas_used),
						// each calldata byte will consume TOTAL_COST_FLOOR_PER_TOKEN * 4, which is 40 gas.
						calldataFeePerByteMultiplier := uint64(16)
						parentChainIsUsingEIP7623, err := b.ParentChainIsUsingEIP7623(ctx, latestHeader)
						if err != nil {
							log.Error("ParentChainIsUsingEIP7623 failed", "err", err)
						} else if parentChainIsUsingEIP7623 {
							calldataFeePerByteMultiplier = uint64(40)
						}

						calldataFeePerByte := arbmath.BigMulByUint(latestHeader.BaseFee, calldataFeePerByteMultiplier)
						wouldUse4844ForEthDA = arbmath.BigLessThan(blobFeePerByte, calldataFeePerByte)
					}
				}
			}
		}

		if b.useEthDA {
			log.Info("Building batch for EthDA due to previous altDA failure", "wouldUse4844", wouldUse4844ForEthDA)
		}

		// Only use 4844 batching if we're actually posting to EthDA
		// When posting to altDA, don't limit batch size with 4844 constraints
		actuallyUse4844 := wouldUse4844ForEthDA && buildingForEthDA

		usingAltDA := !buildingForEthDA
		segments, err := b.newBatchSegments(ctx, batchPosition.DelayedMessageCount, actuallyUse4844, usingAltDA)
		if err != nil {
			return false, err
		}
		b.building = &buildingBatch{
			segments:      segments,
			msgCount:      batchPosition.MessageCount,
			startMsgCount: batchPosition.MessageCount,
			use4844:       actuallyUse4844,      // What we're actually using for THIS batch
			wouldUse4844:  wouldUse4844ForEthDA, // What we WOULD use if posting to EthDA
		}
		if b.config().CheckBatchCorrectness {
			b.building.muxBackend = &simulatedMuxBackend{
				batchSeqNum: batchPosition.NextSeqNum,
				allMsgs:     make(map[arbutil.MessageIndex]*arbostypes.MessageWithMetadata),
			}
		}
	}
	msgCount, err := b.streamer.GetMessageCount()
	if err != nil {
		return false, err
	}
	if msgCount <= batchPosition.MessageCount {
		// There's nothing after the newest batch, therefore batch posting was not required
		return false, nil
	}

	config := b.config()
	forcePostBatch := config.MaxDelay <= 0

	var l1BoundMaxBlockNumber uint64 = math.MaxUint64
	var l1BoundMaxTimestamp uint64 = math.MaxUint64
	var l1BoundMinBlockNumber uint64
	var l1BoundMinTimestamp uint64
	var l1BoundMinBlockNumberWithBypass uint64
	var l1BoundMinTimestampWithBypass uint64
	hasL1Bound := config.l1BlockBound != l1BlockBoundIgnore
	if hasL1Bound {
		var l1Bound *types.Header
		var err error
		if config.l1BlockBound == l1BlockBoundLatest {
			l1Bound, err = b.l1Reader.LastHeader(ctx)
		} else if config.l1BlockBound == l1BlockBoundSafe || config.l1BlockBound == l1BlockBoundDefault {
			l1Bound, err = b.l1Reader.LatestSafeBlockHeader(ctx)
			if errors.Is(err, headerreader.ErrBlockNumberNotSupported) && config.l1BlockBound == l1BlockBoundDefault {
				// If getting the latest safe block is unsupported, and the L1BlockBound configuration is the default,
				// fall back to using the latest block instead of the safe block.
				l1Bound, err = b.l1Reader.LastHeader(ctx)
			}
		} else {
			if config.l1BlockBound != l1BlockBoundFinalized {
				log.Error(
					"unknown L1 block bound config value; falling back on using finalized",
					"l1BlockBoundString", config.L1BlockBound,
					"l1BlockBoundEnum", config.l1BlockBound,
				)
			}
			l1Bound, err = b.l1Reader.LatestFinalizedBlockHeader(ctx)
		}
		if err != nil {
			return false, fmt.Errorf("error getting L1 bound block: %w", err)
		}

		maxTimeVariationDelayBlocks, maxTimeVariationFutureBlocks, maxTimeVariationDelaySeconds, maxTimeVariationFutureSeconds, err := b.seqInbox.MaxTimeVariation(&bind.CallOpts{
			Context:     ctx,
			BlockNumber: l1Bound.Number,
		})
		if err != nil {
			// This might happen if the latest finalized block is old enough that our L1 node no longer has its state
			log.Warn("error getting max time variation on L1 bound block; falling back on latest block", "err", err)
			maxTimeVariationDelayBlocks, maxTimeVariationFutureBlocks, maxTimeVariationDelaySeconds, maxTimeVariationFutureSeconds, err = b.seqInbox.MaxTimeVariation(&bind.CallOpts{Context: ctx})
			if err != nil {
				return false, fmt.Errorf("error getting max time variation: %w", err)
			}
		}

		l1BoundBlockNumber := arbutil.ParentHeaderToL1BlockNumber(l1Bound)
		l1BoundMaxBlockNumber = arbmath.SaturatingUAdd(l1BoundBlockNumber, arbmath.BigToUintSaturating(maxTimeVariationFutureBlocks))
		l1BoundMaxTimestamp = arbmath.SaturatingUAdd(l1Bound.Time, arbmath.BigToUintSaturating(maxTimeVariationFutureSeconds))

		latestHeader, err := b.l1Reader.LastHeader(ctx)
		if err != nil {
			return false, err
		}
		latestBlockNumber := arbutil.ParentHeaderToL1BlockNumber(latestHeader)
		l1BoundMinBlockNumber = arbmath.SaturatingUSub(latestBlockNumber, arbmath.BigToUintSaturating(maxTimeVariationDelayBlocks))
		l1BoundMinTimestamp = arbmath.SaturatingUSub(latestHeader.Time, arbmath.BigToUintSaturating(maxTimeVariationDelaySeconds))

		if config.L1BlockBoundBypass > 0 {
			// #nosec G115
			blockNumberWithPadding := arbmath.SaturatingUAdd(latestBlockNumber, uint64(config.L1BlockBoundBypass/ethPosBlockTime))
			// #nosec G115
			timestampWithPadding := arbmath.SaturatingUAdd(latestHeader.Time, uint64(config.L1BlockBoundBypass/time.Second))
			l1BoundMinBlockNumberWithBypass = arbmath.SaturatingUSub(blockNumberWithPadding, arbmath.BigToUintSaturating(maxTimeVariationDelayBlocks))
			l1BoundMinTimestampWithBypass = arbmath.SaturatingUSub(timestampWithPadding, arbmath.BigToUintSaturating(maxTimeVariationDelaySeconds))
		}
	}

	for b.building.msgCount < msgCount {
		msg, err := b.streamer.GetMessage(b.building.msgCount)
		if err != nil {
			log.Error("error getting message from streamer", "error", err)
			break
		}
		if msg.Message.Header.BlockNumber < l1BoundMinBlockNumberWithBypass || msg.Message.Header.Timestamp < l1BoundMinTimestampWithBypass {
			log.Error(
				"disabling L1 bound as batch posting message is close to the maximum delay",
				"blockNumber", msg.Message.Header.BlockNumber,
				"l1BoundMinBlockNumberWithBypass", l1BoundMinBlockNumberWithBypass,
				"timestamp", msg.Message.Header.Timestamp,
				"l1BoundMinTimestampWithBypass", l1BoundMinTimestampWithBypass,
				"l1BlockBoundBypass", config.L1BlockBoundBypass,
			)
			l1BoundMaxBlockNumber = math.MaxUint64
			l1BoundMaxTimestamp = math.MaxUint64
		}
		if msg.Message.Header.BlockNumber > l1BoundMaxBlockNumber || msg.Message.Header.Timestamp > l1BoundMaxTimestamp {
			b.lastHitL1Bounds = time.Now()
			log.Info(
				"not posting more messages because block number or timestamp exceed L1 bounds",
				"blockNumber", msg.Message.Header.BlockNumber,
				"l1BoundMaxBlockNumber", l1BoundMaxBlockNumber,
				"timestamp", msg.Message.Header.Timestamp,
				"l1BoundMaxTimestamp", l1BoundMaxTimestamp,
			)
			break
		}
		isDelayed := msg.DelayedMessagesRead > b.building.segments.delayedMsg
		success, err := b.building.segments.AddMessage(msg)
		if err != nil {
			// Clear our cache
			b.building = nil
			return false, fmt.Errorf("error adding message to batch: %w", err)
		}
		if !success {
			// this batch is full
			if !config.WaitForMaxDelay {
				forcePostBatch = true
			}
			b.building.haveUsefulMessage = true
			if b.building.firstUsefulMsg == nil {
				b.building.firstUsefulMsg = msg
			}
			break
		}
		if config.CheckBatchCorrectness {
			b.building.muxBackend.allMsgs[b.building.msgCount] = msg
			if isDelayed {
				b.building.muxBackend.delayedInbox = append(b.building.muxBackend.delayedInbox, msg)
			}
		}
		// #nosec G115
		timeSinceMsg := time.Since(time.Unix(int64(msg.Message.Header.Timestamp), 0))
		if (msg.Message.Header.Kind != arbostypes.L1MessageType_BatchPostingReport) ||
			(config.MaxEmptyBatchDelay > 0 && timeSinceMsg >= config.MaxEmptyBatchDelay) {
			b.building.haveUsefulMessage = true
			if b.building.firstUsefulMsg == nil {
				b.building.firstUsefulMsg = msg
			}
		}
		if isDelayed {
			if b.building.firstDelayedMsg == nil {
				b.building.firstDelayedMsg = msg
			}
		} else if b.building.firstNonDelayedMsg == nil {
			b.building.firstNonDelayedMsg = msg
		}
		b.building.msgCount++
	}

	feeEscalationBaseTime := time.Now()
	if b.building.firstUsefulMsg != nil {
		// #nosec G115
		feeEscalationBaseTime = time.Unix(int64(b.building.firstUsefulMsg.Message.Header.Timestamp), 0)
		if time.Since(feeEscalationBaseTime) >= config.MaxDelay {
			forcePostBatch = true
		}
	} else if b.building.firstDelayedMsg != nil && config.MaxEmptyBatchDelay > 0 {
		// #nosec G115
		feeEscalationBaseTime = time.Unix(int64(b.building.firstDelayedMsg.Message.Header.Timestamp), 0)
		if time.Since(feeEscalationBaseTime) >= config.MaxEmptyBatchDelay {
			forcePostBatch = true
			b.building.haveUsefulMessage = true
		}
	}

	var delayBufferConfig *DelayBufferConfig
	if b.building.firstDelayedMsg != nil { // Only fetch delayBufferConfig config when needed
		delayBufferConfig, err = GetDelayBufferConfig(ctx, b.seqInbox)
		if err != nil {
			return false, err
		}
		if delayBufferConfig.Enabled {
			latestHeader, err := b.l1Reader.LastHeader(ctx)
			if err != nil {
				return false, err
			}
			latestBlock := latestHeader.Number.Uint64()
			firstDelayedMsgBlock := b.building.firstDelayedMsg.Message.Header.BlockNumber
			thresholdLimit := firstDelayedMsgBlock + delayBufferConfig.Threshold - b.config().DelayBufferThresholdMargin
			if latestBlock >= thresholdLimit {
				log.Info("force post batch because of the delay buffer",
					"firstDelayedMsgBlock", firstDelayedMsgBlock,
					"threshold", delayBufferConfig.Threshold,
					"latestBlock", latestBlock)
				forcePostBatch = true
			}
		}
	}

	if b.building.firstNonDelayedMsg != nil && hasL1Bound && config.ReorgResistanceMargin > 0 {
		firstMsgBlockNumber := b.building.firstNonDelayedMsg.Message.Header.BlockNumber
		firstMsgTimeStamp := b.building.firstNonDelayedMsg.Message.Header.Timestamp
		// #nosec G115
		batchNearL1BoundMinBlockNumber := firstMsgBlockNumber <= arbmath.SaturatingUAdd(l1BoundMinBlockNumber, uint64(config.ReorgResistanceMargin/ethPosBlockTime))
		// #nosec G115
		batchNearL1BoundMinTimestamp := firstMsgTimeStamp <= arbmath.SaturatingUAdd(l1BoundMinTimestamp, uint64(config.ReorgResistanceMargin/time.Second))
		if batchNearL1BoundMinTimestamp || batchNearL1BoundMinBlockNumber {
			log.Error(
				"Disabling batch posting due to batch being within reorg resistance margin from layer 1 minimum block or timestamp bounds",
				"reorgResistanceMargin", config.ReorgResistanceMargin,
				"firstMsgTimeStamp", firstMsgTimeStamp,
				"l1BoundMinTimestamp", l1BoundMinTimestamp,
				"firstMsgBlockNumber", firstMsgBlockNumber,
				"l1BoundMinBlockNumber", l1BoundMinBlockNumber,
			)
			return false, errors.New("batch is within reorg resistance margin from layer 1 minimum block or timestamp bounds")
		}
	}

	if !forcePostBatch || !b.building.haveUsefulMessage {
		// the batch isn't full yet and we've posted a batch recently
		// don't post anything for now
		return false, nil
	}

	batchData, err := b.building.segments.CloseAndGetBytes()
	defer func() {
		b.building = nil // a closed batchSegments can't be reused
	}()
	if err != nil {
		return false, err
	}
	if batchData == nil {
		log.Debug("BatchPoster: batch nil", "sequence nr.", batchPosition.NextSeqNum, "from", batchPosition.MessageCount, "prev delayed", batchPosition.DelayedMessageCount)
		return false, nil
	}
	var sequencerMsg []byte

	// Try DA writers if not forced to EthDA
	if len(b.dapWriters) > 0 && !b.useEthDA {
		if !b.redisLock.AttemptLock(ctx) {
			return false, errAttemptLockFailed
		}

		gotNonce, gotMeta, err := b.dataPoster.GetNextNonceAndMeta(ctx)
		if err != nil {
			batchPosterDAFailureCounter.Inc(1)
			return false, err
		}
		if nonce != gotNonce {
			batchPosterDAFailureCounter.Inc(1)
			return false, fmt.Errorf("%w: nonce changed from %d to %d while creating batch", storage.ErrStorageRace, nonce, gotNonce)
		}
		if !bytes.Equal(batchPositionBytes, gotMeta) {
			batchPosterDAFailureCounter.Inc(1)
			var actualBatchPosition batchPosterPosition
			if err := rlp.DecodeBytes(gotMeta, &actualBatchPosition); err != nil {
				return false, fmt.Errorf("%w: received unexpected batch position bytes", err)
			}
			return false, fmt.Errorf("%w: batch position changed from %v to %v while creating batch", storage.ErrStorageRace, batchPosition, actualBatchPosition)
		}

		// Try each DA writer in order
		var daSuccess bool
		var lastErr error
		var fallbackRequested bool

		log.Debug("Attempting to store batch with DA writers", "numWriters", len(b.dapWriters), "batchSize", len(batchData))
		for i, writer := range b.dapWriters {
			storeStart := time.Now()
			log.Debug("Trying DA writer", "writerIndex", i, "totalWriters", len(b.dapWriters))
			// #nosec G115
			sequencerMsg, err = writer.Store(batchData, uint64(time.Now().Add(config.DASRetentionPeriod).Unix())).Await(ctx)
			storeDuration := time.Since(storeStart)
			if err != nil {
				lastErr = err
				if errors.Is(err, daprovider.ErrFallbackRequested) {
					log.Warn("DA writer explicitly requested fallback", "writerIndex", i, "error", err, "duration", storeDuration)
					fallbackRequested = true
					continue // Try next writer
				}
				// Non-fallback error - fail immediately
				log.Error("DA writer failed, operator action required", "writerIndex", i, "error", err, "duration", storeDuration)
				batchPosterDAFailureCounter.Inc(1)
				return false, fmt.Errorf("DA writer %d failed: %w", i, err)
			}

			log.Info("DA writer succeeded", "writerIndex", i, "duration", storeDuration)
			daSuccess = true
			batchPosterDASuccessCounter.Inc(1)
			batchPosterDALastSuccessfulActionGauge.Update(time.Now().Unix())
			break
		}

		// All DA writers failed
		if !daSuccess {
			log.Warn("All DA writers failed", "numWriters", len(b.dapWriters), "lastError", lastErr)
			batchPosterDAFailureCounter.Inc(1)

			// Only fall back to EthDA if explicitly requested via ErrFallbackRequested
			if !fallbackRequested {
				log.Error("DA writers failed without requesting fallback, operator action required", "error", lastErr)
				return false, fmt.Errorf("all DA writers failed: %w", lastErr)
			}

			if config.DisableDapFallbackStoreDataOnChain {
				log.Error("DA fallback to EthDA is disabled, cannot post batch", "error", lastErr)
				return false, fmt.Errorf("all DA writers failed: %w", lastErr)
			}

			log.Info("Checking if batch size is acceptable for EthDA fallback", "batchSize", len(batchData), "wouldUse4844", b.building.wouldUse4844)
			// Check if batch size is the issue for EthDA fallback
			// Use wouldUse4844 to know which EthDA limit we'd be subject to
			if b.building.wouldUse4844 {
				if len(batchData) > config.Max4844BatchSize {
					log.Warn("Batch too large for 4844, will rebuild smaller", "batchSize", len(batchData), "max4844Size", config.Max4844BatchSize)
					b.useEthDA = true
					b.building = nil
					return true, nil // Trigger immediate rebuild
				}
			} else {
				if len(batchData) > config.MaxCalldataBatchSize {
					log.Warn("Batch too large for calldata, will rebuild smaller", "batchSize", len(batchData), "maxCalldataBatchSize", config.MaxCalldataBatchSize)
					b.useEthDA = true
					b.building = nil
					return true, nil // Trigger immediate rebuild
				}
			}

			// Size is OK, fall back to EthDA
			log.Warn("DA writers explicitly requested fallback, falling back to EthDA", "lastError", lastErr, "batchSize", len(batchData))
			sequencerMsg = batchData
		}
	} else {
		// No DA writers or forced to EthDA
		sequencerMsg = batchData
	}

	prevMessageCount := batchPosition.MessageCount
	if b.config().Dangerous.AllowPostingFirstBatchWhenSequencerMessageCountMismatch && !b.postedFirstBatch {
		// AllowPostingFirstBatchWhenSequencerMessageCountMismatch can be used when the
		// message count stored in batch poster's database gets out
		// of sync with the sequencerReportedSubMessageCount stored in the parent chain.
		//
		// An example of when this out of sync issue can happen:
		// 1. Batch poster is running fine, but then it shutdowns for more than 24h.
		// 2. While the batch poster is down, someone sends a transaction to the parent chain
		// smart contract to move a message from the delayed inbox to the main inbox.
		// This will not update sequencerReportedSubMessageCount in the parent chain.
		// 3. When batch poster starts again, the inbox reader will update the
		// message count that is maintained in the batch poster's database to be equal to
		// (sequencerReportedSubMessageCount that is stored in parent chain) +
		// (the amount of delayed messages that were moved from the delayed inbox to the main inbox).
		// At this moment the message count stored on batch poster's database gets out of sync with
		// the sequencerReportedSubMessageCount stored in the parent chain.

		// When the first batch is posted, sequencerReportedSubMessageCount in
		// the parent chain will be updated to be equal to the new message count provided
		// by the batch poster, which will make this out of sync issue disappear.
		// That is why this strategy is only applied for the first batch posted after
		// startup.

		// If prevMessageCount is set to zero, sequencer inbox's smart contract allows
		// to post a batch even if sequencerReportedSubMessageCount is not equal
		// to the provided prevMessageCount
		prevMessageCount = 0
	}

	var delayProof *bridgegen.DelayProof
	latestHeader, err := b.l1Reader.LastHeader(ctx)
	if err != nil {
		return false, err
	}
	delayProofNeeded := b.building.firstDelayedMsg != nil && delayBufferConfig != nil && delayBufferConfig.Enabled // checking if delayBufferConfig is non-nil isn't needed, but better to be safe
	delayProofNeeded = delayProofNeeded && (config.DelayBufferAlwaysUpdatable || delayBufferConfig.isUpdatable(latestHeader.Number.Uint64()))
	if delayProofNeeded {
		delayProof, err = GenDelayProof(ctx, b.building.firstDelayedMsg, b.inbox)
		if err != nil {
			return false, fmt.Errorf("failed to generate delay proof: %w", err)
		}
	}

	data, kzgBlobs, err := b.encodeAddBatch(new(big.Int).SetUint64(batchPosition.NextSeqNum), prevMessageCount, b.building.msgCount, sequencerMsg, b.building.segments.delayedMsg, b.building.use4844, delayProof)
	if err != nil {
		return false, err
	}
	if len(kzgBlobs) > 0 {
		maxBlobGasPerBlock, err := b.parentChain.MaxBlobGasPerBlock(ctx, latestHeader)
		if err != nil {
			return false, err
		}
		// #nosec G115
		if len(kzgBlobs)*params.BlobTxBlobGasPerBlob > int(maxBlobGasPerBlock) {
			// #nosec G115
			return false, fmt.Errorf("produced %v blobs for batch but a block can only hold %v (compressed batch was %v bytes long)", len(kzgBlobs), int(maxBlobGasPerBlock)/params.BlobTxBlobGasPerBlob, len(sequencerMsg))
		}
	}
	accessList := b.accessList(batchPosition.NextSeqNum, b.building.segments.delayedMsg)
	var gasLimit uint64
	if b.config().Dangerous.FixedGasLimit != 0 {
		gasLimit = b.config().Dangerous.FixedGasLimit
	} else {
		useSimpleEstimation := b.dataPoster.MaxMempoolTransactions() == 1
		if !useSimpleEstimation {
			// Check if we can use normal estimation anyways because we're at the latest nonce
			latestNonce, err := b.l1Reader.Client().NonceAt(ctx, b.dataPoster.Sender(), nil)
			if err != nil {
				return false, err
			}
			useSimpleEstimation = latestNonce == nonce
		}

		if useSimpleEstimation {
			gasLimit, err = b.estimateGasSimple(ctx, data, kzgBlobs, accessList)
		} else {
			// When there are previous batches queued up in the dataPoster, we override the delayed message count in the sequencer inbox
			// so it accepts the corresponding delay proof. Otherwise, the gas estimation would revert.
			var delayedMsgBefore uint64
			if b.building.firstDelayedMsg != nil {
				delayedMsgBefore = b.building.firstDelayedMsg.DelayedMessagesRead - 1
			} else if b.building.firstNonDelayedMsg != nil {
				delayedMsgBefore = b.building.firstNonDelayedMsg.DelayedMessagesRead
			}
			gasLimit, err = b.estimateGasForFutureTx(ctx, sequencerMsg, delayedMsgBefore, b.building.segments.delayedMsg, accessList, len(kzgBlobs) > 0, delayProof)
		}
	}
	if err != nil {
		return false, err
	}
	newMeta, err := rlp.EncodeToBytes(batchPosterPosition{
		MessageCount:        b.building.msgCount,
		DelayedMessageCount: b.building.segments.delayedMsg,
		NextSeqNum:          batchPosition.NextSeqNum + 1,
	})
	if err != nil {
		return false, err
	}

	if config.CheckBatchCorrectness {
		// Create a new registry for checking batch correctness
		// We need to copy existing readers and potentially add a simulated blob reader
		dapReaders := daprovider.NewDAProviderRegistry()

		// Copy all existing readers from the batch poster's registry
		// These readers can fetch data that was already posted to
		// external DA systems (eg AnyTrust) before this batch transaction
		if b.dapReaders != nil {
			for _, headerBytes := range b.dapReaders.SupportedHeaderBytes() {
				// Skip blob reader, we'll add simulated reader instead after this loop
				if len(headerBytes) > 0 && headerBytes[0] == daprovider.BlobHashesHeaderFlag {
					continue
				}
				// Use the headerBytes itself as the message for lookup (prefix matching will match exactly)
				reader := b.dapReaders.GetReader(headerBytes)
				if reader != nil {
					if err := dapReaders.Register(headerBytes, reader, nil); err != nil {
						return false, fmt.Errorf("failed to register reader for header bytes %x: %w", headerBytes, err)
					}
				}
			}
		}

		// For EIP-4844 blob transactions, the blobs are created locally and will be
		// included with the L1 transaction itself (as blob sidecars). Since these blobs
		// don't exist on L1 yet, we need a simulated reader that can "read" from the
		// local kzgBlobs we just created. This is different from other DA systems where
		// data is posted externally first and only a reference is included in the L1 tx.
		if b.building.use4844 {
			if err := dapReaders.SetupBlobReader(daprovider.NewReaderForBlobReader(&simulatedBlobReader{kzgBlobs})); err != nil {
				return false, fmt.Errorf("failed to register simulated blob reader: %w", err)
			}
		}
		seqMsg := binary.BigEndian.AppendUint64([]byte{}, l1BoundMinTimestamp)
		seqMsg = binary.BigEndian.AppendUint64(seqMsg, l1BoundMaxTimestamp)
		seqMsg = binary.BigEndian.AppendUint64(seqMsg, l1BoundMinBlockNumber)
		seqMsg = binary.BigEndian.AppendUint64(seqMsg, l1BoundMaxBlockNumber)
		seqMsg = binary.BigEndian.AppendUint64(seqMsg, b.building.segments.delayedMsg)
		seqMsg = append(seqMsg, sequencerMsg...)
		b.building.muxBackend.seqMsg = seqMsg
		b.building.muxBackend.delayedInboxStart = batchPosition.DelayedMessageCount
		b.building.muxBackend.SetPositionWithinMessage(0)
		simMux := arbstate.NewInboxMultiplexer(b.building.muxBackend, batchPosition.DelayedMessageCount, dapReaders, daprovider.KeysetValidate)
		log.Debug("Begin checking the correctness of batch against inbox multiplexer", "startMsgSeqNum", batchPosition.MessageCount, "endMsgSeqNum", b.building.msgCount-1)
		for i := batchPosition.MessageCount; i < b.building.msgCount; i++ {
			msg, err := simMux.Pop(ctx)
			if err != nil {
				return false, fmt.Errorf("error getting message from simulated inbox multiplexer (Pop) when testing correctness of batch: %w", err)
			}
			if msg.DelayedMessagesRead != b.building.muxBackend.allMsgs[i].DelayedMessagesRead {
				return false, fmt.Errorf("simulated inbox multiplexer failed to produce correct delayedMessagesRead field for msg with seqNum: %d. Got: %d, Want: %d", i, msg.DelayedMessagesRead, b.building.muxBackend.allMsgs[i].DelayedMessagesRead)
			}
			if !msg.Message.Equals(b.building.muxBackend.allMsgs[i].Message) {
				return false, fmt.Errorf("simulated inbox multiplexer failed to produce correct message field for msg with seqNum: %d", i)
			}
		}
		log.Debug("Successfully checked that the batch produces correct messages when ran through inbox multiplexer", "sequenceNumber", batchPosition.NextSeqNum)
	}

	if !b.redisLock.AttemptLock(ctx) {
		return false, errAttemptLockFailed
	}

	tx, err := b.dataPoster.PostTransaction(ctx,
		feeEscalationBaseTime,
		nonce,
		newMeta,
		b.seqInboxAddr,
		data,
		gasLimit,
		new(big.Int),
		kzgBlobs,
		accessList,
	)
	if err != nil {
		return false, err
	}
	b.postedFirstBatch = true
	log.Info(
		"BatchPoster: batch sent",
		"sequenceNumber", batchPosition.NextSeqNum,
		"from", batchPosition.MessageCount,
		"to", b.building.msgCount,
		"prevDelayed", batchPosition.DelayedMessageCount,
		"currentDelayed", b.building.segments.delayedMsg,
		"totalSegments", len(b.building.segments.rawSegments),
		"numBlobs", len(kzgBlobs),
	)

	recentlyHitL1Bounds := time.Since(b.lastHitL1Bounds) < config.PollInterval*3
	postedMessages := b.building.msgCount - batchPosition.MessageCount
	b.messagesPerBatch.Update(uint64(postedMessages))
	if b.building.use4844 {
		b.non4844BatchCount = 0
	} else {
		b.non4844BatchCount++
	}
	unpostedMessages := msgCount - b.building.msgCount
	messagesPerBatch := b.messagesPerBatch.Average()
	if messagesPerBatch == 0 {
		// This should be impossible because we always post at least one message in a batch.
		// That said, better safe than sorry, as we would panic if this remained at 0.
		log.Warn(
			"messagesPerBatch is somehow zero",
			"postedMessages", postedMessages,
			"buildingFrom", batchPosition.MessageCount,
			"buildingTo", b.building.msgCount,
		)
		messagesPerBatch = 1
	}
	backlog := uint64(unpostedMessages) / messagesPerBatch
	// #nosec G115
	batchPosterEstimatedBatchBacklogGauge.Update(int64(backlog))
	if backlog > 10 {
		logLevel := log.Warn
		if recentlyHitL1Bounds {
			logLevel = log.Info
		} else if backlog > 30 {
			logLevel = log.Error
		}
		logLevel(
			"a large batch posting backlog exists",
			"recentlyHitL1Bounds", recentlyHitL1Bounds,
			"currentPosition", b.building.msgCount,
			"messageCount", msgCount,
			"messagesPerBatch", messagesPerBatch,
			"postedMessages", postedMessages,
			"unpostedMessages", unpostedMessages,
			"batchBacklogEstimate", backlog,
		)
	}
	if recentlyHitL1Bounds {
		// This backlog isn't "real" in that we don't want to post any more messages.
		// Setting the backlog to 0 here ensures that we don't lower compression as a result.
		backlog = 0
	}
	b.backlog.Store(backlog)

	// If we aren't queueing up transactions, wait for the receipt before moving on to the next batch.
	if config.DataPoster.UseNoOpStorage {
		receipt, err := b.l1Reader.WaitForTxApproval(ctx, tx)
		if err != nil {
			return false, fmt.Errorf("error waiting for tx receipt: %w", err)
		}
		log.Info("Got successful receipt from batch poster transaction", "txHash", tx.Hash(), "blockNumber", receipt.BlockNumber, "blockHash", receipt.BlockHash)
	}

	// After successful batch post, reset useEthDA flag
	if b.useEthDA {
		log.Info("Successful EthDA post after AltDA failure. Will try AltDA next time.")
		b.useEthDA = false
	}

	return true, nil
}

func (b *BatchPoster) GetBacklogEstimate() uint64 {
	return b.backlog.Load()
}

func (b *BatchPoster) Start(ctxIn context.Context) {
	b.dataPoster.Start(ctxIn)
	b.redisLock.Start(ctxIn)
	b.StopWaiter.Start(ctxIn, b)
	b.LaunchThread(b.pollForReverts)
	b.LaunchThread(b.pollForL1PriceData)
	commonEphemeralErrorHandler := util.NewEphemeralErrorHandler(time.Minute, "", 0)
	exceedMaxMempoolSizeEphemeralErrorHandler := util.NewEphemeralErrorHandler(5*time.Minute, dataposter.ErrExceedsMaxMempoolSize.Error(), time.Minute)
	storageRaceEphemeralErrorHandler := util.NewEphemeralErrorHandler(5*time.Minute, storage.ErrStorageRace.Error(), time.Minute)
	normalGasEstimationFailedEphemeralErrorHandler := util.NewEphemeralErrorHandler(5*time.Minute, ErrNormalGasEstimationFailed.Error(), time.Minute)
	accumulatorNotFoundEphemeralErrorHandler := util.NewEphemeralErrorHandler(5*time.Minute, AccumulatorNotFoundErr.Error(), time.Minute)
	nonceTooHighEphemeralErrorHandler := util.NewEphemeralErrorHandler(5*time.Minute, core.ErrNonceTooHigh.Error(), time.Minute)
	resetAllEphemeralErrs := func() {
		commonEphemeralErrorHandler.Reset()
		exceedMaxMempoolSizeEphemeralErrorHandler.Reset()
		storageRaceEphemeralErrorHandler.Reset()
		normalGasEstimationFailedEphemeralErrorHandler.Reset()
		accumulatorNotFoundEphemeralErrorHandler.Reset()
		nonceTooHighEphemeralErrorHandler.Reset()
	}
	b.CallIteratively(func(ctx context.Context) time.Duration {
		var err error
		if common.HexToAddress(b.config().GasRefunderAddress) != (common.Address{}) {
			gasRefunderBalance, err := b.l1Reader.Client().BalanceAt(ctx, common.HexToAddress(b.config().GasRefunderAddress), nil)
			if err != nil {
				log.Warn("error fetching batch poster gas refunder balance", "err", err)
			} else {
				batchPosterGasRefunderBalance.Update(arbmath.BalancePerEther(gasRefunderBalance))
			}
		}
		if b.dataPoster.Sender() != (common.Address{}) {
			walletBalance, err := b.l1Reader.Client().BalanceAt(ctx, b.dataPoster.Sender(), nil)
			if err != nil {
				log.Warn("error fetching batch poster wallet balance", "err", err)
			} else {
				batchPosterWalletBalance.Update(arbmath.BalancePerEther(walletBalance))
			}
		}
		couldLock, err := b.redisLock.CouldAcquireLock(ctx)
		if err != nil {
			log.Warn("Error checking if we could acquire redis lock", "err", err)
			// Might as well try, worst case we fail to lock
			couldLock = true
		}
		if !couldLock {
			log.Debug("Not posting batches right now because another batch poster has the lock or this node is behind")
			b.building = nil
			resetAllEphemeralErrs()
			return b.config().PollInterval
		}
		posted, err := b.MaybePostSequencerBatch(ctx)
		if err == nil {
			resetAllEphemeralErrs()
		}
		if err != nil {
			if ctx.Err() != nil {
				// Shutting down. No need to print the context canceled error.
				return 0
			}
			b.building = nil
			logLevel := log.Error
			// Likely the inbox tracker just isn't caught up.
			// Let's see if this error disappears naturally.
			logLevel = commonEphemeralErrorHandler.LogLevel(err, logLevel)
			// If the error matches one of these, it's only logged at debug for the first minute,
			// then at warn for the next 4 minutes, then at error. If the error isn't one of these,
			// it'll be logged at warn for the first minute, then at error.
			logLevel = exceedMaxMempoolSizeEphemeralErrorHandler.LogLevel(err, logLevel)
			logLevel = storageRaceEphemeralErrorHandler.LogLevel(err, logLevel)
			logLevel = normalGasEstimationFailedEphemeralErrorHandler.LogLevel(err, logLevel)
			logLevel = accumulatorNotFoundEphemeralErrorHandler.LogLevel(err, logLevel)
			logLevel = nonceTooHighEphemeralErrorHandler.LogLevel(err, logLevel)
			logLevel("error posting batch", "err", err)
			// Only increment batchPosterFailureCounter metric in cases of non-ephemeral errors
			if util.CompareLogLevels(logLevel, log.Error) {
				batchPosterFailureCounter.Inc(1)
			}
			return b.config().ErrorDelay
		} else if posted {
			return 0
		} else {
			return b.config().PollInterval
		}
	})
}

func (b *BatchPoster) StopAndWait() {
	b.StopWaiter.StopAndWait()
	b.dataPoster.StopAndWait()
	b.redisLock.StopAndWait()
}

type BoolRing struct {
	buffer         []bool
	bufferPosition int
}

func NewBoolRing(size int) *BoolRing {
	return &BoolRing{
		buffer: make([]bool, 0, size),
	}
}

func (b *BoolRing) Update(value bool) {
	period := cap(b.buffer)
	if period == 0 {
		return
	}
	if len(b.buffer) < period {
		b.buffer = append(b.buffer, value)
	} else {
		b.buffer[b.bufferPosition] = value
	}
	b.bufferPosition = (b.bufferPosition + 1) % period
}

func (b *BoolRing) Empty() bool {
	return len(b.buffer) == 0
}

// Peek returns the most recently inserted value.
// Assumes not empty, check Empty() first
func (b *BoolRing) Peek() bool {
	lastPosition := b.bufferPosition - 1
	if lastPosition < 0 {
		// This is the case where we have wrapped around, since Peek() shouldn't
		// be called without checking Empty(), so we can just use capactity.
		lastPosition = cap(b.buffer) - 1
	}
	return b.buffer[lastPosition]
}

// All returns true if the BoolRing is full and all values equal value.
func (b *BoolRing) All(value bool) bool {
	if len(b.buffer) < cap(b.buffer) {
		return false
	}
	for _, v := range b.buffer {
		if v != value {
			return false
		}
	}
	return true
}<|MERGE_RESOLUTION|>--- conflicted
+++ resolved
@@ -309,14 +309,9 @@
 var TestBatchPosterConfig = BatchPosterConfig{
 	Enable:                             true,
 	DisableDapFallbackStoreDataOnChain: true,
-<<<<<<< HEAD
 	MaxCalldataBatchSize:               100000,
 	Max4844BatchSize:                   DefaultBatchPosterConfig.Max4844BatchSize,
 	MaxAltDABatchSize:                  DefaultBatchPosterConfig.MaxAltDABatchSize,
-=======
-	MaxSize:                            100000,
-	Max4844BatchSize:                   DefaultBatchPosterConfig.Max4844BatchSize,
->>>>>>> 16502830
 	PollInterval:                       time.Millisecond * 10,
 	ErrorDelay:                         time.Millisecond * 10,
 	MaxDelay:                           0,
