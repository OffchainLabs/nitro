// Copyright 2021-2022, Offchain Labs, Inc.
// For license information, see https://github.com/nitro/blob/master/LICENSE

package arbnode

import (
	"bytes"
	"context"
	"encoding/hex"
	"errors"
	"fmt"
	"math"
	"math/big"
	"strings"
	"sync/atomic"
	"time"

	"github.com/andybalholm/brotli"
	"github.com/spf13/pflag"

	"github.com/ethereum/go-ethereum"
	"github.com/ethereum/go-ethereum/accounts/abi"
	"github.com/ethereum/go-ethereum/accounts/abi/bind"
	"github.com/ethereum/go-ethereum/common"
	"github.com/ethereum/go-ethereum/common/hexutil"
	"github.com/ethereum/go-ethereum/consensus/misc/eip4844"
	"github.com/ethereum/go-ethereum/core/types"
	"github.com/ethereum/go-ethereum/crypto/kzg4844"
	"github.com/ethereum/go-ethereum/ethdb"
	"github.com/ethereum/go-ethereum/log"
	"github.com/ethereum/go-ethereum/metrics"
	"github.com/ethereum/go-ethereum/params"
	"github.com/ethereum/go-ethereum/rlp"
	"github.com/ethereum/go-ethereum/rpc"

	"github.com/offchainlabs/nitro/arbnode/dataposter"
	"github.com/offchainlabs/nitro/arbnode/dataposter/storage"
	"github.com/offchainlabs/nitro/arbnode/redislock"
	"github.com/offchainlabs/nitro/arbos/arbostypes"
	"github.com/offchainlabs/nitro/arbstate"
	"github.com/offchainlabs/nitro/arbstate/daprovider"
	"github.com/offchainlabs/nitro/arbutil"
	"github.com/offchainlabs/nitro/cmd/chaininfo"
	"github.com/offchainlabs/nitro/cmd/genericconf"
	"github.com/offchainlabs/nitro/execution"
	"github.com/offchainlabs/nitro/solgen/go/bridgegen"
	"github.com/offchainlabs/nitro/util"
	"github.com/offchainlabs/nitro/util/arbmath"
	"github.com/offchainlabs/nitro/util/blobs"
	"github.com/offchainlabs/nitro/util/headerreader"
	"github.com/offchainlabs/nitro/util/redisutil"
	"github.com/offchainlabs/nitro/util/stopwaiter"
)

var (
	batchPosterWalletBalance      = metrics.NewRegisteredGaugeFloat64("arb/batchposter/wallet/eth", nil)
	batchPosterGasRefunderBalance = metrics.NewRegisteredGaugeFloat64("arb/batchposter/gasrefunder/eth", nil)
	baseFeeGauge                  = metrics.NewRegisteredGauge("arb/batchposter/basefee", nil)
	blobFeeGauge                  = metrics.NewRegisteredGauge("arb/batchposter/blobfee", nil)
	l1GasPriceGauge               = metrics.NewRegisteredGauge("arb/batchposter/l1gasprice", nil)
	l1GasPriceEstimateGauge       = metrics.NewRegisteredGauge("arb/batchposter/l1gasprice/estimate", nil)
	latestBatchSurplusGauge       = metrics.NewRegisteredGauge("arb/batchposter/latestbatchsurplus", nil)
	blockGasUsedGauge             = metrics.NewRegisteredGauge("arb/batchposter/blockgas/used", nil)
	blockGasLimitGauge            = metrics.NewRegisteredGauge("arb/batchposter/blockgas/limit", nil)
	blobGasUsedGauge              = metrics.NewRegisteredGauge("arb/batchposter/blobgas/used", nil)
	blobGasLimitGauge             = metrics.NewRegisteredGauge("arb/batchposter/blobgas/limit", nil)
	suggestedTipCapGauge          = metrics.NewRegisteredGauge("arb/batchposter/suggestedtipcap", nil)

	usableBytesInBlob    = big.NewInt(int64(len(kzg4844.Blob{}) * 31 / 32))
	blobTxBlobGasPerBlob = big.NewInt(params.BlobTxBlobGasPerBlob)
)

const (
	batchPosterSimpleRedisLockKey = "node.batch-poster.redis-lock.simple-lock-key"

	sequencerBatchPostMethodName          = "addSequencerL2BatchFromOrigin0"
	sequencerBatchPostWithBlobsMethodName = "addSequencerL2BatchFromBlobs"
)

type batchPosterPosition struct {
	MessageCount        arbutil.MessageIndex
	DelayedMessageCount uint64
	NextSeqNum          uint64
}

type BatchPoster struct {
	stopwaiter.StopWaiter
	l1Reader           *headerreader.HeaderReader
	inbox              *InboxTracker
	streamer           *TransactionStreamer
	arbOSVersionGetter execution.FullExecutionClient
	config             BatchPosterConfigFetcher
	seqInbox           *bridgegen.SequencerInbox
	bridge             *bridgegen.Bridge
	syncMonitor        *SyncMonitor
	seqInboxABI        *abi.ABI
	seqInboxAddr       common.Address
	bridgeAddr         common.Address
	gasRefunderAddr    common.Address
	building           *buildingBatch
	dapWriter          daprovider.Writer
	dataPoster         *dataposter.DataPoster
	redisLock          *redislock.Simple
	messagesPerBatch   *arbmath.MovingAverage[uint64]
	non4844BatchCount  int // Count of consecutive non-4844 batches posted
	// This is an atomic variable that should only be accessed atomically.
	// An estimate of the number of batches we want to post but haven't yet.
	// This doesn't include batches which we don't want to post yet due to the L1 bounds.
	backlog         uint64
	lastHitL1Bounds time.Time // The last time we wanted to post a message but hit the L1 bounds

	batchReverted        atomic.Bool // indicates whether data poster batch was reverted
	nextRevertCheckBlock int64       // the last parent block scanned for reverting batches

	accessList func(SequencerInboxAccs, AfterDelayedMessagesRead int) types.AccessList
}

type l1BlockBound int

// This enum starts at 1 to avoid the empty initialization of 0 being valid
const (
	// Default is Safe if the L1 reader has finality data enabled, otherwise Latest
	l1BlockBoundDefault l1BlockBound = iota + 1
	l1BlockBoundSafe
	l1BlockBoundFinalized
	l1BlockBoundLatest
	l1BlockBoundIgnore
)

type BatchPosterConfig struct {
	Enable                             bool `koanf:"enable"`
	DisableDapFallbackStoreDataOnChain bool `koanf:"disable-dap-fallback-store-data-on-chain" reload:"hot"`
	// Max batch size.
	MaxSize int `koanf:"max-size" reload:"hot"`
	// Maximum 4844 blob enabled batch size.
	Max4844BatchSize int `koanf:"max-4844-batch-size" reload:"hot"`
	// Max batch post delay.
	MaxDelay time.Duration `koanf:"max-delay" reload:"hot"`
	// Wait for max BatchPost delay.
	WaitForMaxDelay bool `koanf:"wait-for-max-delay" reload:"hot"`
	// Batch post polling interval.
	PollInterval time.Duration `koanf:"poll-interval" reload:"hot"`
	// Batch posting error delay.
	ErrorDelay                     time.Duration               `koanf:"error-delay" reload:"hot"`
	CompressionLevel               int                         `koanf:"compression-level" reload:"hot"`
	DASRetentionPeriod             time.Duration               `koanf:"das-retention-period" reload:"hot"`
	GasRefunderAddress             string                      `koanf:"gas-refunder-address" reload:"hot"`
	DataPoster                     dataposter.DataPosterConfig `koanf:"data-poster" reload:"hot"`
	RedisUrl                       string                      `koanf:"redis-url"`
	RedisLock                      redislock.SimpleCfg         `koanf:"redis-lock" reload:"hot"`
	ExtraBatchGas                  uint64                      `koanf:"extra-batch-gas" reload:"hot"`
	Post4844Blobs                  bool                        `koanf:"post-4844-blobs" reload:"hot"`
	IgnoreBlobPrice                bool                        `koanf:"ignore-blob-price" reload:"hot"`
	ParentChainWallet              genericconf.WalletConfig    `koanf:"parent-chain-wallet"`
	L1BlockBound                   string                      `koanf:"l1-block-bound" reload:"hot"`
	L1BlockBoundBypass             time.Duration               `koanf:"l1-block-bound-bypass" reload:"hot"`
	UseAccessLists                 bool                        `koanf:"use-access-lists" reload:"hot"`
	GasEstimateBaseFeeMultipleBips arbmath.Bips                `koanf:"gas-estimate-base-fee-multiple-bips"`

	gasRefunder  common.Address
	l1BlockBound l1BlockBound
}

func (c *BatchPosterConfig) Validate() error {
	if len(c.GasRefunderAddress) > 0 && !common.IsHexAddress(c.GasRefunderAddress) {
		return fmt.Errorf("invalid gas refunder address \"%v\"", c.GasRefunderAddress)
	}
	c.gasRefunder = common.HexToAddress(c.GasRefunderAddress)
	if c.MaxSize <= 40 {
		return errors.New("MaxBatchSize too small")
	}
	if c.L1BlockBound == "" {
		c.l1BlockBound = l1BlockBoundDefault
	} else if c.L1BlockBound == "safe" {
		c.l1BlockBound = l1BlockBoundSafe
	} else if c.L1BlockBound == "finalized" {
		c.l1BlockBound = l1BlockBoundFinalized
	} else if c.L1BlockBound == "latest" {
		c.l1BlockBound = l1BlockBoundLatest
	} else if c.L1BlockBound == "ignore" {
		c.l1BlockBound = l1BlockBoundIgnore
	} else {
		return fmt.Errorf("invalid L1 block bound tag \"%v\" (see --help for options)", c.L1BlockBound)
	}
	return nil
}

type BatchPosterConfigFetcher func() *BatchPosterConfig

func BatchPosterConfigAddOptions(prefix string, f *pflag.FlagSet) {
	f.Bool(prefix+".enable", DefaultBatchPosterConfig.Enable, "enable posting batches to l1")
	f.Bool(prefix+".disable-dap-fallback-store-data-on-chain", DefaultBatchPosterConfig.DisableDapFallbackStoreDataOnChain, "If unable to batch to DA provider, disable fallback storing data on chain")
	f.Int(prefix+".max-size", DefaultBatchPosterConfig.MaxSize, "maximum batch size")
	f.Int(prefix+".max-4844-batch-size", DefaultBatchPosterConfig.Max4844BatchSize, "maximum 4844 blob enabled batch size")
	f.Duration(prefix+".max-delay", DefaultBatchPosterConfig.MaxDelay, "maximum batch posting delay")
	f.Bool(prefix+".wait-for-max-delay", DefaultBatchPosterConfig.WaitForMaxDelay, "wait for the max batch delay, even if the batch is full")
	f.Duration(prefix+".poll-interval", DefaultBatchPosterConfig.PollInterval, "how long to wait after no batches are ready to be posted before checking again")
	f.Duration(prefix+".error-delay", DefaultBatchPosterConfig.ErrorDelay, "how long to delay after error posting batch")
	f.Int(prefix+".compression-level", DefaultBatchPosterConfig.CompressionLevel, "batch compression level")
	f.Duration(prefix+".das-retention-period", DefaultBatchPosterConfig.DASRetentionPeriod, "In AnyTrust mode, the period which DASes are requested to retain the stored batches.")
	f.String(prefix+".gas-refunder-address", DefaultBatchPosterConfig.GasRefunderAddress, "The gas refunder contract address (optional)")
	f.Uint64(prefix+".extra-batch-gas", DefaultBatchPosterConfig.ExtraBatchGas, "use this much more gas than estimation says is necessary to post batches")
	f.Bool(prefix+".post-4844-blobs", DefaultBatchPosterConfig.Post4844Blobs, "if the parent chain supports 4844 blobs and they're well priced, post EIP-4844 blobs")
	f.Bool(prefix+".ignore-blob-price", DefaultBatchPosterConfig.IgnoreBlobPrice, "if the parent chain supports 4844 blobs and ignore-blob-price is true, post 4844 blobs even if it's not price efficient")
	f.String(prefix+".redis-url", DefaultBatchPosterConfig.RedisUrl, "if non-empty, the Redis URL to store queued transactions in")
	f.String(prefix+".l1-block-bound", DefaultBatchPosterConfig.L1BlockBound, "only post messages to batches when they're within the max future block/timestamp as of this L1 block tag (\"safe\", \"finalized\", \"latest\", or \"ignore\" to ignore this check)")
	f.Duration(prefix+".l1-block-bound-bypass", DefaultBatchPosterConfig.L1BlockBoundBypass, "post batches even if not within the layer 1 future bounds if we're within this margin of the max delay")
	f.Bool(prefix+".use-access-lists", DefaultBatchPosterConfig.UseAccessLists, "post batches with access lists to reduce gas usage (disabled for L3s)")
	f.Uint64(prefix+".gas-estimate-base-fee-multiple-bips", uint64(DefaultBatchPosterConfig.GasEstimateBaseFeeMultipleBips), "for gas estimation, use this multiple of the basefee (measured in basis points) as the max fee per gas")
	redislock.AddConfigOptions(prefix+".redis-lock", f)
	dataposter.DataPosterConfigAddOptions(prefix+".data-poster", f, dataposter.DefaultDataPosterConfig)
	genericconf.WalletConfigAddOptions(prefix+".parent-chain-wallet", f, DefaultBatchPosterConfig.ParentChainWallet.Pathname)
}

var DefaultBatchPosterConfig = BatchPosterConfig{
	Enable:                             false,
	DisableDapFallbackStoreDataOnChain: false,
	// This default is overridden for L3 chains in applyChainParameters in cmd/nitro/nitro.go
	MaxSize: 100000,
<<<<<<< HEAD
	// TODO: is 1000 bytes an appropriate margin for error vs blob space efficiency?
	Max4844BatchSize:               blobs.BlobEncodableData*(params.MaxBlobGasPerBlock/params.BlobTxBlobGasPerBlob) - 1000,
=======
	// Try to fill 3 blobs per batch
	Max4844BatchSize:               blobs.BlobEncodableData*(params.MaxBlobGasPerBlock/params.BlobTxBlobGasPerBlob)/2 - 2000,
>>>>>>> fcf54fca
	PollInterval:                   time.Second * 10,
	ErrorDelay:                     time.Second * 10,
	MaxDelay:                       time.Hour,
	WaitForMaxDelay:                false,
	CompressionLevel:               brotli.BestCompression,
	DASRetentionPeriod:             time.Hour * 24 * 15,
	GasRefunderAddress:             "",
	ExtraBatchGas:                  50_000,
	Post4844Blobs:                  false,
	IgnoreBlobPrice:                false,
	DataPoster:                     dataposter.DefaultDataPosterConfig,
	ParentChainWallet:              DefaultBatchPosterL1WalletConfig,
	L1BlockBound:                   "",
	L1BlockBoundBypass:             time.Hour,
	UseAccessLists:                 true,
	RedisLock:                      redislock.DefaultCfg,
	GasEstimateBaseFeeMultipleBips: arbmath.OneInBips * 3 / 2,
}

var DefaultBatchPosterL1WalletConfig = genericconf.WalletConfig{
	Pathname:      "batch-poster-wallet",
	Password:      genericconf.WalletConfigDefault.Password,
	PrivateKey:    genericconf.WalletConfigDefault.PrivateKey,
	Account:       genericconf.WalletConfigDefault.Account,
	OnlyCreateKey: genericconf.WalletConfigDefault.OnlyCreateKey,
}

var TestBatchPosterConfig = BatchPosterConfig{
	Enable:                         true,
	MaxSize:                        100000,
	Max4844BatchSize:               DefaultBatchPosterConfig.Max4844BatchSize,
	PollInterval:                   time.Millisecond * 10,
	ErrorDelay:                     time.Millisecond * 10,
	MaxDelay:                       0,
	WaitForMaxDelay:                false,
	CompressionLevel:               2,
	DASRetentionPeriod:             time.Hour * 24 * 15,
	GasRefunderAddress:             "",
	ExtraBatchGas:                  10_000,
	Post4844Blobs:                  true,
	IgnoreBlobPrice:                false,
	DataPoster:                     dataposter.TestDataPosterConfig,
	ParentChainWallet:              DefaultBatchPosterL1WalletConfig,
	L1BlockBound:                   "",
	L1BlockBoundBypass:             time.Hour,
	UseAccessLists:                 true,
	GasEstimateBaseFeeMultipleBips: arbmath.OneInBips * 3 / 2,
}

type BatchPosterOpts struct {
	DataPosterDB  ethdb.Database
	L1Reader      *headerreader.HeaderReader
	Inbox         *InboxTracker
	Streamer      *TransactionStreamer
	VersionGetter execution.FullExecutionClient
	SyncMonitor   *SyncMonitor
	Config        BatchPosterConfigFetcher
	DeployInfo    *chaininfo.RollupAddresses
	TransactOpts  *bind.TransactOpts
	DAPWriter     daprovider.Writer
	ParentChainID *big.Int
}

func NewBatchPoster(ctx context.Context, opts *BatchPosterOpts) (*BatchPoster, error) {
	seqInbox, err := bridgegen.NewSequencerInbox(opts.DeployInfo.SequencerInbox, opts.L1Reader.Client())
	if err != nil {
		return nil, err
	}
	bridge, err := bridgegen.NewBridge(opts.DeployInfo.Bridge, opts.L1Reader.Client())
	if err != nil {
		return nil, err
	}
	if err = opts.Config().Validate(); err != nil {
		return nil, err
	}
	seqInboxABI, err := bridgegen.SequencerInboxMetaData.GetAbi()
	if err != nil {
		return nil, err
	}
	redisClient, err := redisutil.RedisClientFromURL(opts.Config().RedisUrl)
	if err != nil {
		return nil, err
	}
	redisLockConfigFetcher := func() *redislock.SimpleCfg {
		simpleRedisLockConfig := opts.Config().RedisLock
		simpleRedisLockConfig.Key = batchPosterSimpleRedisLockKey
		return &simpleRedisLockConfig
	}
	redisLock, err := redislock.NewSimple(redisClient, redisLockConfigFetcher, func() bool { return opts.SyncMonitor.Synced() })
	if err != nil {
		return nil, err
	}
	b := &BatchPoster{
		l1Reader:           opts.L1Reader,
		inbox:              opts.Inbox,
		streamer:           opts.Streamer,
		arbOSVersionGetter: opts.VersionGetter,
		syncMonitor:        opts.SyncMonitor,
		config:             opts.Config,
		bridge:             bridge,
		seqInbox:           seqInbox,
		seqInboxABI:        seqInboxABI,
		seqInboxAddr:       opts.DeployInfo.SequencerInbox,
		gasRefunderAddr:    opts.Config().gasRefunder,
		bridgeAddr:         opts.DeployInfo.Bridge,
		dapWriter:          opts.DAPWriter,
		redisLock:          redisLock,
	}
	b.messagesPerBatch, err = arbmath.NewMovingAverage[uint64](20)
	if err != nil {
		return nil, err
	}
	dataPosterConfigFetcher := func() *dataposter.DataPosterConfig {
		return &(opts.Config().DataPoster)
	}
	b.dataPoster, err = dataposter.NewDataPoster(ctx,
		&dataposter.DataPosterOpts{
			Database:          opts.DataPosterDB,
			HeaderReader:      opts.L1Reader,
			Auth:              opts.TransactOpts,
			RedisClient:       redisClient,
			Config:            dataPosterConfigFetcher,
			MetadataRetriever: b.getBatchPosterPosition,
			ExtraBacklog:      b.GetBacklogEstimate,
			RedisKey:          "data-poster.queue",
			ParentChainID:     opts.ParentChainID,
		})
	if err != nil {
		return nil, err
	}
	// Dataposter sender may be external signer address, so we should initialize
	// access list after initializing dataposter.
	b.accessList = func(SequencerInboxAccs, AfterDelayedMessagesRead int) types.AccessList {
		if !b.config().UseAccessLists || opts.L1Reader.IsParentChainArbitrum() {
			// Access lists cost gas instead of saving gas when posting to L2s,
			// because data is expensive in comparison to computation.
			return nil
		}
		return AccessList(&AccessListOpts{
			SequencerInboxAddr:       opts.DeployInfo.SequencerInbox,
			DataPosterAddr:           b.dataPoster.Sender(),
			BridgeAddr:               opts.DeployInfo.Bridge,
			GasRefunderAddr:          opts.Config().gasRefunder,
			SequencerInboxAccs:       SequencerInboxAccs,
			AfterDelayedMessagesRead: AfterDelayedMessagesRead,
		})
	}
	return b, nil
}

type AccessListOpts struct {
	SequencerInboxAddr       common.Address
	BridgeAddr               common.Address
	DataPosterAddr           common.Address
	GasRefunderAddr          common.Address
	SequencerInboxAccs       int
	AfterDelayedMessagesRead int
}

// AccessList returns access list (contracts, storage slots) for batchposter.
func AccessList(opts *AccessListOpts) types.AccessList {
	l := types.AccessList{
		types.AccessTuple{
			Address: opts.SequencerInboxAddr,
			StorageKeys: []common.Hash{
				common.HexToHash("0x0000000000000000000000000000000000000000000000000000000000000000"), // totalDelayedMessagesRead
				common.HexToHash("0x0000000000000000000000000000000000000000000000000000000000000001"), // bridge
				common.HexToHash("0x000000000000000000000000000000000000000000000000000000000000000a"), // maxTimeVariation
				// ADMIN_SLOT from OpenZeppelin, keccak-256 hash of
				// "eip1967.proxy.admin" subtracted by 1.
				common.HexToHash("0xb53127684a568b3173ae13b9f8a6016e243e63b6e8ee1178d6a717850b5d6103"),
				// IMPLEMENTATION_SLOT from OpenZeppelin,  keccak-256 hash
				// of "eip1967.proxy.implementation" subtracted by 1.
				common.HexToHash("0x360894a13ba1a3210667c828492db98dca3e2076cc3735a920a3ca505d382bbc"),
				// isBatchPoster[batchPosterAddr]; for mainnnet it's: "0xa10aa54071443520884ed767b0684edf43acec528b7da83ab38ce60126562660".
				common.Hash(arbutil.PaddedKeccak256(opts.DataPosterAddr.Bytes(), []byte{3})),
			},
		},
		types.AccessTuple{
			Address: opts.BridgeAddr,
			StorageKeys: []common.Hash{
				common.HexToHash("0x0000000000000000000000000000000000000000000000000000000000000006"), // delayedInboxAccs.length
				common.HexToHash("0x0000000000000000000000000000000000000000000000000000000000000007"), // sequencerInboxAccs.length
				common.HexToHash("0x0000000000000000000000000000000000000000000000000000000000000009"), // sequencerInbox
				common.HexToHash("0x000000000000000000000000000000000000000000000000000000000000000a"), // sequencerReportedSubMessageCount
				// ADMIN_SLOT from OpenZeppelin, keccak-256 hash of
				// "eip1967.proxy.admin" subtracted by 1.
				common.HexToHash("0xb53127684a568b3173ae13b9f8a6016e243e63b6e8ee1178d6a717850b5d6103"),
				// IMPLEMENTATION_SLOT from OpenZeppelin,  keccak-256 hash
				// of "eip1967.proxy.implementation" subtracted by 1.
				common.HexToHash("0x360894a13ba1a3210667c828492db98dca3e2076cc3735a920a3ca505d382bbc"),
				// These below may change when transaction is actually executed:
				// - delayedInboxAccs[delayedInboxAccs.length - 1]
				// - delayedInboxAccs.push(...);
			},
		},
	}

	for _, v := range []struct{ slotIdx, val int }{
		{7, opts.SequencerInboxAccs - 1},       // - sequencerInboxAccs[sequencerInboxAccs.length - 1]; (keccak256(7, sequencerInboxAccs.length - 1))
		{7, opts.SequencerInboxAccs},           // - sequencerInboxAccs.push(...); (keccak256(7, sequencerInboxAccs.length))
		{6, opts.AfterDelayedMessagesRead - 1}, // - delayedInboxAccs[afterDelayedMessagesRead - 1]; (keccak256(6, afterDelayedMessagesRead - 1))
	} {
		sb := arbutil.SumBytes(arbutil.PaddedKeccak256([]byte{byte(v.slotIdx)}), big.NewInt(int64(v.val)).Bytes())
		l[1].StorageKeys = append(l[1].StorageKeys, common.Hash(sb))
	}

	if (opts.GasRefunderAddr != common.Address{}) {
		l = append(l, types.AccessTuple{
			Address: opts.GasRefunderAddr,
			StorageKeys: []common.Hash{
				common.HexToHash("0x0000000000000000000000000000000000000000000000000000000000000004"), // CommonParameters.{maxRefundeeBalance, extraGasMargin, calldataCost, maxGasTip}
				common.HexToHash("0x0000000000000000000000000000000000000000000000000000000000000005"), // CommonParameters.{maxGasCost, maxSingleGasUsage}
				// allowedContracts[msg.sender]; for mainnet it's: "0x7686888b19bb7b75e46bb1aa328b65150743f4899443d722f0adf8e252ccda41".
				common.Hash(arbutil.PaddedKeccak256(opts.SequencerInboxAddr.Bytes(), []byte{1})),
				// allowedRefundees[refundee]; for mainnet it's: "0xe85fd79f89ff278fc57d40aecb7947873df9f0beac531c8f71a98f630e1eab62".
				common.Hash(arbutil.PaddedKeccak256(opts.DataPosterAddr.Bytes(), []byte{2})),
			},
		})
	}
	return l
}

type txInfo struct {
	Hash      common.Hash       `json:"hash"`
	Nonce     hexutil.Uint64    `json:"nonce"`
	From      common.Address    `json:"from"`
	To        *common.Address   `json:"to"`
	Gas       hexutil.Uint64    `json:"gas"`
	GasPrice  *hexutil.Big      `json:"gasPrice"`
	GasFeeCap *hexutil.Big      `json:"maxFeePerGas,omitempty"`
	GasTipCap *hexutil.Big      `json:"maxPriorityFeePerGas,omitempty"`
	Input     hexutil.Bytes     `json:"input"`
	Value     *hexutil.Big      `json:"value"`
	Accesses  *types.AccessList `json:"accessList,omitempty"`
}

// getTxsInfoByBlock fetches all the transactions inside block of id 'number' using json rpc
// and returns an array of txInfo which has fields that are necessary in checking for batch reverts
func (b *BatchPoster) getTxsInfoByBlock(ctx context.Context, number int64) ([]txInfo, error) {
	blockNrStr := rpc.BlockNumber(number).String()
	rawRpcClient := b.l1Reader.Client().Client()
	var blk struct {
		Transactions []txInfo `json:"transactions"`
	}
	err := rawRpcClient.CallContext(ctx, &blk, "eth_getBlockByNumber", blockNrStr, true)
	if err != nil {
		return nil, fmt.Errorf("error fetching block %d : %w", number, err)
	}
	return blk.Transactions, nil
}

// checkRevert checks blocks with number in range [from, to] whether they
// contain reverted batch_poster transaction.
// It returns true if it finds batch posting needs to halt, which is true if a batch reverts
// unless the data poster is configured with noop storage which can tolerate reverts.
func (b *BatchPoster) checkReverts(ctx context.Context, to int64) (bool, error) {
	if b.nextRevertCheckBlock > to {
		return false, fmt.Errorf("wrong range, from: %d > to: %d", b.nextRevertCheckBlock, to)
	}
	for ; b.nextRevertCheckBlock <= to; b.nextRevertCheckBlock++ {
		txs, err := b.getTxsInfoByBlock(ctx, b.nextRevertCheckBlock)
		if err != nil {
			return false, fmt.Errorf("error getting transactions data of block %d: %w", b.nextRevertCheckBlock, err)
		}
		for _, tx := range txs {
			if tx.From == b.dataPoster.Sender() {
				r, err := b.l1Reader.Client().TransactionReceipt(ctx, tx.Hash)
				if err != nil {
					return false, fmt.Errorf("getting a receipt for transaction: %v, %w", tx.Hash, err)
				}
				if r.Status == types.ReceiptStatusFailed {
					shouldHalt := !b.dataPoster.UsingNoOpStorage()
					logLevel := log.Warn
					if shouldHalt {
						logLevel = log.Error
					}
					al := types.AccessList{}
					if tx.Accesses != nil {
						al = *tx.Accesses
					}
					txErr := arbutil.DetailTxErrorUsingCallMsg(ctx, b.l1Reader.Client(), tx.Hash, r, ethereum.CallMsg{
						From:       tx.From,
						To:         tx.To,
						Gas:        uint64(tx.Gas),
						GasPrice:   tx.GasPrice.ToInt(),
						GasFeeCap:  tx.GasFeeCap.ToInt(),
						GasTipCap:  tx.GasTipCap.ToInt(),
						Value:      tx.Value.ToInt(),
						Data:       tx.Input,
						AccessList: al,
					})
					logLevel("Transaction from batch poster reverted", "nonce", tx.Nonce, "txHash", tx.Hash, "blockNumber", r.BlockNumber, "blockHash", r.BlockHash, "txErr", txErr)
					return shouldHalt, nil
				}
			}
		}
	}
	return false, nil
}

func (b *BatchPoster) pollForL1PriceData(ctx context.Context) {
	headerCh, unsubscribe := b.l1Reader.Subscribe(false)
	defer unsubscribe()

	blobGasLimitGauge.Update(params.MaxBlobGasPerBlock)
	for {
		select {
		case h, ok := <-headerCh:
			if !ok {
				log.Info("L1 headers channel checking for l1 price data has been closed")
				return
			}
			baseFeeGauge.Update(h.BaseFee.Int64())
			l1GasPrice := h.BaseFee.Uint64()
			if h.BlobGasUsed != nil {
				if h.ExcessBlobGas != nil {
					blobFeePerByte := eip4844.CalcBlobFee(eip4844.CalcExcessBlobGas(*h.ExcessBlobGas, *h.BlobGasUsed))
					blobFeePerByte.Mul(blobFeePerByte, blobTxBlobGasPerBlob)
					blobFeePerByte.Div(blobFeePerByte, usableBytesInBlob)
					blobFeeGauge.Update(blobFeePerByte.Int64())
					if l1GasPrice > blobFeePerByte.Uint64()/16 {
						l1GasPrice = blobFeePerByte.Uint64() / 16
					}
				}
				blobGasUsedGauge.Update(int64(*h.BlobGasUsed))
			}
			blockGasUsedGauge.Update(int64(h.GasUsed))
			blockGasLimitGauge.Update(int64(h.GasLimit))
			suggestedTipCap, err := b.l1Reader.Client().SuggestGasTipCap(ctx)
			if err != nil {
				log.Warn("unable to fetch suggestedTipCap from l1 client to update arb/batchposter/suggestedtipcap metric", "err", err)
			} else {
				suggestedTipCapGauge.Update(suggestedTipCap.Int64())
			}
			l1GasPriceEstimate := b.streamer.CurrentEstimateOfL1GasPrice()
			l1GasPriceGauge.Update(int64(l1GasPrice))
			l1GasPriceEstimateGauge.Update(int64(l1GasPriceEstimate))
		case <-ctx.Done():
			return
		}
	}
}

// pollForReverts runs a gouroutine that listens to l1 block headers, checks
// if any transaction made by batch poster was reverted.
func (b *BatchPoster) pollForReverts(ctx context.Context) {
	headerCh, unsubscribe := b.l1Reader.Subscribe(false)
	defer unsubscribe()

	for {
		// Poll until:
		// - L1 headers reader channel is closed, or
		// - polling is through context, or
		// - we see a transaction in the block from dataposter that was reverted.
		select {
		case h, ok := <-headerCh:
			if !ok {
				log.Info("L1 headers channel checking for batch poster reverts has been closed")
				return
			}
			blockNum := h.Number.Int64()
			// If this is the first block header, set last seen as number-1.
			// We may see same block number again if there is L1 reorg, in that
			// case we check the block again.
			if b.nextRevertCheckBlock == 0 || b.nextRevertCheckBlock > blockNum {
				b.nextRevertCheckBlock = blockNum
			}
			if blockNum-b.nextRevertCheckBlock > 100 {
				log.Warn("Large gap between last seen and current block number, skipping check for reverts", "last", b.nextRevertCheckBlock, "current", blockNum)
				b.nextRevertCheckBlock = blockNum
				continue
			}

			reverted, err := b.checkReverts(ctx, blockNum)
			if err != nil {
				logLevel := log.Warn
				if strings.Contains(err.Error(), "not found") {
					// Just parent chain node inconsistency
					// One node sent us a block, but another didn't have it
					// We'll try to check this block again next loop
					logLevel = log.Debug
				}
				logLevel("Error checking batch reverts", "err", err)
				continue
			}
			if reverted {
				b.batchReverted.Store(true)
				return
			}
		case <-ctx.Done():
			return
		}
	}
}

func (b *BatchPoster) getBatchPosterPosition(ctx context.Context, blockNum *big.Int) ([]byte, error) {
	bigInboxBatchCount, err := b.seqInbox.BatchCount(&bind.CallOpts{Context: ctx, BlockNumber: blockNum})
	if err != nil {
		return nil, fmt.Errorf("error getting latest batch count: %w", err)
	}
	inboxBatchCount := bigInboxBatchCount.Uint64()
	var prevBatchMeta BatchMetadata
	if inboxBatchCount > 0 {
		var err error
		prevBatchMeta, err = b.inbox.GetBatchMetadata(inboxBatchCount - 1)
		if err != nil {
			return nil, fmt.Errorf("error getting latest batch metadata: %w", err)
		}
	}
	return rlp.EncodeToBytes(batchPosterPosition{
		MessageCount:        prevBatchMeta.MessageCount,
		DelayedMessageCount: prevBatchMeta.DelayedMessageCount,
		NextSeqNum:          inboxBatchCount,
	})
}

var errBatchAlreadyClosed = errors.New("batch segments already closed")

type batchSegments struct {
	compressedBuffer      *bytes.Buffer
	compressedWriter      *brotli.Writer
	rawSegments           [][]byte
	timestamp             uint64
	blockNum              uint64
	delayedMsg            uint64
	sizeLimit             int
	recompressionLevel    int
	newUncompressedSize   int
	totalUncompressedSize int
	lastCompressedSize    int
	trailingHeaders       int // how many trailing segments are headers
	isDone                bool
}

type buildingBatch struct {
	segments          *batchSegments
	startMsgCount     arbutil.MessageIndex
	msgCount          arbutil.MessageIndex
	haveUsefulMessage bool
	use4844           bool
}

func newBatchSegments(firstDelayed uint64, config *BatchPosterConfig, backlog uint64, use4844 bool) *batchSegments {
	maxSize := config.MaxSize
	if use4844 {
		maxSize = config.Max4844BatchSize
	} else {
		if maxSize <= 40 {
			panic("Maximum batch size too small")
		}
		maxSize -= 40
	}
	compressedBuffer := bytes.NewBuffer(make([]byte, 0, maxSize*2))
	compressionLevel := config.CompressionLevel
	recompressionLevel := config.CompressionLevel
	if backlog > 20 {
		compressionLevel = arbmath.MinInt(compressionLevel, brotli.DefaultCompression)
	}
	if backlog > 40 {
		recompressionLevel = arbmath.MinInt(recompressionLevel, brotli.DefaultCompression)
	}
	if backlog > 60 {
		compressionLevel = arbmath.MinInt(compressionLevel, 4)
	}
	if recompressionLevel < compressionLevel {
		// This should never be possible
		log.Warn(
			"somehow the recompression level was lower than the compression level",
			"recompressionLevel", recompressionLevel,
			"compressionLevel", compressionLevel,
		)
		recompressionLevel = compressionLevel
	}
	return &batchSegments{
		compressedBuffer:   compressedBuffer,
		compressedWriter:   brotli.NewWriterLevel(compressedBuffer, compressionLevel),
		sizeLimit:          maxSize,
		recompressionLevel: recompressionLevel,
		rawSegments:        make([][]byte, 0, 128),
		delayedMsg:         firstDelayed,
	}
}

func (s *batchSegments) recompressAll() error {
	s.compressedBuffer = bytes.NewBuffer(make([]byte, 0, s.sizeLimit*2))
	s.compressedWriter = brotli.NewWriterLevel(s.compressedBuffer, s.recompressionLevel)
	s.newUncompressedSize = 0
	s.totalUncompressedSize = 0
	for _, segment := range s.rawSegments {
		err := s.addSegmentToCompressed(segment)
		if err != nil {
			return err
		}
	}
	if s.totalUncompressedSize > arbstate.MaxDecompressedLen {
		return fmt.Errorf("batch size %v exceeds maximum decompressed length %v", s.totalUncompressedSize, arbstate.MaxDecompressedLen)
	}
	if len(s.rawSegments) >= arbstate.MaxSegmentsPerSequencerMessage {
		return fmt.Errorf("number of raw segments %v excees maximum number %v", len(s.rawSegments), arbstate.MaxSegmentsPerSequencerMessage)
	}
	return nil
}

func (s *batchSegments) testForOverflow(isHeader bool) (bool, error) {
	// we've reached the max decompressed size
	if s.totalUncompressedSize > arbstate.MaxDecompressedLen {
		return true, nil
	}
	// we've reached the max number of segments
	if len(s.rawSegments) >= arbstate.MaxSegmentsPerSequencerMessage {
		return true, nil
	}
	// there is room, no need to flush
	if (s.lastCompressedSize + s.newUncompressedSize) < s.sizeLimit {
		return false, nil
	}
	// don't want to flush for headers or the first message
	if isHeader || len(s.rawSegments) == s.trailingHeaders {
		return false, nil
	}
	err := s.compressedWriter.Flush()
	if err != nil {
		return true, err
	}
	s.lastCompressedSize = s.compressedBuffer.Len()
	s.newUncompressedSize = 0
	if s.lastCompressedSize >= s.sizeLimit {
		return true, nil
	}
	return false, nil
}

func (s *batchSegments) close() error {
	s.rawSegments = s.rawSegments[:len(s.rawSegments)-s.trailingHeaders]
	s.trailingHeaders = 0
	err := s.recompressAll()
	if err != nil {
		return err
	}
	s.isDone = true
	return nil
}

func (s *batchSegments) addSegmentToCompressed(segment []byte) error {
	encoded, err := rlp.EncodeToBytes(segment)
	if err != nil {
		return err
	}
	lenWritten, err := s.compressedWriter.Write(encoded)
	s.newUncompressedSize += lenWritten
	s.totalUncompressedSize += lenWritten
	return err
}

// returns false if segment was too large, error in case of real error
func (s *batchSegments) addSegment(segment []byte, isHeader bool) (bool, error) {
	if s.isDone {
		return false, errBatchAlreadyClosed
	}
	err := s.addSegmentToCompressed(segment)
	if err != nil {
		return false, err
	}
	// Force include headers because we don't want to re-compress and we can just trim them later if necessary
	overflow, err := s.testForOverflow(isHeader)
	if err != nil {
		return false, err
	}
	if overflow {
		return false, s.close()
	}
	s.rawSegments = append(s.rawSegments, segment)
	if isHeader {
		s.trailingHeaders++
	} else {
		s.trailingHeaders = 0
	}
	return true, nil
}

func (s *batchSegments) addL2Msg(l2msg []byte) (bool, error) {
	segment := make([]byte, 1, len(l2msg)+1)
	segment[0] = arbstate.BatchSegmentKindL2Message
	segment = append(segment, l2msg...)
	return s.addSegment(segment, false)
}

func (s *batchSegments) prepareIntSegment(val uint64, segmentHeader byte) ([]byte, error) {
	segment := make([]byte, 1, 16)
	segment[0] = segmentHeader
	enc, err := rlp.EncodeToBytes(val)
	if err != nil {
		return nil, err
	}
	return append(segment, enc...), nil
}

func (s *batchSegments) maybeAddDiffSegment(base *uint64, newVal uint64, segmentHeader byte) (bool, error) {
	if newVal == *base {
		return true, nil
	}
	diff := newVal - *base
	seg, err := s.prepareIntSegment(diff, segmentHeader)
	if err != nil {
		return false, err
	}
	success, err := s.addSegment(seg, true)
	if success {
		*base = newVal
	}
	return success, err
}

func (s *batchSegments) addDelayedMessage() (bool, error) {
	segment := []byte{arbstate.BatchSegmentKindDelayedMessages}
	success, err := s.addSegment(segment, false)
	if (err == nil) && success {
		s.delayedMsg += 1
	}
	return success, err
}

func (s *batchSegments) AddMessage(msg *arbostypes.MessageWithMetadata) (bool, error) {
	if s.isDone {
		return false, errBatchAlreadyClosed
	}
	if msg.DelayedMessagesRead > s.delayedMsg {
		if msg.DelayedMessagesRead != s.delayedMsg+1 {
			return false, fmt.Errorf("attempted to add delayed msg %d after %d", msg.DelayedMessagesRead, s.delayedMsg)
		}
		return s.addDelayedMessage()
	}
	success, err := s.maybeAddDiffSegment(&s.timestamp, msg.Message.Header.Timestamp, arbstate.BatchSegmentKindAdvanceTimestamp)
	if !success {
		return false, err
	}
	success, err = s.maybeAddDiffSegment(&s.blockNum, msg.Message.Header.BlockNumber, arbstate.BatchSegmentKindAdvanceL1BlockNumber)
	if !success {
		return false, err
	}
	return s.addL2Msg(msg.Message.L2msg)
}

func (s *batchSegments) IsDone() bool {
	return s.isDone
}

// Returns nil (as opposed to []byte{}) if there's no segments to put in the batch
func (s *batchSegments) CloseAndGetBytes() ([]byte, error) {
	if !s.isDone {
		err := s.close()
		if err != nil {
			return nil, err
		}
	}
	if len(s.rawSegments) == 0 {
		return nil, nil
	}
	err := s.compressedWriter.Close()
	if err != nil {
		return nil, err
	}
	compressedBytes := s.compressedBuffer.Bytes()
	fullMsg := make([]byte, 1, len(compressedBytes)+1)
	fullMsg[0] = daprovider.BrotliMessageHeaderByte
	fullMsg = append(fullMsg, compressedBytes...)
	return fullMsg, nil
}

func (b *BatchPoster) encodeAddBatch(
	seqNum *big.Int,
	prevMsgNum arbutil.MessageIndex,
	newMsgNum arbutil.MessageIndex,
	l2MessageData []byte,
	delayedMsg uint64,
	use4844 bool,
) ([]byte, []kzg4844.Blob, error) {
	methodName := sequencerBatchPostMethodName
	if use4844 {
		methodName = sequencerBatchPostWithBlobsMethodName
	}
	method, ok := b.seqInboxABI.Methods[methodName]
	if !ok {
		return nil, nil, errors.New("failed to find add batch method")
	}
	var calldata []byte
	var kzgBlobs []kzg4844.Blob
	var err error
	if use4844 {
		kzgBlobs, err = blobs.EncodeBlobs(l2MessageData)
		if err != nil {
			return nil, nil, fmt.Errorf("failed to encode blobs: %w", err)
		}
		// EIP4844 transactions to the sequencer inbox will not use transaction calldata for L2 info.
		calldata, err = method.Inputs.Pack(
			seqNum,
			new(big.Int).SetUint64(delayedMsg),
			b.config().gasRefunder,
			new(big.Int).SetUint64(uint64(prevMsgNum)),
			new(big.Int).SetUint64(uint64(newMsgNum)),
		)
	} else {
		calldata, err = method.Inputs.Pack(
			seqNum,
			l2MessageData,
			new(big.Int).SetUint64(delayedMsg),
			b.config().gasRefunder,
			new(big.Int).SetUint64(uint64(prevMsgNum)),
			new(big.Int).SetUint64(uint64(newMsgNum)),
		)
	}
	if err != nil {
		return nil, nil, err
	}
	fullCalldata := append([]byte{}, method.ID...)
	fullCalldata = append(fullCalldata, calldata...)
	return fullCalldata, kzgBlobs, nil
}

var ErrNormalGasEstimationFailed = errors.New("normal gas estimation failed")

type estimateGasParams struct {
	From         common.Address   `json:"from"`
	To           *common.Address  `json:"to"`
	Data         hexutil.Bytes    `json:"data"`
	MaxFeePerGas *hexutil.Big     `json:"maxFeePerGas"`
	AccessList   types.AccessList `json:"accessList"`
	BlobHashes   []common.Hash    `json:"blobVersionedHashes,omitempty"`
}

func estimateGas(client rpc.ClientInterface, ctx context.Context, params estimateGasParams) (uint64, error) {
	var gas hexutil.Uint64
	err := client.CallContext(ctx, &gas, "eth_estimateGas", params)
	return uint64(gas), err
}

func (b *BatchPoster) estimateGas(ctx context.Context, sequencerMessage []byte, delayedMessages uint64, realData []byte, realBlobs []kzg4844.Blob, realNonce uint64, realAccessList types.AccessList) (uint64, error) {
	config := b.config()
	rpcClient := b.l1Reader.Client()
	rawRpcClient := rpcClient.Client()
	useNormalEstimation := b.dataPoster.MaxMempoolTransactions() == 1
	if !useNormalEstimation {
		// Check if we can use normal estimation anyways because we're at the latest nonce
		latestNonce, err := rpcClient.NonceAt(ctx, b.dataPoster.Sender(), nil)
		if err != nil {
			return 0, err
		}
		useNormalEstimation = latestNonce == realNonce
	}
	latestHeader, err := rpcClient.HeaderByNumber(ctx, nil)
	if err != nil {
		return 0, err
	}
	maxFeePerGas := arbmath.BigMulByBips(latestHeader.BaseFee, config.GasEstimateBaseFeeMultipleBips)
	if useNormalEstimation {
		_, realBlobHashes, err := blobs.ComputeCommitmentsAndHashes(realBlobs)
		if err != nil {
			return 0, fmt.Errorf("failed to compute real blob commitments: %w", err)
		}
		// If we're at the latest nonce, we can skip the special future tx estimate stuff
		gas, err := estimateGas(rawRpcClient, ctx, estimateGasParams{
			From:         b.dataPoster.Sender(),
			To:           &b.seqInboxAddr,
			Data:         realData,
			MaxFeePerGas: (*hexutil.Big)(maxFeePerGas),
			BlobHashes:   realBlobHashes,
			AccessList:   realAccessList,
		})
		if err != nil {
			return 0, fmt.Errorf("%w: %w", ErrNormalGasEstimationFailed, err)
		}
		return gas + config.ExtraBatchGas, nil
	}

	// Here we set seqNum to MaxUint256, and prevMsgNum to 0, because it disables the smart contracts' consistency checks.
	// However, we set nextMsgNum to 1 because it is necessary for a correct estimation for the final to be non-zero.
	// Because we're likely estimating against older state, this might not be the actual next message,
	// but the gas used should be the same.
	data, kzgBlobs, err := b.encodeAddBatch(abi.MaxUint256, 0, 1, sequencerMessage, delayedMessages, len(realBlobs) > 0)
	if err != nil {
		return 0, err
	}
	_, blobHashes, err := blobs.ComputeCommitmentsAndHashes(kzgBlobs)
	if err != nil {
		return 0, fmt.Errorf("failed to compute blob commitments: %w", err)
	}
	gas, err := estimateGas(rawRpcClient, ctx, estimateGasParams{
		From:         b.dataPoster.Sender(),
		To:           &b.seqInboxAddr,
		Data:         data,
		MaxFeePerGas: (*hexutil.Big)(maxFeePerGas),
		BlobHashes:   blobHashes,
		// This isn't perfect because we're probably estimating the batch at a different sequence number,
		// but it should overestimate rather than underestimate which is fine.
		AccessList: realAccessList,
	})
	if err != nil {
		sequencerMessageHeader := sequencerMessage
		if len(sequencerMessageHeader) > 33 {
			sequencerMessageHeader = sequencerMessageHeader[:33]
		}
		log.Warn(
			"error estimating gas for batch",
			"err", err,
			"delayedMessages", delayedMessages,
			"sequencerMessageHeader", hex.EncodeToString(sequencerMessageHeader),
			"sequencerMessageLen", len(sequencerMessage),
		)
		return 0, fmt.Errorf("error estimating gas for batch: %w", err)
	}
	return gas + config.ExtraBatchGas, nil
}

const ethPosBlockTime = 12 * time.Second

var errAttemptLockFailed = errors.New("failed to acquire lock; either another batch poster posted a batch or this node fell behind")

func (b *BatchPoster) maybePostSequencerBatch(ctx context.Context) (bool, error) {
	if b.batchReverted.Load() {
		return false, fmt.Errorf("batch was reverted, not posting any more batches")
	}
	nonce, batchPositionBytes, err := b.dataPoster.GetNextNonceAndMeta(ctx)
	if err != nil {
		return false, err
	}
	var batchPosition batchPosterPosition
	if err := rlp.DecodeBytes(batchPositionBytes, &batchPosition); err != nil {
		return false, fmt.Errorf("decoding batch position: %w", err)
	}

	dbBatchCount, err := b.inbox.GetBatchCount()
	if err != nil {
		return false, err
	}
	if dbBatchCount > batchPosition.NextSeqNum {
		return false, fmt.Errorf("attempting to post batch %v, but the local inbox tracker database already has %v batches", batchPosition.NextSeqNum, dbBatchCount)
	}
	if b.building == nil || b.building.startMsgCount != batchPosition.MessageCount {
		latestHeader, err := b.l1Reader.LastHeader(ctx)
		if err != nil {
			return false, err
		}
		var use4844 bool
		config := b.config()
		if config.Post4844Blobs && b.dapWriter == nil && latestHeader.ExcessBlobGas != nil && latestHeader.BlobGasUsed != nil {
			arbOSVersion, err := b.arbOSVersionGetter.ArbOSVersionForMessageNumber(arbutil.MessageIndex(arbmath.SaturatingUSub(uint64(batchPosition.MessageCount), 1)))
			if err != nil {
				return false, err
			}
			if arbOSVersion >= 20 {
				if config.IgnoreBlobPrice {
					use4844 = true
				} else {
					backlog := atomic.LoadUint64(&b.backlog)
					// Logic to prevent switching from non-4844 batches to 4844 batches too often,
					// so that blocks can be filled efficiently. The geth txpool rejects txs for
					// accounts that already have the other type of txs in the pool with
					// "address already reserved". This logic makes sure that, if there is a backlog,
					// that enough non-4844 batches have been posted to fill a block before switching.
					if backlog == 0 ||
						b.non4844BatchCount == 0 ||
						b.non4844BatchCount > 16 {
						blobFeePerByte := eip4844.CalcBlobFee(eip4844.CalcExcessBlobGas(*latestHeader.ExcessBlobGas, *latestHeader.BlobGasUsed))
						blobFeePerByte.Mul(blobFeePerByte, blobTxBlobGasPerBlob)
						blobFeePerByte.Div(blobFeePerByte, usableBytesInBlob)

						calldataFeePerByte := arbmath.BigMulByUint(latestHeader.BaseFee, 16)
						use4844 = arbmath.BigLessThan(blobFeePerByte, calldataFeePerByte)
					}
				}
			}
		}

		b.building = &buildingBatch{
			segments:      newBatchSegments(batchPosition.DelayedMessageCount, b.config(), b.GetBacklogEstimate(), use4844),
			msgCount:      batchPosition.MessageCount,
			startMsgCount: batchPosition.MessageCount,
			use4844:       use4844,
		}
	}
	msgCount, err := b.streamer.GetMessageCount()
	if err != nil {
		return false, err
	}
	if msgCount <= batchPosition.MessageCount {
		// There's nothing after the newest batch, therefore batch posting was not required
		return false, nil
	}
	firstMsg, err := b.streamer.GetMessage(batchPosition.MessageCount)
	if err != nil {
		return false, err
	}
	firstMsgTime := time.Unix(int64(firstMsg.Message.Header.Timestamp), 0)

	lastPotentialMsg, err := b.streamer.GetMessage(msgCount - 1)
	if err != nil {
		return false, err
	}

	config := b.config()
	forcePostBatch := config.MaxDelay <= 0 || time.Since(firstMsgTime) >= config.MaxDelay

	var l1BoundMaxBlockNumber uint64 = math.MaxUint64
	var l1BoundMaxTimestamp uint64 = math.MaxUint64
	var l1BoundMinBlockNumber uint64
	var l1BoundMinTimestamp uint64
	hasL1Bound := config.l1BlockBound != l1BlockBoundIgnore
	if hasL1Bound {
		var l1Bound *types.Header
		var err error
		if config.l1BlockBound == l1BlockBoundLatest {
			l1Bound, err = b.l1Reader.LastHeader(ctx)
		} else if config.l1BlockBound == l1BlockBoundSafe || config.l1BlockBound == l1BlockBoundDefault {
			l1Bound, err = b.l1Reader.LatestSafeBlockHeader(ctx)
			if errors.Is(err, headerreader.ErrBlockNumberNotSupported) && config.l1BlockBound == l1BlockBoundDefault {
				// If getting the latest safe block is unsupported, and the L1BlockBound configuration is the default,
				// fall back to using the latest block instead of the safe block.
				l1Bound, err = b.l1Reader.LastHeader(ctx)
			}
		} else {
			if config.l1BlockBound != l1BlockBoundFinalized {
				log.Error(
					"unknown L1 block bound config value; falling back on using finalized",
					"l1BlockBoundString", config.L1BlockBound,
					"l1BlockBoundEnum", config.l1BlockBound,
				)
			}
			l1Bound, err = b.l1Reader.LatestFinalizedBlockHeader(ctx)
		}
		if err != nil {
			return false, fmt.Errorf("error getting L1 bound block: %w", err)
		}

		maxTimeVariationDelayBlocks, maxTimeVariationFutureBlocks, maxTimeVariationDelaySeconds, maxTimeVariationFutureSeconds, err := b.seqInbox.MaxTimeVariation(&bind.CallOpts{
			Context:     ctx,
			BlockNumber: l1Bound.Number,
		})
		if err != nil {
			// This might happen if the latest finalized block is old enough that our L1 node no longer has its state
			log.Warn("error getting max time variation on L1 bound block; falling back on latest block", "err", err)
			maxTimeVariationDelayBlocks, maxTimeVariationFutureBlocks, maxTimeVariationDelaySeconds, maxTimeVariationFutureSeconds, err = b.seqInbox.MaxTimeVariation(&bind.CallOpts{Context: ctx})
			if err != nil {
				return false, fmt.Errorf("error getting max time variation: %w", err)
			}
		}

		l1BoundBlockNumber := arbutil.ParentHeaderToL1BlockNumber(l1Bound)
		l1BoundMaxBlockNumber = arbmath.SaturatingUAdd(l1BoundBlockNumber, arbmath.BigToUintSaturating(maxTimeVariationFutureBlocks))
		l1BoundMaxTimestamp = arbmath.SaturatingUAdd(l1Bound.Time, arbmath.BigToUintSaturating(maxTimeVariationFutureSeconds))

		if config.L1BlockBoundBypass > 0 {
			latestHeader, err := b.l1Reader.LastHeader(ctx)
			if err != nil {
				return false, err
			}
			latestBlockNumber := arbutil.ParentHeaderToL1BlockNumber(latestHeader)
			blockNumberWithPadding := arbmath.SaturatingUAdd(latestBlockNumber, uint64(config.L1BlockBoundBypass/ethPosBlockTime))
			timestampWithPadding := arbmath.SaturatingUAdd(latestHeader.Time, uint64(config.L1BlockBoundBypass/time.Second))

			l1BoundMinBlockNumber = arbmath.SaturatingUSub(blockNumberWithPadding, arbmath.BigToUintSaturating(maxTimeVariationDelayBlocks))
			l1BoundMinTimestamp = arbmath.SaturatingUSub(timestampWithPadding, arbmath.BigToUintSaturating(maxTimeVariationDelaySeconds))
		}
	}

	for b.building.msgCount < msgCount {
		msg, err := b.streamer.GetMessage(b.building.msgCount)
		if err != nil {
			log.Error("error getting message from streamer", "error", err)
			break
		}
		if msg.Message.Header.BlockNumber < l1BoundMinBlockNumber || msg.Message.Header.Timestamp < l1BoundMinTimestamp {
			log.Error(
				"disabling L1 bound as batch posting message is close to the maximum delay",
				"blockNumber", msg.Message.Header.BlockNumber,
				"l1BoundMinBlockNumber", l1BoundMinBlockNumber,
				"timestamp", msg.Message.Header.Timestamp,
				"l1BoundMinTimestamp", l1BoundMinTimestamp,
			)
			l1BoundMaxBlockNumber = math.MaxUint64
			l1BoundMaxTimestamp = math.MaxUint64
		}
		if msg.Message.Header.BlockNumber > l1BoundMaxBlockNumber || msg.Message.Header.Timestamp > l1BoundMaxTimestamp {
			b.lastHitL1Bounds = time.Now()
			log.Info(
				"not posting more messages because block number or timestamp exceed L1 bounds",
				"blockNumber", msg.Message.Header.BlockNumber,
				"l1BoundMaxBlockNumber", l1BoundMaxBlockNumber,
				"timestamp", msg.Message.Header.Timestamp,
				"l1BoundMaxTimestamp", l1BoundMaxTimestamp,
			)
			break
		}
		success, err := b.building.segments.AddMessage(msg)
		if err != nil {
			// Clear our cache
			b.building = nil
			return false, fmt.Errorf("error adding message to batch: %w", err)
		}
		if !success {
			// this batch is full
			if !config.WaitForMaxDelay {
				forcePostBatch = true
			}
			b.building.haveUsefulMessage = true
			break
		}
		if msg.Message.Header.Kind != arbostypes.L1MessageType_BatchPostingReport {
			b.building.haveUsefulMessage = true
		}
		b.building.msgCount++
	}

	if !forcePostBatch || !b.building.haveUsefulMessage {
		// the batch isn't full yet and we've posted a batch recently
		// don't post anything for now
		return false, nil
	}
	sequencerMsg, err := b.building.segments.CloseAndGetBytes()
	if err != nil {
		return false, err
	}
	if sequencerMsg == nil {
		log.Debug("BatchPoster: batch nil", "sequence nr.", batchPosition.NextSeqNum, "from", batchPosition.MessageCount, "prev delayed", batchPosition.DelayedMessageCount)
		b.building = nil // a closed batchSegments can't be reused
		return false, nil
	}

	if b.dapWriter != nil {
		if !b.redisLock.AttemptLock(ctx) {
			return false, errAttemptLockFailed
		}

		gotNonce, gotMeta, err := b.dataPoster.GetNextNonceAndMeta(ctx)
		if err != nil {
			return false, err
		}
		if nonce != gotNonce || !bytes.Equal(batchPositionBytes, gotMeta) {
			return false, fmt.Errorf("%w: nonce changed from %d to %d while creating batch", storage.ErrStorageRace, nonce, gotNonce)
		}
		sequencerMsg, err = b.dapWriter.Store(ctx, sequencerMsg, uint64(time.Now().Add(config.DASRetentionPeriod).Unix()), []byte{}, config.DisableDapFallbackStoreDataOnChain)
		if err != nil {
			return false, err
		}
	}

	data, kzgBlobs, err := b.encodeAddBatch(new(big.Int).SetUint64(batchPosition.NextSeqNum), batchPosition.MessageCount, b.building.msgCount, sequencerMsg, b.building.segments.delayedMsg, b.building.use4844)
	if err != nil {
		return false, err
	}
	if len(kzgBlobs)*params.BlobTxBlobGasPerBlob > params.MaxBlobGasPerBlock {
		return false, fmt.Errorf("produced %v blobs for batch but a block can only hold %v (compressed batch was %v bytes long)", len(kzgBlobs), params.MaxBlobGasPerBlock/params.BlobTxBlobGasPerBlob, len(sequencerMsg))
	}
	accessList := b.accessList(int(batchPosition.NextSeqNum), int(b.building.segments.delayedMsg))
	// On restart, we may be trying to estimate gas for a batch whose successor has
	// already made it into pending state, if not latest state.
	// In that case, we might get a revert with `DelayedBackwards()`.
	// To avoid that, we artificially increase the delayed messages to `lastPotentialMsg.DelayedMessagesRead`.
	// In theory, this might reduce gas usage, but only by a factor that's already
	// accounted for in `config.ExtraBatchGas`, as that same factor can appear if a user
	// posts a new delayed message that we didn't see while gas estimating.
	gasLimit, err := b.estimateGas(ctx, sequencerMsg, lastPotentialMsg.DelayedMessagesRead, data, kzgBlobs, nonce, accessList)
	if err != nil {
		return false, err
	}
	newMeta, err := rlp.EncodeToBytes(batchPosterPosition{
		MessageCount:        b.building.msgCount,
		DelayedMessageCount: b.building.segments.delayedMsg,
		NextSeqNum:          batchPosition.NextSeqNum + 1,
	})
	if err != nil {
		return false, err
	}
	tx, err := b.dataPoster.PostTransaction(ctx,
		firstMsgTime,
		nonce,
		newMeta,
		b.seqInboxAddr,
		data,
		gasLimit,
		new(big.Int),
		kzgBlobs,
		accessList,
	)
	if err != nil {
		return false, err
	}
	log.Info(
		"BatchPoster: batch sent",
		"sequenceNumber", batchPosition.NextSeqNum,
		"from", batchPosition.MessageCount,
		"to", b.building.msgCount,
		"prevDelayed", batchPosition.DelayedMessageCount,
		"currentDelayed", b.building.segments.delayedMsg,
		"totalSegments", len(b.building.segments.rawSegments),
		"numBlobs", len(kzgBlobs),
	)

	surplus := arbmath.SaturatingMul(
		arbmath.SaturatingSub(
			l1GasPriceGauge.Snapshot().Value(),
			l1GasPriceEstimateGauge.Snapshot().Value()),
		int64(len(sequencerMsg)*16),
	)
	latestBatchSurplusGauge.Update(surplus)

	recentlyHitL1Bounds := time.Since(b.lastHitL1Bounds) < config.PollInterval*3
	postedMessages := b.building.msgCount - batchPosition.MessageCount
	b.messagesPerBatch.Update(uint64(postedMessages))
	if b.building.use4844 {
		b.non4844BatchCount = 0
	} else {
		b.non4844BatchCount++
	}
	unpostedMessages := msgCount - b.building.msgCount
	messagesPerBatch := b.messagesPerBatch.Average()
	if messagesPerBatch == 0 {
		// This should be impossible because we always post at least one message in a batch.
		// That said, better safe than sorry, as we would panic if this remained at 0.
		log.Warn(
			"messagesPerBatch is somehow zero",
			"postedMessages", postedMessages,
			"buildingFrom", batchPosition.MessageCount,
			"buildingTo", b.building.msgCount,
		)
		messagesPerBatch = 1
	}
	backlog := uint64(unpostedMessages) / messagesPerBatch
	if backlog > 10 {
		logLevel := log.Warn
		if recentlyHitL1Bounds {
			logLevel = log.Info
		} else if backlog > 30 {
			logLevel = log.Error
		}
		logLevel(
			"a large batch posting backlog exists",
			"recentlyHitL1Bounds", recentlyHitL1Bounds,
			"currentPosition", b.building.msgCount,
			"messageCount", msgCount,
			"messagesPerBatch", messagesPerBatch,
			"postedMessages", postedMessages,
			"unpostedMessages", unpostedMessages,
			"batchBacklogEstimate", backlog,
		)
	}
	if recentlyHitL1Bounds {
		// This backlog isn't "real" in that we don't want to post any more messages.
		// Setting the backlog to 0 here ensures that we don't lower compression as a result.
		backlog = 0
	}
	atomic.StoreUint64(&b.backlog, backlog)
	b.building = nil

	// If we aren't queueing up transactions, wait for the receipt before moving on to the next batch.
	if config.DataPoster.UseNoOpStorage {
		receipt, err := b.l1Reader.WaitForTxApproval(ctx, tx)
		if err != nil {
			return false, fmt.Errorf("error waiting for tx receipt: %w", err)
		}
		log.Info("Got successful receipt from batch poster transaction", "txHash", tx.Hash(), "blockNumber", receipt.BlockNumber, "blockHash", receipt.BlockHash)
	}

	return true, nil
}

func (b *BatchPoster) GetBacklogEstimate() uint64 {
	return atomic.LoadUint64(&b.backlog)
}

func (b *BatchPoster) Start(ctxIn context.Context) {
	b.dataPoster.Start(ctxIn)
	b.redisLock.Start(ctxIn)
	b.StopWaiter.Start(ctxIn, b)
	b.LaunchThread(b.pollForReverts)
	b.LaunchThread(b.pollForL1PriceData)
	commonEphemeralErrorHandler := util.NewEphemeralErrorHandler(time.Minute, "", 0)
	exceedMaxMempoolSizeEphemeralErrorHandler := util.NewEphemeralErrorHandler(5*time.Minute, dataposter.ErrExceedsMaxMempoolSize.Error(), time.Minute)
	storageRaceEphemeralErrorHandler := util.NewEphemeralErrorHandler(5*time.Minute, storage.ErrStorageRace.Error(), time.Minute)
	normalGasEstimationFailedEphemeralErrorHandler := util.NewEphemeralErrorHandler(5*time.Minute, ErrNormalGasEstimationFailed.Error(), time.Minute)
	accumulatorNotFoundEphemeralErrorHandler := util.NewEphemeralErrorHandler(5*time.Minute, AccumulatorNotFoundErr.Error(), time.Minute)
	resetAllEphemeralErrs := func() {
		commonEphemeralErrorHandler.Reset()
		exceedMaxMempoolSizeEphemeralErrorHandler.Reset()
		storageRaceEphemeralErrorHandler.Reset()
		normalGasEstimationFailedEphemeralErrorHandler.Reset()
		accumulatorNotFoundEphemeralErrorHandler.Reset()
	}
	b.CallIteratively(func(ctx context.Context) time.Duration {
		var err error
		if common.HexToAddress(b.config().GasRefunderAddress) != (common.Address{}) {
			gasRefunderBalance, err := b.l1Reader.Client().BalanceAt(ctx, common.HexToAddress(b.config().GasRefunderAddress), nil)
			if err != nil {
				log.Warn("error fetching batch poster gas refunder balance", "err", err)
			} else {
				batchPosterGasRefunderBalance.Update(arbmath.BalancePerEther(gasRefunderBalance))
			}
		}
		if b.dataPoster.Sender() != (common.Address{}) {
			walletBalance, err := b.l1Reader.Client().BalanceAt(ctx, b.dataPoster.Sender(), nil)
			if err != nil {
				log.Warn("error fetching batch poster wallet balance", "err", err)
			} else {
				batchPosterWalletBalance.Update(arbmath.BalancePerEther(walletBalance))
			}
		}
		couldLock, err := b.redisLock.CouldAcquireLock(ctx)
		if err != nil {
			log.Warn("Error checking if we could acquire redis lock", "err", err)
			// Might as well try, worst case we fail to lock
			couldLock = true
		}
		if !couldLock {
			log.Debug("Not posting batches right now because another batch poster has the lock or this node is behind")
			b.building = nil
			resetAllEphemeralErrs()
			return b.config().PollInterval
		}
		posted, err := b.maybePostSequencerBatch(ctx)
		if err == nil {
			resetAllEphemeralErrs()
		}
		if err != nil {
			if ctx.Err() != nil {
				// Shutting down. No need to print the context canceled error.
				return 0
			}
			b.building = nil
			logLevel := log.Error
			// Likely the inbox tracker just isn't caught up.
			// Let's see if this error disappears naturally.
			logLevel = commonEphemeralErrorHandler.LogLevel(err, logLevel)
			// If the error matches one of these, it's only logged at debug for the first minute,
			// then at warn for the next 4 minutes, then at error. If the error isn't one of these,
			// it'll be logged at warn for the first minute, then at error.
			logLevel = exceedMaxMempoolSizeEphemeralErrorHandler.LogLevel(err, logLevel)
			logLevel = storageRaceEphemeralErrorHandler.LogLevel(err, logLevel)
			logLevel = normalGasEstimationFailedEphemeralErrorHandler.LogLevel(err, logLevel)
			logLevel = accumulatorNotFoundEphemeralErrorHandler.LogLevel(err, logLevel)
			logLevel("error posting batch", "err", err)
			return b.config().ErrorDelay
		} else if posted {
			return 0
		} else {
			return b.config().PollInterval
		}
	})
}

func (b *BatchPoster) StopAndWait() {
	b.StopWaiter.StopAndWait()
	b.dataPoster.StopAndWait()
	b.redisLock.StopAndWait()
}

type BoolRing struct {
	buffer         []bool
	bufferPosition int
}

func NewBoolRing(size int) *BoolRing {
	return &BoolRing{
		buffer: make([]bool, 0, size),
	}
}

func (b *BoolRing) Update(value bool) {
	period := cap(b.buffer)
	if period == 0 {
		return
	}
	if len(b.buffer) < period {
		b.buffer = append(b.buffer, value)
	} else {
		b.buffer[b.bufferPosition] = value
	}
	b.bufferPosition = (b.bufferPosition + 1) % period
}

func (b *BoolRing) Empty() bool {
	return len(b.buffer) == 0
}

// Peek returns the most recently inserted value.
// Assumes not empty, check Empty() first
func (b *BoolRing) Peek() bool {
	lastPosition := b.bufferPosition - 1
	if lastPosition < 0 {
		// This is the case where we have wrapped around, since Peek() shouldn't
		// be called without checking Empty(), so we can just use capactity.
		lastPosition = cap(b.buffer) - 1
	}
	return b.buffer[lastPosition]
}

// All returns true if the BoolRing is full and all values equal value.
func (b *BoolRing) All(value bool) bool {
	if len(b.buffer) < cap(b.buffer) {
		return false
	}
	for _, v := range b.buffer {
		if v != value {
			return false
		}
	}
	return true
}<|MERGE_RESOLUTION|>--- conflicted
+++ resolved
@@ -217,13 +217,8 @@
 	DisableDapFallbackStoreDataOnChain: false,
 	// This default is overridden for L3 chains in applyChainParameters in cmd/nitro/nitro.go
 	MaxSize: 100000,
-<<<<<<< HEAD
-	// TODO: is 1000 bytes an appropriate margin for error vs blob space efficiency?
-	Max4844BatchSize:               blobs.BlobEncodableData*(params.MaxBlobGasPerBlock/params.BlobTxBlobGasPerBlob) - 1000,
-=======
 	// Try to fill 3 blobs per batch
 	Max4844BatchSize:               blobs.BlobEncodableData*(params.MaxBlobGasPerBlock/params.BlobTxBlobGasPerBlob)/2 - 2000,
->>>>>>> fcf54fca
 	PollInterval:                   time.Second * 10,
 	ErrorDelay:                     time.Second * 10,
 	MaxDelay:                       time.Hour,
