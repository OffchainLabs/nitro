// Copyright 2021-2022, Offchain Labs, Inc.
// For license information, see https://github.com/OffchainLabs/nitro/blob/master/LICENSE.md

package arbnode

import (
	"bytes"
	"context"
	"encoding/binary"
	"encoding/hex"
	"errors"
	"fmt"
	"math"
	"math/big"
	"strings"
	"sync/atomic"
	"time"

	"github.com/andybalholm/brotli"
	"github.com/spf13/pflag"

	"github.com/ethereum/go-ethereum"
	"github.com/ethereum/go-ethereum/accounts/abi"
	"github.com/ethereum/go-ethereum/accounts/abi/bind"
	"github.com/ethereum/go-ethereum/common"
	"github.com/ethereum/go-ethereum/common/hexutil"
	"github.com/ethereum/go-ethereum/core/types"
	"github.com/ethereum/go-ethereum/crypto/kzg4844"
	"github.com/ethereum/go-ethereum/ethdb"
	"github.com/ethereum/go-ethereum/log"
	"github.com/ethereum/go-ethereum/metrics"
	"github.com/ethereum/go-ethereum/params"
	"github.com/ethereum/go-ethereum/rlp"
	"github.com/ethereum/go-ethereum/rpc"

	"github.com/offchainlabs/nitro/arbnode/dataposter"
	"github.com/offchainlabs/nitro/arbnode/dataposter/storage"
	"github.com/offchainlabs/nitro/arbnode/parent"
	"github.com/offchainlabs/nitro/arbnode/redislock"
	"github.com/offchainlabs/nitro/arbos/arbostypes"
	"github.com/offchainlabs/nitro/arbstate"
	"github.com/offchainlabs/nitro/arbutil"
	"github.com/offchainlabs/nitro/cmd/chaininfo"
	"github.com/offchainlabs/nitro/cmd/genericconf"
	"github.com/offchainlabs/nitro/daprovider"
	"github.com/offchainlabs/nitro/execution"
	"github.com/offchainlabs/nitro/solgen/go/bridgegen"
	"github.com/offchainlabs/nitro/util"
	"github.com/offchainlabs/nitro/util/arbmath"
	"github.com/offchainlabs/nitro/util/blobs"
	"github.com/offchainlabs/nitro/util/headerreader"
	"github.com/offchainlabs/nitro/util/redisutil"
	"github.com/offchainlabs/nitro/util/stopwaiter"
)

var (
	batchPosterWalletBalance      = metrics.NewRegisteredGaugeFloat64("arb/batchposter/wallet/eth", nil)
	batchPosterGasRefunderBalance = metrics.NewRegisteredGaugeFloat64("arb/batchposter/gasrefunder/eth", nil)
	baseFeeGauge                  = metrics.NewRegisteredGauge("arb/batchposter/basefee", nil)
	blobFeeGauge                  = metrics.NewRegisteredGauge("arb/batchposter/blobfee", nil)
	l1GasPriceGauge               = metrics.NewRegisteredGauge("arb/batchposter/l1gasprice", nil)
	blockGasUsedGauge             = metrics.NewRegisteredGauge("arb/batchposter/blockgas/used", nil)
	blockGasLimitGauge            = metrics.NewRegisteredGauge("arb/batchposter/blockgas/limit", nil)
	blobGasUsedGauge              = metrics.NewRegisteredGauge("arb/batchposter/blobgas/used", nil)
	blobGasLimitGauge             = metrics.NewRegisteredGauge("arb/batchposter/blobgas/limit", nil)
	suggestedTipCapGauge          = metrics.NewRegisteredGauge("arb/batchposter/suggestedtipcap", nil)

	batchPosterEstimatedBatchBacklogGauge = metrics.NewRegisteredGauge("arb/batchposter/estimated_batch_backlog", nil)

	batchPosterDALastSuccessfulActionGauge = metrics.NewRegisteredGauge("arb/batchPoster/action/da_last_success", nil)
	batchPosterDASuccessCounter            = metrics.NewRegisteredCounter("arb/batchPoster/action/da_success", nil)
	batchPosterDAFailureCounter            = metrics.NewRegisteredCounter("arb/batchPoster/action/da_failure", nil)

	batchPosterFailureCounter = metrics.NewRegisteredCounter("arb/batchPoster/action/failure", nil)

	usableBytesInBlob    = big.NewInt(int64(len(kzg4844.Blob{}) * 31 / 32))
	blobTxBlobGasPerBlob = big.NewInt(params.BlobTxBlobGasPerBlob)
)

const (
	batchPosterSimpleRedisLockKey = "node.batch-poster.redis-lock.simple-lock-key"

	sequencerBatchPostMethodName                    = "addSequencerL2BatchFromOrigin0"
	sequencerBatchPostWithBlobsMethodName           = "addSequencerL2BatchFromBlobs"
	sequencerBatchPostDelayProofMethodName          = "addSequencerL2BatchFromOriginDelayProof"
	sequencerBatchPostWithBlobsDelayProofMethodName = "addSequencerL2BatchFromBlobsDelayProof"
)

type batchPosterPosition struct {
	MessageCount        arbutil.MessageIndex
	DelayedMessageCount uint64
	NextSeqNum          uint64
}

type BatchPoster struct {
	stopwaiter.StopWaiter
	l1Reader           *headerreader.HeaderReader
	inbox              *InboxTracker
	streamer           *TransactionStreamer
	arbOSVersionGetter execution.ArbOSVersionGetter
	config             BatchPosterConfigFetcher
	seqInbox           *bridgegen.SequencerInbox
	syncMonitor        *SyncMonitor
	seqInboxABI        *abi.ABI
	seqInboxAddr       common.Address
	bridgeAddr         common.Address
	gasRefunderAddr    common.Address
	building           *buildingBatch
	dapWriters         []daprovider.Writer
	dapReaders         *daprovider.ReaderRegistry
	dataPoster         *dataposter.DataPoster
	redisLock          *redislock.Simple
	messagesPerBatch   *arbmath.MovingAverage[uint64]
	non4844BatchCount  int // Count of consecutive non-4844 batches posted
	// This is an atomic variable that should only be accessed atomically.
	// An estimate of the number of batches we want to post but haven't yet.
	// This doesn't include batches which we don't want to post yet due to the L1 bounds.
	backlog         atomic.Uint64
	lastHitL1Bounds time.Time // The last time we wanted to post a message but hit the L1 bounds

	batchReverted        atomic.Bool // indicates whether data poster batch was reverted
	nextRevertCheckBlock int64       // the last parent block scanned for reverting batches
	postedFirstBatch     bool        // indicates if batch poster has posted the first batch
	useEthDA             bool        // rebuild next batch with EthDA due to size constraints

	accessList   func(SequencerInboxAccs, AfterDelayedMessagesRead uint64) types.AccessList
	parentChain  *parent.ParentChain
	checkEip7623 bool
	useEip7623   bool
}

type l1BlockBound int

// This enum starts at 1 to avoid the empty initialization of 0 being valid
const (
	// Default is Safe if the L1 reader has finality data enabled, otherwise Latest
	l1BlockBoundDefault l1BlockBound = iota + 1
	l1BlockBoundSafe
	l1BlockBoundFinalized
	l1BlockBoundLatest
	l1BlockBoundIgnore
)

type BatchPosterDangerousConfig struct {
	AllowPostingFirstBatchWhenSequencerMessageCountMismatch bool   `koanf:"allow-posting-first-batch-when-sequencer-message-count-mismatch"`
	FixedGasLimit                                           uint64 `koanf:"fixed-gas-limit"`
}

type BatchPosterConfig struct {
	Enable                             bool `koanf:"enable"`
	DisableDapFallbackStoreDataOnChain bool `koanf:"disable-dap-fallback-store-data-on-chain" reload:"hot"`
	// Max batch size.
	MaxSize int `koanf:"max-size" reload:"hot"`
	// Maximum 4844 blob enabled batch size.
	Max4844BatchSize int `koanf:"max-4844-batch-size" reload:"hot"`
	// Maximum altDA batch size (for all allternative DA systems: external, AnyTrust).
	// TODO In future it may be useful for different altDA sytems to have different limits.
	MaxAltDABatchSize int `koanf:"max-altda-batch-size" reload:"hot"`
	// Max batch post delay.
	MaxDelay time.Duration `koanf:"max-delay" reload:"hot"`
	// Wait for max BatchPost delay.
	WaitForMaxDelay bool `koanf:"wait-for-max-delay" reload:"hot"`
	// Batch post polling interval.
	PollInterval time.Duration `koanf:"poll-interval" reload:"hot"`
	// Batch posting error delay.
	ErrorDelay                     time.Duration               `koanf:"error-delay" reload:"hot"`
	CompressionLevel               int                         `koanf:"compression-level" reload:"hot"`
	DASRetentionPeriod             time.Duration               `koanf:"das-retention-period" reload:"hot"`
	GasRefunderAddress             string                      `koanf:"gas-refunder-address" reload:"hot"`
	DataPoster                     dataposter.DataPosterConfig `koanf:"data-poster" reload:"hot"`
	RedisUrl                       string                      `koanf:"redis-url"`
	RedisLock                      redislock.SimpleCfg         `koanf:"redis-lock" reload:"hot"`
	ExtraBatchGas                  uint64                      `koanf:"extra-batch-gas" reload:"hot"`
	Post4844Blobs                  bool                        `koanf:"post-4844-blobs" reload:"hot"`
	IgnoreBlobPrice                bool                        `koanf:"ignore-blob-price" reload:"hot"`
	ParentChainWallet              genericconf.WalletConfig    `koanf:"parent-chain-wallet"`
	L1BlockBound                   string                      `koanf:"l1-block-bound" reload:"hot"`
	L1BlockBoundBypass             time.Duration               `koanf:"l1-block-bound-bypass" reload:"hot"`
	UseAccessLists                 bool                        `koanf:"use-access-lists" reload:"hot"`
	GasEstimateBaseFeeMultipleBips arbmath.UBips               `koanf:"gas-estimate-base-fee-multiple-bips"`
	Dangerous                      BatchPosterDangerousConfig  `koanf:"dangerous"`
	ReorgResistanceMargin          time.Duration               `koanf:"reorg-resistance-margin" reload:"hot"`
	CheckBatchCorrectness          bool                        `koanf:"check-batch-correctness"`
	MaxEmptyBatchDelay             time.Duration               `koanf:"max-empty-batch-delay"`
	DelayBufferThresholdMargin     uint64                      `koanf:"delay-buffer-threshold-margin"`
	DelayBufferAlwaysUpdatable     bool                        `koanf:"delay-buffer-always-updatable"`
	ParentChainEip7623             string                      `koanf:"parent-chain-eip7623"`

	gasRefunder  common.Address
	l1BlockBound l1BlockBound
}

func (c *BatchPosterConfig) Validate() error {
	if len(c.GasRefunderAddress) > 0 && !common.IsHexAddress(c.GasRefunderAddress) {
		return fmt.Errorf("invalid gas refunder address \"%v\"", c.GasRefunderAddress)
	}
	c.gasRefunder = common.HexToAddress(c.GasRefunderAddress)
	if c.MaxSize <= 40 {
		return errors.New("MaxBatchSize too small")
	}
	if c.L1BlockBound == "" {
		c.l1BlockBound = l1BlockBoundDefault
	} else if c.L1BlockBound == "safe" {
		c.l1BlockBound = l1BlockBoundSafe
	} else if c.L1BlockBound == "finalized" {
		c.l1BlockBound = l1BlockBoundFinalized
	} else if c.L1BlockBound == "latest" {
		c.l1BlockBound = l1BlockBoundLatest
	} else if c.L1BlockBound == "ignore" {
		c.l1BlockBound = l1BlockBoundIgnore
	} else {
		return fmt.Errorf("invalid L1 block bound tag \"%v\" (see --help for options)", c.L1BlockBound)
	}
	return nil
}

type BatchPosterConfigFetcher func() *BatchPosterConfig

func DangerousBatchPosterConfigAddOptions(prefix string, f *pflag.FlagSet) {
	f.Bool(prefix+".allow-posting-first-batch-when-sequencer-message-count-mismatch", DefaultBatchPosterConfig.Dangerous.AllowPostingFirstBatchWhenSequencerMessageCountMismatch, "allow posting the first batch even if sequence number doesn't match chain (useful after force-inclusion)")
	f.Uint64(prefix+".fixed-gas-limit", DefaultBatchPosterConfig.Dangerous.FixedGasLimit, "use this gas limit for batch posting instead of estimating it")
}

func BatchPosterConfigAddOptions(prefix string, f *pflag.FlagSet) {
	f.Bool(prefix+".enable", DefaultBatchPosterConfig.Enable, "enable posting batches to l1")
	f.Bool(prefix+".disable-dap-fallback-store-data-on-chain", DefaultBatchPosterConfig.DisableDapFallbackStoreDataOnChain, "If unable to batch to DA provider, disable fallback storing data on chain")
	f.Int(prefix+".max-size", DefaultBatchPosterConfig.MaxSize, "maximum estimated compressed batch size")
	f.Int(prefix+".max-4844-batch-size", DefaultBatchPosterConfig.Max4844BatchSize, "maximum estimated compressed 4844 blob enabled batch size")
	f.Int(prefix+".max-altda-batch-size", DefaultBatchPosterConfig.MaxAltDABatchSize, "maximum estimated compressed batch size when using alternative data availability (eg Anytrust, external)")
	f.Duration(prefix+".max-delay", DefaultBatchPosterConfig.MaxDelay, "maximum batch posting delay")
	f.Bool(prefix+".wait-for-max-delay", DefaultBatchPosterConfig.WaitForMaxDelay, "wait for the max batch delay, even if the batch is full")
	f.Duration(prefix+".poll-interval", DefaultBatchPosterConfig.PollInterval, "how long to wait after no batches are ready to be posted before checking again")
	f.Duration(prefix+".error-delay", DefaultBatchPosterConfig.ErrorDelay, "how long to delay after error posting batch")
	f.Int(prefix+".compression-level", DefaultBatchPosterConfig.CompressionLevel, "batch compression level")
	f.Duration(prefix+".das-retention-period", DefaultBatchPosterConfig.DASRetentionPeriod, "In AnyTrust mode, the period which DASes are requested to retain the stored batches.")
	f.String(prefix+".gas-refunder-address", DefaultBatchPosterConfig.GasRefunderAddress, "The gas refunder contract address (optional)")
	f.Uint64(prefix+".extra-batch-gas", DefaultBatchPosterConfig.ExtraBatchGas, "use this much more gas than estimation says is necessary to post batches")
	f.Bool(prefix+".post-4844-blobs", DefaultBatchPosterConfig.Post4844Blobs, "if the parent chain supports 4844 blobs and they're well priced, post EIP-4844 blobs")
	f.Bool(prefix+".ignore-blob-price", DefaultBatchPosterConfig.IgnoreBlobPrice, "if the parent chain supports 4844 blobs and ignore-blob-price is true, post 4844 blobs even if it's not price efficient")
	f.String(prefix+".redis-url", DefaultBatchPosterConfig.RedisUrl, "if non-empty, the Redis URL to store queued transactions in")
	f.String(prefix+".l1-block-bound", DefaultBatchPosterConfig.L1BlockBound, "only post messages to batches when they're within the max future block/timestamp as of this L1 block tag (\"safe\", \"finalized\", \"latest\", or \"ignore\" to ignore this check)")
	f.Duration(prefix+".l1-block-bound-bypass", DefaultBatchPosterConfig.L1BlockBoundBypass, "post batches even if not within the layer 1 future bounds if we're within this margin of the max delay")
	f.Bool(prefix+".use-access-lists", DefaultBatchPosterConfig.UseAccessLists, "post batches with access lists to reduce gas usage (disabled for L3s)")
	f.Uint64(prefix+".gas-estimate-base-fee-multiple-bips", uint64(DefaultBatchPosterConfig.GasEstimateBaseFeeMultipleBips), "for gas estimation, use this multiple of the basefee (measured in basis points) as the max fee per gas")
	f.Duration(prefix+".reorg-resistance-margin", DefaultBatchPosterConfig.ReorgResistanceMargin, "do not post batch if its within this duration from layer 1 minimum bounds. Requires l1-block-bound option not be set to \"ignore\"")
	f.Bool(prefix+".check-batch-correctness", DefaultBatchPosterConfig.CheckBatchCorrectness, "setting this to true will run the batch against an inbox multiplexer and verifies that it produces the correct set of messages")
	f.Duration(prefix+".max-empty-batch-delay", DefaultBatchPosterConfig.MaxEmptyBatchDelay, "maximum empty batch posting delay, batch poster will only be able to post an empty batch if this time period building a batch has passed")
	f.Uint64(prefix+".delay-buffer-threshold-margin", DefaultBatchPosterConfig.DelayBufferThresholdMargin, "the number of blocks to post the batch before reaching the delay buffer threshold")
	f.String(prefix+".parent-chain-eip7623", DefaultBatchPosterConfig.ParentChainEip7623, "if parent chain uses EIP7623 (\"yes\", \"no\", \"auto\")")
	f.Bool(prefix+".delay-buffer-always-updatable", DefaultBatchPosterConfig.DelayBufferAlwaysUpdatable, "always treat delay buffer as updatable")
	redislock.AddConfigOptions(prefix+".redis-lock", f)
	dataposter.DataPosterConfigAddOptions(prefix+".data-poster", f, dataposter.DefaultDataPosterConfig, dataposter.DataPosterUsageBatchPoster)
	genericconf.WalletConfigAddOptions(prefix+".parent-chain-wallet", f, DefaultBatchPosterConfig.ParentChainWallet.Pathname)
	DangerousBatchPosterConfigAddOptions(prefix+".dangerous", f)
}

var DefaultBatchPosterConfig = BatchPosterConfig{
	Enable:                             false,
	DisableDapFallbackStoreDataOnChain: false,
	// This default is overridden for L3 chains in applyChainParameters in cmd/nitro/nitro.go
	MaxSize: 100000,
	// The Max4844BatchSize should be calculated from the values from L1 chain configs
	// using the eip4844 utility package from go-ethereum.
	// The default value of 0 causes the batch poster to use the value from go-ethereum.
	Max4844BatchSize: 0,
	// MaxAltDABatchSize is the maximum batch size for all alt DA systems (Anytrust, external)
	MaxAltDABatchSize:              1_000_000,
	PollInterval:                   time.Second * 10,
	ErrorDelay:                     time.Second * 10,
	MaxDelay:                       time.Hour,
	WaitForMaxDelay:                false,
	CompressionLevel:               brotli.BestCompression,
	DASRetentionPeriod:             daprovider.DefaultDASRetentionPeriod,
	GasRefunderAddress:             "",
	ExtraBatchGas:                  50_000,
	Post4844Blobs:                  false,
	IgnoreBlobPrice:                false,
	DataPoster:                     dataposter.DefaultDataPosterConfig,
	ParentChainWallet:              DefaultBatchPosterL1WalletConfig,
	L1BlockBound:                   "",
	L1BlockBoundBypass:             time.Hour,
	UseAccessLists:                 true,
	RedisLock:                      redislock.DefaultCfg,
	GasEstimateBaseFeeMultipleBips: arbmath.OneInUBips * 3 / 2,
	ReorgResistanceMargin:          10 * time.Minute,
	CheckBatchCorrectness:          true,
	MaxEmptyBatchDelay:             3 * 24 * time.Hour,
	DelayBufferThresholdMargin:     25, // 5 minutes considering 12-second blocks
	DelayBufferAlwaysUpdatable:     true,
	ParentChainEip7623:             "auto",
}

var DefaultBatchPosterL1WalletConfig = genericconf.WalletConfig{
	Pathname:      "batch-poster-wallet",
	Password:      genericconf.WalletConfigDefault.Password,
	PrivateKey:    genericconf.WalletConfigDefault.PrivateKey,
	Account:       genericconf.WalletConfigDefault.Account,
	OnlyCreateKey: genericconf.WalletConfigDefault.OnlyCreateKey,
}

var TestBatchPosterConfig = BatchPosterConfig{
	Enable:                         true,
	MaxSize:                        100000,
	Max4844BatchSize:               DefaultBatchPosterConfig.Max4844BatchSize,
	MaxAltDABatchSize:              DefaultBatchPosterConfig.MaxAltDABatchSize,
	PollInterval:                   time.Millisecond * 10,
	ErrorDelay:                     time.Millisecond * 10,
	MaxDelay:                       0,
	WaitForMaxDelay:                false,
	CompressionLevel:               2,
	DASRetentionPeriod:             daprovider.DefaultDASRetentionPeriod,
	GasRefunderAddress:             "",
	ExtraBatchGas:                  10_000,
	Post4844Blobs:                  false,
	IgnoreBlobPrice:                false,
	DataPoster:                     dataposter.TestDataPosterConfig,
	ParentChainWallet:              DefaultBatchPosterL1WalletConfig,
	L1BlockBound:                   "",
	L1BlockBoundBypass:             time.Hour,
	UseAccessLists:                 true,
	RedisLock:                      redislock.TestCfg,
	GasEstimateBaseFeeMultipleBips: arbmath.OneInUBips * 3 / 2,
	CheckBatchCorrectness:          true,
	DelayBufferThresholdMargin:     0,
	DelayBufferAlwaysUpdatable:     true,
	ParentChainEip7623:             "auto",
}

type BatchPosterOpts struct {
	DataPosterDB  ethdb.Database
	L1Reader      *headerreader.HeaderReader
	Inbox         *InboxTracker
	Streamer      *TransactionStreamer
	VersionGetter execution.ArbOSVersionGetter
	SyncMonitor   *SyncMonitor
	Config        BatchPosterConfigFetcher
	DeployInfo    *chaininfo.RollupAddresses
	TransactOpts  *bind.TransactOpts
	DAPWriters    []daprovider.Writer
	ParentChainID *big.Int
	DAPReaders    *daprovider.ReaderRegistry
}

func NewBatchPoster(ctx context.Context, opts *BatchPosterOpts) (*BatchPoster, error) {
	seqInbox, err := bridgegen.NewSequencerInbox(opts.DeployInfo.SequencerInbox, opts.L1Reader.Client())
	if err != nil {
		return nil, err
	}

	if err = opts.Config().Validate(); err != nil {
		return nil, err
	}
	var checkEip7623 bool
	var useEip7623 bool
	switch opts.Config().ParentChainEip7623 {
	case "no":
		checkEip7623 = false
		useEip7623 = false
	case "yes":
		checkEip7623 = false
		useEip7623 = true
	case "auto":
		checkEip7623 = true
		useEip7623 = false
	}
	seqInboxABI, err := bridgegen.SequencerInboxMetaData.GetAbi()
	if err != nil {
		return nil, err
	}
	redisClient, err := redisutil.RedisClientFromURL(opts.Config().RedisUrl)
	if err != nil {
		return nil, err
	}
	redisLockConfigFetcher := func() *redislock.SimpleCfg {
		simpleRedisLockConfig := opts.Config().RedisLock
		simpleRedisLockConfig.Key = batchPosterSimpleRedisLockKey
		return &simpleRedisLockConfig
	}
	redisLock, err := redislock.NewSimple(redisClient, redisLockConfigFetcher, func() bool { return opts.SyncMonitor.Synced() })
	if err != nil {
		return nil, err
	}
	b := &BatchPoster{
		l1Reader:           opts.L1Reader,
		inbox:              opts.Inbox,
		streamer:           opts.Streamer,
		arbOSVersionGetter: opts.VersionGetter,
		syncMonitor:        opts.SyncMonitor,
		config:             opts.Config,
		seqInbox:           seqInbox,
		seqInboxABI:        seqInboxABI,
		seqInboxAddr:       opts.DeployInfo.SequencerInbox,
		gasRefunderAddr:    opts.Config().gasRefunder,
		bridgeAddr:         opts.DeployInfo.Bridge,
		dapWriters:         opts.DAPWriters,
		redisLock:          redisLock,
		dapReaders:         opts.DAPReaders,
		parentChain:        &parent.ParentChain{ChainID: opts.ParentChainID, L1Reader: opts.L1Reader},
		checkEip7623:       checkEip7623,
		useEip7623:         useEip7623,
		useEthDA:           false,
	}
	b.messagesPerBatch, err = arbmath.NewMovingAverage[uint64](20)
	if err != nil {
		return nil, err
	}
	dataPosterConfigFetcher := func() *dataposter.DataPosterConfig {
		dpCfg := opts.Config().DataPoster
		dpCfg.Post4844Blobs = opts.Config().Post4844Blobs
		return &dpCfg
	}
	b.dataPoster, err = dataposter.NewDataPoster(ctx,
		&dataposter.DataPosterOpts{
			Database:          opts.DataPosterDB,
			HeaderReader:      opts.L1Reader,
			Auth:              opts.TransactOpts,
			RedisClient:       redisClient,
			Config:            dataPosterConfigFetcher,
			MetadataRetriever: b.getBatchPosterPosition,
			ExtraBacklog:      b.GetBacklogEstimate,
			RedisKey:          "data-poster.queue",
			ParentChainID:     opts.ParentChainID,
		})
	if err != nil {
		return nil, err
	}
	// Dataposter sender may be external signer address, so we should initialize
	// access list after initializing dataposter.
	b.accessList = func(SequencerInboxAccs, AfterDelayedMessagesRead uint64) types.AccessList {
		if !b.config().UseAccessLists || opts.L1Reader.IsParentChainArbitrum() {
			// Access lists cost gas instead of saving gas when posting to L2s,
			// because data is expensive in comparison to computation.
			return nil
		}
		return AccessList(&AccessListOpts{
			SequencerInboxAddr:       opts.DeployInfo.SequencerInbox,
			DataPosterAddr:           b.dataPoster.Sender(),
			BridgeAddr:               opts.DeployInfo.Bridge,
			GasRefunderAddr:          opts.Config().gasRefunder,
			SequencerInboxAccs:       SequencerInboxAccs,
			AfterDelayedMessagesRead: AfterDelayedMessagesRead,
		})
	}
	return b, nil
}

type simulatedBlobReader struct {
	blobs []kzg4844.Blob
}

func (b *simulatedBlobReader) GetBlobs(ctx context.Context, batchBlockHash common.Hash, versionedHashes []common.Hash) ([]kzg4844.Blob, error) {
	return b.blobs, nil
}

func (b *simulatedBlobReader) Initialize(ctx context.Context) error { return nil }

type simulatedMuxBackend struct {
	batchSeqNum           uint64
	positionWithinMessage uint64
	seqMsg                []byte
	allMsgs               map[arbutil.MessageIndex]*arbostypes.MessageWithMetadata
	delayedInboxStart     uint64
	delayedInbox          []*arbostypes.MessageWithMetadata
}

func (b *simulatedMuxBackend) PeekSequencerInbox() ([]byte, common.Hash, error) {
	return b.seqMsg, common.Hash{}, nil
}

func (b *simulatedMuxBackend) GetSequencerInboxPosition() uint64   { return b.batchSeqNum }
func (b *simulatedMuxBackend) AdvanceSequencerInbox()              {}
func (b *simulatedMuxBackend) GetPositionWithinMessage() uint64    { return b.positionWithinMessage }
func (b *simulatedMuxBackend) SetPositionWithinMessage(pos uint64) { b.positionWithinMessage = pos }

func (b *simulatedMuxBackend) ReadDelayedInbox(seqNum uint64) (*arbostypes.L1IncomingMessage, error) {
	pos := arbmath.SaturatingUSub(seqNum, b.delayedInboxStart)
	if pos < uint64(len(b.delayedInbox)) {
		return b.delayedInbox[pos].Message, nil
	}
	return nil, fmt.Errorf("error serving ReadDelayedInbox, all delayed messages were read. Requested delayed message position:%d, Total delayed messages: %d", pos, len(b.delayedInbox))
}

type AccessListOpts struct {
	SequencerInboxAddr       common.Address
	BridgeAddr               common.Address
	DataPosterAddr           common.Address
	GasRefunderAddr          common.Address
	SequencerInboxAccs       uint64
	AfterDelayedMessagesRead uint64
}

// AccessList returns access list (contracts, storage slots) for batchposter.
func AccessList(opts *AccessListOpts) types.AccessList {
	l := types.AccessList{
		types.AccessTuple{
			Address: opts.SequencerInboxAddr,
			StorageKeys: []common.Hash{
				common.HexToHash("0x0000000000000000000000000000000000000000000000000000000000000000"), // totalDelayedMessagesRead
				common.HexToHash("0x0000000000000000000000000000000000000000000000000000000000000001"), // bridge
				common.HexToHash("0x000000000000000000000000000000000000000000000000000000000000000a"), // maxTimeVariation
				// ADMIN_SLOT from OpenZeppelin, keccak-256 hash of
				// "eip1967.proxy.admin" subtracted by 1.
				common.HexToHash("0xb53127684a568b3173ae13b9f8a6016e243e63b6e8ee1178d6a717850b5d6103"),
				// IMPLEMENTATION_SLOT from OpenZeppelin,  keccak-256 hash
				// of "eip1967.proxy.implementation" subtracted by 1.
				common.HexToHash("0x360894a13ba1a3210667c828492db98dca3e2076cc3735a920a3ca505d382bbc"),
				// isBatchPoster[batchPosterAddr]; for mainnnet it's: "0xa10aa54071443520884ed767b0684edf43acec528b7da83ab38ce60126562660".
				common.Hash(arbutil.PaddedKeccak256(opts.DataPosterAddr.Bytes(), []byte{3})),
			},
		},
		types.AccessTuple{
			Address: opts.BridgeAddr,
			StorageKeys: []common.Hash{
				common.HexToHash("0x0000000000000000000000000000000000000000000000000000000000000006"), // delayedInboxAccs.length
				common.HexToHash("0x0000000000000000000000000000000000000000000000000000000000000007"), // sequencerInboxAccs.length
				common.HexToHash("0x0000000000000000000000000000000000000000000000000000000000000009"), // sequencerInbox
				common.HexToHash("0x000000000000000000000000000000000000000000000000000000000000000a"), // sequencerReportedSubMessageCount
				// ADMIN_SLOT from OpenZeppelin, keccak-256 hash of
				// "eip1967.proxy.admin" subtracted by 1.
				common.HexToHash("0xb53127684a568b3173ae13b9f8a6016e243e63b6e8ee1178d6a717850b5d6103"),
				// IMPLEMENTATION_SLOT from OpenZeppelin,  keccak-256 hash
				// of "eip1967.proxy.implementation" subtracted by 1.
				common.HexToHash("0x360894a13ba1a3210667c828492db98dca3e2076cc3735a920a3ca505d382bbc"),
				// These below may change when transaction is actually executed:
				// - delayedInboxAccs[delayedInboxAccs.length - 1]
				// - delayedInboxAccs.push(...);
			},
		},
	}

	for _, v := range []struct{ slotIdx, val uint64 }{
		{7, opts.SequencerInboxAccs - 1},       // - sequencerInboxAccs[sequencerInboxAccs.length - 1]; (keccak256(7, sequencerInboxAccs.length - 1))
		{7, opts.SequencerInboxAccs},           // - sequencerInboxAccs.push(...); (keccak256(7, sequencerInboxAccs.length))
		{6, opts.AfterDelayedMessagesRead - 1}, // - delayedInboxAccs[afterDelayedMessagesRead - 1]; (keccak256(6, afterDelayedMessagesRead - 1))
	} {
		sb := arbutil.SumBytes(arbutil.PaddedKeccak256([]byte{byte(v.slotIdx)}), new(big.Int).SetUint64(v.val).Bytes())
		l[1].StorageKeys = append(l[1].StorageKeys, common.Hash(sb))
	}

	if (opts.GasRefunderAddr != common.Address{}) {
		l = append(l, types.AccessTuple{
			Address: opts.GasRefunderAddr,
			StorageKeys: []common.Hash{
				common.HexToHash("0x0000000000000000000000000000000000000000000000000000000000000004"), // CommonParameters.{maxRefundeeBalance, extraGasMargin, calldataCost, maxGasTip}
				common.HexToHash("0x0000000000000000000000000000000000000000000000000000000000000005"), // CommonParameters.{maxGasCost, maxSingleGasUsage}
				// allowedContracts[msg.sender]; for mainnet it's: "0x7686888b19bb7b75e46bb1aa328b65150743f4899443d722f0adf8e252ccda41".
				common.Hash(arbutil.PaddedKeccak256(opts.SequencerInboxAddr.Bytes(), []byte{1})),
				// allowedRefundees[refundee]; for mainnet it's: "0xe85fd79f89ff278fc57d40aecb7947873df9f0beac531c8f71a98f630e1eab62".
				common.Hash(arbutil.PaddedKeccak256(opts.DataPosterAddr.Bytes(), []byte{2})),
			},
		})
	}
	return l
}

type txInfo struct {
	Hash      common.Hash       `json:"hash"`
	Nonce     hexutil.Uint64    `json:"nonce"`
	From      common.Address    `json:"from"`
	To        *common.Address   `json:"to"`
	Gas       hexutil.Uint64    `json:"gas"`
	GasPrice  *hexutil.Big      `json:"gasPrice"`
	GasFeeCap *hexutil.Big      `json:"maxFeePerGas,omitempty"`
	GasTipCap *hexutil.Big      `json:"maxPriorityFeePerGas,omitempty"`
	Input     hexutil.Bytes     `json:"input"`
	Value     *hexutil.Big      `json:"value"`
	Accesses  *types.AccessList `json:"accessList,omitempty"`
}

func (b *BatchPoster) ParentChainIsUsingEIP7623(ctx context.Context, latestHeader *types.Header) (bool, error) {
	// Before EIP-7623 tx.gasUsed is defined as:
	// tx.gasUsed = (
	//     21000
	//     + STANDARD_TOKEN_COST * tokens_in_calldata
	//     + execution_gas_used
	//     + isContractCreation * (32000 + INITCODE_WORD_COST * words(calldata))
	// )
	//
	// With EIP-7623 tx.gasUsed is defined as:
	// tx.gasUsed = (
	//     21000
	//     +
	//     max(
	//         STANDARD_TOKEN_COST * tokens_in_calldata
	//         + execution_gas_used
	//         + isContractCreation * (32000 + INITCODE_WORD_COST * words(calldata)),
	//         TOTAL_COST_FLOOR_PER_TOKEN * tokens_in_calldata
	//     )
	// )
	//
	// STANDARD_TOKEN_COST = 4
	// TOTAL_COST_FLOOR_PER_TOKEN = 10
	//
	// To infer whether the parent chain is using EIP-7623 we estimate gas usage of two parent chain native token transfer transactions,
	// that then have equal execution_gas_used.
	// Also, in both transactions isContractCreation is zero, and tokens_in_calldata is big enough so
	// (TOTAL_COST_FLOOR_PER_TOKEN * tokens_in_calldata > STANDARD_TOKEN_COST * tokens_in_calldata + execution_gas_used).
	// Also, the used calldatas only have non-zero bytes, so tokens_in_calldata is defined as length(calldata) * 4.
	//
	// The difference between the transactions is:
	// length(calldata_tx_2) == length(calldata_tx_1) + 1
	//
	// So, if parent chain is not running EIP-7623:
	// tx_2.gasUsed - tx_1.gasUsed =
	// STANDARD_TOKEN_COST * 4 * (length(calldata_tx_2) - length(calldata_tx_1)) =
	// 16
	//
	// And if the parent chain is running EIP-7623:
	// tx_2.gasUsed - tx_1.gasUsed =
	// TOTAL_COST_FLOOR_PER_TOKEN * 4 * (length(calldata_tx_2) - length(calldata_tx_1)) =
	// 40

	if !b.checkEip7623 {
		return b.useEip7623, nil
	}
	rpcClient := b.l1Reader.Client()
	config := b.config()
	to := b.dataPoster.Sender()

	data := []byte{}
	for i := 0; i < 100_000; i++ {
		data = append(data, 1)
	}

	// Rather than checking the latest block, we're going to check a recent
	// block (5 blocks back) to avoid reorgs.
	targetBlockNumber := latestHeader.Number.Sub(latestHeader.Number, big.NewInt(5))
	targetHeader, err := rpcClient.HeaderByNumber(ctx, targetBlockNumber)
	if err != nil {
		return false, err
	}
	maxFeePerGas := arbmath.BigMulByUBips(targetHeader.BaseFee, config.GasEstimateBaseFeeMultipleBips)
	blockHex := hexutil.Uint64(targetBlockNumber.Uint64()).String()

	gasParams := estimateGasParams{
		From:         b.dataPoster.Sender(),
		To:           &to,
		Data:         data,
		MaxFeePerGas: (*hexutil.Big)(maxFeePerGas),
	}

	gas1, err := estimateGas(rpcClient.Client(), ctx, gasParams, blockHex)
	if err != nil {
		log.Warn("Failed to estimate gas for EIP-7623 check 1", "err", err)
		return false, err
	}

	gasParams.Data = append(gasParams.Data, 1)
	gas2, err := estimateGas(rpcClient.Client(), ctx, gasParams, blockHex)
	if err != nil {
		log.Warn("Failed to estimate gas for EIP-7623 check 2", "err", err)
		return false, err
	}

	// Takes into consideration that eth_estimateGas is an approximation.
	// As an example, go-ethereum can only return an estimate that is equal
	// or bigger than the true estimate, and currently defines the allowed error ratio as 0.015
	var parentChainIsUsingEIP7623 bool
	diffIsClose := func(gas1, gas2, lowerTargetDiff, upperTargetDiff uint64) bool {
		diff := gas2 - gas1
		return diff >= lowerTargetDiff && diff <= upperTargetDiff
	}
	if diffIsClose(gas1, gas2, 14, 18) {
		// targetDiff is 16
		parentChainIsUsingEIP7623 = false
	} else if diffIsClose(gas1, gas2, 36, 44) {
		// targetDiff is 40
		parentChainIsUsingEIP7623 = true
	} else {
		return false, fmt.Errorf("unexpected gas difference, gas1: %d, gas2: %d", gas1, gas2)
	}
	b.useEip7623 = parentChainIsUsingEIP7623
	if parentChainIsUsingEIP7623 {
		// Once the parent chain is using EIP-7623, we don't need to check it again.
		b.checkEip7623 = false
	}
	return parentChainIsUsingEIP7623, nil
}

// getTxsInfoByBlock fetches all the transactions inside block of id 'number' using json rpc
// and returns an array of txInfo which has fields that are necessary in checking for batch reverts
func (b *BatchPoster) getTxsInfoByBlock(ctx context.Context, number int64) ([]txInfo, error) {
	blockNrStr := rpc.BlockNumber(number).String()
	rawRpcClient := b.l1Reader.Client().Client()
	var blk struct {
		Transactions []txInfo `json:"transactions"`
	}
	err := rawRpcClient.CallContext(ctx, &blk, "eth_getBlockByNumber", blockNrStr, true)
	if err != nil {
		return nil, fmt.Errorf("error fetching block %d : %w", number, err)
	}
	return blk.Transactions, nil
}

// checkReverts checks blocks with number in range [from, to] whether they
// contain reverted batch_poster transaction.
// It returns true if it finds batch posting needs to halt, which is true if a batch reverts
// unless the data poster is configured with noop storage which can tolerate reverts.
func (b *BatchPoster) checkReverts(ctx context.Context, to int64) (bool, error) {
	if b.nextRevertCheckBlock > to {
		return false, fmt.Errorf("wrong range, from: %d > to: %d", b.nextRevertCheckBlock, to)
	}
	for ; b.nextRevertCheckBlock <= to; b.nextRevertCheckBlock++ {
		txs, err := b.getTxsInfoByBlock(ctx, b.nextRevertCheckBlock)
		if err != nil {
			return false, fmt.Errorf("error getting transactions data of block %d: %w", b.nextRevertCheckBlock, err)
		}
		for _, tx := range txs {
			if tx.From == b.dataPoster.Sender() {
				r, err := b.l1Reader.Client().TransactionReceipt(ctx, tx.Hash)
				if err != nil {
					return false, fmt.Errorf("getting a receipt for transaction: %v, %w", tx.Hash, err)
				}
				if r.Status == types.ReceiptStatusFailed {
					shouldHalt := !b.dataPoster.UsingNoOpStorage()
					logLevel := log.Warn
					if shouldHalt {
						logLevel = log.Error
					}
					al := types.AccessList{}
					if tx.Accesses != nil {
						al = *tx.Accesses
					}
					txErr := arbutil.DetailTxErrorUsingCallMsg(ctx, b.l1Reader.Client(), tx.Hash, r, ethereum.CallMsg{
						From:       tx.From,
						To:         tx.To,
						Gas:        uint64(tx.Gas),
						GasPrice:   tx.GasPrice.ToInt(),
						GasFeeCap:  tx.GasFeeCap.ToInt(),
						GasTipCap:  tx.GasTipCap.ToInt(),
						Value:      tx.Value.ToInt(),
						Data:       tx.Input,
						AccessList: al,
					})
					logLevel("Transaction from batch poster reverted", "nonce", tx.Nonce, "txHash", tx.Hash, "blockNumber", r.BlockNumber, "blockHash", r.BlockHash, "txErr", txErr)
					return shouldHalt, nil
				}
			}
		}
	}
	return false, nil
}

func (b *BatchPoster) pollForL1PriceData(ctx context.Context) {
	headerCh, unsubscribe := b.l1Reader.Subscribe(false)
	defer unsubscribe()

	if b.config().Post4844Blobs {
		results, err := b.parentChain.MaxBlobGasPerBlock(ctx, nil)
		if err != nil {
			log.Error("Error getting max blob gas per block", "err", err)
		}
		// #nosec G115
		blobGasLimitGauge.Update(int64(results))
	}

	for {
		select {
		case h, ok := <-headerCh:
			if !ok {
				log.Info("L1 headers channel checking for l1 price data has been closed")
				return
			}
			baseFeeGauge.Update(h.BaseFee.Int64())
			l1GasPrice := h.BaseFee.Uint64()
			if b.config().Post4844Blobs && h.BlobGasUsed != nil {
				if h.ExcessBlobGas != nil {
					blobFeePerByte, err := b.parentChain.BlobFeePerByte(ctx, h)
					if err != nil {
						log.Error("Error getting blob fee per byte", "err", err)
						continue
					}
					blobFeePerByte.Mul(blobFeePerByte, blobTxBlobGasPerBlob)
					blobFeePerByte.Div(blobFeePerByte, usableBytesInBlob)
					blobFeeGauge.Update(blobFeePerByte.Int64())
					if l1GasPrice > blobFeePerByte.Uint64()/16 {
						l1GasPrice = blobFeePerByte.Uint64() / 16
					}
				}
				// #nosec G115
				blobGasUsedGauge.Update(int64(*h.BlobGasUsed))
			}
			// #nosec G115
			blockGasUsedGauge.Update(int64(h.GasUsed))
			// #nosec G115
			blockGasLimitGauge.Update(int64(h.GasLimit))
			suggestedTipCap, err := b.l1Reader.Client().SuggestGasTipCap(ctx)
			if err != nil {
				log.Warn("unable to fetch suggestedTipCap from l1 client to update arb/batchposter/suggestedtipcap metric", "err", err)
			} else {
				suggestedTipCapGauge.Update(suggestedTipCap.Int64())
			}
			// #nosec G115
			l1GasPriceGauge.Update(int64(l1GasPrice))
		case <-ctx.Done():
			return
		}
	}
}

// pollForReverts runs a gouroutine that listens to l1 block headers, checks
// if any transaction made by batch poster was reverted.
func (b *BatchPoster) pollForReverts(ctx context.Context) {
	headerCh, unsubscribe := b.l1Reader.Subscribe(false)
	defer unsubscribe()

	for {
		// Poll until:
		// - L1 headers reader channel is closed, or
		// - polling is through context, or
		// - we see a transaction in the block from dataposter that was reverted.
		select {
		case h, ok := <-headerCh:
			if !ok {
				log.Info("L1 headers channel checking for batch poster reverts has been closed")
				return
			}
			blockNum := h.Number.Int64()
			// If this is the first block header, set last seen as number-1.
			// We may see same block number again if there is L1 reorg, in that
			// case we check the block again.
			if b.nextRevertCheckBlock == 0 || b.nextRevertCheckBlock > blockNum {
				b.nextRevertCheckBlock = blockNum
			}
			if blockNum-b.nextRevertCheckBlock > 100 {
				log.Warn("Large gap between last seen and current block number, skipping check for reverts", "last", b.nextRevertCheckBlock, "current", blockNum)
				b.nextRevertCheckBlock = blockNum
				continue
			}

			reverted, err := b.checkReverts(ctx, blockNum)
			if err != nil {
				logLevel := log.Warn
				if strings.Contains(err.Error(), "not found") {
					// Just parent chain node inconsistency
					// One node sent us a block, but another didn't have it
					// We'll try to check this block again next loop
					logLevel = log.Debug
				}
				logLevel("Error checking batch reverts", "err", err)
				continue
			}
			if reverted {
				b.batchReverted.Store(true)
				return
			}
		case <-ctx.Done():
			return
		}
	}
}

func (b *BatchPoster) getBatchPosterPosition(ctx context.Context, blockNum *big.Int) ([]byte, error) {
	bigInboxBatchCount, err := b.seqInbox.BatchCount(&bind.CallOpts{Context: ctx, BlockNumber: blockNum})
	if err != nil {
		return nil, fmt.Errorf("error getting latest batch count: %w", err)
	}
	inboxBatchCount := bigInboxBatchCount.Uint64()
	var prevBatchMeta BatchMetadata
	if inboxBatchCount > 0 {
		var err error
		prevBatchMeta, err = b.inbox.GetBatchMetadata(inboxBatchCount - 1)
		if err != nil {
			return nil, fmt.Errorf("error getting latest batch metadata: %w", err)
		}
	}
	return rlp.EncodeToBytes(batchPosterPosition{
		MessageCount:        prevBatchMeta.MessageCount,
		DelayedMessageCount: prevBatchMeta.DelayedMessageCount,
		NextSeqNum:          inboxBatchCount,
	})
}

var errBatchAlreadyClosed = errors.New("batch segments already closed")

type batchSegments struct {
	compressedBuffer      *bytes.Buffer
	compressedWriter      *brotli.Writer
	rawSegments           [][]byte
	timestamp             uint64
	blockNum              uint64
	delayedMsg            uint64
	sizeLimit             int
	recompressionLevel    int
	newUncompressedSize   int
	totalUncompressedSize int
	lastCompressedSize    int
	trailingHeaders       int // how many trailing segments are headers
	isDone                bool
}

type buildingBatch struct {
	segments           *batchSegments
	startMsgCount      arbutil.MessageIndex
	msgCount           arbutil.MessageIndex
	haveUsefulMessage  bool
	use4844            bool // Are we ACTUALLY using 4844 for THIS batch?
	wouldUse4844       bool // WOULD we use 4844 if we fell back to EthDA?
	muxBackend         *simulatedMuxBackend
	firstDelayedMsg    *arbostypes.MessageWithMetadata
	firstNonDelayedMsg *arbostypes.MessageWithMetadata
	firstUsefulMsg     *arbostypes.MessageWithMetadata
}

func (b *BatchPoster) newBatchSegments(ctx context.Context, firstDelayed uint64, use4844 bool, usingAltDA bool) (*batchSegments, error) {
	config := b.config()
	maxSize := config.MaxSize

	if use4844 {
		// Building 4844 blobs for EthDA
		if config.Max4844BatchSize != 0 {
			maxSize = config.Max4844BatchSize
		} else {
			maxBlobGasPerBlock, err := b.parentChain.MaxBlobGasPerBlock(ctx, nil)
			if err != nil {
				return nil, err
			}
			// Try to fill under half of the parent chain's max blobs.
			// #nosec G115
			maxSize = blobs.BlobEncodableData*(int(maxBlobGasPerBlock)/params.BlobTxBlobGasPerBlob)/2 - 2000
		}
	} else if usingAltDA {
		maxSize = config.MaxAltDABatchSize
	} else {
		// Using calldata for EthDA
		if maxSize <= 40 {
			panic("Maximum batch size too small")
		}
		maxSize -= 40
	}
	compressedBuffer := bytes.NewBuffer(make([]byte, 0, maxSize*2))
	compressionLevel := b.config().CompressionLevel
	recompressionLevel := b.config().CompressionLevel
	if b.GetBacklogEstimate() > 20 {
		compressionLevel = arbmath.MinInt(compressionLevel, brotli.DefaultCompression)
	}
	if b.GetBacklogEstimate() > 40 {
		recompressionLevel = arbmath.MinInt(recompressionLevel, brotli.DefaultCompression)
	}
	if b.GetBacklogEstimate() > 60 {
		compressionLevel = arbmath.MinInt(compressionLevel, 4)
	}
	if recompressionLevel < compressionLevel {
		// This should never be possible
		log.Warn(
			"somehow the recompression level was lower than the compression level",
			"recompressionLevel", recompressionLevel,
			"compressionLevel", compressionLevel,
		)
		recompressionLevel = compressionLevel
	}
	return &batchSegments{
		compressedBuffer:   compressedBuffer,
		compressedWriter:   brotli.NewWriterLevel(compressedBuffer, compressionLevel),
		sizeLimit:          maxSize,
		recompressionLevel: recompressionLevel,
		rawSegments:        make([][]byte, 0, 128),
		delayedMsg:         firstDelayed,
	}, nil
}

func (s *batchSegments) recompressAll() error {
	s.compressedBuffer = bytes.NewBuffer(make([]byte, 0, s.sizeLimit*2))
	s.compressedWriter = brotli.NewWriterLevel(s.compressedBuffer, s.recompressionLevel)
	s.newUncompressedSize = 0
	s.totalUncompressedSize = 0
	for _, segment := range s.rawSegments {
		err := s.addSegmentToCompressed(segment)
		if err != nil {
			return err
		}
	}
	if s.totalUncompressedSize > arbstate.MaxDecompressedLen {
		return fmt.Errorf("batch size %v exceeds maximum decompressed length %v", s.totalUncompressedSize, arbstate.MaxDecompressedLen)
	}
	if len(s.rawSegments) >= arbstate.MaxSegmentsPerSequencerMessage {
		return fmt.Errorf("number of raw segments %v excees maximum number %v", len(s.rawSegments), arbstate.MaxSegmentsPerSequencerMessage)
	}
	return nil
}

func (s *batchSegments) testForOverflow(isHeader bool) (bool, error) {
	// we've reached the max decompressed size
	if s.totalUncompressedSize > arbstate.MaxDecompressedLen {
		log.Info("Batch full: max decompressed length exceeded",
			"current", s.totalUncompressedSize,
			"max", arbstate.MaxDecompressedLen,
			"isHeader", isHeader)
		return true, nil
	}
	// we've reached the max number of segments
	if len(s.rawSegments) >= arbstate.MaxSegmentsPerSequencerMessage {
		log.Info("Batch overflow: max segments exceeded",
			"segments", len(s.rawSegments),
			"max", arbstate.MaxSegmentsPerSequencerMessage,
			"isHeader", isHeader)
		return true, nil
	}
	// there is room, no need to flush
	if (s.lastCompressedSize + s.newUncompressedSize) < s.sizeLimit {
		return false, nil
	}
	// don't want to flush for headers or the first message
	if isHeader || len(s.rawSegments) == s.trailingHeaders {
		return false, nil
	}
	err := s.compressedWriter.Flush()
	if err != nil {
		return true, err
	}
	s.lastCompressedSize = s.compressedBuffer.Len()
	s.newUncompressedSize = 0
	if s.lastCompressedSize >= s.sizeLimit {
		log.Info("Batch overflow: compressed size limit exceeded",
			"compressedSize", s.lastCompressedSize,
			"limit", s.sizeLimit,
			"isHeader", isHeader)
		return true, nil
	}
	return false, nil
}

func (s *batchSegments) close() error {
	s.rawSegments = s.rawSegments[:len(s.rawSegments)-s.trailingHeaders]
	s.trailingHeaders = 0
	err := s.recompressAll()
	if err != nil {
		return err
	}
	s.isDone = true
	return nil
}

func (s *batchSegments) addSegmentToCompressed(segment []byte) error {
	encoded, err := rlp.EncodeToBytes(segment)
	if err != nil {
		return err
	}
	lenWritten, err := s.compressedWriter.Write(encoded)
	s.newUncompressedSize += lenWritten
	s.totalUncompressedSize += lenWritten
	return err
}

// returns false if segment was too large, error in case of real error
func (s *batchSegments) addSegment(segment []byte, isHeader bool) (bool, error) {
	if s.isDone {
		return false, errBatchAlreadyClosed
	}
	err := s.addSegmentToCompressed(segment)
	if err != nil {
		return false, err
	}
	// Force include headers because we don't want to re-compress and we can just trim them later if necessary
	overflow, err := s.testForOverflow(isHeader)
	if err != nil {
		return false, err
	}
	if overflow {
		return false, s.close()
	}
	s.rawSegments = append(s.rawSegments, segment)
	if isHeader {
		s.trailingHeaders++
	} else {
		s.trailingHeaders = 0
	}
	return true, nil
}

func (s *batchSegments) addL2Msg(l2msg []byte) (bool, error) {
	segment := make([]byte, 1, len(l2msg)+1)
	segment[0] = arbstate.BatchSegmentKindL2Message
	segment = append(segment, l2msg...)
	return s.addSegment(segment, false)
}

func (s *batchSegments) prepareIntSegment(val uint64, segmentHeader byte) ([]byte, error) {
	segment := make([]byte, 1, 16)
	segment[0] = segmentHeader
	enc, err := rlp.EncodeToBytes(val)
	if err != nil {
		return nil, err
	}
	return append(segment, enc...), nil
}

func (s *batchSegments) maybeAddDiffSegment(base *uint64, newVal uint64, segmentHeader byte) (bool, error) {
	if newVal == *base {
		return true, nil
	}
	diff := newVal - *base
	seg, err := s.prepareIntSegment(diff, segmentHeader)
	if err != nil {
		return false, err
	}
	success, err := s.addSegment(seg, true)
	if success {
		*base = newVal
	}
	return success, err
}

func (s *batchSegments) addDelayedMessage() (bool, error) {
	segment := []byte{arbstate.BatchSegmentKindDelayedMessages}
	success, err := s.addSegment(segment, false)
	if (err == nil) && success {
		s.delayedMsg += 1
	}
	return success, err
}

func (s *batchSegments) AddMessage(msg *arbostypes.MessageWithMetadata) (bool, error) {
	if s.isDone {
		return false, errBatchAlreadyClosed
	}
	if msg.DelayedMessagesRead > s.delayedMsg {
		if msg.DelayedMessagesRead != s.delayedMsg+1 {
			return false, fmt.Errorf("attempted to add delayed msg %d after %d", msg.DelayedMessagesRead, s.delayedMsg)
		}
		return s.addDelayedMessage()
	}
	success, err := s.maybeAddDiffSegment(&s.timestamp, msg.Message.Header.Timestamp, arbstate.BatchSegmentKindAdvanceTimestamp)
	if !success {
		return false, err
	}
	success, err = s.maybeAddDiffSegment(&s.blockNum, msg.Message.Header.BlockNumber, arbstate.BatchSegmentKindAdvanceL1BlockNumber)
	if !success {
		return false, err
	}
	return s.addL2Msg(msg.Message.L2msg)
}

func (s *batchSegments) IsDone() bool {
	return s.isDone
}

// Returns nil (as opposed to []byte{}) if there's no segments to put in the batch
func (s *batchSegments) CloseAndGetBytes() ([]byte, error) {
	if !s.isDone {
		err := s.close()
		if err != nil {
			return nil, err
		}
	}
	if len(s.rawSegments) == 0 {
		return nil, nil
	}
	err := s.compressedWriter.Close()
	if err != nil {
		return nil, err
	}
	compressedBytes := s.compressedBuffer.Bytes()
	fullMsg := make([]byte, 1, len(compressedBytes)+1)

	fullMsg[0] = daprovider.BrotliMessageHeaderByte

	fullMsg = append(fullMsg, compressedBytes...)
	return fullMsg, nil
}

func (b *BatchPoster) encodeAddBatch(
	seqNum *big.Int,
	prevMsgNum arbutil.MessageIndex,
	newMsgNum arbutil.MessageIndex,
	l2MessageData []byte,
	delayedMsg uint64,
	use4844 bool,
	delayProof *bridgegen.DelayProof,
) ([]byte, []kzg4844.Blob, error) {
	var methodName string
	if use4844 {
		if delayProof != nil {
			methodName = sequencerBatchPostWithBlobsDelayProofMethodName
		} else {
			methodName = sequencerBatchPostWithBlobsMethodName
		}
	} else if delayProof != nil {
		methodName = sequencerBatchPostDelayProofMethodName
	} else {
		methodName = sequencerBatchPostMethodName
	}
	method, ok := b.seqInboxABI.Methods[methodName]
	if !ok {
		return nil, nil, errors.New("failed to find add batch method")
	}
	var args []any
	var kzgBlobs []kzg4844.Blob
	var err error
	args = append(args, seqNum)
	if use4844 {
		kzgBlobs, err = blobs.EncodeBlobs(l2MessageData)
		if err != nil {
			return nil, nil, fmt.Errorf("failed to encode blobs: %w", err)
		}
	} else {
		// EIP4844 transactions to the sequencer inbox will not use transaction calldata for L2 info.
		args = append(args, l2MessageData)
	}
	args = append(args, new(big.Int).SetUint64(delayedMsg))
	args = append(args, b.config().gasRefunder)
	args = append(args, new(big.Int).SetUint64(uint64(prevMsgNum)))
	args = append(args, new(big.Int).SetUint64(uint64(newMsgNum)))
	if delayProof != nil {
		args = append(args, delayProof)
	}
	calldata, err := method.Inputs.Pack(args...)
	if err != nil {
		return nil, nil, err
	}
	fullCalldata := append([]byte{}, method.ID...)
	fullCalldata = append(fullCalldata, calldata...)
	return fullCalldata, kzgBlobs, nil
}

var ErrNormalGasEstimationFailed = errors.New("normal gas estimation failed")

type estimateGasParams struct {
	From         common.Address   `json:"from"`
	To           *common.Address  `json:"to"`
	Data         hexutil.Bytes    `json:"data"`
	MaxFeePerGas *hexutil.Big     `json:"maxFeePerGas"`
	AccessList   types.AccessList `json:"accessList"`
	BlobHashes   []common.Hash    `json:"blobVersionedHashes,omitempty"`
}

type OverrideAccount struct {
	StateDiff map[common.Hash]common.Hash `json:"stateDiff"`
}

type StateOverride map[common.Address]OverrideAccount

func estimateGas(client rpc.ClientInterface, ctx context.Context, params estimateGasParams, blockHex string) (uint64, error) {
	var gas hexutil.Uint64
	err := client.CallContext(ctx, &gas, "eth_estimateGas", params, blockHex)
	// If eth_estimateGas fails due to a revert, we try again with eth_call to get a detailed error.
	if err != nil && headerreader.IsExecutionReverted(err) {
		err = client.CallContext(ctx, nil, "eth_call", params, blockHex)
	}
	return uint64(gas), err
}

func (b *BatchPoster) estimateGasSimple(
	ctx context.Context,
	realData []byte,
	realBlobs []kzg4844.Blob,
	realAccessList types.AccessList,
) (uint64, error) {

	config := b.config()
	rpcClient := b.l1Reader.Client()
	rawRpcClient := rpcClient.Client()
	latestHeader, err := rpcClient.HeaderByNumber(ctx, nil)
	if err != nil {
		return 0, err
	}
	maxFeePerGas := arbmath.BigMulByUBips(latestHeader.BaseFee, config.GasEstimateBaseFeeMultipleBips)
	_, realBlobHashes, err := blobs.ComputeCommitmentsAndHashes(realBlobs)
	if err != nil {
		return 0, fmt.Errorf("failed to compute real blob commitments: %w", err)
	}
	// If we're at the latest nonce, we can skip the special future tx estimate stuff
	gas, err := estimateGas(rawRpcClient, ctx, estimateGasParams{
		From:         b.dataPoster.Sender(),
		To:           &b.seqInboxAddr,
		Data:         realData,
		MaxFeePerGas: (*hexutil.Big)(maxFeePerGas),
		BlobHashes:   realBlobHashes,
		AccessList:   realAccessList,
	}, "latest")
	if err != nil {
		return 0, fmt.Errorf("%w: %w", ErrNormalGasEstimationFailed, err)
	}
	return gas + config.ExtraBatchGas, nil
}

// This estimates gas for a batch with future nonce
// a prev. batch is already pending in the parent chain's mempool
func (b *BatchPoster) estimateGasForFutureTx(
	ctx context.Context,
	sequencerMessage []byte,
	delayedMessagesBefore uint64,
	delayedMessagesAfter uint64,
	realAccessList types.AccessList,
	usingBlobs bool,
	delayProof *bridgegen.DelayProof,
) (uint64, error) {
	config := b.config()
	rpcClient := b.l1Reader.Client()
	rawRpcClient := rpcClient.Client()
	latestHeader, err := rpcClient.HeaderByNumber(ctx, nil)
	if err != nil {
		return 0, err
	}
	maxFeePerGas := arbmath.BigMulByUBips(latestHeader.BaseFee, config.GasEstimateBaseFeeMultipleBips)

	// Here we set seqNum to MaxUint256, and prevMsgNum to 0, because it disables the smart contracts' consistency checks.
	// However, we set nextMsgNum to 1 because it is necessary for a correct estimation for the final to be non-zero.
	// Because we're likely estimating against older state, this might not be the actual next message,
	// but the gas used should be the same.
	data, kzgBlobs, err := b.encodeAddBatch(abi.MaxUint256, 0, 1, sequencerMessage, delayedMessagesAfter, usingBlobs, delayProof)
	if err != nil {
		return 0, err
	}
	_, blobHashes, err := blobs.ComputeCommitmentsAndHashes(kzgBlobs)
	if err != nil {
		return 0, fmt.Errorf("failed to compute blob commitments: %w", err)
	}
	gasParams := estimateGasParams{
		From:         b.dataPoster.Sender(),
		To:           &b.seqInboxAddr,
		Data:         data,
		MaxFeePerGas: (*hexutil.Big)(maxFeePerGas),
		BlobHashes:   blobHashes,
		// This isn't perfect because we're probably estimating the batch at a different sequence number,
		// but it should overestimate rather than underestimate which is fine.
		AccessList: realAccessList,
	}
	// slot 0 in the SequencerInbox smart contract holds totalDelayedMessagesRead -
	// This is the number of delayed messages that sequencer knows were processed
	// SequencerInbox checks this value to make sure delayed inbox isn't going backward,
	// And it makes it know if a delayProof is needed
	// Both are required for successful batch posting
	stateOverride := StateOverride{
		b.seqInboxAddr: {
			StateDiff: map[common.Hash]common.Hash{
				// slot 0
				{}: common.Hash(arbmath.Uint64ToU256Bytes(delayedMessagesBefore)),
			},
		},
	}
	var gas hexutil.Uint64
	err = rawRpcClient.CallContext(ctx, &gas, "eth_estimateGas", gasParams, rpc.PendingBlockNumber, stateOverride)
	if err != nil {
		sequencerMessageHeader := sequencerMessage
		if len(sequencerMessageHeader) > 33 {
			sequencerMessageHeader = sequencerMessageHeader[:33]
		}
		// If eth_estimateGas fails due to a revert, we try again with eth_call to get a detailed error.
		if headerreader.IsExecutionReverted(err) {
			err = rawRpcClient.CallContext(ctx, nil, "eth_call", gasParams, rpc.PendingBlockNumber, stateOverride)
		}
		log.Warn(
			"error estimating gas for batch",
			"err", err,
			"delayedMessagesBefore", delayedMessagesBefore,
			"delayedMessagesAfter", delayedMessagesAfter,
			"sequencerMessageHeader", hex.EncodeToString(sequencerMessageHeader),
			"sequencerMessageLen", len(sequencerMessage),
		)
		return 0, fmt.Errorf("error estimating gas for batch: %w", err)
	}
	return uint64(gas) + config.ExtraBatchGas, nil
}

const ethPosBlockTime = 12 * time.Second

var errAttemptLockFailed = errors.New("failed to acquire lock; either another batch poster posted a batch or this node fell behind")

func (b *BatchPoster) MaybePostSequencerBatch(ctx context.Context) (bool, error) {
	if b.batchReverted.Load() {
		return false, fmt.Errorf("batch was reverted, not posting any more batches")
	}
	nonce, batchPositionBytes, err := b.dataPoster.GetNextNonceAndMeta(ctx)
	if err != nil {
		return false, err
	}
	var batchPosition batchPosterPosition
	if err := rlp.DecodeBytes(batchPositionBytes, &batchPosition); err != nil {
		return false, fmt.Errorf("decoding batch position: %w", err)
	}

	dbBatchCount, err := b.inbox.GetBatchCount()
	if err != nil {
		return false, err
	}
	if dbBatchCount > batchPosition.NextSeqNum {
		return false, fmt.Errorf("attempting to post batch %v, but the local inbox tracker database already has %v batches", batchPosition.NextSeqNum, dbBatchCount)
	}
	if b.building == nil || b.building.startMsgCount != batchPosition.MessageCount {
		latestHeader, err := b.l1Reader.LastHeader(ctx)
		if err != nil {
			return false, err
		}
		config := b.config()
<<<<<<< HEAD
		// Determine if we WOULD use 4844 for EthDA posting (based on price/config)
		// We need to know this even when using altDA, because we may fall back to EthDA
		// and need to know which size limit to check against
		var wouldUse4844ForEthDA bool
		buildingForEthDA := len(b.dapWriters) == 0 || b.useEthDA
		if config.Post4844Blobs && latestHeader.ExcessBlobGas != nil && latestHeader.BlobGasUsed != nil {
			arbOSVersion, err := b.arbOSVersionGetter.ArbOSVersionForMessageIndex(arbutil.MessageIndex(arbmath.SaturatingUSub(uint64(batchPosition.MessageCount), 1)))
=======
		if config.Post4844Blobs && b.dapWriter == nil && latestHeader.ExcessBlobGas != nil && latestHeader.BlobGasUsed != nil {
			arbOSVersion, err := b.arbOSVersionGetter.ArbOSVersionForMessageIndex(arbutil.MessageIndex(arbmath.SaturatingUSub(uint64(batchPosition.MessageCount), 1))).Await(ctx)
>>>>>>> 021fb7ec
			if err != nil {
				return false, err
			}
			if arbOSVersion >= params.ArbosVersion_20 {
				if config.IgnoreBlobPrice {
					wouldUse4844ForEthDA = true
				} else {
					backlog := b.backlog.Load()
					// Logic to prevent switching from non-4844 batches to 4844 batches too often,
					// so that blocks can be filled efficiently. The geth txpool rejects txs for
					// accounts that already have the other type of txs in the pool with
					// "address already reserved". This logic makes sure that, if there is a backlog,
					// that enough non-4844 batches have been posted to fill a block before switching.
					if backlog == 0 ||
						b.non4844BatchCount == 0 ||
						b.non4844BatchCount > 16 {
						blobFeePerByte, err := b.parentChain.BlobFeePerByte(ctx, latestHeader)
						if err != nil {
							return false, err
						}
						blobFeePerByte.Mul(blobFeePerByte, blobTxBlobGasPerBlob)
						blobFeePerByte.Div(blobFeePerByte, usableBytesInBlob)

						// STANDARD_TOKEN_COST = 4
						// TOTAL_COST_FLOOR_PER_TOKEN = 10
						//
						// The following analysis is applied for transactions unrelated to contract creation.
						//
						// Before EIP-7623, gas used related to calldata is defined as
						// STANDARD_TOKEN_COST * (zero_bytes_in_calldata + nonzero_bytes_in_calldata * 4).
						// Considering the worst case scenario regarding gas used per calldata byte,
						// in which calldata only has non-zero bytes, each calldata byte will consume STANDARD_TOKEN * 4, which is 16 gas.
						//
						// With EIP-7623, considering the worst case scenario regarding gas used per calldata byte,
						// in which calldata is also composed only of non-zero bytes,
						// and that (TOTAL_COST_FLOOR_PER_TOKEN * tokens_in_calldata > STANDARD_TOKEN_COST * tokens_in_calldata + execution_gas_used),
						// each calldata byte will consume TOTAL_COST_FLOOR_PER_TOKEN * 4, which is 40 gas.
						calldataFeePerByteMultiplier := uint64(16)
						parentChainIsUsingEIP7623, err := b.ParentChainIsUsingEIP7623(ctx, latestHeader)
						if err != nil {
							log.Error("ParentChainIsUsingEIP7623 failed", "err", err)
						} else if parentChainIsUsingEIP7623 {
							calldataFeePerByteMultiplier = uint64(40)
						}

						calldataFeePerByte := arbmath.BigMulByUint(latestHeader.BaseFee, calldataFeePerByteMultiplier)
						wouldUse4844ForEthDA = arbmath.BigLessThan(blobFeePerByte, calldataFeePerByte)
					}
				}
			}
		}

		if b.useEthDA {
			log.Info("Building batch for EthDA due to previous altDA failure", "wouldUse4844", wouldUse4844ForEthDA)
		}

		// Only use 4844 batching if we're actually posting to EthDA
		// When posting to altDA, don't limit batch size with 4844 constraints
		actuallyUse4844 := wouldUse4844ForEthDA && buildingForEthDA

		usingAltDA := !buildingForEthDA
		segments, err := b.newBatchSegments(ctx, batchPosition.DelayedMessageCount, actuallyUse4844, usingAltDA)
		if err != nil {
			return false, err
		}
		b.building = &buildingBatch{
			segments:      segments,
			msgCount:      batchPosition.MessageCount,
			startMsgCount: batchPosition.MessageCount,
			use4844:       actuallyUse4844,      // What we're actually using for THIS batch
			wouldUse4844:  wouldUse4844ForEthDA, // What we WOULD use if posting to EthDA
		}
		if b.config().CheckBatchCorrectness {
			b.building.muxBackend = &simulatedMuxBackend{
				batchSeqNum: batchPosition.NextSeqNum,
				allMsgs:     make(map[arbutil.MessageIndex]*arbostypes.MessageWithMetadata),
			}
		}
	}
	msgCount, err := b.streamer.GetMessageCount()
	if err != nil {
		return false, err
	}
	if msgCount <= batchPosition.MessageCount {
		// There's nothing after the newest batch, therefore batch posting was not required
		return false, nil
	}

	config := b.config()
	forcePostBatch := config.MaxDelay <= 0

	var l1BoundMaxBlockNumber uint64 = math.MaxUint64
	var l1BoundMaxTimestamp uint64 = math.MaxUint64
	var l1BoundMinBlockNumber uint64
	var l1BoundMinTimestamp uint64
	var l1BoundMinBlockNumberWithBypass uint64
	var l1BoundMinTimestampWithBypass uint64
	hasL1Bound := config.l1BlockBound != l1BlockBoundIgnore
	if hasL1Bound {
		var l1Bound *types.Header
		var err error
		if config.l1BlockBound == l1BlockBoundLatest {
			l1Bound, err = b.l1Reader.LastHeader(ctx)
		} else if config.l1BlockBound == l1BlockBoundSafe || config.l1BlockBound == l1BlockBoundDefault {
			l1Bound, err = b.l1Reader.LatestSafeBlockHeader(ctx)
			if errors.Is(err, headerreader.ErrBlockNumberNotSupported) && config.l1BlockBound == l1BlockBoundDefault {
				// If getting the latest safe block is unsupported, and the L1BlockBound configuration is the default,
				// fall back to using the latest block instead of the safe block.
				l1Bound, err = b.l1Reader.LastHeader(ctx)
			}
		} else {
			if config.l1BlockBound != l1BlockBoundFinalized {
				log.Error(
					"unknown L1 block bound config value; falling back on using finalized",
					"l1BlockBoundString", config.L1BlockBound,
					"l1BlockBoundEnum", config.l1BlockBound,
				)
			}
			l1Bound, err = b.l1Reader.LatestFinalizedBlockHeader(ctx)
		}
		if err != nil {
			return false, fmt.Errorf("error getting L1 bound block: %w", err)
		}

		maxTimeVariationDelayBlocks, maxTimeVariationFutureBlocks, maxTimeVariationDelaySeconds, maxTimeVariationFutureSeconds, err := b.seqInbox.MaxTimeVariation(&bind.CallOpts{
			Context:     ctx,
			BlockNumber: l1Bound.Number,
		})
		if err != nil {
			// This might happen if the latest finalized block is old enough that our L1 node no longer has its state
			log.Warn("error getting max time variation on L1 bound block; falling back on latest block", "err", err)
			maxTimeVariationDelayBlocks, maxTimeVariationFutureBlocks, maxTimeVariationDelaySeconds, maxTimeVariationFutureSeconds, err = b.seqInbox.MaxTimeVariation(&bind.CallOpts{Context: ctx})
			if err != nil {
				return false, fmt.Errorf("error getting max time variation: %w", err)
			}
		}

		l1BoundBlockNumber := arbutil.ParentHeaderToL1BlockNumber(l1Bound)
		l1BoundMaxBlockNumber = arbmath.SaturatingUAdd(l1BoundBlockNumber, arbmath.BigToUintSaturating(maxTimeVariationFutureBlocks))
		l1BoundMaxTimestamp = arbmath.SaturatingUAdd(l1Bound.Time, arbmath.BigToUintSaturating(maxTimeVariationFutureSeconds))

		latestHeader, err := b.l1Reader.LastHeader(ctx)
		if err != nil {
			return false, err
		}
		latestBlockNumber := arbutil.ParentHeaderToL1BlockNumber(latestHeader)
		l1BoundMinBlockNumber = arbmath.SaturatingUSub(latestBlockNumber, arbmath.BigToUintSaturating(maxTimeVariationDelayBlocks))
		l1BoundMinTimestamp = arbmath.SaturatingUSub(latestHeader.Time, arbmath.BigToUintSaturating(maxTimeVariationDelaySeconds))

		if config.L1BlockBoundBypass > 0 {
			// #nosec G115
			blockNumberWithPadding := arbmath.SaturatingUAdd(latestBlockNumber, uint64(config.L1BlockBoundBypass/ethPosBlockTime))
			// #nosec G115
			timestampWithPadding := arbmath.SaturatingUAdd(latestHeader.Time, uint64(config.L1BlockBoundBypass/time.Second))
			l1BoundMinBlockNumberWithBypass = arbmath.SaturatingUSub(blockNumberWithPadding, arbmath.BigToUintSaturating(maxTimeVariationDelayBlocks))
			l1BoundMinTimestampWithBypass = arbmath.SaturatingUSub(timestampWithPadding, arbmath.BigToUintSaturating(maxTimeVariationDelaySeconds))
		}
	}

	for b.building.msgCount < msgCount {
		msg, err := b.streamer.GetMessage(b.building.msgCount)
		if err != nil {
			log.Error("error getting message from streamer", "error", err)
			break
		}
		if msg.Message.Header.BlockNumber < l1BoundMinBlockNumberWithBypass || msg.Message.Header.Timestamp < l1BoundMinTimestampWithBypass {
			log.Error(
				"disabling L1 bound as batch posting message is close to the maximum delay",
				"blockNumber", msg.Message.Header.BlockNumber,
				"l1BoundMinBlockNumberWithBypass", l1BoundMinBlockNumberWithBypass,
				"timestamp", msg.Message.Header.Timestamp,
				"l1BoundMinTimestampWithBypass", l1BoundMinTimestampWithBypass,
				"l1BlockBoundBypass", config.L1BlockBoundBypass,
			)
			l1BoundMaxBlockNumber = math.MaxUint64
			l1BoundMaxTimestamp = math.MaxUint64
		}
		if msg.Message.Header.BlockNumber > l1BoundMaxBlockNumber || msg.Message.Header.Timestamp > l1BoundMaxTimestamp {
			b.lastHitL1Bounds = time.Now()
			log.Info(
				"not posting more messages because block number or timestamp exceed L1 bounds",
				"blockNumber", msg.Message.Header.BlockNumber,
				"l1BoundMaxBlockNumber", l1BoundMaxBlockNumber,
				"timestamp", msg.Message.Header.Timestamp,
				"l1BoundMaxTimestamp", l1BoundMaxTimestamp,
			)
			break
		}
		isDelayed := msg.DelayedMessagesRead > b.building.segments.delayedMsg
		success, err := b.building.segments.AddMessage(msg)
		if err != nil {
			// Clear our cache
			b.building = nil
			return false, fmt.Errorf("error adding message to batch: %w", err)
		}
		if !success {
			// this batch is full
			if !config.WaitForMaxDelay {
				forcePostBatch = true
			}
			b.building.haveUsefulMessage = true
			if b.building.firstUsefulMsg == nil {
				b.building.firstUsefulMsg = msg
			}
			break
		}
		if config.CheckBatchCorrectness {
			b.building.muxBackend.allMsgs[b.building.msgCount] = msg
			if isDelayed {
				b.building.muxBackend.delayedInbox = append(b.building.muxBackend.delayedInbox, msg)
			}
		}
		// #nosec G115
		timeSinceMsg := time.Since(time.Unix(int64(msg.Message.Header.Timestamp), 0))
		if (msg.Message.Header.Kind != arbostypes.L1MessageType_BatchPostingReport) || (timeSinceMsg >= config.MaxEmptyBatchDelay) {
			b.building.haveUsefulMessage = true
			if b.building.firstUsefulMsg == nil {
				b.building.firstUsefulMsg = msg
			}
		}
		if isDelayed {
			if b.building.firstDelayedMsg == nil {
				b.building.firstDelayedMsg = msg
			}
		} else if b.building.firstNonDelayedMsg == nil {
			b.building.firstNonDelayedMsg = msg
		}
		b.building.msgCount++
	}

	firstUsefulMsgTime := time.Now()
	if b.building.firstUsefulMsg != nil {
		// #nosec G115
		firstUsefulMsgTime = time.Unix(int64(b.building.firstUsefulMsg.Message.Header.Timestamp), 0)
		if time.Since(firstUsefulMsgTime) >= config.MaxDelay {
			forcePostBatch = true
		}
	}

	var delayBufferConfig *DelayBufferConfig
	if b.building.firstDelayedMsg != nil { // Only fetch delayBufferConfig config when needed
		delayBufferConfig, err = GetDelayBufferConfig(ctx, b.seqInbox)
		if err != nil {
			return false, err
		}
		if delayBufferConfig.Enabled {
			latestHeader, err := b.l1Reader.LastHeader(ctx)
			if err != nil {
				return false, err
			}
			latestBlock := latestHeader.Number.Uint64()
			firstDelayedMsgBlock := b.building.firstDelayedMsg.Message.Header.BlockNumber
			threasholdLimit := firstDelayedMsgBlock + delayBufferConfig.Threshold - b.config().DelayBufferThresholdMargin
			if latestBlock >= threasholdLimit {
				log.Info("force post batch because of the delay buffer",
					"firstDelayedMsgBlock", firstDelayedMsgBlock,
					"threshold", delayBufferConfig.Threshold,
					"latestBlock", latestBlock)
				forcePostBatch = true
			}
		}
	}

	if b.building.firstNonDelayedMsg != nil && hasL1Bound && config.ReorgResistanceMargin > 0 {
		firstMsgBlockNumber := b.building.firstNonDelayedMsg.Message.Header.BlockNumber
		firstMsgTimeStamp := b.building.firstNonDelayedMsg.Message.Header.Timestamp
		// #nosec G115
		batchNearL1BoundMinBlockNumber := firstMsgBlockNumber <= arbmath.SaturatingUAdd(l1BoundMinBlockNumber, uint64(config.ReorgResistanceMargin/ethPosBlockTime))
		// #nosec G115
		batchNearL1BoundMinTimestamp := firstMsgTimeStamp <= arbmath.SaturatingUAdd(l1BoundMinTimestamp, uint64(config.ReorgResistanceMargin/time.Second))
		if batchNearL1BoundMinTimestamp || batchNearL1BoundMinBlockNumber {
			log.Error(
				"Disabling batch posting due to batch being within reorg resistance margin from layer 1 minimum block or timestamp bounds",
				"reorgResistanceMargin", config.ReorgResistanceMargin,
				"firstMsgTimeStamp", firstMsgTimeStamp,
				"l1BoundMinTimestamp", l1BoundMinTimestamp,
				"firstMsgBlockNumber", firstMsgBlockNumber,
				"l1BoundMinBlockNumber", l1BoundMinBlockNumber,
			)
			return false, errors.New("batch is within reorg resistance margin from layer 1 minimum block or timestamp bounds")
		}
	}

	if !forcePostBatch || !b.building.haveUsefulMessage {
		// the batch isn't full yet and we've posted a batch recently
		// don't post anything for now
		return false, nil
	}

	batchData, err := b.building.segments.CloseAndGetBytes()
	defer func() {
		b.building = nil // a closed batchSegments can't be reused
	}()
	if err != nil {
		return false, err
	}
	if batchData == nil {
		log.Debug("BatchPoster: batch nil", "sequence nr.", batchPosition.NextSeqNum, "from", batchPosition.MessageCount, "prev delayed", batchPosition.DelayedMessageCount)
		return false, nil
	}
	var sequencerMsg []byte

	// Try DA writers if not forced to EthDA
	if len(b.dapWriters) > 0 && !b.useEthDA {
		if !b.redisLock.AttemptLock(ctx) {
			return false, errAttemptLockFailed
		}

		gotNonce, gotMeta, err := b.dataPoster.GetNextNonceAndMeta(ctx)
		if err != nil {
			batchPosterDAFailureCounter.Inc(1)
			return false, err
		}
		if nonce != gotNonce {
			batchPosterDAFailureCounter.Inc(1)
			return false, fmt.Errorf("%w: nonce changed from %d to %d while creating batch", storage.ErrStorageRace, nonce, gotNonce)
		}
		if !bytes.Equal(batchPositionBytes, gotMeta) {
			batchPosterDAFailureCounter.Inc(1)
			var actualBatchPosition batchPosterPosition
			if err := rlp.DecodeBytes(gotMeta, &actualBatchPosition); err != nil {
				return false, fmt.Errorf("%w: received unexpected batch position bytes", err)
			}
			return false, fmt.Errorf("%w: batch position changed from %v to %v while creating batch", storage.ErrStorageRace, batchPosition, actualBatchPosition)
		}

		// Try each DA writer in order
		var daSuccess bool
		var lastErr error

		log.Info("Attempting to store batch with DA writers", "numWriters", len(b.dapWriters), "batchSize", len(batchData))
		for i, writer := range b.dapWriters {
			storeStart := time.Now()
			log.Info("Trying DA writer", "writerIndex", i, "totalWriters", len(b.dapWriters))
			// #nosec G115
			sequencerMsg, err = writer.Store(batchData, uint64(time.Now().Add(config.DASRetentionPeriod).Unix())).Await(ctx)
			storeDuration := time.Since(storeStart)
			if err != nil {
				log.Warn("DA writer failed, trying next", "writerIndex", i, "error", err, "duration", storeDuration)
				lastErr = err
				continue // Try next writer
			}

			log.Info("DA writer succeeded", "writerIndex", i, "duration", storeDuration)
			daSuccess = true
			batchPosterDASuccessCounter.Inc(1)
			batchPosterDALastSuccessfulActionGauge.Update(time.Now().Unix())
			break
		}

		// All DA writers failed
		if !daSuccess {
			log.Warn("All DA writers failed", "numWriters", len(b.dapWriters), "lastError", lastErr)
			batchPosterDAFailureCounter.Inc(1)

			if config.DisableDapFallbackStoreDataOnChain {
				log.Error("DA fallback to EthDA is disabled, cannot post batch", "error", lastErr)
				return false, fmt.Errorf("all DA writers failed: %w", lastErr)
			}

			log.Info("Checking if batch size is acceptable for EthDA fallback", "batchSize", len(batchData), "wouldUse4844", b.building.wouldUse4844)
			// Check if batch size is the issue for EthDA fallback
			// Use wouldUse4844 to know which EthDA limit we'd be subject to
			if b.building.wouldUse4844 {
				if len(batchData) > config.Max4844BatchSize {
					log.Warn("Batch too large for 4844, will rebuild smaller", "batchSize", len(batchData), "max4844Size", config.Max4844BatchSize)
					b.useEthDA = true
					b.building = nil
					return false, nil // Trigger rebuild
				}
			} else {
				if len(batchData) > config.MaxSize {
					log.Warn("Batch too large for calldata, will rebuild smaller", "batchSize", len(batchData), "maxSize", config.MaxSize)
					b.useEthDA = true
					b.building = nil
					return false, nil // Trigger rebuild
				}
			}

			// Size is OK, fall back to EthDA
			log.Warn("All DA writers failed, falling back to EthDA", "lastError", lastErr, "batchSize", len(batchData))
			sequencerMsg = batchData
		}
	} else {
		// No DA writers or forced to EthDA
		sequencerMsg = batchData
	}

	prevMessageCount := batchPosition.MessageCount
	if b.config().Dangerous.AllowPostingFirstBatchWhenSequencerMessageCountMismatch && !b.postedFirstBatch {
		// AllowPostingFirstBatchWhenSequencerMessageCountMismatch can be used when the
		// message count stored in batch poster's database gets out
		// of sync with the sequencerReportedSubMessageCount stored in the parent chain.
		//
		// An example of when this out of sync issue can happen:
		// 1. Batch poster is running fine, but then it shutdowns for more than 24h.
		// 2. While the batch poster is down, someone sends a transaction to the parent chain
		// smart contract to move a message from the delayed inbox to the main inbox.
		// This will not update sequencerReportedSubMessageCount in the parent chain.
		// 3. When batch poster starts again, the inbox reader will update the
		// message count that is maintained in the batch poster's database to be equal to
		// (sequencerReportedSubMessageCount that is stored in parent chain) +
		// (the amount of delayed messages that were moved from the delayed inbox to the main inbox).
		// At this moment the message count stored on batch poster's database gets out of sync with
		// the sequencerReportedSubMessageCount stored in the parent chain.

		// When the first batch is posted, sequencerReportedSubMessageCount in
		// the parent chain will be updated to be equal to the new message count provided
		// by the batch poster, which will make this out of sync issue disappear.
		// That is why this strategy is only applied for the first batch posted after
		// startup.

		// If prevMessageCount is set to zero, sequencer inbox's smart contract allows
		// to post a batch even if sequencerReportedSubMessageCount is not equal
		// to the provided prevMessageCount
		prevMessageCount = 0
	}

	var delayProof *bridgegen.DelayProof
	latestHeader, err := b.l1Reader.LastHeader(ctx)
	if err != nil {
		return false, err
	}
	delayProofNeeded := b.building.firstDelayedMsg != nil && delayBufferConfig != nil && delayBufferConfig.Enabled // checking if delayBufferConfig is non-nil isn't needed, but better to be safe
	delayProofNeeded = delayProofNeeded && (config.DelayBufferAlwaysUpdatable || delayBufferConfig.isUpdatable(latestHeader.Number.Uint64()))
	if delayProofNeeded {
		delayProof, err = GenDelayProof(ctx, b.building.firstDelayedMsg, b.inbox)
		if err != nil {
			return false, fmt.Errorf("failed to generate delay proof: %w", err)
		}
	}

	data, kzgBlobs, err := b.encodeAddBatch(new(big.Int).SetUint64(batchPosition.NextSeqNum), prevMessageCount, b.building.msgCount, sequencerMsg, b.building.segments.delayedMsg, b.building.use4844, delayProof)
	if err != nil {
		return false, err
	}
	if len(kzgBlobs) > 0 {
		maxBlobGasPerBlock, err := b.parentChain.MaxBlobGasPerBlock(ctx, latestHeader)
		if err != nil {
			return false, err
		}
		// #nosec G115
		if len(kzgBlobs)*params.BlobTxBlobGasPerBlob > int(maxBlobGasPerBlock) {
			// #nosec G115
			return false, fmt.Errorf("produced %v blobs for batch but a block can only hold %v (compressed batch was %v bytes long)", len(kzgBlobs), int(maxBlobGasPerBlock)/params.BlobTxBlobGasPerBlob, len(sequencerMsg))
		}
	}
	accessList := b.accessList(batchPosition.NextSeqNum, b.building.segments.delayedMsg)
	var gasLimit uint64
	if b.config().Dangerous.FixedGasLimit != 0 {
		gasLimit = b.config().Dangerous.FixedGasLimit
	} else {
		useSimpleEstimation := b.dataPoster.MaxMempoolTransactions() == 1
		if !useSimpleEstimation {
			// Check if we can use normal estimation anyways because we're at the latest nonce
			latestNonce, err := b.l1Reader.Client().NonceAt(ctx, b.dataPoster.Sender(), nil)
			if err != nil {
				return false, err
			}
			useSimpleEstimation = latestNonce == nonce
		}

		if useSimpleEstimation {
			gasLimit, err = b.estimateGasSimple(ctx, data, kzgBlobs, accessList)
		} else {
			// When there are previous batches queued up in the dataPoster, we override the delayed message count in the sequencer inbox
			// so it accepts the corresponding delay proof. Otherwise, the gas estimation would revert.
			var delayedMsgBefore uint64
			if b.building.firstDelayedMsg != nil {
				delayedMsgBefore = b.building.firstDelayedMsg.DelayedMessagesRead - 1
			} else if b.building.firstNonDelayedMsg != nil {
				delayedMsgBefore = b.building.firstNonDelayedMsg.DelayedMessagesRead
			}
			gasLimit, err = b.estimateGasForFutureTx(ctx, sequencerMsg, delayedMsgBefore, b.building.segments.delayedMsg, accessList, len(kzgBlobs) > 0, delayProof)
		}
	}
	if err != nil {
		return false, err
	}
	newMeta, err := rlp.EncodeToBytes(batchPosterPosition{
		MessageCount:        b.building.msgCount,
		DelayedMessageCount: b.building.segments.delayedMsg,
		NextSeqNum:          batchPosition.NextSeqNum + 1,
	})
	if err != nil {
		return false, err
	}

	if config.CheckBatchCorrectness {
		// Create a new registry for checking batch correctness
		// We need to copy existing readers and potentially add a simulated blob reader
		dapReaders := daprovider.NewReaderRegistry()

		// Copy all existing readers from the batch poster's registry
		// These readers can fetch data that was already posted to
		// external DA systems (eg AnyTrust) before this batch transaction
		if b.dapReaders != nil {
			for _, headerByte := range b.dapReaders.SupportedHeaderBytes() {
				// Skip blob reader, we'll add simulated reader instead after this loop
				if headerByte == daprovider.BlobHashesHeaderFlag {
					continue
				}
				if reader, found := b.dapReaders.GetByHeaderByte(headerByte); found {
					if err := dapReaders.Register(headerByte, reader); err != nil {
						return false, fmt.Errorf("failed to register reader for header byte 0x%02x: %w", headerByte, err)
					}
				}
			}
		}

		// For EIP-4844 blob transactions, the blobs are created locally and will be
		// included with the L1 transaction itself (as blob sidecars). Since these blobs
		// don't exist on L1 yet, we need a simulated reader that can "read" from the
		// local kzgBlobs we just created. This is different from other DA systems where
		// data is posted externally first and only a reference is included in the L1 tx.
		if b.building.use4844 {
			if err := dapReaders.SetupBlobReader(daprovider.NewReaderForBlobReader(&simulatedBlobReader{kzgBlobs})); err != nil {
				return false, fmt.Errorf("failed to register simulated blob reader: %w", err)
			}
		}
		seqMsg := binary.BigEndian.AppendUint64([]byte{}, l1BoundMinTimestamp)
		seqMsg = binary.BigEndian.AppendUint64(seqMsg, l1BoundMaxTimestamp)
		seqMsg = binary.BigEndian.AppendUint64(seqMsg, l1BoundMinBlockNumber)
		seqMsg = binary.BigEndian.AppendUint64(seqMsg, l1BoundMaxBlockNumber)
		seqMsg = binary.BigEndian.AppendUint64(seqMsg, b.building.segments.delayedMsg)
		seqMsg = append(seqMsg, sequencerMsg...)
		b.building.muxBackend.seqMsg = seqMsg
		b.building.muxBackend.delayedInboxStart = batchPosition.DelayedMessageCount
		b.building.muxBackend.SetPositionWithinMessage(0)
		simMux := arbstate.NewInboxMultiplexer(b.building.muxBackend, batchPosition.DelayedMessageCount, dapReaders, daprovider.KeysetValidate)
		log.Debug("Begin checking the correctness of batch against inbox multiplexer", "startMsgSeqNum", batchPosition.MessageCount, "endMsgSeqNum", b.building.msgCount-1)
		for i := batchPosition.MessageCount; i < b.building.msgCount; i++ {
			msg, err := simMux.Pop(ctx)
			if err != nil {
				return false, fmt.Errorf("error getting message from simulated inbox multiplexer (Pop) when testing correctness of batch: %w", err)
			}
			if msg.DelayedMessagesRead != b.building.muxBackend.allMsgs[i].DelayedMessagesRead {
				return false, fmt.Errorf("simulated inbox multiplexer failed to produce correct delayedMessagesRead field for msg with seqNum: %d. Got: %d, Want: %d", i, msg.DelayedMessagesRead, b.building.muxBackend.allMsgs[i].DelayedMessagesRead)
			}
			if !msg.Message.Equals(b.building.muxBackend.allMsgs[i].Message) {
				return false, fmt.Errorf("simulated inbox multiplexer failed to produce correct message field for msg with seqNum: %d", i)
			}
		}
		log.Debug("Successfully checked that the batch produces correct messages when ran through inbox multiplexer", "sequenceNumber", batchPosition.NextSeqNum)
	}

	if !b.redisLock.AttemptLock(ctx) {
		return false, errAttemptLockFailed
	}

	tx, err := b.dataPoster.PostTransaction(ctx,
		firstUsefulMsgTime,
		nonce,
		newMeta,
		b.seqInboxAddr,
		data,
		gasLimit,
		new(big.Int),
		kzgBlobs,
		accessList,
	)
	if err != nil {
		return false, err
	}
	b.postedFirstBatch = true
	log.Info(
		"BatchPoster: batch sent",
		"sequenceNumber", batchPosition.NextSeqNum,
		"from", batchPosition.MessageCount,
		"to", b.building.msgCount,
		"prevDelayed", batchPosition.DelayedMessageCount,
		"currentDelayed", b.building.segments.delayedMsg,
		"totalSegments", len(b.building.segments.rawSegments),
		"numBlobs", len(kzgBlobs),
	)

	recentlyHitL1Bounds := time.Since(b.lastHitL1Bounds) < config.PollInterval*3
	postedMessages := b.building.msgCount - batchPosition.MessageCount
	b.messagesPerBatch.Update(uint64(postedMessages))
	if b.building.use4844 {
		b.non4844BatchCount = 0
	} else {
		b.non4844BatchCount++
	}
	unpostedMessages := msgCount - b.building.msgCount
	messagesPerBatch := b.messagesPerBatch.Average()
	if messagesPerBatch == 0 {
		// This should be impossible because we always post at least one message in a batch.
		// That said, better safe than sorry, as we would panic if this remained at 0.
		log.Warn(
			"messagesPerBatch is somehow zero",
			"postedMessages", postedMessages,
			"buildingFrom", batchPosition.MessageCount,
			"buildingTo", b.building.msgCount,
		)
		messagesPerBatch = 1
	}
	backlog := uint64(unpostedMessages) / messagesPerBatch
	// #nosec G115
	batchPosterEstimatedBatchBacklogGauge.Update(int64(backlog))
	if backlog > 10 {
		logLevel := log.Warn
		if recentlyHitL1Bounds {
			logLevel = log.Info
		} else if backlog > 30 {
			logLevel = log.Error
		}
		logLevel(
			"a large batch posting backlog exists",
			"recentlyHitL1Bounds", recentlyHitL1Bounds,
			"currentPosition", b.building.msgCount,
			"messageCount", msgCount,
			"messagesPerBatch", messagesPerBatch,
			"postedMessages", postedMessages,
			"unpostedMessages", unpostedMessages,
			"batchBacklogEstimate", backlog,
		)
	}
	if recentlyHitL1Bounds {
		// This backlog isn't "real" in that we don't want to post any more messages.
		// Setting the backlog to 0 here ensures that we don't lower compression as a result.
		backlog = 0
	}
	b.backlog.Store(backlog)

	// If we aren't queueing up transactions, wait for the receipt before moving on to the next batch.
	if config.DataPoster.UseNoOpStorage {
		receipt, err := b.l1Reader.WaitForTxApproval(ctx, tx)
		if err != nil {
			return false, fmt.Errorf("error waiting for tx receipt: %w", err)
		}
		log.Info("Got successful receipt from batch poster transaction", "txHash", tx.Hash(), "blockNumber", receipt.BlockNumber, "blockHash", receipt.BlockHash)
	}

	// After successful batch post, reset useEthDA flag
	if b.useEthDA {
		log.Info("Successful EthDA post after AltDA failure. Will try AltDA next time.")
		b.useEthDA = false
	}

	return true, nil
}

func (b *BatchPoster) GetBacklogEstimate() uint64 {
	return b.backlog.Load()
}

func (b *BatchPoster) Start(ctxIn context.Context) {
	b.dataPoster.Start(ctxIn)
	b.redisLock.Start(ctxIn)
	b.StopWaiter.Start(ctxIn, b)
	b.LaunchThread(b.pollForReverts)
	b.LaunchThread(b.pollForL1PriceData)
	commonEphemeralErrorHandler := util.NewEphemeralErrorHandler(time.Minute, "", 0)
	exceedMaxMempoolSizeEphemeralErrorHandler := util.NewEphemeralErrorHandler(5*time.Minute, dataposter.ErrExceedsMaxMempoolSize.Error(), time.Minute)
	storageRaceEphemeralErrorHandler := util.NewEphemeralErrorHandler(5*time.Minute, storage.ErrStorageRace.Error(), time.Minute)
	normalGasEstimationFailedEphemeralErrorHandler := util.NewEphemeralErrorHandler(5*time.Minute, ErrNormalGasEstimationFailed.Error(), time.Minute)
	accumulatorNotFoundEphemeralErrorHandler := util.NewEphemeralErrorHandler(5*time.Minute, AccumulatorNotFoundErr.Error(), time.Minute)
	resetAllEphemeralErrs := func() {
		commonEphemeralErrorHandler.Reset()
		exceedMaxMempoolSizeEphemeralErrorHandler.Reset()
		storageRaceEphemeralErrorHandler.Reset()
		normalGasEstimationFailedEphemeralErrorHandler.Reset()
		accumulatorNotFoundEphemeralErrorHandler.Reset()
	}
	b.CallIteratively(func(ctx context.Context) time.Duration {
		var err error
		if common.HexToAddress(b.config().GasRefunderAddress) != (common.Address{}) {
			gasRefunderBalance, err := b.l1Reader.Client().BalanceAt(ctx, common.HexToAddress(b.config().GasRefunderAddress), nil)
			if err != nil {
				log.Warn("error fetching batch poster gas refunder balance", "err", err)
			} else {
				batchPosterGasRefunderBalance.Update(arbmath.BalancePerEther(gasRefunderBalance))
			}
		}
		if b.dataPoster.Sender() != (common.Address{}) {
			walletBalance, err := b.l1Reader.Client().BalanceAt(ctx, b.dataPoster.Sender(), nil)
			if err != nil {
				log.Warn("error fetching batch poster wallet balance", "err", err)
			} else {
				batchPosterWalletBalance.Update(arbmath.BalancePerEther(walletBalance))
			}
		}
		couldLock, err := b.redisLock.CouldAcquireLock(ctx)
		if err != nil {
			log.Warn("Error checking if we could acquire redis lock", "err", err)
			// Might as well try, worst case we fail to lock
			couldLock = true
		}
		if !couldLock {
			log.Debug("Not posting batches right now because another batch poster has the lock or this node is behind")
			b.building = nil
			resetAllEphemeralErrs()
			return b.config().PollInterval
		}
		posted, err := b.MaybePostSequencerBatch(ctx)
		if err == nil {
			resetAllEphemeralErrs()
		}
		if err != nil {
			if ctx.Err() != nil {
				// Shutting down. No need to print the context canceled error.
				return 0
			}
			b.building = nil
			logLevel := log.Error
			// Likely the inbox tracker just isn't caught up.
			// Let's see if this error disappears naturally.
			logLevel = commonEphemeralErrorHandler.LogLevel(err, logLevel)
			// If the error matches one of these, it's only logged at debug for the first minute,
			// then at warn for the next 4 minutes, then at error. If the error isn't one of these,
			// it'll be logged at warn for the first minute, then at error.
			logLevel = exceedMaxMempoolSizeEphemeralErrorHandler.LogLevel(err, logLevel)
			logLevel = storageRaceEphemeralErrorHandler.LogLevel(err, logLevel)
			logLevel = normalGasEstimationFailedEphemeralErrorHandler.LogLevel(err, logLevel)
			logLevel = accumulatorNotFoundEphemeralErrorHandler.LogLevel(err, logLevel)
			logLevel("error posting batch", "err", err)
			// Only increment batchPosterFailureCounter metric in cases of non-ephemeral errors
			if util.CompareLogLevels(logLevel, log.Error) {
				batchPosterFailureCounter.Inc(1)
			}
			return b.config().ErrorDelay
		} else if posted {
			return 0
		} else {
			return b.config().PollInterval
		}
	})
}

func (b *BatchPoster) StopAndWait() {
	b.StopWaiter.StopAndWait()
	b.dataPoster.StopAndWait()
	b.redisLock.StopAndWait()
}

type BoolRing struct {
	buffer         []bool
	bufferPosition int
}

func NewBoolRing(size int) *BoolRing {
	return &BoolRing{
		buffer: make([]bool, 0, size),
	}
}

func (b *BoolRing) Update(value bool) {
	period := cap(b.buffer)
	if period == 0 {
		return
	}
	if len(b.buffer) < period {
		b.buffer = append(b.buffer, value)
	} else {
		b.buffer[b.bufferPosition] = value
	}
	b.bufferPosition = (b.bufferPosition + 1) % period
}

func (b *BoolRing) Empty() bool {
	return len(b.buffer) == 0
}

// Peek returns the most recently inserted value.
// Assumes not empty, check Empty() first
func (b *BoolRing) Peek() bool {
	lastPosition := b.bufferPosition - 1
	if lastPosition < 0 {
		// This is the case where we have wrapped around, since Peek() shouldn't
		// be called without checking Empty(), so we can just use capactity.
		lastPosition = cap(b.buffer) - 1
	}
	return b.buffer[lastPosition]
}

// All returns true if the BoolRing is full and all values equal value.
func (b *BoolRing) All(value bool) bool {
	if len(b.buffer) < cap(b.buffer) {
		return false
	}
	for _, v := range b.buffer {
		if v != value {
			return false
		}
	}
	return true
}<|MERGE_RESOLUTION|>--- conflicted
+++ resolved
@@ -1383,18 +1383,13 @@
 			return false, err
 		}
 		config := b.config()
-<<<<<<< HEAD
 		// Determine if we WOULD use 4844 for EthDA posting (based on price/config)
 		// We need to know this even when using altDA, because we may fall back to EthDA
 		// and need to know which size limit to check against
 		var wouldUse4844ForEthDA bool
 		buildingForEthDA := len(b.dapWriters) == 0 || b.useEthDA
 		if config.Post4844Blobs && latestHeader.ExcessBlobGas != nil && latestHeader.BlobGasUsed != nil {
-			arbOSVersion, err := b.arbOSVersionGetter.ArbOSVersionForMessageIndex(arbutil.MessageIndex(arbmath.SaturatingUSub(uint64(batchPosition.MessageCount), 1)))
-=======
-		if config.Post4844Blobs && b.dapWriter == nil && latestHeader.ExcessBlobGas != nil && latestHeader.BlobGasUsed != nil {
 			arbOSVersion, err := b.arbOSVersionGetter.ArbOSVersionForMessageIndex(arbutil.MessageIndex(arbmath.SaturatingUSub(uint64(batchPosition.MessageCount), 1))).Await(ctx)
->>>>>>> 021fb7ec
 			if err != nil {
 				return false, err
 			}
