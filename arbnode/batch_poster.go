// Copyright 2021-2022, Offchain Labs, Inc.
// For license information, see https://github.com/nitro/blob/master/LICENSE

package arbnode

import (
	"bytes"
	"context"
	"encoding/hex"
	"errors"
	"fmt"
	"math"
	"math/big"
	"strings"
	"sync/atomic"
	"time"

	"github.com/andybalholm/brotli"
	"github.com/spf13/pflag"

	"github.com/ethereum/go-ethereum"
	"github.com/ethereum/go-ethereum/accounts/abi"
	"github.com/ethereum/go-ethereum/accounts/abi/bind"
	"github.com/ethereum/go-ethereum/common"
	"github.com/ethereum/go-ethereum/common/hexutil"
	"github.com/ethereum/go-ethereum/consensus/misc/eip4844"
	"github.com/ethereum/go-ethereum/core/types"
	"github.com/ethereum/go-ethereum/crypto/kzg4844"
	"github.com/ethereum/go-ethereum/ethdb"
	"github.com/ethereum/go-ethereum/log"
	"github.com/ethereum/go-ethereum/metrics"
	"github.com/ethereum/go-ethereum/params"
	"github.com/ethereum/go-ethereum/rlp"
	"github.com/ethereum/go-ethereum/rpc"

	"github.com/offchainlabs/nitro/arbnode/dataposter"
	"github.com/offchainlabs/nitro/arbnode/dataposter/storage"
	"github.com/offchainlabs/nitro/arbnode/redislock"
	"github.com/offchainlabs/nitro/arbos/arbostypes"
	"github.com/offchainlabs/nitro/arbstate"
	"github.com/offchainlabs/nitro/arbstate/daprovider"
	"github.com/offchainlabs/nitro/arbutil"
	"github.com/offchainlabs/nitro/cmd/chaininfo"
	"github.com/offchainlabs/nitro/cmd/genericconf"
<<<<<<< HEAD
=======
	"github.com/offchainlabs/nitro/das"
	celestiaTypes "github.com/offchainlabs/nitro/das/celestia/types"
>>>>>>> c9ab8b27
	"github.com/offchainlabs/nitro/execution"
	"github.com/offchainlabs/nitro/solgen/go/bridgegen"
	"github.com/offchainlabs/nitro/util"
	"github.com/offchainlabs/nitro/util/arbmath"
	"github.com/offchainlabs/nitro/util/blobs"
	"github.com/offchainlabs/nitro/util/headerreader"
	"github.com/offchainlabs/nitro/util/redisutil"
	"github.com/offchainlabs/nitro/util/stopwaiter"
)

var (
	batchPosterWalletBalance      = metrics.NewRegisteredGaugeFloat64("arb/batchposter/wallet/eth", nil)
	batchPosterGasRefunderBalance = metrics.NewRegisteredGaugeFloat64("arb/batchposter/gasrefunder/eth", nil)
	baseFeeGauge                  = metrics.NewRegisteredGauge("arb/batchposter/basefee", nil)
	blobFeeGauge                  = metrics.NewRegisteredGauge("arb/batchposter/blobfee", nil)
	l1GasPriceGauge               = metrics.NewRegisteredGauge("arb/batchposter/l1gasprice", nil)
	l1GasPriceEstimateGauge       = metrics.NewRegisteredGauge("arb/batchposter/l1gasprice/estimate", nil)
	latestBatchSurplusGauge       = metrics.NewRegisteredGauge("arb/batchposter/latestbatchsurplus", nil)
	blockGasUsedGauge             = metrics.NewRegisteredGauge("arb/batchposter/blockgas/used", nil)
	blockGasLimitGauge            = metrics.NewRegisteredGauge("arb/batchposter/blockgas/limit", nil)
	blobGasUsedGauge              = metrics.NewRegisteredGauge("arb/batchposter/blobgas/used", nil)
	blobGasLimitGauge             = metrics.NewRegisteredGauge("arb/batchposter/blobgas/limit", nil)
	suggestedTipCapGauge          = metrics.NewRegisteredGauge("arb/batchposter/suggestedtipcap", nil)

	usableBytesInBlob    = big.NewInt(int64(len(kzg4844.Blob{}) * 31 / 32))
	blobTxBlobGasPerBlob = big.NewInt(params.BlobTxBlobGasPerBlob)
)

const (
	batchPosterSimpleRedisLockKey = "node.batch-poster.redis-lock.simple-lock-key"

	sequencerBatchPostMethodName          = "addSequencerL2BatchFromOrigin0"
	sequencerBatchPostWithBlobsMethodName = "addSequencerL2BatchFromBlobs"
)

type batchPosterPosition struct {
	MessageCount        arbutil.MessageIndex
	DelayedMessageCount uint64
	NextSeqNum          uint64
}

type BatchPoster struct {
	stopwaiter.StopWaiter
	l1Reader           *headerreader.HeaderReader
	inbox              *InboxTracker
	streamer           *TransactionStreamer
	arbOSVersionGetter execution.FullExecutionClient
	config             BatchPosterConfigFetcher
	seqInbox           *bridgegen.SequencerInbox
	bridge             *bridgegen.Bridge
	syncMonitor        *SyncMonitor
	seqInboxABI        *abi.ABI
	seqInboxAddr       common.Address
	bridgeAddr         common.Address
	gasRefunderAddr    common.Address
	building           *buildingBatch
<<<<<<< HEAD
	dapWriter          daprovider.Writer
=======
	daWriter           das.DataAvailabilityServiceWriter
	celestiaWriter     celestiaTypes.DataAvailabilityWriter
>>>>>>> c9ab8b27
	dataPoster         *dataposter.DataPoster
	redisLock          *redislock.Simple
	messagesPerBatch   *arbmath.MovingAverage[uint64]
	non4844BatchCount  int // Count of consecutive non-4844 batches posted
	// This is an atomic variable that should only be accessed atomically.
	// An estimate of the number of batches we want to post but haven't yet.
	// This doesn't include batches which we don't want to post yet due to the L1 bounds.
	backlog         uint64
	lastHitL1Bounds time.Time // The last time we wanted to post a message but hit the L1 bounds

	batchReverted        atomic.Bool // indicates whether data poster batch was reverted
	nextRevertCheckBlock int64       // the last parent block scanned for reverting batches

	accessList func(SequencerInboxAccs, AfterDelayedMessagesRead int) types.AccessList
}

type l1BlockBound int

// This enum starts at 1 to avoid the empty initialization of 0 being valid
const (
	// Default is Safe if the L1 reader has finality data enabled, otherwise Latest
	l1BlockBoundDefault l1BlockBound = iota + 1
	l1BlockBoundSafe
	l1BlockBoundFinalized
	l1BlockBoundLatest
	l1BlockBoundIgnore
)

type BatchPosterConfig struct {
<<<<<<< HEAD
	Enable                             bool `koanf:"enable"`
	DisableDapFallbackStoreDataOnChain bool `koanf:"disable-dap-fallback-store-data-on-chain" reload:"hot"`
=======
	Enable bool `koanf:"enable"`
	// TODO (Diego) rework the 3 configs below once unified writer interface is in
	DisableDasFallbackStoreDataOnChain      bool `koanf:"disable-das-fallback-store-data-on-chain" reload:"hot"`
	DisableCelestiaFallbackStoreDataOnChain bool `koanf:"disable-celestia-fallback-store-data-on-chain" reload:"hot"`
	DisableCelestiaFallbackStoreDataOnDAS   bool `koanf:"disable-celestia-fallback-store-data-on-das" reload:"hot"`
>>>>>>> c9ab8b27
	// Max batch size.
	MaxSize int `koanf:"max-size" reload:"hot"`
	// Maximum 4844 blob enabled batch size.
	Max4844BatchSize int `koanf:"max-4844-batch-size" reload:"hot"`
	// Max batch post delay.
	MaxDelay time.Duration `koanf:"max-delay" reload:"hot"`
	// Wait for max BatchPost delay.
	WaitForMaxDelay bool `koanf:"wait-for-max-delay" reload:"hot"`
	// Batch post polling interval.
	PollInterval time.Duration `koanf:"poll-interval" reload:"hot"`
	// Batch posting error delay.
	ErrorDelay                     time.Duration               `koanf:"error-delay" reload:"hot"`
	CompressionLevel               int                         `koanf:"compression-level" reload:"hot"`
	DASRetentionPeriod             time.Duration               `koanf:"das-retention-period" reload:"hot"`
	GasRefunderAddress             string                      `koanf:"gas-refunder-address" reload:"hot"`
	DataPoster                     dataposter.DataPosterConfig `koanf:"data-poster" reload:"hot"`
	RedisUrl                       string                      `koanf:"redis-url"`
	RedisLock                      redislock.SimpleCfg         `koanf:"redis-lock" reload:"hot"`
	ExtraBatchGas                  uint64                      `koanf:"extra-batch-gas" reload:"hot"`
	Post4844Blobs                  bool                        `koanf:"post-4844-blobs" reload:"hot"`
	IgnoreBlobPrice                bool                        `koanf:"ignore-blob-price" reload:"hot"`
	ParentChainWallet              genericconf.WalletConfig    `koanf:"parent-chain-wallet"`
	L1BlockBound                   string                      `koanf:"l1-block-bound" reload:"hot"`
	L1BlockBoundBypass             time.Duration               `koanf:"l1-block-bound-bypass" reload:"hot"`
	UseAccessLists                 bool                        `koanf:"use-access-lists" reload:"hot"`
	GasEstimateBaseFeeMultipleBips arbmath.Bips                `koanf:"gas-estimate-base-fee-multiple-bips"`

	gasRefunder  common.Address
	l1BlockBound l1BlockBound
}

func (c *BatchPosterConfig) Validate() error {
	if len(c.GasRefunderAddress) > 0 && !common.IsHexAddress(c.GasRefunderAddress) {
		return fmt.Errorf("invalid gas refunder address \"%v\"", c.GasRefunderAddress)
	}
	c.gasRefunder = common.HexToAddress(c.GasRefunderAddress)
	if c.MaxSize <= 40 {
		return errors.New("MaxBatchSize too small")
	}
	if c.L1BlockBound == "" {
		c.l1BlockBound = l1BlockBoundDefault
	} else if c.L1BlockBound == "safe" {
		c.l1BlockBound = l1BlockBoundSafe
	} else if c.L1BlockBound == "finalized" {
		c.l1BlockBound = l1BlockBoundFinalized
	} else if c.L1BlockBound == "latest" {
		c.l1BlockBound = l1BlockBoundLatest
	} else if c.L1BlockBound == "ignore" {
		c.l1BlockBound = l1BlockBoundIgnore
	} else {
		return fmt.Errorf("invalid L1 block bound tag \"%v\" (see --help for options)", c.L1BlockBound)
	}
	return nil
}

type BatchPosterConfigFetcher func() *BatchPosterConfig

func BatchPosterConfigAddOptions(prefix string, f *pflag.FlagSet) {
	f.Bool(prefix+".enable", DefaultBatchPosterConfig.Enable, "enable posting batches to l1")
	f.Bool(prefix+".disable-dap-fallback-store-data-on-chain", DefaultBatchPosterConfig.DisableDapFallbackStoreDataOnChain, "If unable to batch to DA provider, disable fallback storing data on chain")
	f.Int(prefix+".max-size", DefaultBatchPosterConfig.MaxSize, "maximum batch size")
	f.Int(prefix+".max-4844-batch-size", DefaultBatchPosterConfig.Max4844BatchSize, "maximum 4844 blob enabled batch size")
	f.Duration(prefix+".max-delay", DefaultBatchPosterConfig.MaxDelay, "maximum batch posting delay")
	f.Bool(prefix+".wait-for-max-delay", DefaultBatchPosterConfig.WaitForMaxDelay, "wait for the max batch delay, even if the batch is full")
	f.Duration(prefix+".poll-interval", DefaultBatchPosterConfig.PollInterval, "how long to wait after no batches are ready to be posted before checking again")
	f.Duration(prefix+".error-delay", DefaultBatchPosterConfig.ErrorDelay, "how long to delay after error posting batch")
	f.Int(prefix+".compression-level", DefaultBatchPosterConfig.CompressionLevel, "batch compression level")
	f.Duration(prefix+".das-retention-period", DefaultBatchPosterConfig.DASRetentionPeriod, "In AnyTrust mode, the period which DASes are requested to retain the stored batches.")
	f.String(prefix+".gas-refunder-address", DefaultBatchPosterConfig.GasRefunderAddress, "The gas refunder contract address (optional)")
	f.Uint64(prefix+".extra-batch-gas", DefaultBatchPosterConfig.ExtraBatchGas, "use this much more gas than estimation says is necessary to post batches")
	f.Bool(prefix+".post-4844-blobs", DefaultBatchPosterConfig.Post4844Blobs, "if the parent chain supports 4844 blobs and they're well priced, post EIP-4844 blobs")
	f.Bool(prefix+".ignore-blob-price", DefaultBatchPosterConfig.IgnoreBlobPrice, "if the parent chain supports 4844 blobs and ignore-blob-price is true, post 4844 blobs even if it's not price efficient")
	f.String(prefix+".redis-url", DefaultBatchPosterConfig.RedisUrl, "if non-empty, the Redis URL to store queued transactions in")
	f.String(prefix+".l1-block-bound", DefaultBatchPosterConfig.L1BlockBound, "only post messages to batches when they're within the max future block/timestamp as of this L1 block tag (\"safe\", \"finalized\", \"latest\", or \"ignore\" to ignore this check)")
	f.Duration(prefix+".l1-block-bound-bypass", DefaultBatchPosterConfig.L1BlockBoundBypass, "post batches even if not within the layer 1 future bounds if we're within this margin of the max delay")
	f.Bool(prefix+".use-access-lists", DefaultBatchPosterConfig.UseAccessLists, "post batches with access lists to reduce gas usage (disabled for L3s)")
	f.Uint64(prefix+".gas-estimate-base-fee-multiple-bips", uint64(DefaultBatchPosterConfig.GasEstimateBaseFeeMultipleBips), "for gas estimation, use this multiple of the basefee (measured in basis points) as the max fee per gas")
	redislock.AddConfigOptions(prefix+".redis-lock", f)
	dataposter.DataPosterConfigAddOptions(prefix+".data-poster", f, dataposter.DefaultDataPosterConfig)
	genericconf.WalletConfigAddOptions(prefix+".parent-chain-wallet", f, DefaultBatchPosterConfig.ParentChainWallet.Pathname)
}

var DefaultBatchPosterConfig = BatchPosterConfig{
	Enable:                             false,
	DisableDapFallbackStoreDataOnChain: false,
	// This default is overridden for L3 chains in applyChainParameters in cmd/nitro/nitro.go
	MaxSize: 100000,
	// Try to fill 3 blobs per batch
	Max4844BatchSize:               blobs.BlobEncodableData*(params.MaxBlobGasPerBlock/params.BlobTxBlobGasPerBlob)/2 - 2000,
	PollInterval:                   time.Second * 10,
	ErrorDelay:                     time.Second * 10,
	MaxDelay:                       time.Hour,
	WaitForMaxDelay:                false,
	CompressionLevel:               brotli.BestCompression,
	DASRetentionPeriod:             time.Hour * 24 * 15,
	GasRefunderAddress:             "",
	ExtraBatchGas:                  50_000,
	Post4844Blobs:                  false,
	IgnoreBlobPrice:                false,
	DataPoster:                     dataposter.DefaultDataPosterConfig,
	ParentChainWallet:              DefaultBatchPosterL1WalletConfig,
	L1BlockBound:                   "",
	L1BlockBoundBypass:             time.Hour,
	UseAccessLists:                 true,
	RedisLock:                      redislock.DefaultCfg,
	GasEstimateBaseFeeMultipleBips: arbmath.OneInBips * 3 / 2,
}

var DefaultBatchPosterL1WalletConfig = genericconf.WalletConfig{
	Pathname:      "batch-poster-wallet",
	Password:      genericconf.WalletConfigDefault.Password,
	PrivateKey:    genericconf.WalletConfigDefault.PrivateKey,
	Account:       genericconf.WalletConfigDefault.Account,
	OnlyCreateKey: genericconf.WalletConfigDefault.OnlyCreateKey,
}

var TestBatchPosterConfig = BatchPosterConfig{
	Enable:                         true,
	MaxSize:                        100000,
	Max4844BatchSize:               DefaultBatchPosterConfig.Max4844BatchSize,
	PollInterval:                   time.Millisecond * 10,
	ErrorDelay:                     time.Millisecond * 10,
	MaxDelay:                       0,
	WaitForMaxDelay:                false,
	CompressionLevel:               2,
	DASRetentionPeriod:             time.Hour * 24 * 15,
	GasRefunderAddress:             "",
	ExtraBatchGas:                  10_000,
	Post4844Blobs:                  true,
	IgnoreBlobPrice:                false,
	DataPoster:                     dataposter.TestDataPosterConfig,
	ParentChainWallet:              DefaultBatchPosterL1WalletConfig,
	L1BlockBound:                   "",
	L1BlockBoundBypass:             time.Hour,
	UseAccessLists:                 true,
	GasEstimateBaseFeeMultipleBips: arbmath.OneInBips * 3 / 2,
}

type BatchPosterOpts struct {
<<<<<<< HEAD
	DataPosterDB  ethdb.Database
	L1Reader      *headerreader.HeaderReader
	Inbox         *InboxTracker
	Streamer      *TransactionStreamer
	VersionGetter execution.FullExecutionClient
	SyncMonitor   *SyncMonitor
	Config        BatchPosterConfigFetcher
	DeployInfo    *chaininfo.RollupAddresses
	TransactOpts  *bind.TransactOpts
	DAPWriter     daprovider.Writer
	ParentChainID *big.Int
=======
	DataPosterDB   ethdb.Database
	L1Reader       *headerreader.HeaderReader
	Inbox          *InboxTracker
	Streamer       *TransactionStreamer
	VersionGetter  execution.FullExecutionClient
	SyncMonitor    *SyncMonitor
	Config         BatchPosterConfigFetcher
	DeployInfo     *chaininfo.RollupAddresses
	TransactOpts   *bind.TransactOpts
	DAWriter       das.DataAvailabilityServiceWriter
	CelestiaWriter celestiaTypes.DataAvailabilityWriter
	ParentChainID  *big.Int
>>>>>>> c9ab8b27
}

func NewBatchPoster(ctx context.Context, opts *BatchPosterOpts) (*BatchPoster, error) {
	seqInbox, err := bridgegen.NewSequencerInbox(opts.DeployInfo.SequencerInbox, opts.L1Reader.Client())
	if err != nil {
		return nil, err
	}
	bridge, err := bridgegen.NewBridge(opts.DeployInfo.Bridge, opts.L1Reader.Client())
	if err != nil {
		return nil, err
	}
	if err = opts.Config().Validate(); err != nil {
		return nil, err
	}
	seqInboxABI, err := bridgegen.SequencerInboxMetaData.GetAbi()
	if err != nil {
		return nil, err
	}
	redisClient, err := redisutil.RedisClientFromURL(opts.Config().RedisUrl)
	if err != nil {
		return nil, err
	}
	redisLockConfigFetcher := func() *redislock.SimpleCfg {
		simpleRedisLockConfig := opts.Config().RedisLock
		simpleRedisLockConfig.Key = batchPosterSimpleRedisLockKey
		return &simpleRedisLockConfig
	}
	redisLock, err := redislock.NewSimple(redisClient, redisLockConfigFetcher, func() bool { return opts.SyncMonitor.Synced() })
	if err != nil {
		return nil, err
	}
	b := &BatchPoster{
		l1Reader:           opts.L1Reader,
		inbox:              opts.Inbox,
		streamer:           opts.Streamer,
		arbOSVersionGetter: opts.VersionGetter,
		syncMonitor:        opts.SyncMonitor,
		config:             opts.Config,
		bridge:             bridge,
		seqInbox:           seqInbox,
		seqInboxABI:        seqInboxABI,
		seqInboxAddr:       opts.DeployInfo.SequencerInbox,
		gasRefunderAddr:    opts.Config().gasRefunder,
		bridgeAddr:         opts.DeployInfo.Bridge,
<<<<<<< HEAD
		dapWriter:          opts.DAPWriter,
=======
		daWriter:           opts.DAWriter,
		celestiaWriter:     opts.CelestiaWriter,
>>>>>>> c9ab8b27
		redisLock:          redisLock,
	}
	b.messagesPerBatch, err = arbmath.NewMovingAverage[uint64](20)
	if err != nil {
		return nil, err
	}
	dataPosterConfigFetcher := func() *dataposter.DataPosterConfig {
		return &(opts.Config().DataPoster)
	}
	b.dataPoster, err = dataposter.NewDataPoster(ctx,
		&dataposter.DataPosterOpts{
			Database:          opts.DataPosterDB,
			HeaderReader:      opts.L1Reader,
			Auth:              opts.TransactOpts,
			RedisClient:       redisClient,
			Config:            dataPosterConfigFetcher,
			MetadataRetriever: b.getBatchPosterPosition,
			ExtraBacklog:      b.GetBacklogEstimate,
			RedisKey:          "data-poster.queue",
			ParentChainID:     opts.ParentChainID,
		})
	if err != nil {
		return nil, err
	}
	// Dataposter sender may be external signer address, so we should initialize
	// access list after initializing dataposter.
	b.accessList = func(SequencerInboxAccs, AfterDelayedMessagesRead int) types.AccessList {
		if !b.config().UseAccessLists || opts.L1Reader.IsParentChainArbitrum() {
			// Access lists cost gas instead of saving gas when posting to L2s,
			// because data is expensive in comparison to computation.
			return nil
		}
		return AccessList(&AccessListOpts{
			SequencerInboxAddr:       opts.DeployInfo.SequencerInbox,
			DataPosterAddr:           b.dataPoster.Sender(),
			BridgeAddr:               opts.DeployInfo.Bridge,
			GasRefunderAddr:          opts.Config().gasRefunder,
			SequencerInboxAccs:       SequencerInboxAccs,
			AfterDelayedMessagesRead: AfterDelayedMessagesRead,
		})
	}
	return b, nil
}

type AccessListOpts struct {
	SequencerInboxAddr       common.Address
	BridgeAddr               common.Address
	DataPosterAddr           common.Address
	GasRefunderAddr          common.Address
	SequencerInboxAccs       int
	AfterDelayedMessagesRead int
}

// AccessList returns access list (contracts, storage slots) for batchposter.
func AccessList(opts *AccessListOpts) types.AccessList {
	l := types.AccessList{
		types.AccessTuple{
			Address: opts.SequencerInboxAddr,
			StorageKeys: []common.Hash{
				common.HexToHash("0x0000000000000000000000000000000000000000000000000000000000000000"), // totalDelayedMessagesRead
				common.HexToHash("0x0000000000000000000000000000000000000000000000000000000000000001"), // bridge
				common.HexToHash("0x000000000000000000000000000000000000000000000000000000000000000a"), // maxTimeVariation
				// ADMIN_SLOT from OpenZeppelin, keccak-256 hash of
				// "eip1967.proxy.admin" subtracted by 1.
				common.HexToHash("0xb53127684a568b3173ae13b9f8a6016e243e63b6e8ee1178d6a717850b5d6103"),
				// IMPLEMENTATION_SLOT from OpenZeppelin,  keccak-256 hash
				// of "eip1967.proxy.implementation" subtracted by 1.
				common.HexToHash("0x360894a13ba1a3210667c828492db98dca3e2076cc3735a920a3ca505d382bbc"),
				// isBatchPoster[batchPosterAddr]; for mainnnet it's: "0xa10aa54071443520884ed767b0684edf43acec528b7da83ab38ce60126562660".
				common.Hash(arbutil.PaddedKeccak256(opts.DataPosterAddr.Bytes(), []byte{3})),
			},
		},
		types.AccessTuple{
			Address: opts.BridgeAddr,
			StorageKeys: []common.Hash{
				common.HexToHash("0x0000000000000000000000000000000000000000000000000000000000000006"), // delayedInboxAccs.length
				common.HexToHash("0x0000000000000000000000000000000000000000000000000000000000000007"), // sequencerInboxAccs.length
				common.HexToHash("0x0000000000000000000000000000000000000000000000000000000000000009"), // sequencerInbox
				common.HexToHash("0x000000000000000000000000000000000000000000000000000000000000000a"), // sequencerReportedSubMessageCount
				// ADMIN_SLOT from OpenZeppelin, keccak-256 hash of
				// "eip1967.proxy.admin" subtracted by 1.
				common.HexToHash("0xb53127684a568b3173ae13b9f8a6016e243e63b6e8ee1178d6a717850b5d6103"),
				// IMPLEMENTATION_SLOT from OpenZeppelin,  keccak-256 hash
				// of "eip1967.proxy.implementation" subtracted by 1.
				common.HexToHash("0x360894a13ba1a3210667c828492db98dca3e2076cc3735a920a3ca505d382bbc"),
				// These below may change when transaction is actually executed:
				// - delayedInboxAccs[delayedInboxAccs.length - 1]
				// - delayedInboxAccs.push(...);
			},
		},
	}

	for _, v := range []struct{ slotIdx, val int }{
		{7, opts.SequencerInboxAccs - 1},       // - sequencerInboxAccs[sequencerInboxAccs.length - 1]; (keccak256(7, sequencerInboxAccs.length - 1))
		{7, opts.SequencerInboxAccs},           // - sequencerInboxAccs.push(...); (keccak256(7, sequencerInboxAccs.length))
		{6, opts.AfterDelayedMessagesRead - 1}, // - delayedInboxAccs[afterDelayedMessagesRead - 1]; (keccak256(6, afterDelayedMessagesRead - 1))
	} {
		sb := arbutil.SumBytes(arbutil.PaddedKeccak256([]byte{byte(v.slotIdx)}), big.NewInt(int64(v.val)).Bytes())
		l[1].StorageKeys = append(l[1].StorageKeys, common.Hash(sb))
	}

	if (opts.GasRefunderAddr != common.Address{}) {
		l = append(l, types.AccessTuple{
			Address: opts.GasRefunderAddr,
			StorageKeys: []common.Hash{
				common.HexToHash("0x0000000000000000000000000000000000000000000000000000000000000004"), // CommonParameters.{maxRefundeeBalance, extraGasMargin, calldataCost, maxGasTip}
				common.HexToHash("0x0000000000000000000000000000000000000000000000000000000000000005"), // CommonParameters.{maxGasCost, maxSingleGasUsage}
				// allowedContracts[msg.sender]; for mainnet it's: "0x7686888b19bb7b75e46bb1aa328b65150743f4899443d722f0adf8e252ccda41".
				common.Hash(arbutil.PaddedKeccak256(opts.SequencerInboxAddr.Bytes(), []byte{1})),
				// allowedRefundees[refundee]; for mainnet it's: "0xe85fd79f89ff278fc57d40aecb7947873df9f0beac531c8f71a98f630e1eab62".
				common.Hash(arbutil.PaddedKeccak256(opts.DataPosterAddr.Bytes(), []byte{2})),
			},
		})
	}
	return l
}

type txInfo struct {
	Hash      common.Hash       `json:"hash"`
	Nonce     hexutil.Uint64    `json:"nonce"`
	From      common.Address    `json:"from"`
	To        *common.Address   `json:"to"`
	Gas       hexutil.Uint64    `json:"gas"`
	GasPrice  *hexutil.Big      `json:"gasPrice"`
	GasFeeCap *hexutil.Big      `json:"maxFeePerGas,omitempty"`
	GasTipCap *hexutil.Big      `json:"maxPriorityFeePerGas,omitempty"`
	Input     hexutil.Bytes     `json:"input"`
	Value     *hexutil.Big      `json:"value"`
	Accesses  *types.AccessList `json:"accessList,omitempty"`
}

// getTxsInfoByBlock fetches all the transactions inside block of id 'number' using json rpc
// and returns an array of txInfo which has fields that are necessary in checking for batch reverts
func (b *BatchPoster) getTxsInfoByBlock(ctx context.Context, number int64) ([]txInfo, error) {
	blockNrStr := rpc.BlockNumber(number).String()
	rawRpcClient := b.l1Reader.Client().Client()
	var blk struct {
		Transactions []txInfo `json:"transactions"`
	}
	err := rawRpcClient.CallContext(ctx, &blk, "eth_getBlockByNumber", blockNrStr, true)
	if err != nil {
		return nil, fmt.Errorf("error fetching block %d : %w", number, err)
	}
	return blk.Transactions, nil
}

// checkRevert checks blocks with number in range [from, to] whether they
// contain reverted batch_poster transaction.
// It returns true if it finds batch posting needs to halt, which is true if a batch reverts
// unless the data poster is configured with noop storage which can tolerate reverts.
func (b *BatchPoster) checkReverts(ctx context.Context, to int64) (bool, error) {
	if b.nextRevertCheckBlock > to {
		return false, fmt.Errorf("wrong range, from: %d > to: %d", b.nextRevertCheckBlock, to)
	}
	for ; b.nextRevertCheckBlock <= to; b.nextRevertCheckBlock++ {
		txs, err := b.getTxsInfoByBlock(ctx, b.nextRevertCheckBlock)
		if err != nil {
			return false, fmt.Errorf("error getting transactions data of block %d: %w", b.nextRevertCheckBlock, err)
		}
		for _, tx := range txs {
			if tx.From == b.dataPoster.Sender() {
				r, err := b.l1Reader.Client().TransactionReceipt(ctx, tx.Hash)
				if err != nil {
					return false, fmt.Errorf("getting a receipt for transaction: %v, %w", tx.Hash, err)
				}
				if r.Status == types.ReceiptStatusFailed {
					shouldHalt := !b.dataPoster.UsingNoOpStorage()
					logLevel := log.Warn
					if shouldHalt {
						logLevel = log.Error
					}
					al := types.AccessList{}
					if tx.Accesses != nil {
						al = *tx.Accesses
					}
					txErr := arbutil.DetailTxErrorUsingCallMsg(ctx, b.l1Reader.Client(), tx.Hash, r, ethereum.CallMsg{
						From:       tx.From,
						To:         tx.To,
						Gas:        uint64(tx.Gas),
						GasPrice:   tx.GasPrice.ToInt(),
						GasFeeCap:  tx.GasFeeCap.ToInt(),
						GasTipCap:  tx.GasTipCap.ToInt(),
						Value:      tx.Value.ToInt(),
						Data:       tx.Input,
						AccessList: al,
					})
					logLevel("Transaction from batch poster reverted", "nonce", tx.Nonce, "txHash", tx.Hash, "blockNumber", r.BlockNumber, "blockHash", r.BlockHash, "txErr", txErr)
					return shouldHalt, nil
				}
			}
		}
	}
	return false, nil
}

func (b *BatchPoster) pollForL1PriceData(ctx context.Context) {
	headerCh, unsubscribe := b.l1Reader.Subscribe(false)
	defer unsubscribe()

	blobGasLimitGauge.Update(params.MaxBlobGasPerBlock)
	for {
		select {
		case h, ok := <-headerCh:
			if !ok {
				log.Info("L1 headers channel checking for l1 price data has been closed")
				return
			}
			baseFeeGauge.Update(h.BaseFee.Int64())
			l1GasPrice := h.BaseFee.Uint64()
			if h.BlobGasUsed != nil {
				if h.ExcessBlobGas != nil {
					blobFeePerByte := eip4844.CalcBlobFee(eip4844.CalcExcessBlobGas(*h.ExcessBlobGas, *h.BlobGasUsed))
					blobFeePerByte.Mul(blobFeePerByte, blobTxBlobGasPerBlob)
					blobFeePerByte.Div(blobFeePerByte, usableBytesInBlob)
					blobFeeGauge.Update(blobFeePerByte.Int64())
					if l1GasPrice > blobFeePerByte.Uint64()/16 {
						l1GasPrice = blobFeePerByte.Uint64() / 16
					}
				}
				blobGasUsedGauge.Update(int64(*h.BlobGasUsed))
			}
			blockGasUsedGauge.Update(int64(h.GasUsed))
			blockGasLimitGauge.Update(int64(h.GasLimit))
			suggestedTipCap, err := b.l1Reader.Client().SuggestGasTipCap(ctx)
			if err != nil {
				log.Warn("unable to fetch suggestedTipCap from l1 client to update arb/batchposter/suggestedtipcap metric", "err", err)
			} else {
				suggestedTipCapGauge.Update(suggestedTipCap.Int64())
			}
			l1GasPriceEstimate := b.streamer.CurrentEstimateOfL1GasPrice()
			l1GasPriceGauge.Update(int64(l1GasPrice))
			l1GasPriceEstimateGauge.Update(int64(l1GasPriceEstimate))
		case <-ctx.Done():
			return
		}
	}
}

// pollForReverts runs a gouroutine that listens to l1 block headers, checks
// if any transaction made by batch poster was reverted.
func (b *BatchPoster) pollForReverts(ctx context.Context) {
	headerCh, unsubscribe := b.l1Reader.Subscribe(false)
	defer unsubscribe()

	for {
		// Poll until:
		// - L1 headers reader channel is closed, or
		// - polling is through context, or
		// - we see a transaction in the block from dataposter that was reverted.
		select {
		case h, ok := <-headerCh:
			if !ok {
				log.Info("L1 headers channel checking for batch poster reverts has been closed")
				return
			}
			blockNum := h.Number.Int64()
			// If this is the first block header, set last seen as number-1.
			// We may see same block number again if there is L1 reorg, in that
			// case we check the block again.
			if b.nextRevertCheckBlock == 0 || b.nextRevertCheckBlock > blockNum {
				b.nextRevertCheckBlock = blockNum
			}
			if blockNum-b.nextRevertCheckBlock > 100 {
				log.Warn("Large gap between last seen and current block number, skipping check for reverts", "last", b.nextRevertCheckBlock, "current", blockNum)
				b.nextRevertCheckBlock = blockNum
				continue
			}

			reverted, err := b.checkReverts(ctx, blockNum)
			if err != nil {
				logLevel := log.Warn
				if strings.Contains(err.Error(), "not found") {
					// Just parent chain node inconsistency
					// One node sent us a block, but another didn't have it
					// We'll try to check this block again next loop
					logLevel = log.Debug
				}
				logLevel("Error checking batch reverts", "err", err)
				continue
			}
			if reverted {
				b.batchReverted.Store(true)
				return
			}
		case <-ctx.Done():
			return
		}
	}
}

func (b *BatchPoster) getBatchPosterPosition(ctx context.Context, blockNum *big.Int) ([]byte, error) {
	bigInboxBatchCount, err := b.seqInbox.BatchCount(&bind.CallOpts{Context: ctx, BlockNumber: blockNum})
	if err != nil {
		return nil, fmt.Errorf("error getting latest batch count: %w", err)
	}
	inboxBatchCount := bigInboxBatchCount.Uint64()
	var prevBatchMeta BatchMetadata
	if inboxBatchCount > 0 {
		var err error
		prevBatchMeta, err = b.inbox.GetBatchMetadata(inboxBatchCount - 1)
		if err != nil {
			return nil, fmt.Errorf("error getting latest batch metadata: %w", err)
		}
	}
	return rlp.EncodeToBytes(batchPosterPosition{
		MessageCount:        prevBatchMeta.MessageCount,
		DelayedMessageCount: prevBatchMeta.DelayedMessageCount,
		NextSeqNum:          inboxBatchCount,
	})
}

var errBatchAlreadyClosed = errors.New("batch segments already closed")

type batchSegments struct {
	compressedBuffer      *bytes.Buffer
	compressedWriter      *brotli.Writer
	rawSegments           [][]byte
	timestamp             uint64
	blockNum              uint64
	delayedMsg            uint64
	sizeLimit             int
	recompressionLevel    int
	newUncompressedSize   int
	totalUncompressedSize int
	lastCompressedSize    int
	trailingHeaders       int // how many trailing segments are headers
	isDone                bool
}

type buildingBatch struct {
	segments          *batchSegments
	startMsgCount     arbutil.MessageIndex
	msgCount          arbutil.MessageIndex
	haveUsefulMessage bool
	use4844           bool
}

func newBatchSegments(firstDelayed uint64, config *BatchPosterConfig, backlog uint64, use4844 bool) *batchSegments {
	maxSize := config.MaxSize
	if use4844 {
		maxSize = config.Max4844BatchSize
	} else {
		if maxSize <= 40 {
			panic("Maximum batch size too small")
		}
		maxSize -= 40
	}
	compressedBuffer := bytes.NewBuffer(make([]byte, 0, maxSize*2))
	compressionLevel := config.CompressionLevel
	recompressionLevel := config.CompressionLevel
	if backlog > 20 {
		compressionLevel = arbmath.MinInt(compressionLevel, brotli.DefaultCompression)
	}
	if backlog > 40 {
		recompressionLevel = arbmath.MinInt(recompressionLevel, brotli.DefaultCompression)
	}
	if backlog > 60 {
		compressionLevel = arbmath.MinInt(compressionLevel, 4)
	}
	if recompressionLevel < compressionLevel {
		// This should never be possible
		log.Warn(
			"somehow the recompression level was lower than the compression level",
			"recompressionLevel", recompressionLevel,
			"compressionLevel", compressionLevel,
		)
		recompressionLevel = compressionLevel
	}
	return &batchSegments{
		compressedBuffer:   compressedBuffer,
		compressedWriter:   brotli.NewWriterLevel(compressedBuffer, compressionLevel),
		sizeLimit:          maxSize,
		recompressionLevel: recompressionLevel,
		rawSegments:        make([][]byte, 0, 128),
		delayedMsg:         firstDelayed,
	}
}

func (s *batchSegments) recompressAll() error {
	s.compressedBuffer = bytes.NewBuffer(make([]byte, 0, s.sizeLimit*2))
	s.compressedWriter = brotli.NewWriterLevel(s.compressedBuffer, s.recompressionLevel)
	s.newUncompressedSize = 0
	s.totalUncompressedSize = 0
	for _, segment := range s.rawSegments {
		err := s.addSegmentToCompressed(segment)
		if err != nil {
			return err
		}
	}
	if s.totalUncompressedSize > arbstate.MaxDecompressedLen {
		return fmt.Errorf("batch size %v exceeds maximum decompressed length %v", s.totalUncompressedSize, arbstate.MaxDecompressedLen)
	}
	if len(s.rawSegments) >= arbstate.MaxSegmentsPerSequencerMessage {
		return fmt.Errorf("number of raw segments %v excees maximum number %v", len(s.rawSegments), arbstate.MaxSegmentsPerSequencerMessage)
	}
	return nil
}

func (s *batchSegments) testForOverflow(isHeader bool) (bool, error) {
	// we've reached the max decompressed size
	if s.totalUncompressedSize > arbstate.MaxDecompressedLen {
		return true, nil
	}
	// we've reached the max number of segments
	if len(s.rawSegments) >= arbstate.MaxSegmentsPerSequencerMessage {
		return true, nil
	}
	// there is room, no need to flush
	if (s.lastCompressedSize + s.newUncompressedSize) < s.sizeLimit {
		return false, nil
	}
	// don't want to flush for headers or the first message
	if isHeader || len(s.rawSegments) == s.trailingHeaders {
		return false, nil
	}
	err := s.compressedWriter.Flush()
	if err != nil {
		return true, err
	}
	s.lastCompressedSize = s.compressedBuffer.Len()
	s.newUncompressedSize = 0
	if s.lastCompressedSize >= s.sizeLimit {
		return true, nil
	}
	return false, nil
}

func (s *batchSegments) close() error {
	s.rawSegments = s.rawSegments[:len(s.rawSegments)-s.trailingHeaders]
	s.trailingHeaders = 0
	err := s.recompressAll()
	if err != nil {
		return err
	}
	s.isDone = true
	return nil
}

func (s *batchSegments) addSegmentToCompressed(segment []byte) error {
	encoded, err := rlp.EncodeToBytes(segment)
	if err != nil {
		return err
	}
	lenWritten, err := s.compressedWriter.Write(encoded)
	s.newUncompressedSize += lenWritten
	s.totalUncompressedSize += lenWritten
	return err
}

// returns false if segment was too large, error in case of real error
func (s *batchSegments) addSegment(segment []byte, isHeader bool) (bool, error) {
	if s.isDone {
		return false, errBatchAlreadyClosed
	}
	err := s.addSegmentToCompressed(segment)
	if err != nil {
		return false, err
	}
	// Force include headers because we don't want to re-compress and we can just trim them later if necessary
	overflow, err := s.testForOverflow(isHeader)
	if err != nil {
		return false, err
	}
	if overflow {
		return false, s.close()
	}
	s.rawSegments = append(s.rawSegments, segment)
	if isHeader {
		s.trailingHeaders++
	} else {
		s.trailingHeaders = 0
	}
	return true, nil
}

func (s *batchSegments) addL2Msg(l2msg []byte) (bool, error) {
	segment := make([]byte, 1, len(l2msg)+1)
	segment[0] = arbstate.BatchSegmentKindL2Message
	segment = append(segment, l2msg...)
	return s.addSegment(segment, false)
}

func (s *batchSegments) prepareIntSegment(val uint64, segmentHeader byte) ([]byte, error) {
	segment := make([]byte, 1, 16)
	segment[0] = segmentHeader
	enc, err := rlp.EncodeToBytes(val)
	if err != nil {
		return nil, err
	}
	return append(segment, enc...), nil
}

func (s *batchSegments) maybeAddDiffSegment(base *uint64, newVal uint64, segmentHeader byte) (bool, error) {
	if newVal == *base {
		return true, nil
	}
	diff := newVal - *base
	seg, err := s.prepareIntSegment(diff, segmentHeader)
	if err != nil {
		return false, err
	}
	success, err := s.addSegment(seg, true)
	if success {
		*base = newVal
	}
	return success, err
}

func (s *batchSegments) addDelayedMessage() (bool, error) {
	segment := []byte{arbstate.BatchSegmentKindDelayedMessages}
	success, err := s.addSegment(segment, false)
	if (err == nil) && success {
		s.delayedMsg += 1
	}
	return success, err
}

func (s *batchSegments) AddMessage(msg *arbostypes.MessageWithMetadata) (bool, error) {
	if s.isDone {
		return false, errBatchAlreadyClosed
	}
	if msg.DelayedMessagesRead > s.delayedMsg {
		if msg.DelayedMessagesRead != s.delayedMsg+1 {
			return false, fmt.Errorf("attempted to add delayed msg %d after %d", msg.DelayedMessagesRead, s.delayedMsg)
		}
		return s.addDelayedMessage()
	}
	success, err := s.maybeAddDiffSegment(&s.timestamp, msg.Message.Header.Timestamp, arbstate.BatchSegmentKindAdvanceTimestamp)
	if !success {
		return false, err
	}
	success, err = s.maybeAddDiffSegment(&s.blockNum, msg.Message.Header.BlockNumber, arbstate.BatchSegmentKindAdvanceL1BlockNumber)
	if !success {
		return false, err
	}
	return s.addL2Msg(msg.Message.L2msg)
}

func (s *batchSegments) IsDone() bool {
	return s.isDone
}

// Returns nil (as opposed to []byte{}) if there's no segments to put in the batch
func (s *batchSegments) CloseAndGetBytes() ([]byte, error) {
	if !s.isDone {
		err := s.close()
		if err != nil {
			return nil, err
		}
	}
	if len(s.rawSegments) == 0 {
		return nil, nil
	}
	err := s.compressedWriter.Close()
	if err != nil {
		return nil, err
	}
	compressedBytes := s.compressedBuffer.Bytes()
	fullMsg := make([]byte, 1, len(compressedBytes)+1)
	fullMsg[0] = daprovider.BrotliMessageHeaderByte
	fullMsg = append(fullMsg, compressedBytes...)
	return fullMsg, nil
}

func (b *BatchPoster) encodeAddBatch(
	seqNum *big.Int,
	prevMsgNum arbutil.MessageIndex,
	newMsgNum arbutil.MessageIndex,
	l2MessageData []byte,
	delayedMsg uint64,
	use4844 bool,
) ([]byte, []kzg4844.Blob, error) {
	methodName := sequencerBatchPostMethodName
	if use4844 {
		methodName = sequencerBatchPostWithBlobsMethodName
	}
	method, ok := b.seqInboxABI.Methods[methodName]
	if !ok {
		return nil, nil, errors.New("failed to find add batch method")
	}
	var calldata []byte
	var kzgBlobs []kzg4844.Blob
	var err error
	if use4844 {
		kzgBlobs, err = blobs.EncodeBlobs(l2MessageData)
		if err != nil {
			return nil, nil, fmt.Errorf("failed to encode blobs: %w", err)
		}
		// EIP4844 transactions to the sequencer inbox will not use transaction calldata for L2 info.
		calldata, err = method.Inputs.Pack(
			seqNum,
			new(big.Int).SetUint64(delayedMsg),
			b.config().gasRefunder,
			new(big.Int).SetUint64(uint64(prevMsgNum)),
			new(big.Int).SetUint64(uint64(newMsgNum)),
		)
	} else {
		calldata, err = method.Inputs.Pack(
			seqNum,
			l2MessageData,
			new(big.Int).SetUint64(delayedMsg),
			b.config().gasRefunder,
			new(big.Int).SetUint64(uint64(prevMsgNum)),
			new(big.Int).SetUint64(uint64(newMsgNum)),
		)
	}
	if err != nil {
		return nil, nil, err
	}
	fullCalldata := append([]byte{}, method.ID...)
	fullCalldata = append(fullCalldata, calldata...)
	return fullCalldata, kzgBlobs, nil
}

var ErrNormalGasEstimationFailed = errors.New("normal gas estimation failed")

type estimateGasParams struct {
	From         common.Address   `json:"from"`
	To           *common.Address  `json:"to"`
	Data         hexutil.Bytes    `json:"data"`
	MaxFeePerGas *hexutil.Big     `json:"maxFeePerGas"`
	AccessList   types.AccessList `json:"accessList"`
	BlobHashes   []common.Hash    `json:"blobVersionedHashes,omitempty"`
}

func estimateGas(client rpc.ClientInterface, ctx context.Context, params estimateGasParams) (uint64, error) {
	var gas hexutil.Uint64
	err := client.CallContext(ctx, &gas, "eth_estimateGas", params)
	return uint64(gas), err
}

func (b *BatchPoster) estimateGas(ctx context.Context, sequencerMessage []byte, delayedMessages uint64, realData []byte, realBlobs []kzg4844.Blob, realNonce uint64, realAccessList types.AccessList) (uint64, error) {
	config := b.config()
	rpcClient := b.l1Reader.Client()
	rawRpcClient := rpcClient.Client()
	useNormalEstimation := b.dataPoster.MaxMempoolTransactions() == 1
	if !useNormalEstimation {
		// Check if we can use normal estimation anyways because we're at the latest nonce
		latestNonce, err := rpcClient.NonceAt(ctx, b.dataPoster.Sender(), nil)
		if err != nil {
			return 0, err
		}
		useNormalEstimation = latestNonce == realNonce
	}
	latestHeader, err := rpcClient.HeaderByNumber(ctx, nil)
	if err != nil {
		return 0, err
	}
	maxFeePerGas := arbmath.BigMulByBips(latestHeader.BaseFee, config.GasEstimateBaseFeeMultipleBips)
	if useNormalEstimation {
		_, realBlobHashes, err := blobs.ComputeCommitmentsAndHashes(realBlobs)
		if err != nil {
			return 0, fmt.Errorf("failed to compute real blob commitments: %w", err)
		}
		// If we're at the latest nonce, we can skip the special future tx estimate stuff
		gas, err := estimateGas(rawRpcClient, ctx, estimateGasParams{
			From:         b.dataPoster.Sender(),
			To:           &b.seqInboxAddr,
			Data:         realData,
			MaxFeePerGas: (*hexutil.Big)(maxFeePerGas),
			BlobHashes:   realBlobHashes,
			AccessList:   realAccessList,
		})
		if err != nil {
			return 0, fmt.Errorf("%w: %w", ErrNormalGasEstimationFailed, err)
		}
		return gas + config.ExtraBatchGas, nil
	}

	// Here we set seqNum to MaxUint256, and prevMsgNum to 0, because it disables the smart contracts' consistency checks.
	// However, we set nextMsgNum to 1 because it is necessary for a correct estimation for the final to be non-zero.
	// Because we're likely estimating against older state, this might not be the actual next message,
	// but the gas used should be the same.
	data, kzgBlobs, err := b.encodeAddBatch(abi.MaxUint256, 0, 1, sequencerMessage, delayedMessages, len(realBlobs) > 0)
	if err != nil {
		return 0, err
	}
	_, blobHashes, err := blobs.ComputeCommitmentsAndHashes(kzgBlobs)
	if err != nil {
		return 0, fmt.Errorf("failed to compute blob commitments: %w", err)
	}
	gas, err := estimateGas(rawRpcClient, ctx, estimateGasParams{
		From:         b.dataPoster.Sender(),
		To:           &b.seqInboxAddr,
		Data:         data,
		MaxFeePerGas: (*hexutil.Big)(maxFeePerGas),
		BlobHashes:   blobHashes,
		// This isn't perfect because we're probably estimating the batch at a different sequence number,
		// but it should overestimate rather than underestimate which is fine.
		AccessList: realAccessList,
	})
	if err != nil {
		sequencerMessageHeader := sequencerMessage
		if len(sequencerMessageHeader) > 33 {
			sequencerMessageHeader = sequencerMessageHeader[:33]
		}
		log.Warn(
			"error estimating gas for batch",
			"err", err,
			"delayedMessages", delayedMessages,
			"sequencerMessageHeader", hex.EncodeToString(sequencerMessageHeader),
			"sequencerMessageLen", len(sequencerMessage),
		)
		return 0, fmt.Errorf("error estimating gas for batch: %w", err)
	}
	return gas + config.ExtraBatchGas, nil
}

const ethPosBlockTime = 12 * time.Second

var errAttemptLockFailed = errors.New("failed to acquire lock; either another batch poster posted a batch or this node fell behind")

func (b *BatchPoster) maybePostSequencerBatch(ctx context.Context) (bool, error) {
	if b.batchReverted.Load() {
		return false, fmt.Errorf("batch was reverted, not posting any more batches")
	}
	nonce, batchPositionBytes, err := b.dataPoster.GetNextNonceAndMeta(ctx)
	if err != nil {
		return false, err
	}
	var batchPosition batchPosterPosition
	if err := rlp.DecodeBytes(batchPositionBytes, &batchPosition); err != nil {
		return false, fmt.Errorf("decoding batch position: %w", err)
	}

	dbBatchCount, err := b.inbox.GetBatchCount()
	if err != nil {
		return false, err
	}
	if dbBatchCount > batchPosition.NextSeqNum {
		return false, fmt.Errorf("attempting to post batch %v, but the local inbox tracker database already has %v batches", batchPosition.NextSeqNum, dbBatchCount)
	}
	if b.building == nil || b.building.startMsgCount != batchPosition.MessageCount {
		latestHeader, err := b.l1Reader.LastHeader(ctx)
		if err != nil {
			return false, err
		}
		var use4844 bool
		config := b.config()
		if config.Post4844Blobs && b.dapWriter == nil && latestHeader.ExcessBlobGas != nil && latestHeader.BlobGasUsed != nil {
			arbOSVersion, err := b.arbOSVersionGetter.ArbOSVersionForMessageNumber(arbutil.MessageIndex(arbmath.SaturatingUSub(uint64(batchPosition.MessageCount), 1)))
			if err != nil {
				return false, err
			}
			if arbOSVersion >= 20 {
				if config.IgnoreBlobPrice {
					use4844 = true
				} else {
					backlog := atomic.LoadUint64(&b.backlog)
					// Logic to prevent switching from non-4844 batches to 4844 batches too often,
					// so that blocks can be filled efficiently. The geth txpool rejects txs for
					// accounts that already have the other type of txs in the pool with
					// "address already reserved". This logic makes sure that, if there is a backlog,
					// that enough non-4844 batches have been posted to fill a block before switching.
					if backlog == 0 ||
						b.non4844BatchCount == 0 ||
						b.non4844BatchCount > 16 {
						blobFeePerByte := eip4844.CalcBlobFee(eip4844.CalcExcessBlobGas(*latestHeader.ExcessBlobGas, *latestHeader.BlobGasUsed))
						blobFeePerByte.Mul(blobFeePerByte, blobTxBlobGasPerBlob)
						blobFeePerByte.Div(blobFeePerByte, usableBytesInBlob)

						calldataFeePerByte := arbmath.BigMulByUint(latestHeader.BaseFee, 16)
						use4844 = arbmath.BigLessThan(blobFeePerByte, calldataFeePerByte)
					}
				}
			}
		}

		b.building = &buildingBatch{
			segments:      newBatchSegments(batchPosition.DelayedMessageCount, b.config(), b.GetBacklogEstimate(), use4844),
			msgCount:      batchPosition.MessageCount,
			startMsgCount: batchPosition.MessageCount,
			use4844:       use4844,
		}
	}
	msgCount, err := b.streamer.GetMessageCount()
	if err != nil {
		return false, err
	}
	if msgCount <= batchPosition.MessageCount {
		// There's nothing after the newest batch, therefore batch posting was not required
		return false, nil
	}
	firstMsg, err := b.streamer.GetMessage(batchPosition.MessageCount)
	if err != nil {
		return false, err
	}
	firstMsgTime := time.Unix(int64(firstMsg.Message.Header.Timestamp), 0)

	lastPotentialMsg, err := b.streamer.GetMessage(msgCount - 1)
	if err != nil {
		return false, err
	}

	config := b.config()
	forcePostBatch := config.MaxDelay <= 0 || time.Since(firstMsgTime) >= config.MaxDelay

	var l1BoundMaxBlockNumber uint64 = math.MaxUint64
	var l1BoundMaxTimestamp uint64 = math.MaxUint64
	var l1BoundMinBlockNumber uint64
	var l1BoundMinTimestamp uint64
	hasL1Bound := config.l1BlockBound != l1BlockBoundIgnore
	if hasL1Bound {
		var l1Bound *types.Header
		var err error
		if config.l1BlockBound == l1BlockBoundLatest {
			l1Bound, err = b.l1Reader.LastHeader(ctx)
		} else if config.l1BlockBound == l1BlockBoundSafe || config.l1BlockBound == l1BlockBoundDefault {
			l1Bound, err = b.l1Reader.LatestSafeBlockHeader(ctx)
			if errors.Is(err, headerreader.ErrBlockNumberNotSupported) && config.l1BlockBound == l1BlockBoundDefault {
				// If getting the latest safe block is unsupported, and the L1BlockBound configuration is the default,
				// fall back to using the latest block instead of the safe block.
				l1Bound, err = b.l1Reader.LastHeader(ctx)
			}
		} else {
			if config.l1BlockBound != l1BlockBoundFinalized {
				log.Error(
					"unknown L1 block bound config value; falling back on using finalized",
					"l1BlockBoundString", config.L1BlockBound,
					"l1BlockBoundEnum", config.l1BlockBound,
				)
			}
			l1Bound, err = b.l1Reader.LatestFinalizedBlockHeader(ctx)
		}
		if err != nil {
			return false, fmt.Errorf("error getting L1 bound block: %w", err)
		}

		maxTimeVariationDelayBlocks, maxTimeVariationFutureBlocks, maxTimeVariationDelaySeconds, maxTimeVariationFutureSeconds, err := b.seqInbox.MaxTimeVariation(&bind.CallOpts{
			Context:     ctx,
			BlockNumber: l1Bound.Number,
		})
		if err != nil {
			// This might happen if the latest finalized block is old enough that our L1 node no longer has its state
			log.Warn("error getting max time variation on L1 bound block; falling back on latest block", "err", err)
			maxTimeVariationDelayBlocks, maxTimeVariationFutureBlocks, maxTimeVariationDelaySeconds, maxTimeVariationFutureSeconds, err = b.seqInbox.MaxTimeVariation(&bind.CallOpts{Context: ctx})
			if err != nil {
				return false, fmt.Errorf("error getting max time variation: %w", err)
			}
		}

		l1BoundBlockNumber := arbutil.ParentHeaderToL1BlockNumber(l1Bound)
		l1BoundMaxBlockNumber = arbmath.SaturatingUAdd(l1BoundBlockNumber, arbmath.BigToUintSaturating(maxTimeVariationFutureBlocks))
		l1BoundMaxTimestamp = arbmath.SaturatingUAdd(l1Bound.Time, arbmath.BigToUintSaturating(maxTimeVariationFutureSeconds))

		if config.L1BlockBoundBypass > 0 {
			latestHeader, err := b.l1Reader.LastHeader(ctx)
			if err != nil {
				return false, err
			}
			latestBlockNumber := arbutil.ParentHeaderToL1BlockNumber(latestHeader)
			blockNumberWithPadding := arbmath.SaturatingUAdd(latestBlockNumber, uint64(config.L1BlockBoundBypass/ethPosBlockTime))
			timestampWithPadding := arbmath.SaturatingUAdd(latestHeader.Time, uint64(config.L1BlockBoundBypass/time.Second))

			l1BoundMinBlockNumber = arbmath.SaturatingUSub(blockNumberWithPadding, arbmath.BigToUintSaturating(maxTimeVariationDelayBlocks))
			l1BoundMinTimestamp = arbmath.SaturatingUSub(timestampWithPadding, arbmath.BigToUintSaturating(maxTimeVariationDelaySeconds))
		}
	}

	for b.building.msgCount < msgCount {
		msg, err := b.streamer.GetMessage(b.building.msgCount)
		if err != nil {
			log.Error("error getting message from streamer", "error", err)
			break
		}
		if msg.Message.Header.BlockNumber < l1BoundMinBlockNumber || msg.Message.Header.Timestamp < l1BoundMinTimestamp {
			log.Error(
				"disabling L1 bound as batch posting message is close to the maximum delay",
				"blockNumber", msg.Message.Header.BlockNumber,
				"l1BoundMinBlockNumber", l1BoundMinBlockNumber,
				"timestamp", msg.Message.Header.Timestamp,
				"l1BoundMinTimestamp", l1BoundMinTimestamp,
			)
			l1BoundMaxBlockNumber = math.MaxUint64
			l1BoundMaxTimestamp = math.MaxUint64
		}
		if msg.Message.Header.BlockNumber > l1BoundMaxBlockNumber || msg.Message.Header.Timestamp > l1BoundMaxTimestamp {
			b.lastHitL1Bounds = time.Now()
			log.Info(
				"not posting more messages because block number or timestamp exceed L1 bounds",
				"blockNumber", msg.Message.Header.BlockNumber,
				"l1BoundMaxBlockNumber", l1BoundMaxBlockNumber,
				"timestamp", msg.Message.Header.Timestamp,
				"l1BoundMaxTimestamp", l1BoundMaxTimestamp,
			)
			break
		}
		success, err := b.building.segments.AddMessage(msg)
		if err != nil {
			// Clear our cache
			b.building = nil
			return false, fmt.Errorf("error adding message to batch: %w", err)
		}
		if !success {
			// this batch is full
			if !config.WaitForMaxDelay {
				forcePostBatch = true
			}
			b.building.haveUsefulMessage = true
			break
		}
		if msg.Message.Header.Kind != arbostypes.L1MessageType_BatchPostingReport {
			b.building.haveUsefulMessage = true
		}
		b.building.msgCount++
	}

	if !forcePostBatch || !b.building.haveUsefulMessage {
		// the batch isn't full yet and we've posted a batch recently
		// don't post anything for now
		return false, nil
	}
	sequencerMsg, err := b.building.segments.CloseAndGetBytes()
	if err != nil {
		return false, err
	}
	if sequencerMsg == nil {
		log.Debug("BatchPoster: batch nil", "sequence nr.", batchPosition.NextSeqNum, "from", batchPosition.MessageCount, "prev delayed", batchPosition.DelayedMessageCount)
		b.building = nil // a closed batchSegments can't be reused
		return false, nil
	}

<<<<<<< HEAD
	if b.dapWriter != nil {
		if !b.redisLock.AttemptLock(ctx) {
			return false, errAttemptLockFailed
		}

		gotNonce, gotMeta, err := b.dataPoster.GetNextNonceAndMeta(ctx)
		if err != nil {
			return false, err
		}
		if nonce != gotNonce || !bytes.Equal(batchPositionBytes, gotMeta) {
			return false, fmt.Errorf("%w: nonce changed from %d to %d while creating batch", storage.ErrStorageRace, nonce, gotNonce)
		}
		sequencerMsg, err = b.dapWriter.Store(ctx, sequencerMsg, uint64(time.Now().Add(config.DASRetentionPeriod).Unix()), []byte{}, config.DisableDapFallbackStoreDataOnChain)
		if err != nil {
			return false, err
=======
	if b.celestiaWriter != nil {
		celestiaMsg, err := b.celestiaWriter.Store(ctx, sequencerMsg)
		if err != nil {
			if config.DisableCelestiaFallbackStoreDataOnChain && config.DisableCelestiaFallbackStoreDataOnDAS {
				return false, errors.New("unable to post batch to Celestia and fallback storing data on chain and das is disabled")
			}
			if config.DisableCelestiaFallbackStoreDataOnDAS {
				log.Warn("Falling back to storing data on chain ", "err", err)
			} else {
				log.Warn("Falling back to storing data on DAC ", "err", err)

			}

			// We nest the anytrust logic here for now as using this fork liekly means your primary DA is Celestia
			// and the Anytrust DAC is instead used as a fallback
			if b.daWriter != nil {
				if config.DisableCelestiaFallbackStoreDataOnDAS {
					return false, errors.New("found Celestia DA enabled and DAS, but fallbacks to DAS are disabled")
				}
				if !b.redisLock.AttemptLock(ctx) {
					return false, errAttemptLockFailed
				}

				gotNonce, gotMeta, err := b.dataPoster.GetNextNonceAndMeta(ctx)
				if err != nil {
					return false, err
				}
				if nonce != gotNonce || !bytes.Equal(batchPositionBytes, gotMeta) {
					return false, fmt.Errorf("%w: nonce changed from %d to %d while creating batch", storage.ErrStorageRace, nonce, gotNonce)
				}

				cert, err := b.daWriter.Store(ctx, sequencerMsg, uint64(time.Now().Add(config.DASRetentionPeriod).Unix()), []byte{}) // b.daWriter will append signature if enabled
				if errors.Is(err, das.BatchToDasFailed) {
					if config.DisableDasFallbackStoreDataOnChain {
						return false, errors.New("unable to batch to DAS and fallback storing data on chain is disabled")
					}
					log.Warn("Falling back to storing data on chain", "err", err)
				} else if err != nil {
					return false, err
				} else {
					sequencerMsg = das.Serialize(cert)
				}
			}
		} else {
			sequencerMsg = celestiaMsg
>>>>>>> c9ab8b27
		}
	}

	data, kzgBlobs, err := b.encodeAddBatch(new(big.Int).SetUint64(batchPosition.NextSeqNum), batchPosition.MessageCount, b.building.msgCount, sequencerMsg, b.building.segments.delayedMsg, b.building.use4844)
	if err != nil {
		return false, err
	}
	if len(kzgBlobs)*params.BlobTxBlobGasPerBlob > params.MaxBlobGasPerBlock {
		return false, fmt.Errorf("produced %v blobs for batch but a block can only hold %v (compressed batch was %v bytes long)", len(kzgBlobs), params.MaxBlobGasPerBlock/params.BlobTxBlobGasPerBlob, len(sequencerMsg))
	}
	accessList := b.accessList(int(batchPosition.NextSeqNum), int(b.building.segments.delayedMsg))
	// On restart, we may be trying to estimate gas for a batch whose successor has
	// already made it into pending state, if not latest state.
	// In that case, we might get a revert with `DelayedBackwards()`.
	// To avoid that, we artificially increase the delayed messages to `lastPotentialMsg.DelayedMessagesRead`.
	// In theory, this might reduce gas usage, but only by a factor that's already
	// accounted for in `config.ExtraBatchGas`, as that same factor can appear if a user
	// posts a new delayed message that we didn't see while gas estimating.
	gasLimit, err := b.estimateGas(ctx, sequencerMsg, lastPotentialMsg.DelayedMessagesRead, data, kzgBlobs, nonce, accessList)
	if err != nil {
		return false, err
	}
	newMeta, err := rlp.EncodeToBytes(batchPosterPosition{
		MessageCount:        b.building.msgCount,
		DelayedMessageCount: b.building.segments.delayedMsg,
		NextSeqNum:          batchPosition.NextSeqNum + 1,
	})
	if err != nil {
		return false, err
	}
	tx, err := b.dataPoster.PostTransaction(ctx,
		firstMsgTime,
		nonce,
		newMeta,
		b.seqInboxAddr,
		data,
		gasLimit,
		new(big.Int),
		kzgBlobs,
		accessList,
	)
	if err != nil {
		return false, err
	}
	log.Info(
		"BatchPoster: batch sent",
		"sequenceNumber", batchPosition.NextSeqNum,
		"from", batchPosition.MessageCount,
		"to", b.building.msgCount,
		"prevDelayed", batchPosition.DelayedMessageCount,
		"currentDelayed", b.building.segments.delayedMsg,
		"totalSegments", len(b.building.segments.rawSegments),
		"numBlobs", len(kzgBlobs),
	)

	surplus := arbmath.SaturatingMul(
		arbmath.SaturatingSub(
			l1GasPriceGauge.Snapshot().Value(),
			l1GasPriceEstimateGauge.Snapshot().Value()),
		int64(len(sequencerMsg)*16),
	)
	latestBatchSurplusGauge.Update(surplus)

	recentlyHitL1Bounds := time.Since(b.lastHitL1Bounds) < config.PollInterval*3
	postedMessages := b.building.msgCount - batchPosition.MessageCount
	b.messagesPerBatch.Update(uint64(postedMessages))
	if b.building.use4844 {
		b.non4844BatchCount = 0
	} else {
		b.non4844BatchCount++
	}
	unpostedMessages := msgCount - b.building.msgCount
	messagesPerBatch := b.messagesPerBatch.Average()
	if messagesPerBatch == 0 {
		// This should be impossible because we always post at least one message in a batch.
		// That said, better safe than sorry, as we would panic if this remained at 0.
		log.Warn(
			"messagesPerBatch is somehow zero",
			"postedMessages", postedMessages,
			"buildingFrom", batchPosition.MessageCount,
			"buildingTo", b.building.msgCount,
		)
		messagesPerBatch = 1
	}
	backlog := uint64(unpostedMessages) / messagesPerBatch
	if backlog > 10 {
		logLevel := log.Warn
		if recentlyHitL1Bounds {
			logLevel = log.Info
		} else if backlog > 30 {
			logLevel = log.Error
		}
		logLevel(
			"a large batch posting backlog exists",
			"recentlyHitL1Bounds", recentlyHitL1Bounds,
			"currentPosition", b.building.msgCount,
			"messageCount", msgCount,
			"messagesPerBatch", messagesPerBatch,
			"postedMessages", postedMessages,
			"unpostedMessages", unpostedMessages,
			"batchBacklogEstimate", backlog,
		)
	}
	if recentlyHitL1Bounds {
		// This backlog isn't "real" in that we don't want to post any more messages.
		// Setting the backlog to 0 here ensures that we don't lower compression as a result.
		backlog = 0
	}
	atomic.StoreUint64(&b.backlog, backlog)
	b.building = nil

	// If we aren't queueing up transactions, wait for the receipt before moving on to the next batch.
	if config.DataPoster.UseNoOpStorage {
		receipt, err := b.l1Reader.WaitForTxApproval(ctx, tx)
		if err != nil {
			return false, fmt.Errorf("error waiting for tx receipt: %w", err)
		}
		log.Info("Got successful receipt from batch poster transaction", "txHash", tx.Hash(), "blockNumber", receipt.BlockNumber, "blockHash", receipt.BlockHash)
	}

	return true, nil
}

func (b *BatchPoster) GetBacklogEstimate() uint64 {
	return atomic.LoadUint64(&b.backlog)
}

func (b *BatchPoster) Start(ctxIn context.Context) {
	b.dataPoster.Start(ctxIn)
	b.redisLock.Start(ctxIn)
	b.StopWaiter.Start(ctxIn, b)
	b.LaunchThread(b.pollForReverts)
	b.LaunchThread(b.pollForL1PriceData)
	commonEphemeralErrorHandler := util.NewEphemeralErrorHandler(time.Minute, "", 0)
	exceedMaxMempoolSizeEphemeralErrorHandler := util.NewEphemeralErrorHandler(5*time.Minute, dataposter.ErrExceedsMaxMempoolSize.Error(), time.Minute)
	storageRaceEphemeralErrorHandler := util.NewEphemeralErrorHandler(5*time.Minute, storage.ErrStorageRace.Error(), time.Minute)
	normalGasEstimationFailedEphemeralErrorHandler := util.NewEphemeralErrorHandler(5*time.Minute, ErrNormalGasEstimationFailed.Error(), time.Minute)
	accumulatorNotFoundEphemeralErrorHandler := util.NewEphemeralErrorHandler(5*time.Minute, AccumulatorNotFoundErr.Error(), time.Minute)
	resetAllEphemeralErrs := func() {
		commonEphemeralErrorHandler.Reset()
		exceedMaxMempoolSizeEphemeralErrorHandler.Reset()
		storageRaceEphemeralErrorHandler.Reset()
		normalGasEstimationFailedEphemeralErrorHandler.Reset()
		accumulatorNotFoundEphemeralErrorHandler.Reset()
	}
	b.CallIteratively(func(ctx context.Context) time.Duration {
		var err error
		if common.HexToAddress(b.config().GasRefunderAddress) != (common.Address{}) {
			gasRefunderBalance, err := b.l1Reader.Client().BalanceAt(ctx, common.HexToAddress(b.config().GasRefunderAddress), nil)
			if err != nil {
				log.Warn("error fetching batch poster gas refunder balance", "err", err)
			} else {
				batchPosterGasRefunderBalance.Update(arbmath.BalancePerEther(gasRefunderBalance))
			}
		}
		if b.dataPoster.Sender() != (common.Address{}) {
			walletBalance, err := b.l1Reader.Client().BalanceAt(ctx, b.dataPoster.Sender(), nil)
			if err != nil {
				log.Warn("error fetching batch poster wallet balance", "err", err)
			} else {
				batchPosterWalletBalance.Update(arbmath.BalancePerEther(walletBalance))
			}
		}
		couldLock, err := b.redisLock.CouldAcquireLock(ctx)
		if err != nil {
			log.Warn("Error checking if we could acquire redis lock", "err", err)
			// Might as well try, worst case we fail to lock
			couldLock = true
		}
		if !couldLock {
			log.Debug("Not posting batches right now because another batch poster has the lock or this node is behind")
			b.building = nil
			resetAllEphemeralErrs()
			return b.config().PollInterval
		}
		posted, err := b.maybePostSequencerBatch(ctx)
		if err == nil {
			resetAllEphemeralErrs()
		}
		if err != nil {
			if ctx.Err() != nil {
				// Shutting down. No need to print the context canceled error.
				return 0
			}
			b.building = nil
			logLevel := log.Error
			// Likely the inbox tracker just isn't caught up.
			// Let's see if this error disappears naturally.
			logLevel = commonEphemeralErrorHandler.LogLevel(err, logLevel)
			// If the error matches one of these, it's only logged at debug for the first minute,
			// then at warn for the next 4 minutes, then at error. If the error isn't one of these,
			// it'll be logged at warn for the first minute, then at error.
			logLevel = exceedMaxMempoolSizeEphemeralErrorHandler.LogLevel(err, logLevel)
			logLevel = storageRaceEphemeralErrorHandler.LogLevel(err, logLevel)
			logLevel = normalGasEstimationFailedEphemeralErrorHandler.LogLevel(err, logLevel)
			logLevel = accumulatorNotFoundEphemeralErrorHandler.LogLevel(err, logLevel)
			logLevel("error posting batch", "err", err)
			return b.config().ErrorDelay
		} else if posted {
			return 0
		} else {
			return b.config().PollInterval
		}
	})
}

func (b *BatchPoster) StopAndWait() {
	b.StopWaiter.StopAndWait()
	b.dataPoster.StopAndWait()
	b.redisLock.StopAndWait()
}

type BoolRing struct {
	buffer         []bool
	bufferPosition int
}

func NewBoolRing(size int) *BoolRing {
	return &BoolRing{
		buffer: make([]bool, 0, size),
	}
}

func (b *BoolRing) Update(value bool) {
	period := cap(b.buffer)
	if period == 0 {
		return
	}
	if len(b.buffer) < period {
		b.buffer = append(b.buffer, value)
	} else {
		b.buffer[b.bufferPosition] = value
	}
	b.bufferPosition = (b.bufferPosition + 1) % period
}

func (b *BoolRing) Empty() bool {
	return len(b.buffer) == 0
}

// Peek returns the most recently inserted value.
// Assumes not empty, check Empty() first
func (b *BoolRing) Peek() bool {
	lastPosition := b.bufferPosition - 1
	if lastPosition < 0 {
		// This is the case where we have wrapped around, since Peek() shouldn't
		// be called without checking Empty(), so we can just use capactity.
		lastPosition = cap(b.buffer) - 1
	}
	return b.buffer[lastPosition]
}

// All returns true if the BoolRing is full and all values equal value.
func (b *BoolRing) All(value bool) bool {
	if len(b.buffer) < cap(b.buffer) {
		return false
	}
	for _, v := range b.buffer {
		if v != value {
			return false
		}
	}
	return true
}<|MERGE_RESOLUTION|>--- conflicted
+++ resolved
@@ -42,11 +42,8 @@
 	"github.com/offchainlabs/nitro/arbutil"
 	"github.com/offchainlabs/nitro/cmd/chaininfo"
 	"github.com/offchainlabs/nitro/cmd/genericconf"
-<<<<<<< HEAD
-=======
 	"github.com/offchainlabs/nitro/das"
 	celestiaTypes "github.com/offchainlabs/nitro/das/celestia/types"
->>>>>>> c9ab8b27
 	"github.com/offchainlabs/nitro/execution"
 	"github.com/offchainlabs/nitro/solgen/go/bridgegen"
 	"github.com/offchainlabs/nitro/util"
@@ -103,12 +100,8 @@
 	bridgeAddr         common.Address
 	gasRefunderAddr    common.Address
 	building           *buildingBatch
-<<<<<<< HEAD
 	dapWriter          daprovider.Writer
-=======
-	daWriter           das.DataAvailabilityServiceWriter
 	celestiaWriter     celestiaTypes.DataAvailabilityWriter
->>>>>>> c9ab8b27
 	dataPoster         *dataposter.DataPoster
 	redisLock          *redislock.Simple
 	messagesPerBatch   *arbmath.MovingAverage[uint64]
@@ -138,16 +131,11 @@
 )
 
 type BatchPosterConfig struct {
-<<<<<<< HEAD
 	Enable                             bool `koanf:"enable"`
 	DisableDapFallbackStoreDataOnChain bool `koanf:"disable-dap-fallback-store-data-on-chain" reload:"hot"`
-=======
-	Enable bool `koanf:"enable"`
 	// TODO (Diego) rework the 3 configs below once unified writer interface is in
-	DisableDasFallbackStoreDataOnChain      bool `koanf:"disable-das-fallback-store-data-on-chain" reload:"hot"`
 	DisableCelestiaFallbackStoreDataOnChain bool `koanf:"disable-celestia-fallback-store-data-on-chain" reload:"hot"`
 	DisableCelestiaFallbackStoreDataOnDAS   bool `koanf:"disable-celestia-fallback-store-data-on-das" reload:"hot"`
->>>>>>> c9ab8b27
 	// Max batch size.
 	MaxSize int `koanf:"max-size" reload:"hot"`
 	// Maximum 4844 blob enabled batch size.
@@ -287,7 +275,6 @@
 }
 
 type BatchPosterOpts struct {
-<<<<<<< HEAD
 	DataPosterDB  ethdb.Database
 	L1Reader      *headerreader.HeaderReader
 	Inbox         *InboxTracker
@@ -298,21 +285,8 @@
 	DeployInfo    *chaininfo.RollupAddresses
 	TransactOpts  *bind.TransactOpts
 	DAPWriter     daprovider.Writer
+	CelestiaWriter celestiaTypes.DataAvailabilityWriter
 	ParentChainID *big.Int
-=======
-	DataPosterDB   ethdb.Database
-	L1Reader       *headerreader.HeaderReader
-	Inbox          *InboxTracker
-	Streamer       *TransactionStreamer
-	VersionGetter  execution.FullExecutionClient
-	SyncMonitor    *SyncMonitor
-	Config         BatchPosterConfigFetcher
-	DeployInfo     *chaininfo.RollupAddresses
-	TransactOpts   *bind.TransactOpts
-	DAWriter       das.DataAvailabilityServiceWriter
-	CelestiaWriter celestiaTypes.DataAvailabilityWriter
-	ParentChainID  *big.Int
->>>>>>> c9ab8b27
 }
 
 func NewBatchPoster(ctx context.Context, opts *BatchPosterOpts) (*BatchPoster, error) {
@@ -357,12 +331,8 @@
 		seqInboxAddr:       opts.DeployInfo.SequencerInbox,
 		gasRefunderAddr:    opts.Config().gasRefunder,
 		bridgeAddr:         opts.DeployInfo.Bridge,
-<<<<<<< HEAD
 		dapWriter:          opts.DAPWriter,
-=======
-		daWriter:           opts.DAWriter,
 		celestiaWriter:     opts.CelestiaWriter,
->>>>>>> c9ab8b27
 		redisLock:          redisLock,
 	}
 	b.messagesPerBatch, err = arbmath.NewMovingAverage[uint64](20)
@@ -1285,23 +1255,6 @@
 		return false, nil
 	}
 
-<<<<<<< HEAD
-	if b.dapWriter != nil {
-		if !b.redisLock.AttemptLock(ctx) {
-			return false, errAttemptLockFailed
-		}
-
-		gotNonce, gotMeta, err := b.dataPoster.GetNextNonceAndMeta(ctx)
-		if err != nil {
-			return false, err
-		}
-		if nonce != gotNonce || !bytes.Equal(batchPositionBytes, gotMeta) {
-			return false, fmt.Errorf("%w: nonce changed from %d to %d while creating batch", storage.ErrStorageRace, nonce, gotNonce)
-		}
-		sequencerMsg, err = b.dapWriter.Store(ctx, sequencerMsg, uint64(time.Now().Add(config.DASRetentionPeriod).Unix()), []byte{}, config.DisableDapFallbackStoreDataOnChain)
-		if err != nil {
-			return false, err
-=======
 	if b.celestiaWriter != nil {
 		celestiaMsg, err := b.celestiaWriter.Store(ctx, sequencerMsg)
 		if err != nil {
@@ -1317,10 +1270,7 @@
 
 			// We nest the anytrust logic here for now as using this fork liekly means your primary DA is Celestia
 			// and the Anytrust DAC is instead used as a fallback
-			if b.daWriter != nil {
-				if config.DisableCelestiaFallbackStoreDataOnDAS {
-					return false, errors.New("found Celestia DA enabled and DAS, but fallbacks to DAS are disabled")
-				}
+			if b.dapWriter != nil {
 				if !b.redisLock.AttemptLock(ctx) {
 					return false, errAttemptLockFailed
 				}
@@ -1332,22 +1282,12 @@
 				if nonce != gotNonce || !bytes.Equal(batchPositionBytes, gotMeta) {
 					return false, fmt.Errorf("%w: nonce changed from %d to %d while creating batch", storage.ErrStorageRace, nonce, gotNonce)
 				}
-
-				cert, err := b.daWriter.Store(ctx, sequencerMsg, uint64(time.Now().Add(config.DASRetentionPeriod).Unix()), []byte{}) // b.daWriter will append signature if enabled
-				if errors.Is(err, das.BatchToDasFailed) {
-					if config.DisableDasFallbackStoreDataOnChain {
-						return false, errors.New("unable to batch to DAS and fallback storing data on chain is disabled")
-					}
-					log.Warn("Falling back to storing data on chain", "err", err)
-				} else if err != nil {
+				sequencerMsg, err = b.dapWriter.Store(ctx, sequencerMsg, uint64(time.Now().Add(config.DASRetentionPeriod).Unix()), []byte{}, config.DisableDapFallbackStoreDataOnChain)
+				if err != nil {
 					return false, err
-				} else {
-					sequencerMsg = das.Serialize(cert)
-				}
 			}
 		} else {
 			sequencerMsg = celestiaMsg
->>>>>>> c9ab8b27
 		}
 	}
 
