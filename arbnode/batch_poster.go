// Copyright 2021-2022, Offchain Labs, Inc.
// For license information, see https://github.com/nitro/blob/master/LICENSE

package arbnode

import (
	"bytes"
	"context"
	"encoding/binary"
	"encoding/hex"
	"errors"
	"fmt"
	"math"
	"math/big"
	"strings"
	"sync/atomic"
	"time"

	"github.com/andybalholm/brotli"
	"github.com/spf13/pflag"

	"github.com/ethereum/go-ethereum"
	"github.com/ethereum/go-ethereum/accounts/abi"
	"github.com/ethereum/go-ethereum/accounts/abi/bind"
	"github.com/ethereum/go-ethereum/common"
	"github.com/ethereum/go-ethereum/common/hexutil"
	"github.com/ethereum/go-ethereum/consensus/misc/eip4844"
	"github.com/ethereum/go-ethereum/core/types"
	"github.com/ethereum/go-ethereum/crypto/kzg4844"
	"github.com/ethereum/go-ethereum/ethdb"
	"github.com/ethereum/go-ethereum/log"
	"github.com/ethereum/go-ethereum/metrics"
	"github.com/ethereum/go-ethereum/params"
	"github.com/ethereum/go-ethereum/rlp"
	"github.com/ethereum/go-ethereum/rpc"

	"github.com/offchainlabs/nitro/arbnode/dataposter"
	"github.com/offchainlabs/nitro/arbnode/dataposter/storage"
	"github.com/offchainlabs/nitro/arbnode/redislock"
	"github.com/offchainlabs/nitro/arbos/arbostypes"
	"github.com/offchainlabs/nitro/arbstate"
	"github.com/offchainlabs/nitro/arbstate/daprovider"
	"github.com/offchainlabs/nitro/arbutil"
	"github.com/offchainlabs/nitro/cmd/chaininfo"
	"github.com/offchainlabs/nitro/cmd/genericconf"
	"github.com/offchainlabs/nitro/execution"
	"github.com/offchainlabs/nitro/solgen/go/bridgegen"
	"github.com/offchainlabs/nitro/util"
	"github.com/offchainlabs/nitro/util/arbmath"
	"github.com/offchainlabs/nitro/util/blobs"
	"github.com/offchainlabs/nitro/util/headerreader"
	"github.com/offchainlabs/nitro/util/redisutil"
	"github.com/offchainlabs/nitro/util/stopwaiter"
)

var (
	batchPosterWalletBalance      = metrics.NewRegisteredGaugeFloat64("arb/batchposter/wallet/eth", nil)
	batchPosterGasRefunderBalance = metrics.NewRegisteredGaugeFloat64("arb/batchposter/gasrefunder/eth", nil)
	baseFeeGauge                  = metrics.NewRegisteredGauge("arb/batchposter/basefee", nil)
	blobFeeGauge                  = metrics.NewRegisteredGauge("arb/batchposter/blobfee", nil)
	l1GasPriceGauge               = metrics.NewRegisteredGauge("arb/batchposter/l1gasprice", nil)
	blockGasUsedGauge             = metrics.NewRegisteredGauge("arb/batchposter/blockgas/used", nil)
	blockGasLimitGauge            = metrics.NewRegisteredGauge("arb/batchposter/blockgas/limit", nil)
	blobGasUsedGauge              = metrics.NewRegisteredGauge("arb/batchposter/blobgas/used", nil)
	blobGasLimitGauge             = metrics.NewRegisteredGauge("arb/batchposter/blobgas/limit", nil)
	suggestedTipCapGauge          = metrics.NewRegisteredGauge("arb/batchposter/suggestedtipcap", nil)

	batchPosterEstimatedBatchBacklogGauge = metrics.NewRegisteredGauge("arb/batchposter/estimated_batch_backlog", nil)

	batchPosterDALastSuccessfulActionGauge = metrics.NewRegisteredGauge("arb/batchPoster/action/da_last_success", nil)
	batchPosterDASuccessCounter            = metrics.NewRegisteredCounter("arb/batchPoster/action/da_success", nil)
	batchPosterDAFailureCounter            = metrics.NewRegisteredCounter("arb/batchPoster/action/da_failure", nil)

	batchPosterFailureCounter = metrics.NewRegisteredCounter("arb/batchPoster/action/failure", nil)

	usableBytesInBlob    = big.NewInt(int64(len(kzg4844.Blob{}) * 31 / 32))
	blobTxBlobGasPerBlob = big.NewInt(params.BlobTxBlobGasPerBlob)
)

const (
	batchPosterSimpleRedisLockKey = "node.batch-poster.redis-lock.simple-lock-key"

	sequencerBatchPostMethodName          = "addSequencerL2BatchFromOrigin0"
	sequencerBatchPostWithBlobsMethodName = "addSequencerL2BatchFromBlobs"
)

type batchPosterPosition struct {
	MessageCount        arbutil.MessageIndex
	DelayedMessageCount uint64
	NextSeqNum          uint64
}

type BatchPoster struct {
	stopwaiter.StopWaiter
	l1Reader           *headerreader.HeaderReader
	inbox              *InboxTracker
	streamer           *TransactionStreamer
	arbOSVersionGetter execution.FullExecutionClient
	config             BatchPosterConfigFetcher
	seqInbox           *bridgegen.SequencerInbox
	bridge             *bridgegen.Bridge
	syncMonitor        *SyncMonitor
	seqInboxABI        *abi.ABI
	seqInboxAddr       common.Address
	bridgeAddr         common.Address
	gasRefunderAddr    common.Address
	building           *buildingBatch
	dapReaders         []daprovider.Reader
	dapWriters         []daprovider.Writer
	dataPoster         *dataposter.DataPoster
	redisLock          *redislock.Simple
	messagesPerBatch   *arbmath.MovingAverage[uint64]
	non4844BatchCount  int // Count of consecutive non-4844 batches posted
	// This is an atomic variable that should only be accessed atomically.
	// An estimate of the number of batches we want to post but haven't yet.
	// This doesn't include batches which we don't want to post yet due to the L1 bounds.
	backlog         atomic.Uint64
	lastHitL1Bounds time.Time // The last time we wanted to post a message but hit the L1 bounds

	batchReverted        atomic.Bool // indicates whether data poster batch was reverted
	nextRevertCheckBlock int64       // the last parent block scanned for reverting batches
	postedFirstBatch     bool        // indicates if batch poster has posted the first batch

	accessList func(SequencerInboxAccs, AfterDelayedMessagesRead uint64) types.AccessList
}

type l1BlockBound int

// This enum starts at 1 to avoid the empty initialization of 0 being valid
const (
	// Default is Safe if the L1 reader has finality data enabled, otherwise Latest
	l1BlockBoundDefault l1BlockBound = iota + 1
	l1BlockBoundSafe
	l1BlockBoundFinalized
	l1BlockBoundLatest
	l1BlockBoundIgnore
)

type BatchPosterDangerousConfig struct {
	AllowPostingFirstBatchWhenSequencerMessageCountMismatch bool `koanf:"allow-posting-first-batch-when-sequencer-message-count-mismatch"`
}

type BatchPosterConfig struct {
	Enable                             bool `koanf:"enable"`
	DisableDapFallbackStoreDataOnChain bool `koanf:"disable-dap-fallback-store-data-on-chain" reload:"hot"`
	// Max batch size.
	MaxSize int `koanf:"max-size" reload:"hot"`
	// Maximum 4844 blob enabled batch size.
	Max4844BatchSize int `koanf:"max-4844-batch-size" reload:"hot"`
	// Max batch post delay.
	MaxDelay time.Duration `koanf:"max-delay" reload:"hot"`
	// Wait for max BatchPost delay.
	WaitForMaxDelay bool `koanf:"wait-for-max-delay" reload:"hot"`
	// Batch post polling interval.
	PollInterval time.Duration `koanf:"poll-interval" reload:"hot"`
	// Batch posting error delay.
	ErrorDelay                     time.Duration               `koanf:"error-delay" reload:"hot"`
	CompressionLevel               int                         `koanf:"compression-level" reload:"hot"`
	DASRetentionPeriod             time.Duration               `koanf:"das-retention-period" reload:"hot"`
	GasRefunderAddress             string                      `koanf:"gas-refunder-address" reload:"hot"`
	DataPoster                     dataposter.DataPosterConfig `koanf:"data-poster" reload:"hot"`
	RedisUrl                       string                      `koanf:"redis-url"`
	RedisLock                      redislock.SimpleCfg         `koanf:"redis-lock" reload:"hot"`
	ExtraBatchGas                  uint64                      `koanf:"extra-batch-gas" reload:"hot"`
	Post4844Blobs                  bool                        `koanf:"post-4844-blobs" reload:"hot"`
	IgnoreBlobPrice                bool                        `koanf:"ignore-blob-price" reload:"hot"`
	ParentChainWallet              genericconf.WalletConfig    `koanf:"parent-chain-wallet"`
	L1BlockBound                   string                      `koanf:"l1-block-bound" reload:"hot"`
	L1BlockBoundBypass             time.Duration               `koanf:"l1-block-bound-bypass" reload:"hot"`
	UseAccessLists                 bool                        `koanf:"use-access-lists" reload:"hot"`
	GasEstimateBaseFeeMultipleBips arbmath.UBips               `koanf:"gas-estimate-base-fee-multiple-bips"`
	Dangerous                      BatchPosterDangerousConfig  `koanf:"dangerous"`
	ReorgResistanceMargin          time.Duration               `koanf:"reorg-resistance-margin" reload:"hot"`
	CheckBatchCorrectness          bool                        `koanf:"check-batch-correctness"`

	gasRefunder  common.Address
	l1BlockBound l1BlockBound
}

func (c *BatchPosterConfig) Validate() error {
	if len(c.GasRefunderAddress) > 0 && !common.IsHexAddress(c.GasRefunderAddress) {
		return fmt.Errorf("invalid gas refunder address \"%v\"", c.GasRefunderAddress)
	}
	c.gasRefunder = common.HexToAddress(c.GasRefunderAddress)
	if c.MaxSize <= 40 {
		return errors.New("MaxBatchSize too small")
	}
	if c.L1BlockBound == "" {
		c.l1BlockBound = l1BlockBoundDefault
	} else if c.L1BlockBound == "safe" {
		c.l1BlockBound = l1BlockBoundSafe
	} else if c.L1BlockBound == "finalized" {
		c.l1BlockBound = l1BlockBoundFinalized
	} else if c.L1BlockBound == "latest" {
		c.l1BlockBound = l1BlockBoundLatest
	} else if c.L1BlockBound == "ignore" {
		c.l1BlockBound = l1BlockBoundIgnore
	} else {
		return fmt.Errorf("invalid L1 block bound tag \"%v\" (see --help for options)", c.L1BlockBound)
	}
	return nil
}

type BatchPosterConfigFetcher func() *BatchPosterConfig

func BatchPosterConfigAddOptions(prefix string, f *pflag.FlagSet) {
	f.Bool(prefix+".enable", DefaultBatchPosterConfig.Enable, "enable posting batches to l1")
	f.Bool(prefix+".disable-dap-fallback-store-data-on-chain", DefaultBatchPosterConfig.DisableDapFallbackStoreDataOnChain, "If unable to batch to DA provider, disable fallback storing data on chain")
	f.Int(prefix+".max-size", DefaultBatchPosterConfig.MaxSize, "maximum batch size")
	f.Int(prefix+".max-4844-batch-size", DefaultBatchPosterConfig.Max4844BatchSize, "maximum 4844 blob enabled batch size")
	f.Duration(prefix+".max-delay", DefaultBatchPosterConfig.MaxDelay, "maximum batch posting delay")
	f.Bool(prefix+".wait-for-max-delay", DefaultBatchPosterConfig.WaitForMaxDelay, "wait for the max batch delay, even if the batch is full")
	f.Duration(prefix+".poll-interval", DefaultBatchPosterConfig.PollInterval, "how long to wait after no batches are ready to be posted before checking again")
	f.Duration(prefix+".error-delay", DefaultBatchPosterConfig.ErrorDelay, "how long to delay after error posting batch")
	f.Int(prefix+".compression-level", DefaultBatchPosterConfig.CompressionLevel, "batch compression level")
	f.Duration(prefix+".das-retention-period", DefaultBatchPosterConfig.DASRetentionPeriod, "In AnyTrust mode, the period which DASes are requested to retain the stored batches.")
	f.String(prefix+".gas-refunder-address", DefaultBatchPosterConfig.GasRefunderAddress, "The gas refunder contract address (optional)")
	f.Uint64(prefix+".extra-batch-gas", DefaultBatchPosterConfig.ExtraBatchGas, "use this much more gas than estimation says is necessary to post batches")
	f.Bool(prefix+".post-4844-blobs", DefaultBatchPosterConfig.Post4844Blobs, "if the parent chain supports 4844 blobs and they're well priced, post EIP-4844 blobs")
	f.Bool(prefix+".ignore-blob-price", DefaultBatchPosterConfig.IgnoreBlobPrice, "if the parent chain supports 4844 blobs and ignore-blob-price is true, post 4844 blobs even if it's not price efficient")
	f.String(prefix+".redis-url", DefaultBatchPosterConfig.RedisUrl, "if non-empty, the Redis URL to store queued transactions in")
	f.String(prefix+".l1-block-bound", DefaultBatchPosterConfig.L1BlockBound, "only post messages to batches when they're within the max future block/timestamp as of this L1 block tag (\"safe\", \"finalized\", \"latest\", or \"ignore\" to ignore this check)")
	f.Duration(prefix+".l1-block-bound-bypass", DefaultBatchPosterConfig.L1BlockBoundBypass, "post batches even if not within the layer 1 future bounds if we're within this margin of the max delay")
	f.Bool(prefix+".use-access-lists", DefaultBatchPosterConfig.UseAccessLists, "post batches with access lists to reduce gas usage (disabled for L3s)")
	f.Uint64(prefix+".gas-estimate-base-fee-multiple-bips", uint64(DefaultBatchPosterConfig.GasEstimateBaseFeeMultipleBips), "for gas estimation, use this multiple of the basefee (measured in basis points) as the max fee per gas")
	f.Duration(prefix+".reorg-resistance-margin", DefaultBatchPosterConfig.ReorgResistanceMargin, "do not post batch if its within this duration from layer 1 minimum bounds. Requires l1-block-bound option not be set to \"ignore\"")
	f.Bool(prefix+".check-batch-correctness", DefaultBatchPosterConfig.CheckBatchCorrectness, "setting this to true will run the batch against an inbox multiplexer and verifies that it produces the correct set of messages")
	redislock.AddConfigOptions(prefix+".redis-lock", f)
	dataposter.DataPosterConfigAddOptions(prefix+".data-poster", f, dataposter.DefaultDataPosterConfig)
	genericconf.WalletConfigAddOptions(prefix+".parent-chain-wallet", f, DefaultBatchPosterConfig.ParentChainWallet.Pathname)
}

var DefaultBatchPosterConfig = BatchPosterConfig{
	Enable:                             false,
	DisableDapFallbackStoreDataOnChain: false,
	// This default is overridden for L3 chains in applyChainParameters in cmd/nitro/nitro.go
	MaxSize: 100000,
	// Try to fill 3 blobs per batch
	Max4844BatchSize:               blobs.BlobEncodableData*(params.MaxBlobGasPerBlock/params.BlobTxBlobGasPerBlob)/2 - 2000,
	PollInterval:                   time.Second * 10,
	ErrorDelay:                     time.Second * 10,
	MaxDelay:                       time.Hour,
	WaitForMaxDelay:                false,
	CompressionLevel:               brotli.BestCompression,
	DASRetentionPeriod:             daprovider.DefaultDASRetentionPeriod,
	GasRefunderAddress:             "",
	ExtraBatchGas:                  50_000,
	Post4844Blobs:                  false,
	IgnoreBlobPrice:                false,
	DataPoster:                     dataposter.DefaultDataPosterConfig,
	ParentChainWallet:              DefaultBatchPosterL1WalletConfig,
	L1BlockBound:                   "",
	L1BlockBoundBypass:             time.Hour,
	UseAccessLists:                 true,
	RedisLock:                      redislock.DefaultCfg,
	GasEstimateBaseFeeMultipleBips: arbmath.OneInUBips * 3 / 2,
	ReorgResistanceMargin:          10 * time.Minute,
	CheckBatchCorrectness:          true,
}

var DefaultBatchPosterL1WalletConfig = genericconf.WalletConfig{
	Pathname:      "batch-poster-wallet",
	Password:      genericconf.WalletConfigDefault.Password,
	PrivateKey:    genericconf.WalletConfigDefault.PrivateKey,
	Account:       genericconf.WalletConfigDefault.Account,
	OnlyCreateKey: genericconf.WalletConfigDefault.OnlyCreateKey,
}

var TestBatchPosterConfig = BatchPosterConfig{
	Enable:                         true,
	MaxSize:                        100000,
	Max4844BatchSize:               DefaultBatchPosterConfig.Max4844BatchSize,
	PollInterval:                   time.Millisecond * 10,
	ErrorDelay:                     time.Millisecond * 10,
	MaxDelay:                       0,
	WaitForMaxDelay:                false,
	CompressionLevel:               2,
	DASRetentionPeriod:             daprovider.DefaultDASRetentionPeriod,
	GasRefunderAddress:             "",
	ExtraBatchGas:                  10_000,
	Post4844Blobs:                  true,
	IgnoreBlobPrice:                false,
	DataPoster:                     dataposter.TestDataPosterConfig,
	ParentChainWallet:              DefaultBatchPosterL1WalletConfig,
	L1BlockBound:                   "",
	L1BlockBoundBypass:             time.Hour,
	UseAccessLists:                 true,
	GasEstimateBaseFeeMultipleBips: arbmath.OneInUBips * 3 / 2,
	CheckBatchCorrectness:          true,
}

type BatchPosterOpts struct {
	DataPosterDB  ethdb.Database
	L1Reader      *headerreader.HeaderReader
	Inbox         *InboxTracker
	Streamer      *TransactionStreamer
	VersionGetter execution.FullExecutionClient
	SyncMonitor   *SyncMonitor
	Config        BatchPosterConfigFetcher
	DeployInfo    *chaininfo.RollupAddresses
	TransactOpts  *bind.TransactOpts
	DAPWriters    []daprovider.Writer
	ParentChainID *big.Int
	DAPReaders    []daprovider.Reader
}

func NewBatchPoster(ctx context.Context, opts *BatchPosterOpts) (*BatchPoster, error) {
	seqInbox, err := bridgegen.NewSequencerInbox(opts.DeployInfo.SequencerInbox, opts.L1Reader.Client())
	if err != nil {
		return nil, err
	}
	bridge, err := bridgegen.NewBridge(opts.DeployInfo.Bridge, opts.L1Reader.Client())
	if err != nil {
		return nil, err
	}
	if err = opts.Config().Validate(); err != nil {
		return nil, err
	}
	seqInboxABI, err := bridgegen.SequencerInboxMetaData.GetAbi()
	if err != nil {
		return nil, err
	}
	redisClient, err := redisutil.RedisClientFromURL(opts.Config().RedisUrl)
	if err != nil {
		return nil, err
	}
	redisLockConfigFetcher := func() *redislock.SimpleCfg {
		simpleRedisLockConfig := opts.Config().RedisLock
		simpleRedisLockConfig.Key = batchPosterSimpleRedisLockKey
		return &simpleRedisLockConfig
	}
	redisLock, err := redislock.NewSimple(redisClient, redisLockConfigFetcher, func() bool { return opts.SyncMonitor.Synced() })
	if err != nil {
		return nil, err
	}
	b := &BatchPoster{
		l1Reader:           opts.L1Reader,
		inbox:              opts.Inbox,
		streamer:           opts.Streamer,
		arbOSVersionGetter: opts.VersionGetter,
		syncMonitor:        opts.SyncMonitor,
		config:             opts.Config,
		bridge:             bridge,
		seqInbox:           seqInbox,
		seqInboxABI:        seqInboxABI,
		seqInboxAddr:       opts.DeployInfo.SequencerInbox,
		gasRefunderAddr:    opts.Config().gasRefunder,
		bridgeAddr:         opts.DeployInfo.Bridge,
		dapWriters:         opts.DAPWriters,
		redisLock:          redisLock,
		dapReaders:         opts.DAPReaders,
	}
	b.messagesPerBatch, err = arbmath.NewMovingAverage[uint64](20)
	if err != nil {
		return nil, err
	}
	dataPosterConfigFetcher := func() *dataposter.DataPosterConfig {
		return &(opts.Config().DataPoster)
	}
	b.dataPoster, err = dataposter.NewDataPoster(ctx,
		&dataposter.DataPosterOpts{
			Database:          opts.DataPosterDB,
			HeaderReader:      opts.L1Reader,
			Auth:              opts.TransactOpts,
			RedisClient:       redisClient,
			Config:            dataPosterConfigFetcher,
			MetadataRetriever: b.getBatchPosterPosition,
			ExtraBacklog:      b.GetBacklogEstimate,
			RedisKey:          "data-poster.queue",
			ParentChainID:     opts.ParentChainID,
		})
	if err != nil {
		return nil, err
	}
	// Dataposter sender may be external signer address, so we should initialize
	// access list after initializing dataposter.
	b.accessList = func(SequencerInboxAccs, AfterDelayedMessagesRead uint64) types.AccessList {
		if !b.config().UseAccessLists || opts.L1Reader.IsParentChainArbitrum() {
			// Access lists cost gas instead of saving gas when posting to L2s,
			// because data is expensive in comparison to computation.
			return nil
		}
		return AccessList(&AccessListOpts{
			SequencerInboxAddr:       opts.DeployInfo.SequencerInbox,
			DataPosterAddr:           b.dataPoster.Sender(),
			BridgeAddr:               opts.DeployInfo.Bridge,
			GasRefunderAddr:          opts.Config().gasRefunder,
			SequencerInboxAccs:       SequencerInboxAccs,
			AfterDelayedMessagesRead: AfterDelayedMessagesRead,
		})
	}
	return b, nil
}

type simulatedBlobReader struct {
	blobs []kzg4844.Blob
}

func (b *simulatedBlobReader) GetBlobs(ctx context.Context, batchBlockHash common.Hash, versionedHashes []common.Hash) ([]kzg4844.Blob, error) {
	return b.blobs, nil
}

func (b *simulatedBlobReader) Initialize(ctx context.Context) error { return nil }

type simulatedMuxBackend struct {
	batchSeqNum           uint64
	positionWithinMessage uint64
	seqMsg                []byte
	allMsgs               map[arbutil.MessageIndex]*arbostypes.MessageWithMetadata
	delayedInboxStart     uint64
	delayedInbox          []*arbostypes.MessageWithMetadata
}

func (b *simulatedMuxBackend) PeekSequencerInbox() ([]byte, common.Hash, error) {
	return b.seqMsg, common.Hash{}, nil
}

func (b *simulatedMuxBackend) GetSequencerInboxPosition() uint64   { return b.batchSeqNum }
func (b *simulatedMuxBackend) AdvanceSequencerInbox()              {}
func (b *simulatedMuxBackend) GetPositionWithinMessage() uint64    { return b.positionWithinMessage }
func (b *simulatedMuxBackend) SetPositionWithinMessage(pos uint64) { b.positionWithinMessage = pos }

func (b *simulatedMuxBackend) ReadDelayedInbox(seqNum uint64) (*arbostypes.L1IncomingMessage, error) {
	pos := arbmath.SaturatingUSub(seqNum, b.delayedInboxStart)
	if pos < uint64(len(b.delayedInbox)) {
		return b.delayedInbox[pos].Message, nil
	}
	return nil, fmt.Errorf("error serving ReadDelayedInbox, all delayed messages were read. Requested delayed message position:%d, Total delayed messages: %d", pos, len(b.delayedInbox))
}

type AccessListOpts struct {
	SequencerInboxAddr       common.Address
	BridgeAddr               common.Address
	DataPosterAddr           common.Address
	GasRefunderAddr          common.Address
	SequencerInboxAccs       uint64
	AfterDelayedMessagesRead uint64
}

// AccessList returns access list (contracts, storage slots) for batchposter.
func AccessList(opts *AccessListOpts) types.AccessList {
	l := types.AccessList{
		types.AccessTuple{
			Address: opts.SequencerInboxAddr,
			StorageKeys: []common.Hash{
				common.HexToHash("0x0000000000000000000000000000000000000000000000000000000000000000"), // totalDelayedMessagesRead
				common.HexToHash("0x0000000000000000000000000000000000000000000000000000000000000001"), // bridge
				common.HexToHash("0x000000000000000000000000000000000000000000000000000000000000000a"), // maxTimeVariation
				// ADMIN_SLOT from OpenZeppelin, keccak-256 hash of
				// "eip1967.proxy.admin" subtracted by 1.
				common.HexToHash("0xb53127684a568b3173ae13b9f8a6016e243e63b6e8ee1178d6a717850b5d6103"),
				// IMPLEMENTATION_SLOT from OpenZeppelin,  keccak-256 hash
				// of "eip1967.proxy.implementation" subtracted by 1.
				common.HexToHash("0x360894a13ba1a3210667c828492db98dca3e2076cc3735a920a3ca505d382bbc"),
				// isBatchPoster[batchPosterAddr]; for mainnnet it's: "0xa10aa54071443520884ed767b0684edf43acec528b7da83ab38ce60126562660".
				common.Hash(arbutil.PaddedKeccak256(opts.DataPosterAddr.Bytes(), []byte{3})),
			},
		},
		types.AccessTuple{
			Address: opts.BridgeAddr,
			StorageKeys: []common.Hash{
				common.HexToHash("0x0000000000000000000000000000000000000000000000000000000000000006"), // delayedInboxAccs.length
				common.HexToHash("0x0000000000000000000000000000000000000000000000000000000000000007"), // sequencerInboxAccs.length
				common.HexToHash("0x0000000000000000000000000000000000000000000000000000000000000009"), // sequencerInbox
				common.HexToHash("0x000000000000000000000000000000000000000000000000000000000000000a"), // sequencerReportedSubMessageCount
				// ADMIN_SLOT from OpenZeppelin, keccak-256 hash of
				// "eip1967.proxy.admin" subtracted by 1.
				common.HexToHash("0xb53127684a568b3173ae13b9f8a6016e243e63b6e8ee1178d6a717850b5d6103"),
				// IMPLEMENTATION_SLOT from OpenZeppelin,  keccak-256 hash
				// of "eip1967.proxy.implementation" subtracted by 1.
				common.HexToHash("0x360894a13ba1a3210667c828492db98dca3e2076cc3735a920a3ca505d382bbc"),
				// These below may change when transaction is actually executed:
				// - delayedInboxAccs[delayedInboxAccs.length - 1]
				// - delayedInboxAccs.push(...);
			},
		},
	}

	for _, v := range []struct{ slotIdx, val uint64 }{
		{7, opts.SequencerInboxAccs - 1},       // - sequencerInboxAccs[sequencerInboxAccs.length - 1]; (keccak256(7, sequencerInboxAccs.length - 1))
		{7, opts.SequencerInboxAccs},           // - sequencerInboxAccs.push(...); (keccak256(7, sequencerInboxAccs.length))
		{6, opts.AfterDelayedMessagesRead - 1}, // - delayedInboxAccs[afterDelayedMessagesRead - 1]; (keccak256(6, afterDelayedMessagesRead - 1))
	} {
		sb := arbutil.SumBytes(arbutil.PaddedKeccak256([]byte{byte(v.slotIdx)}), new(big.Int).SetUint64(v.val).Bytes())
		l[1].StorageKeys = append(l[1].StorageKeys, common.Hash(sb))
	}

	if (opts.GasRefunderAddr != common.Address{}) {
		l = append(l, types.AccessTuple{
			Address: opts.GasRefunderAddr,
			StorageKeys: []common.Hash{
				common.HexToHash("0x0000000000000000000000000000000000000000000000000000000000000004"), // CommonParameters.{maxRefundeeBalance, extraGasMargin, calldataCost, maxGasTip}
				common.HexToHash("0x0000000000000000000000000000000000000000000000000000000000000005"), // CommonParameters.{maxGasCost, maxSingleGasUsage}
				// allowedContracts[msg.sender]; for mainnet it's: "0x7686888b19bb7b75e46bb1aa328b65150743f4899443d722f0adf8e252ccda41".
				common.Hash(arbutil.PaddedKeccak256(opts.SequencerInboxAddr.Bytes(), []byte{1})),
				// allowedRefundees[refundee]; for mainnet it's: "0xe85fd79f89ff278fc57d40aecb7947873df9f0beac531c8f71a98f630e1eab62".
				common.Hash(arbutil.PaddedKeccak256(opts.DataPosterAddr.Bytes(), []byte{2})),
			},
		})
	}
	return l
}

type txInfo struct {
	Hash      common.Hash       `json:"hash"`
	Nonce     hexutil.Uint64    `json:"nonce"`
	From      common.Address    `json:"from"`
	To        *common.Address   `json:"to"`
	Gas       hexutil.Uint64    `json:"gas"`
	GasPrice  *hexutil.Big      `json:"gasPrice"`
	GasFeeCap *hexutil.Big      `json:"maxFeePerGas,omitempty"`
	GasTipCap *hexutil.Big      `json:"maxPriorityFeePerGas,omitempty"`
	Input     hexutil.Bytes     `json:"input"`
	Value     *hexutil.Big      `json:"value"`
	Accesses  *types.AccessList `json:"accessList,omitempty"`
}

// getTxsInfoByBlock fetches all the transactions inside block of id 'number' using json rpc
// and returns an array of txInfo which has fields that are necessary in checking for batch reverts
func (b *BatchPoster) getTxsInfoByBlock(ctx context.Context, number int64) ([]txInfo, error) {
	blockNrStr := rpc.BlockNumber(number).String()
	rawRpcClient := b.l1Reader.Client().Client()
	var blk struct {
		Transactions []txInfo `json:"transactions"`
	}
	err := rawRpcClient.CallContext(ctx, &blk, "eth_getBlockByNumber", blockNrStr, true)
	if err != nil {
		return nil, fmt.Errorf("error fetching block %d : %w", number, err)
	}
	return blk.Transactions, nil
}

// checkRevert checks blocks with number in range [from, to] whether they
// contain reverted batch_poster transaction.
// It returns true if it finds batch posting needs to halt, which is true if a batch reverts
// unless the data poster is configured with noop storage which can tolerate reverts.
func (b *BatchPoster) checkReverts(ctx context.Context, to int64) (bool, error) {
	if b.nextRevertCheckBlock > to {
		return false, fmt.Errorf("wrong range, from: %d > to: %d", b.nextRevertCheckBlock, to)
	}
	for ; b.nextRevertCheckBlock <= to; b.nextRevertCheckBlock++ {
		txs, err := b.getTxsInfoByBlock(ctx, b.nextRevertCheckBlock)
		if err != nil {
			return false, fmt.Errorf("error getting transactions data of block %d: %w", b.nextRevertCheckBlock, err)
		}
		for _, tx := range txs {
			if tx.From == b.dataPoster.Sender() {
				r, err := b.l1Reader.Client().TransactionReceipt(ctx, tx.Hash)
				if err != nil {
					return false, fmt.Errorf("getting a receipt for transaction: %v, %w", tx.Hash, err)
				}
				if r.Status == types.ReceiptStatusFailed {
					shouldHalt := !b.dataPoster.UsingNoOpStorage()
					logLevel := log.Warn
					if shouldHalt {
						logLevel = log.Error
					}
					al := types.AccessList{}
					if tx.Accesses != nil {
						al = *tx.Accesses
					}
					txErr := arbutil.DetailTxErrorUsingCallMsg(ctx, b.l1Reader.Client(), tx.Hash, r, ethereum.CallMsg{
						From:       tx.From,
						To:         tx.To,
						Gas:        uint64(tx.Gas),
						GasPrice:   tx.GasPrice.ToInt(),
						GasFeeCap:  tx.GasFeeCap.ToInt(),
						GasTipCap:  tx.GasTipCap.ToInt(),
						Value:      tx.Value.ToInt(),
						Data:       tx.Input,
						AccessList: al,
					})
					logLevel("Transaction from batch poster reverted", "nonce", tx.Nonce, "txHash", tx.Hash, "blockNumber", r.BlockNumber, "blockHash", r.BlockHash, "txErr", txErr)
					return shouldHalt, nil
				}
			}
		}
	}
	return false, nil
}

func (b *BatchPoster) pollForL1PriceData(ctx context.Context) {
	headerCh, unsubscribe := b.l1Reader.Subscribe(false)
	defer unsubscribe()

	blobGasLimitGauge.Update(params.MaxBlobGasPerBlock)
	for {
		select {
		case h, ok := <-headerCh:
			if !ok {
				log.Info("L1 headers channel checking for l1 price data has been closed")
				return
			}
			baseFeeGauge.Update(h.BaseFee.Int64())
			l1GasPrice := h.BaseFee.Uint64()
			if h.BlobGasUsed != nil {
				if h.ExcessBlobGas != nil {
					blobFeePerByte := eip4844.CalcBlobFee(eip4844.CalcExcessBlobGas(*h.ExcessBlobGas, *h.BlobGasUsed))
					blobFeePerByte.Mul(blobFeePerByte, blobTxBlobGasPerBlob)
					blobFeePerByte.Div(blobFeePerByte, usableBytesInBlob)
					blobFeeGauge.Update(blobFeePerByte.Int64())
					if l1GasPrice > blobFeePerByte.Uint64()/16 {
						l1GasPrice = blobFeePerByte.Uint64() / 16
					}
				}
				// #nosec G115
				blobGasUsedGauge.Update(int64(*h.BlobGasUsed))
			}
			// #nosec G115
			blockGasUsedGauge.Update(int64(h.GasUsed))
			// #nosec G115
			blockGasLimitGauge.Update(int64(h.GasLimit))
			suggestedTipCap, err := b.l1Reader.Client().SuggestGasTipCap(ctx)
			if err != nil {
				log.Warn("unable to fetch suggestedTipCap from l1 client to update arb/batchposter/suggestedtipcap metric", "err", err)
			} else {
				suggestedTipCapGauge.Update(suggestedTipCap.Int64())
			}
			// #nosec G115
			l1GasPriceGauge.Update(int64(l1GasPrice))
		case <-ctx.Done():
			return
		}
	}
}

// pollForReverts runs a gouroutine that listens to l1 block headers, checks
// if any transaction made by batch poster was reverted.
func (b *BatchPoster) pollForReverts(ctx context.Context) {
	headerCh, unsubscribe := b.l1Reader.Subscribe(false)
	defer unsubscribe()

	for {
		// Poll until:
		// - L1 headers reader channel is closed, or
		// - polling is through context, or
		// - we see a transaction in the block from dataposter that was reverted.
		select {
		case h, ok := <-headerCh:
			if !ok {
				log.Info("L1 headers channel checking for batch poster reverts has been closed")
				return
			}
			blockNum := h.Number.Int64()
			// If this is the first block header, set last seen as number-1.
			// We may see same block number again if there is L1 reorg, in that
			// case we check the block again.
			if b.nextRevertCheckBlock == 0 || b.nextRevertCheckBlock > blockNum {
				b.nextRevertCheckBlock = blockNum
			}
			if blockNum-b.nextRevertCheckBlock > 100 {
				log.Warn("Large gap between last seen and current block number, skipping check for reverts", "last", b.nextRevertCheckBlock, "current", blockNum)
				b.nextRevertCheckBlock = blockNum
				continue
			}

			reverted, err := b.checkReverts(ctx, blockNum)
			if err != nil {
				logLevel := log.Warn
				if strings.Contains(err.Error(), "not found") {
					// Just parent chain node inconsistency
					// One node sent us a block, but another didn't have it
					// We'll try to check this block again next loop
					logLevel = log.Debug
				}
				logLevel("Error checking batch reverts", "err", err)
				continue
			}
			if reverted {
				b.batchReverted.Store(true)
				return
			}
		case <-ctx.Done():
			return
		}
	}
}

func (b *BatchPoster) getBatchPosterPosition(ctx context.Context, blockNum *big.Int) ([]byte, error) {
	bigInboxBatchCount, err := b.seqInbox.BatchCount(&bind.CallOpts{Context: ctx, BlockNumber: blockNum})
	if err != nil {
		return nil, fmt.Errorf("error getting latest batch count: %w", err)
	}
	inboxBatchCount := bigInboxBatchCount.Uint64()
	var prevBatchMeta BatchMetadata
	if inboxBatchCount > 0 {
		var err error
		prevBatchMeta, err = b.inbox.GetBatchMetadata(inboxBatchCount - 1)
		if err != nil {
			return nil, fmt.Errorf("error getting latest batch metadata: %w", err)
		}
	}
	return rlp.EncodeToBytes(batchPosterPosition{
		MessageCount:        prevBatchMeta.MessageCount,
		DelayedMessageCount: prevBatchMeta.DelayedMessageCount,
		NextSeqNum:          inboxBatchCount,
	})
}

var errBatchAlreadyClosed = errors.New("batch segments already closed")

type batchSegments struct {
	compressedBuffer      *bytes.Buffer
	compressedWriter      *brotli.Writer
	rawSegments           [][]byte
	timestamp             uint64
	blockNum              uint64
	delayedMsg            uint64
	sizeLimit             int
	recompressionLevel    int
	newUncompressedSize   int
	totalUncompressedSize int
	lastCompressedSize    int
	trailingHeaders       int // how many trailing segments are headers
	isDone                bool
}

type buildingBatch struct {
	segments          *batchSegments
	startMsgCount     arbutil.MessageIndex
	msgCount          arbutil.MessageIndex
	haveUsefulMessage bool
	use4844           bool
	muxBackend        *simulatedMuxBackend
}

func newBatchSegments(firstDelayed uint64, config *BatchPosterConfig, backlog uint64, use4844 bool) *batchSegments {
	maxSize := config.MaxSize
	if use4844 {
		maxSize = config.Max4844BatchSize
	} else {
		if maxSize <= 40 {
			panic("Maximum batch size too small")
		}
		maxSize -= 40
	}
	compressedBuffer := bytes.NewBuffer(make([]byte, 0, maxSize*2))
	compressionLevel := config.CompressionLevel
	recompressionLevel := config.CompressionLevel
	if backlog > 20 {
		compressionLevel = arbmath.MinInt(compressionLevel, brotli.DefaultCompression)
	}
	if backlog > 40 {
		recompressionLevel = arbmath.MinInt(recompressionLevel, brotli.DefaultCompression)
	}
	if backlog > 60 {
		compressionLevel = arbmath.MinInt(compressionLevel, 4)
	}
	if recompressionLevel < compressionLevel {
		// This should never be possible
		log.Warn(
			"somehow the recompression level was lower than the compression level",
			"recompressionLevel", recompressionLevel,
			"compressionLevel", compressionLevel,
		)
		recompressionLevel = compressionLevel
	}
	return &batchSegments{
		compressedBuffer:   compressedBuffer,
		compressedWriter:   brotli.NewWriterLevel(compressedBuffer, compressionLevel),
		sizeLimit:          maxSize,
		recompressionLevel: recompressionLevel,
		rawSegments:        make([][]byte, 0, 128),
		delayedMsg:         firstDelayed,
	}
}

func (s *batchSegments) recompressAll() error {
	s.compressedBuffer = bytes.NewBuffer(make([]byte, 0, s.sizeLimit*2))
	s.compressedWriter = brotli.NewWriterLevel(s.compressedBuffer, s.recompressionLevel)
	s.newUncompressedSize = 0
	s.totalUncompressedSize = 0
	for _, segment := range s.rawSegments {
		err := s.addSegmentToCompressed(segment)
		if err != nil {
			return err
		}
	}
	if s.totalUncompressedSize > arbstate.MaxDecompressedLen {
		return fmt.Errorf("batch size %v exceeds maximum decompressed length %v", s.totalUncompressedSize, arbstate.MaxDecompressedLen)
	}
	if len(s.rawSegments) >= arbstate.MaxSegmentsPerSequencerMessage {
		return fmt.Errorf("number of raw segments %v excees maximum number %v", len(s.rawSegments), arbstate.MaxSegmentsPerSequencerMessage)
	}
	return nil
}

func (s *batchSegments) testForOverflow(isHeader bool) (bool, error) {
	// we've reached the max decompressed size
	if s.totalUncompressedSize > arbstate.MaxDecompressedLen {
		return true, nil
	}
	// we've reached the max number of segments
	if len(s.rawSegments) >= arbstate.MaxSegmentsPerSequencerMessage {
		return true, nil
	}
	// there is room, no need to flush
	if (s.lastCompressedSize + s.newUncompressedSize) < s.sizeLimit {
		return false, nil
	}
	// don't want to flush for headers or the first message
	if isHeader || len(s.rawSegments) == s.trailingHeaders {
		return false, nil
	}
	err := s.compressedWriter.Flush()
	if err != nil {
		return true, err
	}
	s.lastCompressedSize = s.compressedBuffer.Len()
	s.newUncompressedSize = 0
	if s.lastCompressedSize >= s.sizeLimit {
		return true, nil
	}
	return false, nil
}

func (s *batchSegments) close() error {
	s.rawSegments = s.rawSegments[:len(s.rawSegments)-s.trailingHeaders]
	s.trailingHeaders = 0
	err := s.recompressAll()
	if err != nil {
		return err
	}
	s.isDone = true
	return nil
}

func (s *batchSegments) addSegmentToCompressed(segment []byte) error {
	encoded, err := rlp.EncodeToBytes(segment)
	if err != nil {
		return err
	}
	lenWritten, err := s.compressedWriter.Write(encoded)
	s.newUncompressedSize += lenWritten
	s.totalUncompressedSize += lenWritten
	return err
}

// returns false if segment was too large, error in case of real error
func (s *batchSegments) addSegment(segment []byte, isHeader bool) (bool, error) {
	if s.isDone {
		return false, errBatchAlreadyClosed
	}
	err := s.addSegmentToCompressed(segment)
	if err != nil {
		return false, err
	}
	// Force include headers because we don't want to re-compress and we can just trim them later if necessary
	overflow, err := s.testForOverflow(isHeader)
	if err != nil {
		return false, err
	}
	if overflow {
		return false, s.close()
	}
	s.rawSegments = append(s.rawSegments, segment)
	if isHeader {
		s.trailingHeaders++
	} else {
		s.trailingHeaders = 0
	}
	return true, nil
}

func (s *batchSegments) addL2Msg(l2msg []byte) (bool, error) {
	segment := make([]byte, 1, len(l2msg)+1)
	segment[0] = arbstate.BatchSegmentKindL2Message
	segment = append(segment, l2msg...)
	return s.addSegment(segment, false)
}

func (s *batchSegments) prepareIntSegment(val uint64, segmentHeader byte) ([]byte, error) {
	segment := make([]byte, 1, 16)
	segment[0] = segmentHeader
	enc, err := rlp.EncodeToBytes(val)
	if err != nil {
		return nil, err
	}
	return append(segment, enc...), nil
}

func (s *batchSegments) maybeAddDiffSegment(base *uint64, newVal uint64, segmentHeader byte) (bool, error) {
	if newVal == *base {
		return true, nil
	}
	diff := newVal - *base
	seg, err := s.prepareIntSegment(diff, segmentHeader)
	if err != nil {
		return false, err
	}
	success, err := s.addSegment(seg, true)
	if success {
		*base = newVal
	}
	return success, err
}

func (s *batchSegments) addDelayedMessage() (bool, error) {
	segment := []byte{arbstate.BatchSegmentKindDelayedMessages}
	success, err := s.addSegment(segment, false)
	if (err == nil) && success {
		s.delayedMsg += 1
	}
	return success, err
}

func (s *batchSegments) AddMessage(msg *arbostypes.MessageWithMetadata) (bool, error) {
	if s.isDone {
		return false, errBatchAlreadyClosed
	}
	if msg.DelayedMessagesRead > s.delayedMsg {
		if msg.DelayedMessagesRead != s.delayedMsg+1 {
			return false, fmt.Errorf("attempted to add delayed msg %d after %d", msg.DelayedMessagesRead, s.delayedMsg)
		}
		return s.addDelayedMessage()
	}
	success, err := s.maybeAddDiffSegment(&s.timestamp, msg.Message.Header.Timestamp, arbstate.BatchSegmentKindAdvanceTimestamp)
	if !success {
		return false, err
	}
	success, err = s.maybeAddDiffSegment(&s.blockNum, msg.Message.Header.BlockNumber, arbstate.BatchSegmentKindAdvanceL1BlockNumber)
	if !success {
		return false, err
	}
	return s.addL2Msg(msg.Message.L2msg)
}

func (s *batchSegments) IsDone() bool {
	return s.isDone
}

// Returns nil (as opposed to []byte{}) if there's no segments to put in the batch
func (s *batchSegments) CloseAndGetBytes() ([]byte, error) {
	if !s.isDone {
		err := s.close()
		if err != nil {
			return nil, err
		}
	}
	if len(s.rawSegments) == 0 {
		return nil, nil
	}
	err := s.compressedWriter.Close()
	if err != nil {
		return nil, err
	}
	compressedBytes := s.compressedBuffer.Bytes()
	fullMsg := make([]byte, 1, len(compressedBytes)+1)
	fullMsg[0] = daprovider.BrotliMessageHeaderByte
	fullMsg = append(fullMsg, compressedBytes...)
	return fullMsg, nil
}

func (b *BatchPoster) encodeAddBatch(
	seqNum *big.Int,
	prevMsgNum arbutil.MessageIndex,
	newMsgNum arbutil.MessageIndex,
	l2MessageData []byte,
	delayedMsg uint64,
	use4844 bool,
) ([]byte, []kzg4844.Blob, error) {
	methodName := sequencerBatchPostMethodName
	if use4844 {
		methodName = sequencerBatchPostWithBlobsMethodName
	}
	method, ok := b.seqInboxABI.Methods[methodName]
	if !ok {
		return nil, nil, errors.New("failed to find add batch method")
	}
	var calldata []byte
	var kzgBlobs []kzg4844.Blob
	var err error
	if use4844 {
		kzgBlobs, err = blobs.EncodeBlobs(l2MessageData)
		if err != nil {
			return nil, nil, fmt.Errorf("failed to encode blobs: %w", err)
		}
		// EIP4844 transactions to the sequencer inbox will not use transaction calldata for L2 info.
		calldata, err = method.Inputs.Pack(
			seqNum,
			new(big.Int).SetUint64(delayedMsg),
			b.config().gasRefunder,
			new(big.Int).SetUint64(uint64(prevMsgNum)),
			new(big.Int).SetUint64(uint64(newMsgNum)),
		)
	} else {
		calldata, err = method.Inputs.Pack(
			seqNum,
			l2MessageData,
			new(big.Int).SetUint64(delayedMsg),
			b.config().gasRefunder,
			new(big.Int).SetUint64(uint64(prevMsgNum)),
			new(big.Int).SetUint64(uint64(newMsgNum)),
		)
	}
	if err != nil {
		return nil, nil, err
	}
	fullCalldata := append([]byte{}, method.ID...)
	fullCalldata = append(fullCalldata, calldata...)
	return fullCalldata, kzgBlobs, nil
}

var ErrNormalGasEstimationFailed = errors.New("normal gas estimation failed")

type estimateGasParams struct {
	From         common.Address   `json:"from"`
	To           *common.Address  `json:"to"`
	Data         hexutil.Bytes    `json:"data"`
	MaxFeePerGas *hexutil.Big     `json:"maxFeePerGas"`
	AccessList   types.AccessList `json:"accessList"`
	BlobHashes   []common.Hash    `json:"blobVersionedHashes,omitempty"`
}

func estimateGas(client rpc.ClientInterface, ctx context.Context, params estimateGasParams) (uint64, error) {
	var gas hexutil.Uint64
	err := client.CallContext(ctx, &gas, "eth_estimateGas", params)
	return uint64(gas), err
}

func (b *BatchPoster) estimateGas(ctx context.Context, sequencerMessage []byte, delayedMessages uint64, realData []byte, realBlobs []kzg4844.Blob, realNonce uint64, realAccessList types.AccessList) (uint64, error) {
	config := b.config()
	rpcClient := b.l1Reader.Client()
	rawRpcClient := rpcClient.Client()
	useNormalEstimation := b.dataPoster.MaxMempoolTransactions() == 1
	if !useNormalEstimation {
		// Check if we can use normal estimation anyways because we're at the latest nonce
		latestNonce, err := rpcClient.NonceAt(ctx, b.dataPoster.Sender(), nil)
		if err != nil {
			return 0, err
		}
		useNormalEstimation = latestNonce == realNonce
	}
	latestHeader, err := rpcClient.HeaderByNumber(ctx, nil)
	if err != nil {
		return 0, err
	}
	maxFeePerGas := arbmath.BigMulByUBips(latestHeader.BaseFee, config.GasEstimateBaseFeeMultipleBips)
	if useNormalEstimation {
		_, realBlobHashes, err := blobs.ComputeCommitmentsAndHashes(realBlobs)
		if err != nil {
			return 0, fmt.Errorf("failed to compute real blob commitments: %w", err)
		}
		// If we're at the latest nonce, we can skip the special future tx estimate stuff
		gas, err := estimateGas(rawRpcClient, ctx, estimateGasParams{
			From:         b.dataPoster.Sender(),
			To:           &b.seqInboxAddr,
			Data:         realData,
			MaxFeePerGas: (*hexutil.Big)(maxFeePerGas),
			BlobHashes:   realBlobHashes,
			AccessList:   realAccessList,
		})
		if err != nil {
			return 0, fmt.Errorf("%w: %w", ErrNormalGasEstimationFailed, err)
		}
		return gas + config.ExtraBatchGas, nil
	}

	// Here we set seqNum to MaxUint256, and prevMsgNum to 0, because it disables the smart contracts' consistency checks.
	// However, we set nextMsgNum to 1 because it is necessary for a correct estimation for the final to be non-zero.
	// Because we're likely estimating against older state, this might not be the actual next message,
	// but the gas used should be the same.
	data, kzgBlobs, err := b.encodeAddBatch(abi.MaxUint256, 0, 1, sequencerMessage, delayedMessages, len(realBlobs) > 0)
	if err != nil {
		return 0, err
	}
	_, blobHashes, err := blobs.ComputeCommitmentsAndHashes(kzgBlobs)
	if err != nil {
		return 0, fmt.Errorf("failed to compute blob commitments: %w", err)
	}
	gas, err := estimateGas(rawRpcClient, ctx, estimateGasParams{
		From:         b.dataPoster.Sender(),
		To:           &b.seqInboxAddr,
		Data:         data,
		MaxFeePerGas: (*hexutil.Big)(maxFeePerGas),
		BlobHashes:   blobHashes,
		// This isn't perfect because we're probably estimating the batch at a different sequence number,
		// but it should overestimate rather than underestimate which is fine.
		AccessList: realAccessList,
	})
	if err != nil {
		sequencerMessageHeader := sequencerMessage
		if len(sequencerMessageHeader) > 33 {
			sequencerMessageHeader = sequencerMessageHeader[:33]
		}
		log.Warn(
			"error estimating gas for batch",
			"err", err,
			"delayedMessages", delayedMessages,
			"sequencerMessageHeader", hex.EncodeToString(sequencerMessageHeader),
			"sequencerMessageLen", len(sequencerMessage),
		)
		return 0, fmt.Errorf("error estimating gas for batch: %w", err)
	}
	return gas + config.ExtraBatchGas, nil
}

const ethPosBlockTime = 12 * time.Second

var errAttemptLockFailed = errors.New("failed to acquire lock; either another batch poster posted a batch or this node fell behind")

func (b *BatchPoster) maybePostSequencerBatch(ctx context.Context) (bool, error) {
	if b.batchReverted.Load() {
		return false, fmt.Errorf("batch was reverted, not posting any more batches")
	}
	nonce, batchPositionBytes, err := b.dataPoster.GetNextNonceAndMeta(ctx)
	if err != nil {
		return false, err
	}
	var batchPosition batchPosterPosition
	if err := rlp.DecodeBytes(batchPositionBytes, &batchPosition); err != nil {
		return false, fmt.Errorf("decoding batch position: %w", err)
	}

	dbBatchCount, err := b.inbox.GetBatchCount()
	if err != nil {
		return false, err
	}
	if dbBatchCount > batchPosition.NextSeqNum {
		return false, fmt.Errorf("attempting to post batch %v, but the local inbox tracker database already has %v batches", batchPosition.NextSeqNum, dbBatchCount)
	}
	if b.building == nil || b.building.startMsgCount != batchPosition.MessageCount {
		latestHeader, err := b.l1Reader.LastHeader(ctx)
		if err != nil {
			return false, err
		}
		var use4844 bool
		config := b.config()
		if config.Post4844Blobs && len(b.dapWriters) == 0 && latestHeader.ExcessBlobGas != nil && latestHeader.BlobGasUsed != nil {
			arbOSVersion, err := b.arbOSVersionGetter.ArbOSVersionForMessageNumber(arbutil.MessageIndex(arbmath.SaturatingUSub(uint64(batchPosition.MessageCount), 1)))
			if err != nil {
				return false, err
			}
			if arbOSVersion >= 20 {
				if config.IgnoreBlobPrice {
					use4844 = true
				} else {
					backlog := b.backlog.Load()
					// Logic to prevent switching from non-4844 batches to 4844 batches too often,
					// so that blocks can be filled efficiently. The geth txpool rejects txs for
					// accounts that already have the other type of txs in the pool with
					// "address already reserved". This logic makes sure that, if there is a backlog,
					// that enough non-4844 batches have been posted to fill a block before switching.
					if backlog == 0 ||
						b.non4844BatchCount == 0 ||
						b.non4844BatchCount > 16 {
						blobFeePerByte := eip4844.CalcBlobFee(eip4844.CalcExcessBlobGas(*latestHeader.ExcessBlobGas, *latestHeader.BlobGasUsed))
						blobFeePerByte.Mul(blobFeePerByte, blobTxBlobGasPerBlob)
						blobFeePerByte.Div(blobFeePerByte, usableBytesInBlob)

						calldataFeePerByte := arbmath.BigMulByUint(latestHeader.BaseFee, 16)
						use4844 = arbmath.BigLessThan(blobFeePerByte, calldataFeePerByte)
					}
				}
			}
		}

		b.building = &buildingBatch{
			segments:      newBatchSegments(batchPosition.DelayedMessageCount, b.config(), b.GetBacklogEstimate(), use4844),
			msgCount:      batchPosition.MessageCount,
			startMsgCount: batchPosition.MessageCount,
			use4844:       use4844,
		}
		if b.config().CheckBatchCorrectness {
			b.building.muxBackend = &simulatedMuxBackend{
				batchSeqNum: batchPosition.NextSeqNum,
				allMsgs:     make(map[arbutil.MessageIndex]*arbostypes.MessageWithMetadata),
			}
		}
	}
	msgCount, err := b.streamer.GetMessageCount()
	if err != nil {
		return false, err
	}
	if msgCount <= batchPosition.MessageCount {
		// There's nothing after the newest batch, therefore batch posting was not required
		return false, nil
	}
	firstMsg, err := b.streamer.GetMessage(batchPosition.MessageCount)
	if err != nil {
		return false, err
	}
	// #nosec G115
	firstMsgTime := time.Unix(int64(firstMsg.Message.Header.Timestamp), 0)

	lastPotentialMsg, err := b.streamer.GetMessage(msgCount - 1)
	if err != nil {
		return false, err
	}

	config := b.config()
	forcePostBatch := config.MaxDelay <= 0 || time.Since(firstMsgTime) >= config.MaxDelay

	var l1BoundMaxBlockNumber uint64 = math.MaxUint64
	var l1BoundMaxTimestamp uint64 = math.MaxUint64
	var l1BoundMinBlockNumber uint64
	var l1BoundMinTimestamp uint64
	var l1BoundMinBlockNumberWithBypass uint64
	var l1BoundMinTimestampWithBypass uint64
	hasL1Bound := config.l1BlockBound != l1BlockBoundIgnore
	if hasL1Bound {
		var l1Bound *types.Header
		var err error
		if config.l1BlockBound == l1BlockBoundLatest {
			l1Bound, err = b.l1Reader.LastHeader(ctx)
		} else if config.l1BlockBound == l1BlockBoundSafe || config.l1BlockBound == l1BlockBoundDefault {
			l1Bound, err = b.l1Reader.LatestSafeBlockHeader(ctx)
			if errors.Is(err, headerreader.ErrBlockNumberNotSupported) && config.l1BlockBound == l1BlockBoundDefault {
				// If getting the latest safe block is unsupported, and the L1BlockBound configuration is the default,
				// fall back to using the latest block instead of the safe block.
				l1Bound, err = b.l1Reader.LastHeader(ctx)
			}
		} else {
			if config.l1BlockBound != l1BlockBoundFinalized {
				log.Error(
					"unknown L1 block bound config value; falling back on using finalized",
					"l1BlockBoundString", config.L1BlockBound,
					"l1BlockBoundEnum", config.l1BlockBound,
				)
			}
			l1Bound, err = b.l1Reader.LatestFinalizedBlockHeader(ctx)
		}
		if err != nil {
			return false, fmt.Errorf("error getting L1 bound block: %w", err)
		}

		maxTimeVariationDelayBlocks, maxTimeVariationFutureBlocks, maxTimeVariationDelaySeconds, maxTimeVariationFutureSeconds, err := b.seqInbox.MaxTimeVariation(&bind.CallOpts{
			Context:     ctx,
			BlockNumber: l1Bound.Number,
		})
		if err != nil {
			// This might happen if the latest finalized block is old enough that our L1 node no longer has its state
			log.Warn("error getting max time variation on L1 bound block; falling back on latest block", "err", err)
			maxTimeVariationDelayBlocks, maxTimeVariationFutureBlocks, maxTimeVariationDelaySeconds, maxTimeVariationFutureSeconds, err = b.seqInbox.MaxTimeVariation(&bind.CallOpts{Context: ctx})
			if err != nil {
				return false, fmt.Errorf("error getting max time variation: %w", err)
			}
		}

		l1BoundBlockNumber := arbutil.ParentHeaderToL1BlockNumber(l1Bound)
		l1BoundMaxBlockNumber = arbmath.SaturatingUAdd(l1BoundBlockNumber, arbmath.BigToUintSaturating(maxTimeVariationFutureBlocks))
		l1BoundMaxTimestamp = arbmath.SaturatingUAdd(l1Bound.Time, arbmath.BigToUintSaturating(maxTimeVariationFutureSeconds))

		latestHeader, err := b.l1Reader.LastHeader(ctx)
		if err != nil {
			return false, err
		}
		latestBlockNumber := arbutil.ParentHeaderToL1BlockNumber(latestHeader)
		l1BoundMinBlockNumber = arbmath.SaturatingUSub(latestBlockNumber, arbmath.BigToUintSaturating(maxTimeVariationDelayBlocks))
		l1BoundMinTimestamp = arbmath.SaturatingUSub(latestHeader.Time, arbmath.BigToUintSaturating(maxTimeVariationDelaySeconds))

		if config.L1BlockBoundBypass > 0 {
			// #nosec G115
			blockNumberWithPadding := arbmath.SaturatingUAdd(latestBlockNumber, uint64(config.L1BlockBoundBypass/ethPosBlockTime))
			// #nosec G115
			timestampWithPadding := arbmath.SaturatingUAdd(latestHeader.Time, uint64(config.L1BlockBoundBypass/time.Second))
			l1BoundMinBlockNumberWithBypass = arbmath.SaturatingUSub(blockNumberWithPadding, arbmath.BigToUintSaturating(maxTimeVariationDelayBlocks))
			l1BoundMinTimestampWithBypass = arbmath.SaturatingUSub(timestampWithPadding, arbmath.BigToUintSaturating(maxTimeVariationDelaySeconds))
		}
	}

	for b.building.msgCount < msgCount {
		msg, err := b.streamer.GetMessage(b.building.msgCount)
		if err != nil {
			log.Error("error getting message from streamer", "error", err)
			break
		}
		if msg.Message.Header.BlockNumber < l1BoundMinBlockNumberWithBypass || msg.Message.Header.Timestamp < l1BoundMinTimestampWithBypass {
			log.Error(
				"disabling L1 bound as batch posting message is close to the maximum delay",
				"blockNumber", msg.Message.Header.BlockNumber,
				"l1BoundMinBlockNumberWithBypass", l1BoundMinBlockNumberWithBypass,
				"timestamp", msg.Message.Header.Timestamp,
				"l1BoundMinTimestampWithBypass", l1BoundMinTimestampWithBypass,
				"l1BlockBoundBypass", config.L1BlockBoundBypass,
			)
			l1BoundMaxBlockNumber = math.MaxUint64
			l1BoundMaxTimestamp = math.MaxUint64
		}
		if msg.Message.Header.BlockNumber > l1BoundMaxBlockNumber || msg.Message.Header.Timestamp > l1BoundMaxTimestamp {
			b.lastHitL1Bounds = time.Now()
			log.Info(
				"not posting more messages because block number or timestamp exceed L1 bounds",
				"blockNumber", msg.Message.Header.BlockNumber,
				"l1BoundMaxBlockNumber", l1BoundMaxBlockNumber,
				"timestamp", msg.Message.Header.Timestamp,
				"l1BoundMaxTimestamp", l1BoundMaxTimestamp,
			)
			break
		}
		isDelayed := msg.DelayedMessagesRead > b.building.segments.delayedMsg
		success, err := b.building.segments.AddMessage(msg)
		if err != nil {
			// Clear our cache
			b.building = nil
			return false, fmt.Errorf("error adding message to batch: %w", err)
		}
		if !success {
			// this batch is full
			if !config.WaitForMaxDelay {
				forcePostBatch = true
			}
			b.building.haveUsefulMessage = true
			break
		}
		if config.CheckBatchCorrectness {
			b.building.muxBackend.allMsgs[b.building.msgCount] = msg
			if isDelayed {
				b.building.muxBackend.delayedInbox = append(b.building.muxBackend.delayedInbox, msg)
			}
		}
		if msg.Message.Header.Kind != arbostypes.L1MessageType_BatchPostingReport {
			b.building.haveUsefulMessage = true
		}
		b.building.msgCount++
	}

	if hasL1Bound && config.ReorgResistanceMargin > 0 {
		firstMsgBlockNumber := firstMsg.Message.Header.BlockNumber
		firstMsgTimeStamp := firstMsg.Message.Header.Timestamp
		// #nosec G115
		batchNearL1BoundMinBlockNumber := firstMsgBlockNumber <= arbmath.SaturatingUAdd(l1BoundMinBlockNumber, uint64(config.ReorgResistanceMargin/ethPosBlockTime))
		// #nosec G115
		batchNearL1BoundMinTimestamp := firstMsgTimeStamp <= arbmath.SaturatingUAdd(l1BoundMinTimestamp, uint64(config.ReorgResistanceMargin/time.Second))
		if batchNearL1BoundMinTimestamp || batchNearL1BoundMinBlockNumber {
			log.Error(
				"Disabling batch posting due to batch being within reorg resistance margin from layer 1 minimum block or timestamp bounds",
				"reorgResistanceMargin", config.ReorgResistanceMargin,
				"firstMsgTimeStamp", firstMsgTimeStamp,
				"l1BoundMinTimestamp", l1BoundMinTimestamp,
				"firstMsgBlockNumber", firstMsgBlockNumber,
				"l1BoundMinBlockNumber", l1BoundMinBlockNumber,
			)
			return false, errors.New("batch is within reorg resistance margin from layer 1 minimum block or timestamp bounds")
		}
	}

	if !forcePostBatch || !b.building.haveUsefulMessage {
		// the batch isn't full yet and we've posted a batch recently
		// don't post anything for now
		return false, nil
	}

	sequencerMsg, err := b.building.segments.CloseAndGetBytes()
	if err != nil {
		return false, err
	}
	if sequencerMsg == nil {
		log.Debug("BatchPoster: batch nil", "sequence nr.", batchPosition.NextSeqNum, "from", batchPosition.MessageCount, "prev delayed", batchPosition.DelayedMessageCount)
		b.building = nil // a closed batchSegments can't be reused
		return false, nil
	}

	if len(b.dapWriters) > 0 {
		if !b.redisLock.AttemptLock(ctx) {
			return false, errAttemptLockFailed
		}

		gotNonce, gotMeta, err := b.dataPoster.GetNextNonceAndMeta(ctx)
		if err != nil {
			batchPosterDAFailureCounter.Inc(1)
			return false, err
		}
		if nonce != gotNonce || !bytes.Equal(batchPositionBytes, gotMeta) {
			batchPosterDAFailureCounter.Inc(1)
			return false, fmt.Errorf("%w: nonce changed from %d to %d while creating batch", storage.ErrStorageRace, nonce, gotNonce)
		}
<<<<<<< HEAD
		// #nosec G115
		sequencerMsg, err = b.dapWriter.Store(ctx, sequencerMsg, uint64(time.Now().Add(config.DASRetentionPeriod).Unix()), config.DisableDapFallbackStoreDataOnChain)
		if err != nil {
			batchPosterDAFailureCounter.Inc(1)
			return false, err
=======

		// attempt to store data using one of the dapWriters, if it fails and fallbacks are disabled, return a hard error
		for _, writer := range b.dapWriters {

			sequencerMsg, err = writer.Store(ctx, sequencerMsg, uint64(time.Now().Add(config.DASRetentionPeriod).Unix()), config.DisableDapFallbackStoreDataOnChain)
			if err != nil {
				if config.DisableDapFallbackStoreDataOnChain {
					log.Error("Error while attempting to post batch and on chain fallback is disabled", "error", err)
					return false, err
				}
				log.Error("Error when trying to store data with dapWriter", "error", err)
				continue
			}
			// if we succesffuly posted a batch with a dapWriter, we move on and ignore the rest
			break
>>>>>>> ad4ae159
		}

	}

	prevMessageCount := batchPosition.MessageCount
	if b.config().Dangerous.AllowPostingFirstBatchWhenSequencerMessageCountMismatch && !b.postedFirstBatch {
		// AllowPostingFirstBatchWhenSequencerMessageCountMismatch can be used when the
		// message count stored in batch poster's database gets out
		// of sync with the sequencerReportedSubMessageCount stored in the parent chain.
		//
		// An example of when this out of sync issue can happen:
		// 1. Batch poster is running fine, but then it shutdowns for more than 24h.
		// 2. While the batch poster is down, someone sends a transaction to the parent chain
		// smart contract to move a message from the delayed inbox to the main inbox.
		// This will not update sequencerReportedSubMessageCount in the parent chain.
		// 3. When batch poster starts again, the inbox reader will update the
		// message count that is maintained in the batch poster's database to be equal to
		// (sequencerReportedSubMessageCount that is stored in parent chain) +
		// (the amount of delayed messages that were moved from the delayed inbox to the main inbox).
		// At this moment the message count stored on batch poster's database gets out of sync with
		// the sequencerReportedSubMessageCount stored in the parent chain.

		// When the first batch is posted, sequencerReportedSubMessageCount in
		// the parent chain will be updated to be equal to the new message count provided
		// by the batch poster, which will make this out of sync issue disappear.
		// That is why this strategy is only applied for the first batch posted after
		// startup.

		// If prevMessageCount is set to zero, sequencer inbox's smart contract allows
		// to post a batch even if sequencerReportedSubMessageCount is not equal
		// to the provided prevMessageCount
		prevMessageCount = 0
	}

	data, kzgBlobs, err := b.encodeAddBatch(new(big.Int).SetUint64(batchPosition.NextSeqNum), prevMessageCount, b.building.msgCount, sequencerMsg, b.building.segments.delayedMsg, b.building.use4844)
	if err != nil {
		return false, err
	}
	if len(kzgBlobs)*params.BlobTxBlobGasPerBlob > params.MaxBlobGasPerBlock {
		return false, fmt.Errorf("produced %v blobs for batch but a block can only hold %v (compressed batch was %v bytes long)", len(kzgBlobs), params.MaxBlobGasPerBlock/params.BlobTxBlobGasPerBlob, len(sequencerMsg))
	}
	accessList := b.accessList(batchPosition.NextSeqNum, b.building.segments.delayedMsg)
	// On restart, we may be trying to estimate gas for a batch whose successor has
	// already made it into pending state, if not latest state.
	// In that case, we might get a revert with `DelayedBackwards()`.
	// To avoid that, we artificially increase the delayed messages to `lastPotentialMsg.DelayedMessagesRead`.
	// In theory, this might reduce gas usage, but only by a factor that's already
	// accounted for in `config.ExtraBatchGas`, as that same factor can appear if a user
	// posts a new delayed message that we didn't see while gas estimating.
	gasLimit, err := b.estimateGas(ctx, sequencerMsg, lastPotentialMsg.DelayedMessagesRead, data, kzgBlobs, nonce, accessList)
	if err != nil {
		return false, err
	}
	newMeta, err := rlp.EncodeToBytes(batchPosterPosition{
		MessageCount:        b.building.msgCount,
		DelayedMessageCount: b.building.segments.delayedMsg,
		NextSeqNum:          batchPosition.NextSeqNum + 1,
	})
	if err != nil {
		return false, err
	}

	if config.CheckBatchCorrectness {
		dapReaders := b.dapReaders
		if b.building.use4844 {
			dapReaders = append(dapReaders, daprovider.NewReaderForBlobReader(&simulatedBlobReader{kzgBlobs}))
		}
		seqMsg := binary.BigEndian.AppendUint64([]byte{}, l1BoundMinTimestamp)
		seqMsg = binary.BigEndian.AppendUint64(seqMsg, l1BoundMaxTimestamp)
		seqMsg = binary.BigEndian.AppendUint64(seqMsg, l1BoundMinBlockNumber)
		seqMsg = binary.BigEndian.AppendUint64(seqMsg, l1BoundMaxBlockNumber)
		seqMsg = binary.BigEndian.AppendUint64(seqMsg, b.building.segments.delayedMsg)
		seqMsg = append(seqMsg, sequencerMsg...)
		b.building.muxBackend.seqMsg = seqMsg
		b.building.muxBackend.delayedInboxStart = batchPosition.DelayedMessageCount
		b.building.muxBackend.SetPositionWithinMessage(0)
		simMux := arbstate.NewInboxMultiplexer(b.building.muxBackend, batchPosition.DelayedMessageCount, dapReaders, daprovider.KeysetValidate)
		log.Debug("Begin checking the correctness of batch against inbox multiplexer", "startMsgSeqNum", batchPosition.MessageCount, "endMsgSeqNum", b.building.msgCount-1)
		for i := batchPosition.MessageCount; i < b.building.msgCount; i++ {
			msg, err := simMux.Pop(ctx)
			if err != nil {
				return false, fmt.Errorf("error getting message from simulated inbox multiplexer (Pop) when testing correctness of batch: %w", err)
			}
			if msg.DelayedMessagesRead != b.building.muxBackend.allMsgs[i].DelayedMessagesRead {
				b.building = nil
				return false, fmt.Errorf("simulated inbox multiplexer failed to produce correct delayedMessagesRead field for msg with seqNum: %d. Got: %d, Want: %d", i, msg.DelayedMessagesRead, b.building.muxBackend.allMsgs[i].DelayedMessagesRead)
			}
			if !msg.Message.Equals(b.building.muxBackend.allMsgs[i].Message) {
				b.building = nil
				return false, fmt.Errorf("simulated inbox multiplexer failed to produce correct message field for msg with seqNum: %d", i)
			}
		}
		log.Debug("Successfully checked that the batch produces correct messages when ran through inbox multiplexer", "sequenceNumber", batchPosition.NextSeqNum)
	}

	tx, err := b.dataPoster.PostTransaction(ctx,
		firstMsgTime,
		nonce,
		newMeta,
		b.seqInboxAddr,
		data,
		gasLimit,
		new(big.Int),
		kzgBlobs,
		accessList,
	)
	if err != nil {
		return false, err
	}
	b.postedFirstBatch = true
	log.Info(
		"BatchPoster: batch sent",
		"sequenceNumber", batchPosition.NextSeqNum,
		"from", batchPosition.MessageCount,
		"to", b.building.msgCount,
		"prevDelayed", batchPosition.DelayedMessageCount,
		"currentDelayed", b.building.segments.delayedMsg,
		"totalSegments", len(b.building.segments.rawSegments),
		"numBlobs", len(kzgBlobs),
	)

	recentlyHitL1Bounds := time.Since(b.lastHitL1Bounds) < config.PollInterval*3
	postedMessages := b.building.msgCount - batchPosition.MessageCount
	b.messagesPerBatch.Update(uint64(postedMessages))
	if b.building.use4844 {
		b.non4844BatchCount = 0
	} else {
		b.non4844BatchCount++
	}
	unpostedMessages := msgCount - b.building.msgCount
	messagesPerBatch := b.messagesPerBatch.Average()
	if messagesPerBatch == 0 {
		// This should be impossible because we always post at least one message in a batch.
		// That said, better safe than sorry, as we would panic if this remained at 0.
		log.Warn(
			"messagesPerBatch is somehow zero",
			"postedMessages", postedMessages,
			"buildingFrom", batchPosition.MessageCount,
			"buildingTo", b.building.msgCount,
		)
		messagesPerBatch = 1
	}
	backlog := uint64(unpostedMessages) / messagesPerBatch
	// #nosec G115
	batchPosterEstimatedBatchBacklogGauge.Update(int64(backlog))
	if backlog > 10 {
		logLevel := log.Warn
		if recentlyHitL1Bounds {
			logLevel = log.Info
		} else if backlog > 30 {
			logLevel = log.Error
		}
		logLevel(
			"a large batch posting backlog exists",
			"recentlyHitL1Bounds", recentlyHitL1Bounds,
			"currentPosition", b.building.msgCount,
			"messageCount", msgCount,
			"messagesPerBatch", messagesPerBatch,
			"postedMessages", postedMessages,
			"unpostedMessages", unpostedMessages,
			"batchBacklogEstimate", backlog,
		)
	}
	if recentlyHitL1Bounds {
		// This backlog isn't "real" in that we don't want to post any more messages.
		// Setting the backlog to 0 here ensures that we don't lower compression as a result.
		backlog = 0
	}
	b.backlog.Store(backlog)
	b.building = nil

	// If we aren't queueing up transactions, wait for the receipt before moving on to the next batch.
	if config.DataPoster.UseNoOpStorage {
		receipt, err := b.l1Reader.WaitForTxApproval(ctx, tx)
		if err != nil {
			return false, fmt.Errorf("error waiting for tx receipt: %w", err)
		}
		log.Info("Got successful receipt from batch poster transaction", "txHash", tx.Hash(), "blockNumber", receipt.BlockNumber, "blockHash", receipt.BlockHash)
	}

	return true, nil
}

func (b *BatchPoster) GetBacklogEstimate() uint64 {
	return b.backlog.Load()
}

func (b *BatchPoster) Start(ctxIn context.Context) {
	b.dataPoster.Start(ctxIn)
	b.redisLock.Start(ctxIn)
	b.StopWaiter.Start(ctxIn, b)
	b.LaunchThread(b.pollForReverts)
	b.LaunchThread(b.pollForL1PriceData)
	commonEphemeralErrorHandler := util.NewEphemeralErrorHandler(time.Minute, "", 0)
	exceedMaxMempoolSizeEphemeralErrorHandler := util.NewEphemeralErrorHandler(5*time.Minute, dataposter.ErrExceedsMaxMempoolSize.Error(), time.Minute)
	storageRaceEphemeralErrorHandler := util.NewEphemeralErrorHandler(5*time.Minute, storage.ErrStorageRace.Error(), time.Minute)
	normalGasEstimationFailedEphemeralErrorHandler := util.NewEphemeralErrorHandler(5*time.Minute, ErrNormalGasEstimationFailed.Error(), time.Minute)
	accumulatorNotFoundEphemeralErrorHandler := util.NewEphemeralErrorHandler(5*time.Minute, AccumulatorNotFoundErr.Error(), time.Minute)
	resetAllEphemeralErrs := func() {
		commonEphemeralErrorHandler.Reset()
		exceedMaxMempoolSizeEphemeralErrorHandler.Reset()
		storageRaceEphemeralErrorHandler.Reset()
		normalGasEstimationFailedEphemeralErrorHandler.Reset()
		accumulatorNotFoundEphemeralErrorHandler.Reset()
	}
	b.CallIteratively(func(ctx context.Context) time.Duration {
		var err error
		if common.HexToAddress(b.config().GasRefunderAddress) != (common.Address{}) {
			gasRefunderBalance, err := b.l1Reader.Client().BalanceAt(ctx, common.HexToAddress(b.config().GasRefunderAddress), nil)
			if err != nil {
				log.Warn("error fetching batch poster gas refunder balance", "err", err)
			} else {
				batchPosterGasRefunderBalance.Update(arbmath.BalancePerEther(gasRefunderBalance))
			}
		}
		if b.dataPoster.Sender() != (common.Address{}) {
			walletBalance, err := b.l1Reader.Client().BalanceAt(ctx, b.dataPoster.Sender(), nil)
			if err != nil {
				log.Warn("error fetching batch poster wallet balance", "err", err)
			} else {
				batchPosterWalletBalance.Update(arbmath.BalancePerEther(walletBalance))
			}
		}
		couldLock, err := b.redisLock.CouldAcquireLock(ctx)
		if err != nil {
			log.Warn("Error checking if we could acquire redis lock", "err", err)
			// Might as well try, worst case we fail to lock
			couldLock = true
		}
		if !couldLock {
			log.Debug("Not posting batches right now because another batch poster has the lock or this node is behind")
			b.building = nil
			resetAllEphemeralErrs()
			return b.config().PollInterval
		}
		posted, err := b.maybePostSequencerBatch(ctx)
		if err == nil {
			resetAllEphemeralErrs()
		}
		if err != nil {
			if ctx.Err() != nil {
				// Shutting down. No need to print the context canceled error.
				return 0
			}
			b.building = nil
			logLevel := log.Error
			// Likely the inbox tracker just isn't caught up.
			// Let's see if this error disappears naturally.
			logLevel = commonEphemeralErrorHandler.LogLevel(err, logLevel)
			// If the error matches one of these, it's only logged at debug for the first minute,
			// then at warn for the next 4 minutes, then at error. If the error isn't one of these,
			// it'll be logged at warn for the first minute, then at error.
			logLevel = exceedMaxMempoolSizeEphemeralErrorHandler.LogLevel(err, logLevel)
			logLevel = storageRaceEphemeralErrorHandler.LogLevel(err, logLevel)
			logLevel = normalGasEstimationFailedEphemeralErrorHandler.LogLevel(err, logLevel)
			logLevel = accumulatorNotFoundEphemeralErrorHandler.LogLevel(err, logLevel)
			logLevel("error posting batch", "err", err)
			batchPosterFailureCounter.Inc(1)
			return b.config().ErrorDelay
		} else if posted {
			return 0
		} else {
			return b.config().PollInterval
		}
	})
}

func (b *BatchPoster) StopAndWait() {
	b.StopWaiter.StopAndWait()
	b.dataPoster.StopAndWait()
	b.redisLock.StopAndWait()
}

type BoolRing struct {
	buffer         []bool
	bufferPosition int
}

func NewBoolRing(size int) *BoolRing {
	return &BoolRing{
		buffer: make([]bool, 0, size),
	}
}

func (b *BoolRing) Update(value bool) {
	period := cap(b.buffer)
	if period == 0 {
		return
	}
	if len(b.buffer) < period {
		b.buffer = append(b.buffer, value)
	} else {
		b.buffer[b.bufferPosition] = value
	}
	b.bufferPosition = (b.bufferPosition + 1) % period
}

func (b *BoolRing) Empty() bool {
	return len(b.buffer) == 0
}

// Peek returns the most recently inserted value.
// Assumes not empty, check Empty() first
func (b *BoolRing) Peek() bool {
	lastPosition := b.bufferPosition - 1
	if lastPosition < 0 {
		// This is the case where we have wrapped around, since Peek() shouldn't
		// be called without checking Empty(), so we can just use capactity.
		lastPosition = cap(b.buffer) - 1
	}
	return b.buffer[lastPosition]
}

// All returns true if the BoolRing is full and all values equal value.
func (b *BoolRing) All(value bool) bool {
	if len(b.buffer) < cap(b.buffer) {
		return false
	}
	for _, v := range b.buffer {
		if v != value {
			return false
		}
	}
	return true
}<|MERGE_RESOLUTION|>--- conflicted
+++ resolved
@@ -1365,17 +1365,10 @@
 			batchPosterDAFailureCounter.Inc(1)
 			return false, fmt.Errorf("%w: nonce changed from %d to %d while creating batch", storage.ErrStorageRace, nonce, gotNonce)
 		}
-<<<<<<< HEAD
-		// #nosec G115
-		sequencerMsg, err = b.dapWriter.Store(ctx, sequencerMsg, uint64(time.Now().Add(config.DASRetentionPeriod).Unix()), config.DisableDapFallbackStoreDataOnChain)
-		if err != nil {
-			batchPosterDAFailureCounter.Inc(1)
-			return false, err
-=======
 
 		// attempt to store data using one of the dapWriters, if it fails and fallbacks are disabled, return a hard error
 		for _, writer := range b.dapWriters {
-
+			// #nosec G115
 			sequencerMsg, err = writer.Store(ctx, sequencerMsg, uint64(time.Now().Add(config.DASRetentionPeriod).Unix()), config.DisableDapFallbackStoreDataOnChain)
 			if err != nil {
 				if config.DisableDapFallbackStoreDataOnChain {
@@ -1387,7 +1380,6 @@
 			}
 			// if we succesffuly posted a batch with a dapWriter, we move on and ignore the rest
 			break
->>>>>>> ad4ae159
 		}
 
 	}
