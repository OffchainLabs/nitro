--- conflicted
+++ resolved
@@ -105,12 +105,8 @@
 	bridgeAddr         common.Address
 	gasRefunderAddr    common.Address
 	building           *buildingBatch
-<<<<<<< HEAD
-	dapWriter          daprovider.Writer
 	dapReaders         []daprovider.Reader
-=======
 	dapWriters         []daprovider.Writer
->>>>>>> 3da138c6
 	dataPoster         *dataposter.DataPoster
 	redisLock          *redislock.Simple
 	messagesPerBatch   *arbmath.MovingAverage[uint64]
