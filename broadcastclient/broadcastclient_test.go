--- conflicted
+++ resolved
@@ -109,80 +109,6 @@
 
 }
 
-<<<<<<< HEAD
-=======
-func TestInvalidSignature(t *testing.T) {
-	t.Parallel()
-	ctx, cancel := context.WithCancel(context.Background())
-	defer cancel()
-
-	settings := wsbroadcastserver.DefaultTestBroadcasterConfig
-
-	messageCount := 1
-	chainId := uint64(9742)
-
-	privateKey, err := crypto.GenerateKey()
-	Require(t, err)
-	dataSigner := signature.DataSignerFromPrivateKey(privateKey)
-
-	fatalErrChan := make(chan error, 10)
-	b := broadcaster.NewBroadcaster(func() *wsbroadcastserver.BroadcasterConfig { return &settings }, chainId, fatalErrChan, dataSigner)
-
-	Require(t, b.Initialize())
-	Require(t, b.Start(ctx))
-	defer b.StopAndWait()
-
-	badPrivateKey, err := crypto.GenerateKey()
-	Require(t, err)
-	badPublicKey := badPrivateKey.Public()
-	badECDSA, ok := badPublicKey.(*ecdsa.PublicKey)
-	if !ok {
-		t.Fatal("badPublicKey is not an ecdsa.PublicKey")
-	}
-	badSequencerAddr := crypto.PubkeyToAddress(*badECDSA)
-	config := DefaultTestConfig
-
-	ts := NewDummyTransactionStreamer(chainId, &badSequencerAddr)
-	broadcastClient, err := newTestBroadcastClient(
-		config,
-		b.ListenerAddr(),
-		chainId,
-		0,
-		ts,
-		nil,
-		fatalErrChan,
-		&badSequencerAddr,
-		t,
-	)
-	Require(t, err)
-	broadcastClient.Start(ctx)
-
-	go func() {
-		for i := 0; i < messageCount; i++ {
-			// #nosec G115
-			Require(t, b.BroadcastSingle(testMessage(), arbutil.MessageIndex(i)))
-		}
-	}()
-
-	timer := time.NewTimer(2 * time.Second)
-	select {
-	case err := <-fatalErrChan:
-		if errors.Is(err, signature.ErrSignatureNotVerified) {
-			t.Log("feed error found as expected")
-			return
-		}
-		t.Errorf("unexpected error occurred: %v", err)
-		return
-	case <-timer.C:
-		t.Error("no feed errors detected")
-		return
-	case <-ctx.Done():
-		timer.Stop()
-		return
-	}
-}
-
->>>>>>> a9ae6406
 type dummyTransactionStreamer struct {
 	messageReceiver chan message.BroadcastFeedMessage
 	chainId         uint64
