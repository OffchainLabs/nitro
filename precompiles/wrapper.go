--- conflicted
+++ resolved
@@ -89,13 +89,8 @@
 
 	burner := &Context{
 		gasSupplied: gasSupplied,
-<<<<<<< HEAD
-		gasLeft:     gasSupplied,
+		gasUsed:     multigas.ZeroGas(),
 		tracingInfo: util.NewTracingInfo(evm, caller, wrapper.precompile.Address(), util.TracingDuringEVM),
-=======
-		gasUsed:     multigas.ZeroGas(),
-		tracingInfo: util.NewTracingInfo(evm, caller, precompileAddress, util.TracingDuringEVM),
->>>>>>> 9d4ce596
 	}
 	state, err := arbosState.OpenArbosState(evm.StateDB, burner)
 	if err != nil {
@@ -112,11 +107,7 @@
 		return nil, burner.GasLeft(), burner.gasUsed, errors.New("unauthorized caller to access-controlled method")
 	}
 
-<<<<<<< HEAD
-	output, _, err := con.Call(input, actingAsAddress, caller, value, readOnly, gasSupplied, evm)
-=======
-	output, _, _, err := con.Call(input, precompileAddress, actingAsAddress, caller, value, readOnly, gasSupplied, evm)
->>>>>>> 9d4ce596
+	output, _, _, err := con.Call(input, actingAsAddress, caller, value, readOnly, gasSupplied, evm)
 
 	if err != nil {
 		return output, gasSupplied, multigas.ZeroGas(), err // we don't deduct gas since we don't want to charge the owner
