//
// Copyright 2021, Offchain Labs, Inc. All rights reserved.
//

package precompiles

import (
	"errors"
	"github.com/ethereum/go-ethereum/common"
	"github.com/ethereum/go-ethereum/crypto"
	"github.com/ethereum/go-ethereum/params"
	"github.com/offchainlabs/arbstate/arbos"
	"github.com/offchainlabs/arbstate/arbos/util"
	"math/big"
)

type ArbRetryableTx struct {
	Address                 addr
	TicketCreated           func(mech, [32]byte)
	LifetimeExtended        func(mech, [32]byte, huge)
	Redeemed                func(mech, [32]byte)
	RedeemScheduled         func(mech, [32]byte, [32]byte, huge, huge)
	Canceled                func(mech, [32]byte)
	TicketCreatedGasCost    func([32]byte) uint64
	LifetimeExtendedGasCost func([32]byte, huge) uint64
	RedeemedGasCost         func([32]byte) uint64
	RedeemScheduledGasCost  func([32]byte, [32]byte, huge, huge) uint64
	CanceledGasCost         func([32]byte) uint64
}

<<<<<<< HEAD
const RetryableLifetimeSeconds = 7 * 24 * 60 * 60 // one week

var (
	NotFoundError     = errors.New("ticketId not found")
	UnauthorizedError = errors.New("unauthorized caller")
)

func (con ArbRetryableTx) Cancel(burnGas burn, caller addr, evm mech, ticketId [32]byte) error {
	if err := burnGas(con.CanceledGasCost(ticketId)); err != nil {
		return err
	}
	retryableState := arbos.OpenArbosState(evm.StateDB).RetryableState()
	retryable := retryableState.OpenRetryable(ticketId, evm.Context.Time.Uint64())
	if retryable == nil {
		return NotFoundError
	}
	if caller != retryable.Beneficiary() {
		return UnauthorizedError
	}
	retryableState.DeleteRetryable(ticketId)
	con.Canceled(evm, ticketId)
	return nil
}

func (con ArbRetryableTx) GetBeneficiary(burnGas burn, caller addr, evm mech, ticketId [32]byte) (addr, error) {
	if err := burnGas(3 * params.SloadGas); err != nil {
		return addr{}, err
	}
	retryable := arbos.OpenArbosState(evm.StateDB).RetryableState().OpenRetryable(ticketId, evm.Context.Time.Uint64())
	if retryable == nil {
		return common.Address{}, NotFoundError
	}
	return retryable.Beneficiary(), nil
}

func (con ArbRetryableTx) GetKeepaliveGas(burnGas burn, caller addr, evm mech, ticketId [32]byte) (huge, error) {
	if err := burnGas(3 * params.SloadGas); err != nil {
		return nil, err
	}
	nbytes := arbos.OpenArbosState(evm.StateDB).RetryableState().RetryableSizeBytes(ticketId, evm.Context.Time.Uint64())
	if nbytes == 0 {
		return nil, NotFoundError
	}
	return big.NewInt(int64(util.WordsForBytes(nbytes) * params.SstoreSetGas / 100)), nil
}

func (con ArbRetryableTx) GetLifetime(burnGas burn, caller addr, evm mech) (huge, error) {
	if err := burnGas(1); err != nil {
		return nil, err
	}
	return big.NewInt(RetryableLifetimeSeconds), nil
}

func (con ArbRetryableTx) GetTimeout(burnGas burn, caller addr, evm mech, ticketId [32]byte) (huge, error) {
	if err := burnGas(3 * params.SloadGas); err != nil {
		return nil, err
	}
	retryable := arbos.OpenArbosState(evm.StateDB).RetryableState().OpenRetryable(ticketId, evm.Context.Time.Uint64())
	if retryable == nil {
		return nil, NotFoundError
	}
	return big.NewInt(int64(retryable.Timeout())), nil
}

func (con ArbRetryableTx) Keepalive(burnGas burn, caller addr, evm mech, value huge, ticketId [32]byte) (huge, error) {
	if err := burnGas(3*params.SloadGas + 2*params.SstoreSetGas + con.LifetimeExtendedGasCost(ticketId, nil)); err != nil {
		return nil, err
	}
	currentTime := evm.Context.Time.Uint64()
	rs := arbos.OpenArbosState(evm.StateDB).RetryableState()
	success := rs.Keepalive(ticketId, currentTime, currentTime+RetryableLifetimeSeconds, RetryableLifetimeSeconds)
	if !success {
		return nil, NotFoundError
	}
	newTimeout := rs.OpenRetryable(ticketId, currentTime).Timeout()
	con.LifetimeExtended(evm, ticketId, big.NewInt(int64(newTimeout)))
	return big.NewInt(int64(newTimeout)), nil
}

const MockRedeemGasAvailableBUGBUGBUG uint64 = 1000000

func (con ArbRetryableTx) Redeem(burnGas burn, caller addr, evm mech, txId [32]byte) ([32]byte, error) {
	if err := burnGas(5 * params.SloadGas + params.SstoreSetGas + con.RedeemScheduledGasCost(txId, txId, nil, nil)); err != nil {
		return common.Hash{}, err
	}
	retryableState := arbos.OpenArbosState(evm.StateDB).RetryableState()
	if err := burnGas(params.SloadGas * util.WordsForBytes(retryableState.RetryableSizeBytes(txId, evm.Context.Time.Uint64()))); err != nil {
		return common.Hash{}, err
	}
	retryable := retryableState.OpenRetryable(txId, evm.Context.Time.Uint64())
	if retryable == nil {
		return common.Hash{}, NotFoundError
	}
	sequenceNum := retryable.IncrementNumTries()
	donatedGas := MockRedeemGasAvailableBUGBUGBUG
	redeemTxId := crypto.Keccak256Hash(txId[:], common.BigToHash(sequenceNum).Bytes())
	con.RedeemScheduled(evm, txId, redeemTxId, sequenceNum, big.NewInt(int64(donatedGas)))
	return redeemTxId, nil
=======
func (con ArbRetryableTx) Cancel(c ctx, evm mech, ticketId [32]byte) error {
	return errors.New("unimplemented")
}

func (con ArbRetryableTx) GetBeneficiary(c ctx, evm mech, ticketId [32]byte) (addr, error) {
	return addr{}, errors.New("unimplemented")
}

func (con ArbRetryableTx) GetKeepalivePrice(c ctx, evm mech, ticketId [32]byte) (huge, huge, error) {
	return nil, nil, errors.New("unimplemented")
}

func (con ArbRetryableTx) GetLifetime(c ctx, evm mech) (huge, error) {
	return nil, errors.New("unimplemented")
}

func (con ArbRetryableTx) GetSubmissionPrice(c ctx, evm mech, calldataSize huge) (huge, huge, error) {
	return nil, nil, errors.New("unimplemented")
}

func (con ArbRetryableTx) GetTimeout(c ctx, evm mech, ticketId [32]byte) (huge, error) {
	return nil, errors.New("unimplemented")
}

func (con ArbRetryableTx) Keepalive(c ctx, evm mech, value huge, ticketId [32]byte) (huge, error) {
	return nil, errors.New("unimplemented")
}

func (con ArbRetryableTx) Redeem(c ctx, evm mech, txId [32]byte) error {
	return errors.New("unimplemented")
>>>>>>> a6d18b06
}<|MERGE_RESOLUTION|>--- conflicted
+++ resolved
@@ -28,7 +28,6 @@
 	CanceledGasCost         func([32]byte) uint64
 }
 
-<<<<<<< HEAD
 const RetryableLifetimeSeconds = 7 * 24 * 60 * 60 // one week
 
 var (
@@ -36,8 +35,8 @@
 	UnauthorizedError = errors.New("unauthorized caller")
 )
 
-func (con ArbRetryableTx) Cancel(burnGas burn, caller addr, evm mech, ticketId [32]byte) error {
-	if err := burnGas(con.CanceledGasCost(ticketId)); err != nil {
+func (con ArbRetryableTx) Cancel(c ctx, caller addr, evm mech, ticketId [32]byte) error {
+	if err := c.burn(con.CanceledGasCost(ticketId)); err != nil {
 		return err
 	}
 	retryableState := arbos.OpenArbosState(evm.StateDB).RetryableState()
@@ -53,8 +52,8 @@
 	return nil
 }
 
-func (con ArbRetryableTx) GetBeneficiary(burnGas burn, caller addr, evm mech, ticketId [32]byte) (addr, error) {
-	if err := burnGas(3 * params.SloadGas); err != nil {
+func (con ArbRetryableTx) GetBeneficiary(c ctx, caller addr, evm mech, ticketId [32]byte) (addr, error) {
+	if err := c.burn(3 * params.SloadGas); err != nil {
 		return addr{}, err
 	}
 	retryable := arbos.OpenArbosState(evm.StateDB).RetryableState().OpenRetryable(ticketId, evm.Context.Time.Uint64())
@@ -64,8 +63,8 @@
 	return retryable.Beneficiary(), nil
 }
 
-func (con ArbRetryableTx) GetKeepaliveGas(burnGas burn, caller addr, evm mech, ticketId [32]byte) (huge, error) {
-	if err := burnGas(3 * params.SloadGas); err != nil {
+func (con ArbRetryableTx) GetKeepaliveGas(c ctx, caller addr, evm mech, ticketId [32]byte) (huge, error) {
+	if err := c.burn(3 * params.SloadGas); err != nil {
 		return nil, err
 	}
 	nbytes := arbos.OpenArbosState(evm.StateDB).RetryableState().RetryableSizeBytes(ticketId, evm.Context.Time.Uint64())
@@ -75,15 +74,15 @@
 	return big.NewInt(int64(util.WordsForBytes(nbytes) * params.SstoreSetGas / 100)), nil
 }
 
-func (con ArbRetryableTx) GetLifetime(burnGas burn, caller addr, evm mech) (huge, error) {
-	if err := burnGas(1); err != nil {
+func (con ArbRetryableTx) GetLifetime(c ctx, caller addr, evm mech) (huge, error) {
+	if err := c.burn(1); err != nil {
 		return nil, err
 	}
 	return big.NewInt(RetryableLifetimeSeconds), nil
 }
 
-func (con ArbRetryableTx) GetTimeout(burnGas burn, caller addr, evm mech, ticketId [32]byte) (huge, error) {
-	if err := burnGas(3 * params.SloadGas); err != nil {
+func (con ArbRetryableTx) GetTimeout(c ctx, caller addr, evm mech, ticketId [32]byte) (huge, error) {
+	if err := c.burn(3 * params.SloadGas); err != nil {
 		return nil, err
 	}
 	retryable := arbos.OpenArbosState(evm.StateDB).RetryableState().OpenRetryable(ticketId, evm.Context.Time.Uint64())
@@ -93,8 +92,8 @@
 	return big.NewInt(int64(retryable.Timeout())), nil
 }
 
-func (con ArbRetryableTx) Keepalive(burnGas burn, caller addr, evm mech, value huge, ticketId [32]byte) (huge, error) {
-	if err := burnGas(3*params.SloadGas + 2*params.SstoreSetGas + con.LifetimeExtendedGasCost(ticketId, nil)); err != nil {
+func (con ArbRetryableTx) Keepalive(c ctx, caller addr, evm mech, value huge, ticketId [32]byte) (huge, error) {
+	if err := c.burn(3*params.SloadGas + 2*params.SstoreSetGas + con.LifetimeExtendedGasCost(ticketId, nil)); err != nil {
 		return nil, err
 	}
 	currentTime := evm.Context.Time.Uint64()
@@ -110,12 +109,12 @@
 
 const MockRedeemGasAvailableBUGBUGBUG uint64 = 1000000
 
-func (con ArbRetryableTx) Redeem(burnGas burn, caller addr, evm mech, txId [32]byte) ([32]byte, error) {
-	if err := burnGas(5 * params.SloadGas + params.SstoreSetGas + con.RedeemScheduledGasCost(txId, txId, nil, nil)); err != nil {
+func (con ArbRetryableTx) Redeem(c ctx, caller addr, evm mech, txId [32]byte) ([32]byte, error) {
+	if err := c.burn(5 * params.SloadGas + params.SstoreSetGas + con.RedeemScheduledGasCost(txId, txId, nil, nil)); err != nil {
 		return common.Hash{}, err
 	}
 	retryableState := arbos.OpenArbosState(evm.StateDB).RetryableState()
-	if err := burnGas(params.SloadGas * util.WordsForBytes(retryableState.RetryableSizeBytes(txId, evm.Context.Time.Uint64()))); err != nil {
+	if err := c.burn(params.SloadGas * util.WordsForBytes(retryableState.RetryableSizeBytes(txId, evm.Context.Time.Uint64()))); err != nil {
 		return common.Hash{}, err
 	}
 	retryable := retryableState.OpenRetryable(txId, evm.Context.Time.Uint64())
@@ -127,36 +126,4 @@
 	redeemTxId := crypto.Keccak256Hash(txId[:], common.BigToHash(sequenceNum).Bytes())
 	con.RedeemScheduled(evm, txId, redeemTxId, sequenceNum, big.NewInt(int64(donatedGas)))
 	return redeemTxId, nil
-=======
-func (con ArbRetryableTx) Cancel(c ctx, evm mech, ticketId [32]byte) error {
-	return errors.New("unimplemented")
-}
-
-func (con ArbRetryableTx) GetBeneficiary(c ctx, evm mech, ticketId [32]byte) (addr, error) {
-	return addr{}, errors.New("unimplemented")
-}
-
-func (con ArbRetryableTx) GetKeepalivePrice(c ctx, evm mech, ticketId [32]byte) (huge, huge, error) {
-	return nil, nil, errors.New("unimplemented")
-}
-
-func (con ArbRetryableTx) GetLifetime(c ctx, evm mech) (huge, error) {
-	return nil, errors.New("unimplemented")
-}
-
-func (con ArbRetryableTx) GetSubmissionPrice(c ctx, evm mech, calldataSize huge) (huge, huge, error) {
-	return nil, nil, errors.New("unimplemented")
-}
-
-func (con ArbRetryableTx) GetTimeout(c ctx, evm mech, ticketId [32]byte) (huge, error) {
-	return nil, errors.New("unimplemented")
-}
-
-func (con ArbRetryableTx) Keepalive(c ctx, evm mech, value huge, ticketId [32]byte) (huge, error) {
-	return nil, errors.New("unimplemented")
-}
-
-func (con ArbRetryableTx) Redeem(c ctx, evm mech, txId [32]byte) error {
-	return errors.New("unimplemented")
->>>>>>> a6d18b06
 }