--- conflicted
+++ resolved
@@ -729,18 +729,9 @@
 		return nil, 0, multigas.ComputationGas(gasSupplied), vm.ErrExecutionReverted
 	}
 
-<<<<<<< HEAD
-	callerCtx := &Context{
-		caller:      caller,
-		gasSupplied: gasSupplied,
-		gasUsed:     multigas.ZeroGas(),
-		readOnly:    method.purity <= view,
-		tracingInfo: util.NewTracingInfo(evm, caller, precompileAddress, util.TracingDuringEVM),
-=======
 	callerCtx, err := makeContext(p, method, caller, gasSupplied, evm)
 	if err != nil {
 		return nil, 0, multigas.ComputationGas(gasSupplied), err
->>>>>>> 242220e5
 	}
 
 	// len(input) must be at least 4 because of the check near the start of this function
@@ -749,29 +740,6 @@
 	if err := callerCtx.Burn(multigas.ResourceKindL2Calldata, argsCost); err != nil {
 		// user cannot afford the argument data supplied
 		return nil, 0, multigas.ComputationGas(gasSupplied), vm.ErrExecutionReverted
-<<<<<<< HEAD
-	}
-
-	if method.purity != pure {
-		// impure methods may need the ArbOS state, so open & update the call context now
-		state, err := arbosState.OpenArbosState(evm.StateDB, callerCtx)
-		if err != nil {
-			return nil, 0, multigas.ComputationGas(gasSupplied), err
-		}
-		callerCtx.State = state
-	}
-
-	switch txProcessor := evm.ProcessingHook.(type) {
-	case *arbos.TxProcessor:
-		callerCtx.txProcessor = txProcessor
-	case *vm.DefaultTxProcessor:
-		log.Error("processing hook not set")
-		return nil, 0, multigas.ComputationGas(gasSupplied), vm.ErrExecutionReverted
-	default:
-		log.Error("unknown processing hook")
-		return nil, 0, multigas.ComputationGas(gasSupplied), vm.ErrExecutionReverted
-=======
->>>>>>> 242220e5
 	}
 
 	reflectArgs := []reflect.Value{
