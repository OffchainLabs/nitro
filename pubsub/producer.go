--- conflicted
+++ resolved
@@ -135,7 +135,6 @@
 		}
 	} else {
 		p.errorPromisesFor(staleIds)
-<<<<<<< HEAD
 	}
 	return p.cfg.CheckPendingInterval
 }
@@ -152,41 +151,6 @@
 	if err != nil {
 		return fmt.Errorf("claiming ownership on messages: %v, error: %w", staleIds, err)
 	}
-	var messages []*Message[Request]
-	for _, msg := range claimedMsgs {
-		data, ok := (msg.Values[messageKey]).(string)
-		if !ok {
-			return fmt.Errorf("casting request: %v to bytes", msg.Values[messageKey])
-		}
-		var req Request
-		if err := json.Unmarshal([]byte(data), &req); err != nil {
-			return fmt.Errorf("marshaling value: %v, error: %w", msg.Values[messageKey], err)
-		}
-		messages = append(messages, &Message[Request]{
-			ID:    msg.ID,
-			Value: req,
-		})
-	}
-
-	acked := make(map[string]Request)
-	for _, msg := range messages {
-=======
-	}
-	return p.cfg.CheckPendingInterval
-}
-
-func (p *Producer[Request, Response]) reproduceIds(ctx context.Context, staleIds []string) error {
-	log.Info("Attempting to claim", "messages", staleIds)
-	claimedMsgs, err := p.client.XClaim(ctx, &redis.XClaimArgs{
-		Stream:   p.redisStream,
-		Group:    p.redisGroup,
-		Consumer: p.id,
-		MinIdle:  p.cfg.KeepAliveTimeout,
-		Messages: staleIds,
-	}).Result()
-	if err != nil {
-		return fmt.Errorf("claiming ownership on messages: %v, error: %w", staleIds, err)
-	}
 	for _, msg := range claimedMsgs {
 		data, ok := (msg.Values[messageKey]).(string)
 		if !ok {
@@ -198,7 +162,6 @@
 			log.Error("redis producer reproduce: message not a request", "id", msg.ID, "err", err, "value", msg.Values[messageKey])
 			continue
 		}
->>>>>>> 0a078a70
 		if _, err := p.client.XAck(ctx, p.redisStream, p.redisGroup, msg.ID).Result(); err != nil {
 			log.Error("redis producer reproduce: could not ACK", "id", msg.ID, "err", err)
 			continue
@@ -214,29 +177,6 @@
 func setMinIdInt(min *[2]uint64, id string) error {
 	idParts := strings.Split(id, "-")
 	if len(idParts) != 2 {
-<<<<<<< HEAD
-		return errors.New("invalid i.d")
-	}
-	idTimeStamp, err := strconv.Atoi(idParts[0])
-	if err != nil {
-		return fmt.Errorf("invalid i.d ts: %w", err)
-	}
-	if uint64(idTimeStamp) > min[0] {
-		return nil
-	}
-	idSerial, err := strconv.Atoi(idParts[1])
-	if err != nil {
-		return fmt.Errorf("invalid i.d serial: %w", err)
-	}
-	if uint64(idTimeStamp) < min[0] {
-		min[0] = uint64(idTimeStamp)
-		min[1] = uint64(idSerial)
-		return nil
-	}
-	// idTimeStamp == min[0]
-	if uint64(idSerial) < min[1] {
-		min[1] = uint64(idSerial)
-=======
 		return fmt.Errorf("invalid i.d: %v", id)
 	}
 	idTimeStamp, err := strconv.ParseUint(idParts[0], 10, 64)
@@ -258,7 +198,6 @@
 	// idTimeStamp == min[0]
 	if idSerial < min[1] {
 		min[1] = idSerial
->>>>>>> 0a078a70
 	}
 	return nil
 }
@@ -280,17 +219,10 @@
 			if errSetId != nil {
 				log.Error("error setting minId", "err", err)
 				return p.cfg.CheckResultInterval
-<<<<<<< HEAD
 			}
 			if !errors.Is(err, redis.Nil) {
 				log.Error("Error reading value in redis", "key", id, "error", err)
 			}
-=======
-			}
-			if !errors.Is(err, redis.Nil) {
-				log.Error("Error reading value in redis", "key", id, "error", err)
-			}
->>>>>>> 0a078a70
 			continue
 		}
 		var resp Response
@@ -386,10 +318,7 @@
 	return found
 }
 
-<<<<<<< HEAD
-=======
 // returns ids of pending messages that's worker doesn't appear alive
->>>>>>> 0a078a70
 func (p *Producer[Request, Response]) checkPending(ctx context.Context) ([]string, error) {
 	pendingMessages, err := p.client.XPendingExt(ctx, &redis.XPendingExtArgs{
 		Stream: p.redisStream,
