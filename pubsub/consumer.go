package pubsub

import (
	"context"
	"encoding/json"
	"errors"
	"fmt"
	"math"
	"math/rand"
	"strconv"
	"time"

	"github.com/google/uuid"
	"github.com/redis/go-redis/v9"
	"github.com/spf13/pflag"

	"github.com/ethereum/go-ethereum/log"

	"github.com/offchainlabs/nitro/util/stopwaiter"
)

type ConsumerConfig struct {
	// Timeout of result entry in Redis.
	ResponseEntryTimeout time.Duration `koanf:"response-entry-timeout"`
	// Minimum idle time after which messages will be autoclaimed
	IdletimeToAutoclaim time.Duration `koanf:"idletime-to-autoclaim"`
	// Enables retrying too long pending messages
	Retry bool `koanf:"retry"`
	// Number of message retries after which we set error response
	MaxRetryCount int64 `koanf:"max-retry-count"`
}

var DefaultConsumerConfig = ConsumerConfig{
	ResponseEntryTimeout: time.Hour,
	IdletimeToAutoclaim:  5 * time.Minute,
	Retry:                true,
	MaxRetryCount:        -1,
}

var TestConsumerConfig = ConsumerConfig{
	ResponseEntryTimeout: time.Minute,
	IdletimeToAutoclaim:  30 * time.Millisecond,
	Retry:                true,
	MaxRetryCount:        -1,
}

var ErrAlreadySet = errors.New("redis key already set")

func ConsumerConfigAddOptions(prefix string, f *pflag.FlagSet) {
<<<<<<< HEAD
	f.Duration(prefix+".response-entry-timeout", DefaultConsumerConfig.ResponseEntryTimeout, "timeout for response entry")
	f.Duration(prefix+".idletime-to-autoclaim", DefaultConsumerConfig.IdletimeToAutoclaim, "After a message spends this amount of time in PEL (Pending Entries List i.e claimed by another consumer but not Acknowledged) it will be allowed to be autoclaimed by other consumers. This option should be set to the same value for all consumers and producers.")
	f.Bool(prefix+".retry", DefaultConsumerConfig.Retry, "enables autoclaim for this consumer, if set to false this consumer will not check messages from PEL (Pending Entries List)")
	f.Int64(prefix+".max-retry-count", DefaultConsumerConfig.MaxRetryCount, "number of message retries after which this consumer will set an error response and Acknowledge the message (-1 = no limit)")
=======
	ConsumerConfigAddOptionsWithDefaults(prefix, f, DefaultConsumerConfig)
}

func ConsumerConfigAddOptionsWithDefaults(prefix string, f *pflag.FlagSet, defaultConfig ConsumerConfig) {
	f.Duration(prefix+".response-entry-timeout", defaultConfig.ResponseEntryTimeout, "timeout for response entry")
	f.Duration(prefix+".idletime-to-autoclaim", defaultConfig.IdletimeToAutoclaim, "After a message spends this amount of time in PEL (Pending Entries List i.e claimed by another consumer but not Acknowledged) it will be allowed to be autoclaimed by other consumers")
>>>>>>> 2ddf2f83
}

// Consumer implements a consumer for redis stream provides heartbeat to
// indicate it is alive.
type Consumer[Request any, Response any] struct {
	stopwaiter.StopWaiter
	id          string
	client      redis.UniversalClient
	redisStream string
	redisGroup  string
	cfg         *ConsumerConfig

	// Idle messages will be reclaimed randomly from the oldest idle N messages.
	// Note: Not exposed as a configuration option because it affects semantic
	// correctness for for some use cases.
	claimAmongOldestIdleN int64
}

type Message[Request any] struct {
	ID    string
	Value Request
	Ack   func()
}

func NewConsumer[Request any, Response any](client redis.UniversalClient, streamName string, cfg *ConsumerConfig) (*Consumer[Request, Response], error) {
	if streamName == "" {
		return nil, fmt.Errorf("redis stream name cannot be empty")
	}
	return &Consumer[Request, Response]{
		id:          uuid.NewString(),
		client:      client,
		redisStream: streamName,
		redisGroup:  streamName, // There is 1-1 mapping of redis stream and consumer group.
		cfg:         cfg,

		claimAmongOldestIdleN: 50, // Default for most use cases.
	}, nil
}

// Set the Consumer to reprocess idle messages in a deterministic order.
func (c *Consumer[Request, Response]) EnableDeterministicReprocessing() {
	c.claimAmongOldestIdleN = 1
}

// Start starts the consumer to iteratively perform heartbeat in configured intervals.
func (c *Consumer[Request, Response]) Start(ctx context.Context) {
	c.StopWaiter.Start(ctx, c)
}

func (c *Consumer[Request, Response]) Id() string {
	return c.id
}

func (c *Consumer[Request, Response]) StopAndWait() {
	c.StopWaiter.StopAndWait()
}

func (c *Consumer[Request, Response]) RedisClient() redis.UniversalClient {
	return c.client
}

func (c *Consumer[Request, Response]) StreamName() string {
	return c.redisStream
}

func decrementMsgIdByOne(msgId string) string {
	id, err := getUintParts(msgId)
	if err != nil {
		log.Error("Error decrementing start of XAutoClaim by one, defaulting to 0", "err", err)
		return "0"
	}
	if id[1] > 0 {
		return strconv.FormatUint(id[0], 10) + "-" + strconv.FormatUint(id[1]-1, 10)
	} else if id[0] > 0 {
		return strconv.FormatUint(id[0]-1, 10) + "-" + strconv.FormatUint(math.MaxUint64, 10)
	}
	return "0"
}

// Consumer first checks it there exists pending message that is claimed by
// unresponsive consumer, if not then reads from the stream.
func (c *Consumer[Request, Response]) Consume(ctx context.Context) (*Message[Request], error) {
	var messages []redis.XMessage
	if c.cfg.Retry {
		// First try to XAUTOCLAIM, with start as a random messageID from PEL with MinIdle as IdletimeToAutoclaim
		// this prioritizes processing PEL messages that have been waiting for more than IdletimeToAutoclaim duration
		if pendingMsgs, err := c.client.XPendingExt(ctx, &redis.XPendingExtArgs{
			Stream: c.redisStream,
			Group:  c.redisGroup,
			Start:  "-",
			End:    "+",
			Count:  c.claimAmongOldestIdleN,
			Idle:   c.cfg.IdletimeToAutoclaim,
		}).Result(); err != nil {
			if !errors.Is(err, redis.Nil) {
				log.Error("Error from XpendingExt in getting PEL for auto claim", "err", err, "pendingLen", len(pendingMsgs))
			}
		} else if len(pendingMsgs) > 0 {
			if c.cfg.MaxRetryCount != -1 {
				// choose messages that didn't exceed MaxRetryCount
				var exceededRetries []redis.XPendingExt
				var filtered []redis.XPendingExt
				for _, msg := range pendingMsgs {
					if msg.RetryCount > c.cfg.MaxRetryCount {
						exceededRetries = append(exceededRetries, msg)
					} else {
						filtered = append(filtered, msg)
					}
				}
				if len(exceededRetries) > 0 {
					// set error for one randomly chosen pending message
					// * error set for only one message - avoid starving message processing
					// * randomly chosen - mitigation for multiple consumers trying to set error for the same msg
					idx := rand.Intn(len(exceededRetries))
					if err := c.SetError(ctx, exceededRetries[idx].ID, "too many retries"); err != nil {
						logger := log.Error
						if errors.Is(err, ErrAlreadySet) {
							// if error is already set, that's not a real error
							logger = log.Debug
						}
						logger("Failed to set error response for a message that exceeded retries limit", "err", err, "retryCount", exceededRetries[idx].RetryCount)
					}
				}
				pendingMsgs = filtered
			}
			if len(pendingMsgs) > 0 {
				// attempt auto-claiming one randomly chosen message;
				// random choice is a mitigation for multiple consumers trying to claim same msg
				idx := rand.Intn(len(pendingMsgs))
				messages, _, err = c.client.XAutoClaim(ctx, &redis.XAutoClaimArgs{
					Group:    c.redisGroup,
					Consumer: c.id,
					MinIdle:  c.cfg.IdletimeToAutoclaim, // Minimum idle time for messages to claim (in milliseconds)
					Stream:   c.redisStream,
					Start:    decrementMsgIdByOne(pendingMsgs[idx].ID),
					Count:    1,
				}).Result()
				if err != nil {
					log.Info("error from xautoclaim", "err", err)
				}
			}
		}
	}
	if len(messages) == 0 {
		// If we fail to autoclaim then we do not retry but instead fallback to reading new messages
		res, err := c.client.XReadGroup(ctx, &redis.XReadGroupArgs{
			Group:    c.redisGroup,
			Consumer: c.id,
			// Receive only messages that were never delivered to any other consumer,
			// that is, only new messages.
			Streams: []string{c.redisStream, ">"},
			Count:   1,
			Block:   time.Millisecond, // 0 seems to block the read instead of immediately returning
		}).Result()
		if errors.Is(err, redis.Nil) {
			return nil, nil
		}
		if err != nil {
			return nil, fmt.Errorf("reading message for consumer: %q: %w", c.id, err)
		}
		if len(res) != 1 || len(res[0].Messages) != 1 {
			return nil, fmt.Errorf("redis returned entries: %+v, for querying single message", res)
		}
		messages = res[0].Messages
	}

	var (
		value    = messages[0].Values[messageKey]
		data, ok = (value).(string)
	)
	if !ok {
		return nil, errors.New("error casting request to string")
	}
	var req Request
	if err := json.Unmarshal([]byte(data), &req); err != nil {
		return nil, fmt.Errorf("unmarshaling value: %v, error: %w", value, err)
	}
	ackNotifier := make(chan struct{})
	c.StopWaiter.LaunchThread(func(ctx context.Context) {
		for {
			// Use XClaimJustID so that we would have clear difference between invalid requests that are claimed multiple times due to xautoclaim and
			// valid requests that are just being claimed in regular intervals to indicate heartbeat
			if ids, err := c.client.XClaimJustID(ctx, &redis.XClaimArgs{
				Stream:   c.redisStream,
				Group:    c.redisGroup,
				Consumer: c.id,
				MinIdle:  0,
				Messages: []string{messages[0].ID},
			}).Result(); err != nil {
				log.Error("Error claiming message, it might be possible that other consumers might pick this request", "msgID", messages[0].ID)
			} else if len(ids) == 0 {
				log.Warn("XClaimJustID returned empty response when indicating hearbeat", "msgID", messages[0].ID)
			} else if len(ids) > 1 {
				log.Error("XClaimJustID returned response with more than entry", "msgIDs", ids)
			}
			select {
			case <-ackNotifier:
				return
			case <-ctx.Done():
				log.Info("Context done while claiming message to indicate hearbeat", "messageID", messages[0].ID, "error", ctx.Err().Error())
				if c.StopWaiter.GetParentContext().Err() == nil {
					// Proceeding to set the Idle time of message to IdletimeToAutoclaim to allow it to be picked by other consumers
					if err := c.client.Do(c.StopWaiter.GetParentContext(), "XCLAIM", c.redisStream, c.redisGroup, c.id, 0, messages[0].ID, "IDLE", c.cfg.IdletimeToAutoclaim.Milliseconds()).Err(); err != nil {
						log.Error("error when trying to set the idle time of currently worked on message to IdletimeToAutoclaim", "messageID", messages[0].ID, "err", err)
					}
				}
				return
			case <-time.After(c.cfg.IdletimeToAutoclaim / 2):
			}
		}
	})
	log.Debug("Redis stream consuming", "consumer_id", c.id, "message_id", messages[0].ID)
	return &Message[Request]{
		ID:    messages[0].ID,
		Value: req,
		Ack:   func() { close(ackNotifier) },
	}, nil
}

func (c *Consumer[Request, Response]) SetResult(ctx context.Context, messageID string, result Response) error {
	resp, err := json.Marshal(result)
	if err != nil {
		return fmt.Errorf("marshaling result: %w", err)
	}
	resultKey := ResultKeyFor(c.StreamName(), messageID)
	log.Debug("consumer: setting result", "cid", c.id, "msgIdInStream", messageID, "resultKeyInRedis", resultKey)
	acquired, err := c.client.SetNX(ctx, resultKey, resp, c.cfg.ResponseEntryTimeout).Result()
	if !acquired && err == nil {
		err = ErrAlreadySet
	}
	if err != nil {
		return fmt.Errorf("setting result for message with message-id in stream: %v, error: %w", messageID, err)
	}
	log.Debug("consumer: xack", "cid", c.id, "messageId", messageID)
	if _, err := c.client.XAck(ctx, c.redisStream, c.redisGroup, messageID).Result(); err != nil {
		return fmt.Errorf("acking message: %v, error: %w", messageID, err)
	}
	log.Debug("consumer: xdel", "cid", c.id, "messageId", messageID)
	if _, err := c.client.XDel(ctx, c.redisStream, messageID).Result(); err != nil {
		return fmt.Errorf("deleting message: %v, error: %w", messageID, err)
	}
	return nil
}

func (c *Consumer[Request, Response]) SetError(ctx context.Context, messageID string, error string) error {
	errorKey := ErrorKeyFor(c.StreamName(), messageID)
	log.Debug("consumer: setting error", "cid", c.id, "msgIdInStream", messageID, "errorKeyInRedis", errorKey)
	acquired, err := c.client.SetNX(ctx, errorKey, error, c.cfg.ResponseEntryTimeout).Result()
	if !acquired && err == nil {
		err = ErrAlreadySet
	}
	if err != nil {
		return fmt.Errorf("setting error for message with message-id in stream: %v, error: %w", messageID, err)
	}
	log.Debug("consumer: xack", "cid", c.id, "messageId", messageID)
	if _, err := c.client.XAck(ctx, c.redisStream, c.redisGroup, messageID).Result(); err != nil {
		return fmt.Errorf("acking message: %v, error: %w", messageID, err)
	}
	log.Debug("consumer: xdel", "cid", c.id, "messageId", messageID)
	if _, err := c.client.XDel(ctx, c.redisStream, messageID).Result(); err != nil {
		return fmt.Errorf("deleting message: %v, error: %w", messageID, err)
	}
	return nil
}<|MERGE_RESOLUTION|>--- conflicted
+++ resolved
@@ -47,19 +47,14 @@
 var ErrAlreadySet = errors.New("redis key already set")
 
 func ConsumerConfigAddOptions(prefix string, f *pflag.FlagSet) {
-<<<<<<< HEAD
-	f.Duration(prefix+".response-entry-timeout", DefaultConsumerConfig.ResponseEntryTimeout, "timeout for response entry")
-	f.Duration(prefix+".idletime-to-autoclaim", DefaultConsumerConfig.IdletimeToAutoclaim, "After a message spends this amount of time in PEL (Pending Entries List i.e claimed by another consumer but not Acknowledged) it will be allowed to be autoclaimed by other consumers. This option should be set to the same value for all consumers and producers.")
-	f.Bool(prefix+".retry", DefaultConsumerConfig.Retry, "enables autoclaim for this consumer, if set to false this consumer will not check messages from PEL (Pending Entries List)")
-	f.Int64(prefix+".max-retry-count", DefaultConsumerConfig.MaxRetryCount, "number of message retries after which this consumer will set an error response and Acknowledge the message (-1 = no limit)")
-=======
 	ConsumerConfigAddOptionsWithDefaults(prefix, f, DefaultConsumerConfig)
 }
 
 func ConsumerConfigAddOptionsWithDefaults(prefix string, f *pflag.FlagSet, defaultConfig ConsumerConfig) {
 	f.Duration(prefix+".response-entry-timeout", defaultConfig.ResponseEntryTimeout, "timeout for response entry")
-	f.Duration(prefix+".idletime-to-autoclaim", defaultConfig.IdletimeToAutoclaim, "After a message spends this amount of time in PEL (Pending Entries List i.e claimed by another consumer but not Acknowledged) it will be allowed to be autoclaimed by other consumers")
->>>>>>> 2ddf2f83
+	f.Duration(prefix+".idletime-to-autoclaim", defaultConfig.IdletimeToAutoclaim, "After a message spends this amount of time in PEL (Pending Entries List i.e claimed by another consumer but not Acknowledged) it will be allowed to be autoclaimed by other consumers. This option should be set to the same value for all consumers and producers.")
+	f.Bool(prefix+".retry", defaultConfig.Retry, "enables autoclaim for this consumer, if set to false this consumer will not check messages from PEL (Pending Entries List)")
+	f.Int64(prefix+".max-retry-count", defaultConfig.MaxRetryCount, "number of message retries after which this consumer will set an error response and Acknowledge the message (-1 = no limit)")
 }
 
 // Consumer implements a consumer for redis stream provides heartbeat to
