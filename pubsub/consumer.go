--- conflicted
+++ resolved
@@ -5,13 +5,9 @@
 	"encoding/json"
 	"errors"
 	"fmt"
-<<<<<<< HEAD
-	"github.com/ethereum/go-ethereum/metrics"
-=======
 	"math"
 	"math/rand"
 	"strconv"
->>>>>>> ccdc7d8e
 	"time"
 
 	"github.com/ethereum/go-ethereum/log"
@@ -76,16 +72,6 @@
 // Start starts the consumer to iteratively perform heartbeat in configured intervals.
 func (c *Consumer[Request, Response]) Start(ctx context.Context) {
 	c.StopWaiter.Start(ctx, c)
-<<<<<<< HEAD
-	c.StopWaiter.CallIteratively(
-		func(ctx context.Context) time.Duration {
-			c.heartBeat(ctx)
-			c.metrics(ctx)
-			return c.cfg.KeepAliveTimeout / 10
-		},
-	)
-=======
->>>>>>> ccdc7d8e
 }
 
 func (c *Consumer[Request, Response]) Id() string {
@@ -110,35 +96,10 @@
 		log.Error("Error decrementing start of XAutoClaim by one, defaulting to 0", "err", err)
 		return "0"
 	}
-<<<<<<< HEAD
-}
-
-func (c *Consumer[Request, Response]) metrics(ctx context.Context) {
-	res, err := c.client.XPending(ctx, c.redisStream, c.redisGroup).Result()
-	if errors.Is(err, redis.Nil) {
-		return
-	}
-	if err != nil {
-		log.Error("Getting pending messages", "error", err)
-		return
-	}
-	metrics.GetOrRegisterGauge(c.redisStream+"/consumer/pending", nil).Update(res.Count)
-}
-
-// heartBeat updates the heartBeat key indicating aliveness.
-func (c *Consumer[Request, Response]) heartBeat(ctx context.Context) {
-	if err := c.client.Set(ctx, c.heartBeatKey(), time.Now().UnixMilli(), 2*c.cfg.KeepAliveTimeout).Err(); err != nil {
-		l := log.Info
-		if ctx.Err() != nil {
-			l = log.Error
-		}
-		l("Updating heardbeat", "consumer", c.id, "error", err)
-=======
 	if id[1] > 0 {
 		return strconv.FormatUint(id[0], 10) + "-" + strconv.FormatUint(id[1]-1, 10)
 	} else if id[0] > 0 {
 		return strconv.FormatUint(id[0]-1, 10) + "-" + strconv.FormatUint(math.MaxUint64, 10)
->>>>>>> ccdc7d8e
 	}
 	return "0"
 }
