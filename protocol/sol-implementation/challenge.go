--- conflicted
+++ resolved
@@ -19,17 +19,8 @@
 	return c.id
 }
 
-<<<<<<< HEAD
 func (c *Challenge) Challenger() common.Address {
 	return c.challenger
-=======
-func (c *Challenge) Challenger(ctx context.Context) (common.Address, error) {
-	inner, err := c.inner(ctx)
-	if err != nil {
-		return common.Address{}, err
-	}
-	return inner.Challenger, nil
->>>>>>> 560d4997
 }
 
 func (c *Challenge) RootAssertion(
@@ -66,25 +57,24 @@
 	return assertion, nil
 }
 
-<<<<<<< HEAD
 // TopLevelClaimVertex gets the vertex at the BlockChallenge level that originated a subchallenge.
 // For example, if two validators open a subchallenge S at vertex A in a BlockChallenge, the TopLevelClaimVertex
 // of S is A. If two validators open a subchallenge S' at vertex B in BigStepChallenge, the TopLevelClaimVertex
 // is vertex A.
-func (c *Challenge) TopLevelClaimVertex(ctx context.Context, tx protocol.ActiveTx) (protocol.ChallengeVertex, error) {
+func (c *Challenge) TopLevelClaimVertex(ctx context.Context) (protocol.ChallengeVertex, error) {
 	if !c.typ.IsSubChallenge() {
 		return nil, errors.New("not a subchallenge")
 	}
-	cInner, err := c.inner(ctx, tx)
-	if err != nil {
-		return nil, err
-	}
-	cManager, err := c.manager(ctx, tx)
+	cInner, err := c.inner(ctx)
+	if err != nil {
+		return nil, err
+	}
+	cManager, err := c.manager(ctx)
 	if err != nil {
 		return nil, err
 	}
 	rootId := cInner.RootId
-	rootV, err := cManager.GetVertex(ctx, tx, rootId)
+	rootV, err := cManager.GetVertex(ctx, rootId)
 	if err != nil {
 		return nil, err
 	}
@@ -95,11 +85,11 @@
 	if !ok {
 		return nil, errors.New("root vertex is not *solimpl.ChallengeVertex type")
 	}
-	vInner, err := root.inner(ctx, tx)
-	if err != nil {
-		return nil, err
-	}
-	claimVertexV, err := cManager.GetVertex(ctx, tx, vInner.ClaimId)
+	vInner, err := root.inner(ctx)
+	if err != nil {
+		return nil, err
+	}
+	claimVertexV, err := cManager.GetVertex(ctx, vInner.ClaimId)
 	if err != nil {
 		return nil, err
 	}
@@ -120,12 +110,12 @@
 	if !ok {
 		return nil, errors.New("claim vertex is not *solimpl.ChallengeVertex type")
 	}
-	claimInner, err := claimVertexItem.inner(ctx, tx)
+	claimInner, err := claimVertexItem.inner(ctx)
 	if err != nil {
 		return nil, err
 	}
 	bigStepChallengeId := claimInner.ChallengeId
-	bigStepC, err := cManager.GetChallenge(ctx, tx, bigStepChallengeId)
+	bigStepC, err := cManager.GetChallenge(ctx, bigStepChallengeId)
 	if err != nil {
 		return nil, err
 	}
@@ -133,11 +123,11 @@
 	if !ok {
 		return nil, errors.New("big challenge is not *solimpl.Challenge type")
 	}
-	bigStepChalInner, err := bigStepChallenge.inner(ctx, tx)
-	if err != nil {
-		return nil, err
-	}
-	bigStepRootV, err := cManager.GetVertex(ctx, tx, bigStepChalInner.RootId)
+	bigStepChalInner, err := bigStepChallenge.inner(ctx)
+	if err != nil {
+		return nil, err
+	}
+	bigStepRootV, err := cManager.GetVertex(ctx, bigStepChalInner.RootId)
 	if err != nil {
 		return nil, err
 	}
@@ -150,11 +140,11 @@
 	}
 
 	// Get the claim vertex of the BigStepChallenge's root vertex.
-	bigStepRootInner, err := bigStepRoot.inner(ctx, tx)
-	if err != nil {
-		return nil, err
-	}
-	claimVertexV, err = cManager.GetVertex(ctx, tx, bigStepRootInner.ClaimId)
+	bigStepRootInner, err := bigStepRoot.inner(ctx)
+	if err != nil {
+		return nil, err
+	}
+	claimVertexV, err = cManager.GetVertex(ctx, bigStepRootInner.ClaimId)
 	if err != nil {
 		return nil, err
 	}
@@ -164,14 +154,8 @@
 	return claimVertexV.Unwrap(), nil
 }
 
-func (c *Challenge) RootVertex(
-	ctx context.Context, tx protocol.ActiveTx,
-) (protocol.ChallengeVertex, error) {
-	cInner, err := c.inner(ctx, tx)
-=======
 func (c *Challenge) RootVertex(ctx context.Context) (protocol.ChallengeVertex, error) {
 	cInner, err := c.inner(ctx)
->>>>>>> 560d4997
 	if err != nil {
 		return nil, err
 	}
@@ -198,17 +182,8 @@
 	return util.Some[protocol.AssertionHash](cInner.WinningClaim), nil
 }
 
-<<<<<<< HEAD
 func (c *Challenge) GetType() protocol.ChallengeType {
 	return c.typ
-=======
-func (c *Challenge) GetType(ctx context.Context) (protocol.ChallengeType, error) {
-	cInner, err := c.inner(ctx)
-	if err != nil {
-		return 0, err
-	}
-	return protocol.ChallengeType(cInner.ChallengeType), nil
->>>>>>> 560d4997
 }
 
 func (c *Challenge) GetCreationTime(ctx context.Context) (time.Time, error) {
@@ -345,7 +320,6 @@
 	}
 	fetched, err := cManager.GetVertex(
 		ctx,
-		tx,
 		vertexId,
 	)
 	if err != nil {
@@ -425,7 +399,6 @@
 	}
 	fetched, err := cManager.GetVertex(
 		ctx,
-		tx,
 		vertexId,
 	)
 	if err != nil {
