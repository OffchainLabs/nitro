// Package solimpl includes an easy-to-use abstraction
// around the challenge protocol contracts using their Go
// bindings and exposes minimal details of Ethereum's internals.
package solimpl

import (
	"bytes"
	"context"
	"fmt"
	"math/big"
	"strings"

	"github.com/OffchainLabs/challenge-protocol-v2/protocol"
	"github.com/OffchainLabs/challenge-protocol-v2/solgen/go/rollupgen"
	"github.com/OffchainLabs/challenge-protocol-v2/util"

	"github.com/offchainlabs/nitro/util/headerreader"

	"github.com/ethereum/go-ethereum/accounts/abi/bind"
	"github.com/ethereum/go-ethereum/common"
	"github.com/ethereum/go-ethereum/core"
	"github.com/ethereum/go-ethereum/core/types"

	"github.com/pkg/errors"
)

var (
	ErrUnconfirmedParent   = errors.New("parent assertion is not confirmed")
	ErrNoUnresolved        = errors.New("no assertion to resolve")
	ErrNonPendingAssertion = errors.New("assertion is not pending")
	ErrRejectedAssertion   = errors.New("assertion already rejected")
	ErrInvalidChildren     = errors.New("invalid children")
	ErrNotFound            = errors.New("item not found on-chain")
	ErrAlreadyExists       = errors.New("item already exists on-chain")
	ErrPrevDoesNotExist    = errors.New("assertion predecessor does not exist")
	ErrTooLate             = errors.New("too late to create assertion sibling")
	ErrTooSoon             = errors.New("too soon to confirm assertion")
	ErrInvalidHeight       = errors.New("invalid assertion height")
)

type ActiveTx struct {
	ReadWriteTx bool
	finalized   *big.Int
	head        *big.Int
	sender      common.Address
}

func (a *ActiveTx) FinalizedBlockNumber() *big.Int {
	return a.finalized
}

func (a *ActiveTx) HeadBlockNumber() *big.Int {
	return a.head
}

func (a *ActiveTx) ReadOnly() bool {
	return !a.ReadWriteTx
}

func (a *ActiveTx) Sender() common.Address {
	return a.sender
}

// ChainBackend to interact with the underlying blockchain.
type ChainBackend interface {
	bind.ContractBackend
	BlockchainReader
	ReceiptFetcher
}

// ChainCommitter defines a type of chain backend that supports
// committing changes via a direct method, such as a simulated backend
// for testing purposes.
type ChainCommiter interface {
	Commit() common.Hash
}

// ReceiptFetcher defines the ability to retrieve transactions receipts from the chain.
type ReceiptFetcher interface {
	TransactionReceipt(ctx context.Context, txHash common.Hash) (*types.Receipt, error)
}

// BlockchainReader --
type BlockchainReader interface {
	Blockchain() *core.BlockChain
}

// AssertionChain is a wrapper around solgen bindings
// that implements the protocol interface.
type AssertionChain struct {
	backend      ChainBackend
	rollup       *rollupgen.RollupCore
	userLogic    *rollupgen.RollupUserLogic
	callOpts     *bind.CallOpts
	txOpts       *bind.TransactOpts
	stakerAddr   common.Address
	headerReader *headerreader.HeaderReader
}

// NewAssertionChain instantiates an assertion chain
// instance from a chain backend and provided options.
func NewAssertionChain(
	ctx context.Context,
	rollupAddr common.Address,
	txOpts *bind.TransactOpts,
	callOpts *bind.CallOpts,
	stakerAddr common.Address,
	backend ChainBackend,
	headerReader *headerreader.HeaderReader,
) (*AssertionChain, error) {
	chain := &AssertionChain{
		backend:      backend,
		callOpts:     callOpts,
		txOpts:       txOpts,
		stakerAddr:   stakerAddr,
		headerReader: headerReader,
	}
	coreBinding, err := rollupgen.NewRollupCore(
		rollupAddr, chain.backend,
	)
	if err != nil {
		return nil, err
	}
	assertionChainBinding, err := rollupgen.NewRollupUserLogic(
		rollupAddr, chain.backend,
	)
	if err != nil {
		return nil, err
	}
	chain.rollup = coreBinding
	chain.userLogic = assertionChainBinding
	return chain, nil
}

<<<<<<< HEAD
func (ac *AssertionChain) NumAssertions(ctx context.Context) (uint64, error) {
=======
// Tx enables a mutating call to the chain.
func (chain *AssertionChain) Tx(cb func(protocol.ActiveTx) error) error {
	head := chain.backend.Blockchain().CurrentHeader()
	finalized := chain.backend.Blockchain().CurrentFinalizedBlock()
	var headNum *big.Int
	var finalizedNum *big.Int
	if finalized != nil {
		finalizedNum = finalized.Number()
	}
	if head != nil {
		headNum = head.Number
	}
	tx := &ActiveTx{
		ReadWriteTx: true,
		head:        headNum,
		finalized:   finalizedNum,
		sender:      chain.stakerAddr,
	}
	return cb(tx)
}

// Call enables a non-mutating call to the chain.
func (chain *AssertionChain) Call(cb func(protocol.ActiveTx) error) error {
	head := chain.backend.Blockchain().CurrentHeader()
	finalized := chain.backend.Blockchain().CurrentFinalizedBlock()
	var headNum *big.Int
	var finalizedNum *big.Int
	if finalized != nil {
		finalizedNum = finalized.Number()
	}
	if head != nil {
		headNum = head.Number
	}
	tx := &ActiveTx{
		ReadWriteTx: false,
		head:        headNum,
		finalized:   finalizedNum,
		sender:      chain.stakerAddr,
	}
	return cb(tx)
}

func (ac *AssertionChain) NumAssertions(
	ctx context.Context,
	tx protocol.ActiveTx,
) (uint64, error) {
>>>>>>> 49c38287
	return ac.rollup.NumAssertions(ac.callOpts)
}

// AssertionBySequenceNum --
func (ac *AssertionChain) AssertionBySequenceNum(ctx context.Context, seqNum protocol.AssertionSequenceNumber) (protocol.Assertion, error) {
	res, err := ac.userLogic.GetAssertion(ac.callOpts, uint64(seqNum))
	if err != nil {
		return nil, err
	}
	if bytes.Equal(res.StateHash[:], make([]byte, 32)) {
		return nil, errors.Wrapf(
			ErrNotFound,
			"assertion with id %d",
			seqNum,
		)
	}
	return &Assertion{
		id:    uint64(seqNum),
		chain: ac,
		StateCommitment: util.StateCommitment{
			Height:    res.Height.Uint64(),
			StateRoot: res.StateHash,
		},
	}, nil
}

func (ac *AssertionChain) LatestConfirmed(ctx context.Context) (protocol.Assertion, error) {
	res, err := ac.rollup.LatestConfirmed(ac.callOpts)
	if err != nil {
		return nil, err
	}
	return ac.AssertionBySequenceNum(ctx, protocol.AssertionSequenceNumber(res))
}

// CreateAssertion makes an on-chain claim given a previous assertion id, execution state,
// and a commitment to a post-state.
func (ac *AssertionChain) CreateAssertion(ctx context.Context, height uint64, prevSeqNum protocol.AssertionSequenceNumber, prevAssertionState *protocol.ExecutionState, postState *protocol.ExecutionState, prevInboxMaxCount *big.Int) (protocol.Assertion, error) {
	prev, err := ac.AssertionBySequenceNum(ctx, protocol.AssertionSequenceNumber(prevSeqNum))
	if err != nil {
		return nil, errors.Wrapf(err, "could not get prev assertion with id: %d", prevSeqNum)
	}
	prevHeight, err := prev.Height()
	if err != nil {
		return nil, err
	}
	if prevHeight >= height {
		return nil, errors.Wrapf(ErrInvalidHeight, "prev height %d was >= incoming %d", prevHeight, height)
	}
	stake, err := ac.userLogic.CurrentRequiredStake(ac.callOpts)
	if err != nil {
		return nil, errors.Wrap(err, "could not get current required stake")
	}
	newOpts := copyTxOpts(ac.txOpts)
	newOpts.Value = stake

	receipt, err := transact(ctx, ac.backend, ac.headerReader, func() (*types.Transaction, error) {
		return ac.userLogic.NewStakeOnNewAssertion(
			newOpts,
			rollupgen.AssertionInputs{
				BeforeState: prevAssertionState.AsSolidityStruct(),
				AfterState:  postState.AsSolidityStruct(),
				NumBlocks:   height - prevHeight,
			},
			common.Hash{}, // Expected hash. TODO: Is this fine as empty?
			prevInboxMaxCount,
		)
	})
	if createErr := handleCreateAssertionError(err, height, postState.GlobalState.BlockHash); createErr != nil {
		return nil, createErr
	}
	if len(receipt.Logs) == 0 {
		return nil, errors.New("no logs observed from assertion creation")
	}
	assertionCreated, err := ac.rollup.ParseAssertionCreated(*receipt.Logs[len(receipt.Logs)-1])
	if err != nil {
		return nil, errors.Wrap(err, "could not parse assertion creation log")
	}
	return ac.AssertionBySequenceNum(ctx, protocol.AssertionSequenceNumber(assertionCreated.AssertionNum))
}

func (ac *AssertionChain) GetAssertionId(ctx context.Context, seqNum protocol.AssertionSequenceNumber) (protocol.AssertionHash, error) {
	return ac.userLogic.GetAssertionId(ac.callOpts, uint64(seqNum))
}

func (ac *AssertionChain) GetAssertionNum(ctx context.Context, assertionHash protocol.AssertionHash) (protocol.AssertionSequenceNumber, error) {
	res, err := ac.userLogic.GetAssertionNum(ac.callOpts, assertionHash)
	if err != nil {
		return 0, err
	}
	return protocol.AssertionSequenceNumber(res), nil
}

// CreateSuccessionChallenge creates a succession challenge
func (ac *AssertionChain) CreateSuccessionChallenge(ctx context.Context, seqNum protocol.AssertionSequenceNumber) (protocol.Challenge, error) {
	_, err := transact(ctx, ac.backend, ac.headerReader, func() (*types.Transaction, error) {
		return ac.userLogic.CreateChallenge(
			ac.txOpts,
			uint64(seqNum),
		)
	})
	if err2 := handleCreateSuccessionChallengeError(err, uint64(seqNum)); err2 != nil {
		return nil, err2
	}
	manager, err := ac.CurrentChallengeManager(ctx)
	if err != nil {
		return nil, err
	}
	assertionId, err := ac.rollup.GetAssertionId(ac.callOpts, uint64(seqNum))
	if err != nil {
		return nil, err
	}
	challengeId, err := manager.CalculateChallengeHash(ctx, assertionId, protocol.BlockChallenge)
	if err != nil {
		return nil, err
	}
	chal, err := manager.GetChallenge(ctx, challengeId)
	if err != nil {
		return nil, err
	}
	return chal.Unwrap(), nil
}

// Confirm creates a confirmation for an assertion at the block hash and send root.
func (ac *AssertionChain) Confirm(ctx context.Context, blockHash, sendRoot common.Hash) error {
	receipt, err := transact(ctx, ac.backend, ac.headerReader, func() (*types.Transaction, error) {
		return ac.userLogic.ConfirmNextAssertion(ac.txOpts, blockHash, sendRoot)
	})
	if err != nil {
		switch {
		case strings.Contains(err.Error(), "Assertion does not exist"):
			return errors.Wrapf(ErrNotFound, "block hash %#x", blockHash)
		case strings.Contains(err.Error(), "Previous assertion not confirmed"):
			return errors.Wrapf(ErrUnconfirmedParent, "previous assertion not confirmed")
		case strings.Contains(err.Error(), "NO_UNRESOLVED"):
			return ErrNoUnresolved
		case strings.Contains(err.Error(), "CHILD_TOO_RECENT"):
			return ErrTooSoon
		default:
			return err
		}
	}
	if len(receipt.Logs) == 0 {
		return errors.New("no logs observed from assertion confirmation")
	}
	confirmed, err := ac.rollup.ParseAssertionConfirmed(*receipt.Logs[len(receipt.Logs)-1])
	if err != nil {
		return errors.Wrap(err, "could not parse assertion confirmation log")
	}
	if confirmed.BlockHash != blockHash {
		return fmt.Errorf(
			"Wanted assertion at block hash %#x confirmed, but block hash was %#x",
			blockHash,
			confirmed.BlockHash,
		)
	}
	if confirmed.SendRoot != sendRoot {
		return fmt.Errorf(
			"Wanted assertion at send root %#x confirmed, but send root was %#x",
			sendRoot,
			confirmed.SendRoot,
		)
	}
	return nil
}

// Reject creates a rejection for the given assertion.
func (ac *AssertionChain) Reject(ctx context.Context, staker common.Address) error {
	_, err := transact(ctx, ac.backend, ac.headerReader, func() (*types.Transaction, error) {
		return ac.userLogic.RejectNextAssertion(ac.txOpts, staker)
	})
	switch {
	case err == nil:
		return nil
	case strings.Contains(err.Error(), "NO_UNRESOLVED"):
		return ErrNoUnresolved
	default:
		return err
	}
}

func handleCreateSuccessionChallengeError(err error, assertionId uint64) error {
	if err == nil {
		return nil
	}
	errS := err.Error()
	switch {
	case strings.Contains(errS, "Assertion does not exist"):
		return errors.Wrapf(ErrNotFound, "assertion id %d", assertionId)
	case strings.Contains(errS, "Assertion already rejected"):
		return errors.Wrapf(ErrRejectedAssertion, "assertion id %d", assertionId)
	case strings.Contains(errS, "Challenge already created"):
		return errors.Wrapf(ErrAlreadyExists, "assertion id %d", assertionId)
	case strings.Contains(errS, "ALREADY_CHALLENGED"):
		return errors.Wrapf(ErrAlreadyExists, "assertion id %d", assertionId)
	case strings.Contains(errS, "At least two children not created"):
		return errors.Wrapf(ErrInvalidChildren, "assertion id %d", assertionId)
	case strings.Contains(errS, "NO_SECOND_CHILD"):
		return errors.Wrapf(ErrInvalidChildren, "assertion id %d", assertionId)
	case strings.Contains(errS, "too late"):
		return errors.Wrapf(ErrTooLate, "assertion id %d", assertionId)
	default:
		return err
	}
}

func handleCreateAssertionError(err error, height uint64, blockHash common.Hash) error {
	if err == nil {
		return nil
	}
	errS := err.Error()
	switch {
	case strings.Contains(errS, "Assertion already exists"):
		return errors.Wrapf(
			ErrAlreadyExists,
			"commit block hash %#x and height %d",
			blockHash,
			height,
		)
	case strings.Contains(errS, "Height not greater than predecessor"):
		return errors.Wrapf(
			ErrInvalidHeight,
			"commit block hash %#x and height %d",
			blockHash,
			height,
		)
	case strings.Contains(errS, "Previous assertion does not exist"):
		return ErrPrevDoesNotExist
	case strings.Contains(errS, "Too late to create sibling"):
		return ErrTooLate
	default:
		return err
	}
}

// Runs a callback function meant to write to a chain backend, and if the
// chain backend supports committing directly, we call the commit function before
// returning. This function additionally waits for the transaction to complete and returns
// an optional transaction receipt. It returns an error if the
// transaction had a failed status on-chain, or if the execution of the callback
// failed directly.
func transact(ctx context.Context, backend ChainBackend, l1Reader *headerreader.HeaderReader, fn func() (*types.Transaction, error)) (*types.Receipt, error) {
	tx, err := fn()
	if err != nil {
		return nil, err
	}
	if commiter, ok := backend.(ChainCommiter); ok {
		commiter.Commit()
	}
	receipt, err := l1Reader.WaitForTxApproval(ctx, tx)
	if err != nil {
		return nil, err
	}
	if receipt.Status != types.ReceiptStatusSuccessful {
		return nil, fmt.Errorf("receipt status shows failing transaction: %+v", receipt)
	}
	return receipt, nil
}

// copyTxOpts creates a deep copy of the given transaction options.
func copyTxOpts(opts *bind.TransactOpts) *bind.TransactOpts {
	copied := &bind.TransactOpts{
		From:     opts.From,
		Context:  opts.Context,
		NoSend:   opts.NoSend,
		Signer:   opts.Signer,
		GasLimit: opts.GasLimit,
	}

	if opts.Nonce != nil {
		copied.Nonce = new(big.Int).Set(opts.Nonce)
	}
	if opts.Value != nil {
		copied.Value = new(big.Int).Set(opts.Value)
	}
	if opts.GasPrice != nil {
		copied.GasPrice = new(big.Int).Set(opts.GasPrice)
	}
	if opts.GasFeeCap != nil {
		copied.GasFeeCap = new(big.Int).Set(opts.GasFeeCap)
	}
	if opts.GasTipCap != nil {
		copied.GasTipCap = new(big.Int).Set(opts.GasTipCap)
	}
	return copied
}<|MERGE_RESOLUTION|>--- conflicted
+++ resolved
@@ -37,29 +37,6 @@
 	ErrTooSoon             = errors.New("too soon to confirm assertion")
 	ErrInvalidHeight       = errors.New("invalid assertion height")
 )
-
-type ActiveTx struct {
-	ReadWriteTx bool
-	finalized   *big.Int
-	head        *big.Int
-	sender      common.Address
-}
-
-func (a *ActiveTx) FinalizedBlockNumber() *big.Int {
-	return a.finalized
-}
-
-func (a *ActiveTx) HeadBlockNumber() *big.Int {
-	return a.head
-}
-
-func (a *ActiveTx) ReadOnly() bool {
-	return !a.ReadWriteTx
-}
-
-func (a *ActiveTx) Sender() common.Address {
-	return a.sender
-}
 
 // ChainBackend to interact with the underlying blockchain.
 type ChainBackend interface {
@@ -132,56 +109,7 @@
 	return chain, nil
 }
 
-<<<<<<< HEAD
 func (ac *AssertionChain) NumAssertions(ctx context.Context) (uint64, error) {
-=======
-// Tx enables a mutating call to the chain.
-func (chain *AssertionChain) Tx(cb func(protocol.ActiveTx) error) error {
-	head := chain.backend.Blockchain().CurrentHeader()
-	finalized := chain.backend.Blockchain().CurrentFinalizedBlock()
-	var headNum *big.Int
-	var finalizedNum *big.Int
-	if finalized != nil {
-		finalizedNum = finalized.Number()
-	}
-	if head != nil {
-		headNum = head.Number
-	}
-	tx := &ActiveTx{
-		ReadWriteTx: true,
-		head:        headNum,
-		finalized:   finalizedNum,
-		sender:      chain.stakerAddr,
-	}
-	return cb(tx)
-}
-
-// Call enables a non-mutating call to the chain.
-func (chain *AssertionChain) Call(cb func(protocol.ActiveTx) error) error {
-	head := chain.backend.Blockchain().CurrentHeader()
-	finalized := chain.backend.Blockchain().CurrentFinalizedBlock()
-	var headNum *big.Int
-	var finalizedNum *big.Int
-	if finalized != nil {
-		finalizedNum = finalized.Number()
-	}
-	if head != nil {
-		headNum = head.Number
-	}
-	tx := &ActiveTx{
-		ReadWriteTx: false,
-		head:        headNum,
-		finalized:   finalizedNum,
-		sender:      chain.stakerAddr,
-	}
-	return cb(tx)
-}
-
-func (ac *AssertionChain) NumAssertions(
-	ctx context.Context,
-	tx protocol.ActiveTx,
-) (uint64, error) {
->>>>>>> 49c38287
 	return ac.rollup.NumAssertions(ac.callOpts)
 }
 
