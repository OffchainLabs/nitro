package solimpl

import (
	"context"
	"time"

	"fmt"
	"github.com/OffchainLabs/challenge-protocol-v2/protocol"
	"github.com/OffchainLabs/challenge-protocol-v2/solgen/go/challengeV2gen"
	"github.com/OffchainLabs/challenge-protocol-v2/util"
	"github.com/ethereum/go-ethereum/accounts/abi/bind"
	"github.com/ethereum/go-ethereum/common"
	"github.com/ethereum/go-ethereum/core/types"
	"github.com/offchainlabs/nitro/util/headerreader"
	"github.com/pkg/errors"
	"math/big"
)

type SpecEdge struct {
	id         [32]byte
	manager    *SpecChallengeManager
	miniStaker util.Option[common.Address]
	inner      challengeV2gen.ChallengeEdge
}

func (e *SpecEdge) Id() protocol.EdgeId {
	return e.id
}

func (e *SpecEdge) GetType() protocol.EdgeType {
	return protocol.EdgeType(e.inner.EType)
}

func (e *SpecEdge) MiniStaker() util.Option[common.Address] {
	return e.miniStaker
}

func (e *SpecEdge) StartCommitment() (protocol.Height, common.Hash) {
	return protocol.Height(e.inner.StartHeight.Uint64()), e.inner.StartHistoryRoot
}

func (e *SpecEdge) EndCommitment() (protocol.Height, common.Hash) {
	return protocol.Height(e.inner.EndHeight.Uint64()), e.inner.EndHistoryRoot
}

func (e *SpecEdge) PresumptiveTimer(ctx context.Context) (uint64, error) {
	timer, err := e.manager.caller.GetCurrentPsTimer(e.manager.callOpts, e.id)
	if err != nil {
		return 0, err
	}
	return timer.Uint64(), nil
}

func (e *SpecEdge) IsPresumptive(ctx context.Context) (bool, error) {
	return e.manager.caller.IsPresumptive(e.manager.callOpts, e.id)
}

func (e *SpecEdge) Status(ctx context.Context) (protocol.EdgeStatus, error) {
	edge, err := e.manager.caller.GetEdge(e.manager.callOpts, e.id)
	if err != nil {
		return 0, err
	}
	return protocol.EdgeStatus(edge.Status), nil
}

func (e *SpecEdge) IsOneStepForkSource(ctx context.Context) (bool, error) {
	return e.manager.caller.IsAtOneStepFork(e.manager.callOpts, e.id)
}

func (e *SpecEdge) Bisect(
	ctx context.Context,
	prefixHistoryRoot common.Hash,
	prefixProof []byte,
) (protocol.SpecEdge, protocol.SpecEdge, error) {
	_, err := transact(ctx, e.manager.backend, e.manager.reader, func() (*types.Transaction, error) {
		return e.manager.writer.BisectEdge(e.manager.txOpts, e.id, prefixHistoryRoot, prefixProof)
	})
	if err != nil {
		return nil, nil, err
	}
	someEdge, err := e.manager.GetEdge(ctx, e.id)
	if err != nil {
		return nil, nil, err
	}
	if someEdge.IsNone() {
		return nil, nil, errors.New("could not refresh edge after bisecting, got empty result")
	}
	edge, ok := someEdge.Unwrap().(*SpecEdge)
	if !ok {
		return nil, nil, errors.New("not a *SpecEdge")
	}
	// Refresh the edge.
	e = edge
	someLowerChild, err := e.manager.GetEdge(ctx, e.inner.LowerChildId)
	if err != nil {
		return nil, nil, err
	}
	someUpperChild, err := e.manager.GetEdge(ctx, e.inner.UpperChildId)
	if err != nil {
		return nil, nil, err
	}
	if someLowerChild.IsNone() || someUpperChild.IsNone() {
		return nil, nil, errors.New("expected edge to have children post-bisection, but has none")
	}
	return someLowerChild.Unwrap(), someUpperChild.Unwrap(), nil
}

func (e *SpecEdge) ConfirmByTimer(ctx context.Context, ancestorIds []protocol.EdgeId) error {
	ancestors := make([][32]byte, len(ancestorIds))
	for i, r := range ancestorIds {
		ancestors[i] = r
	}
	_, err := transact(ctx, e.manager.backend, e.manager.reader, func() (*types.Transaction, error) {
		return e.manager.writer.ConfirmEdgeByTimer(e.manager.txOpts, e.id, ancestors)
	})
	return err
}

func (e *SpecEdge) ConfirmByClaim(ctx context.Context, claimId protocol.ClaimId) error {
	// TODO: Add in fields.
	_, err := transact(ctx, e.manager.backend, e.manager.reader, func() (*types.Transaction, error) {
		return e.manager.writer.ConfirmEdgeByClaim(e.manager.txOpts, e.id, claimId)
	})
	return err
}

func (e *SpecEdge) OriginCommitment(ctx context.Context) (protocol.Height, common.Hash, error) {
	return 0, common.Hash{}, nil
}

func (e *SpecEdge) ConfirmByOneStepProof(ctx context.Context) error {
	_, err := transact(ctx, e.manager.backend, e.manager.reader, func() (*types.Transaction, error) {
		return e.manager.writer.ConfirmEdgeByOneStepProof(
			e.manager.txOpts,
			e.id,
			// TODO: Fill in.
			challengeV2gen.OneStepData{},
			// TODO: Add pre/post proofs.
			nil,
			nil,
		)
	})
	return err
}

// TopLevelClaimHeight gets the height at the BlockChallenge level that originated a subchallenge.
// For example, if two validators open a subchallenge S at vertex A in a BlockChallenge, the TopLevelClaimHeight of S is the height of A.
// of S is A. If two validators open a subchallenge S' at vertex B in BigStepChallenge, the TopLevelClaimVertex
// is the height of A.
func (e *SpecEdge) TopLevelClaimHeight(ctx context.Context) (protocol.Height, error) {
	switch e.GetType() {
	case protocol.BigStepChallengeEdge:
		blockChallengeOneStepForkSource, err := e.manager.GetEdge(ctx, e.inner.ClaimEdgeId)
		if err != nil {
			return 0, err
		}
		if blockChallengeOneStepForkSource.IsNone() {
			return 0, errors.New("source edge is none")
		}
		startHeight, _ := blockChallengeOneStepForkSource.Unwrap().StartCommitment()
		return startHeight, nil
	case protocol.SmallStepChallengeEdge:
		bigStepChallengeOneStepForkSource, err := e.manager.GetEdge(ctx, e.inner.ClaimEdgeId)
		if err != nil {
			return 0, err
		}
		if bigStepChallengeOneStepForkSource.IsNone() {
			return 0, errors.New("source edge is none")
		}
		bigStepEdge, ok := bigStepChallengeOneStepForkSource.Unwrap().(*SpecEdge)
		if !ok {
			return 0, errors.New("not *SpecEdge")
		}
		blockChallengeOneStepForkSource, err := e.manager.GetEdge(ctx, bigStepEdge.inner.ClaimEdgeId)
		if err != nil {
			return 0, err
		}
		if blockChallengeOneStepForkSource.IsNone() {
			return 0, errors.New("source edge is none")
		}
		startHeight, _ := blockChallengeOneStepForkSource.Unwrap().StartCommitment()
		return startHeight, nil
	default:
		return 0, errors.New("not a subchallenge")
	}
}

// ChallengeManager --
type SpecChallengeManager struct {
	addr           common.Address
	backend        ChainBackend
	assertionChain *AssertionChain
	reader         *headerreader.HeaderReader
	callOpts       *bind.CallOpts
	txOpts         *bind.TransactOpts
	caller         *challengeV2gen.EdgeChallengeManagerCaller
	writer         *challengeV2gen.EdgeChallengeManagerTransactor
	filterer       *challengeV2gen.EdgeChallengeManagerFilterer
}

// CurrentChallengeManager returns an instance of the current challenge manager
// used by the assertion chain.
func NewSpecCM(
	ctx context.Context,
	addr common.Address,
	assertionChain *AssertionChain,
	backend ChainBackend,
	reader *headerreader.HeaderReader,
	callOpts *bind.CallOpts,
	txOpts *bind.TransactOpts,
) (protocol.SpecChallengeManager, error) {
	managerBinding, err := challengeV2gen.NewEdgeChallengeManager(addr, backend)
	if err != nil {
		return nil, err
	}
	return &SpecChallengeManager{
		addr:           common.Address{},
		assertionChain: assertionChain,
		backend:        backend,
		reader:         reader,
		callOpts:       callOpts,
		txOpts:         txOpts,
		caller:         &managerBinding.EdgeChallengeManagerCaller,
		writer:         &managerBinding.EdgeChallengeManagerTransactor,
		filterer:       &managerBinding.EdgeChallengeManagerFilterer,
	}, nil
}

func (cm *SpecChallengeManager) Address() common.Address {
	return cm.addr
}

// Duration of the challenge period.
func (cm *SpecChallengeManager) ChallengePeriodSeconds(
	ctx context.Context,
) (time.Duration, error) {
	return time.Second, nil
}

// Gets an edge by its hash.
func (cm *SpecChallengeManager) GetEdge(
	ctx context.Context,
	edgeId protocol.EdgeId,
) (util.Option[protocol.SpecEdge], error) {
	edge, err := cm.caller.GetEdge(cm.callOpts, edgeId)
	if err != nil {
		return util.None[protocol.SpecEdge](), err
	}
	miniStaker := util.None[common.Address]()
	if edge.Staker != (common.Address{}) {
		miniStaker = util.Some(edge.Staker)
	}
	return util.Some(protocol.SpecEdge(&SpecEdge{
		id:         edgeId,
		manager:    cm,
		inner:      edge,
		miniStaker: miniStaker,
	})), nil
}

// Calculates an edge hash given its challenge id, start history, and end history.
func (cm *SpecChallengeManager) CalculateMutualId(
	ctx context.Context,
	edgeType protocol.EdgeType,
	originId protocol.OriginId,
	startHeight protocol.Height,
	startHistoryRoot common.Hash,
	endHeight protocol.Height,
) (protocol.MutualId, error) {
	return cm.caller.CalculateMutualId(
		cm.callOpts,
		uint8(edgeType),
		originId,
		big.NewInt(int64(startHeight)),
		startHistoryRoot,
		big.NewInt(int64(endHeight)),
	)
}

// Calculates an edge hash given its challenge id, start history, and end history.
func (cm *SpecChallengeManager) CalculateEdgeId(
	ctx context.Context,
	edgeType protocol.EdgeType,
	originId protocol.OriginId,
	startHeight protocol.Height,
	startHistoryRoot common.Hash,
	endHeight protocol.Height,
	endHistoryRoot common.Hash,
) (protocol.EdgeId, error) {
	return cm.caller.CalculateEdgeId(
		cm.callOpts,
		uint8(edgeType),
		originId,
		big.NewInt(int64(startHeight)),
		startHistoryRoot,
		big.NewInt(int64(endHeight)),
		endHistoryRoot,
	)
}

func (cm *SpecChallengeManager) AddBlockChallengeLevelZeroEdge(
	ctx context.Context,
	assertion protocol.Assertion,
	startCommit util.HistoryCommitment,
	endCommit util.HistoryCommitment,
) (protocol.SpecEdge, error) {
	assertionId, err := cm.assertionChain.GetAssertionId(ctx, assertion.SeqNum())
	if err != nil {
		return nil, errors.Wrapf(
			err,
			"could not get id for assertion with sequence num %d",
			assertion.SeqNum(),
		)
	}
	_, err = transact(ctx, cm.backend, cm.reader, func() (*types.Transaction, error) {
		return cm.writer.CreateLayerZeroEdge(
			cm.txOpts,
			challengeV2gen.CreateEdgeArgs{
				EdgeType:         uint8(protocol.BlockChallenge),
				StartHistoryRoot: startCommit.Merkle,
				StartHeight:      big.NewInt(int64(startCommit.Height)),
				EndHistoryRoot:   endCommit.Merkle,
				EndHeight:        big.NewInt(int64(endCommit.Height)),
				ClaimId:          assertionId,
			},
			// TODO: Add inclusion proofs.
			make([]byte, 0),
			make([]byte, 0),
		)
	})
	if err != nil {
		return nil, err
	}

	edgeId, err := cm.CalculateEdgeId(
		ctx,
		protocol.BlockChallengeEdge,
		protocol.OriginId(assertionId),
		protocol.Height(startCommit.Height),
		startCommit.Merkle,
		protocol.Height(endCommit.Height),
		endCommit.Merkle,
	)
	if err != nil {
		return nil, err
	}
	someLevelZeroEdge, err := cm.GetEdge(ctx, edgeId)
	if err != nil {
		return nil, err
	}
	if someLevelZeroEdge.IsNone() {
		return nil, errors.New("got empty, newly created level zero edge")
	}
	return someLevelZeroEdge.Unwrap(), nil
}

func (cm *SpecChallengeManager) AddSubChallengeLevelZeroEdge(
	ctx context.Context,
	challengedEdge protocol.SpecEdge,
	startCommit util.HistoryCommitment,
	endCommit util.HistoryCommitment,
) (protocol.SpecEdge, error) {
	var subChalTyp protocol.EdgeType
	switch challengedEdge.GetType() {
	case protocol.BlockChallengeEdge:
		subChalTyp = protocol.BigStepChallengeEdge
	case protocol.BigStepChallengeEdge:
		subChalTyp = protocol.SmallStepChallengeEdge
	default:
		return nil, fmt.Errorf("cannot open level zero edge beneath small step challenge: %s", challengedEdge.GetType())
	}
	_, err := transact(ctx, cm.backend, cm.reader, func() (*types.Transaction, error) {
		return cm.writer.CreateLayerZeroEdge(
			cm.txOpts,
			challengeV2gen.CreateEdgeArgs{
				EdgeType:         uint8(subChalTyp),
				StartHistoryRoot: startCommit.Merkle,
				StartHeight:      big.NewInt(int64(startCommit.Height)),
				EndHistoryRoot:   endCommit.Merkle,
				EndHeight:        big.NewInt(int64(endCommit.Height)),
				ClaimId:          challengedEdge.Id(),
			},
			// TODO: Add inclusion proofs.
			make([]byte, 0),
			make([]byte, 0),
		)
	})
<<<<<<< HEAD
=======
	if err != nil {
		return nil, err
	}
>>>>>>> 6e78aa19
	challenged, ok := challengedEdge.(*SpecEdge)
	if !ok {
		return nil, errors.New("not a *SpecEdge")
	}
	mutualId, err := cm.CalculateMutualId(
		ctx,
		challengedEdge.GetType(),
		challenged.inner.OriginId,
		protocol.Height(challenged.inner.StartHeight.Uint64()),
		challenged.inner.StartHistoryRoot,
		protocol.Height(challenged.inner.EndHeight.Uint64()),
	)
	if err != nil {
		return nil, err
	}
	edgeId, err := cm.CalculateEdgeId(
		ctx,
		subChalTyp,
		protocol.OriginId(mutualId),
		protocol.Height(startCommit.Height),
		startCommit.Merkle,
		protocol.Height(endCommit.Height),
		endCommit.Merkle,
	)
	if err != nil {
		return nil, err
	}
	someLevelZeroEdge, err := cm.GetEdge(ctx, edgeId)
	if err != nil {
		return nil, err
	}
	if someLevelZeroEdge.IsNone() {
		return nil, errors.New("got empty, newly created level zero edge")
	}
	return someLevelZeroEdge.Unwrap(), nil
}<|MERGE_RESOLUTION|>--- conflicted
+++ resolved
@@ -385,12 +385,9 @@
 			make([]byte, 0),
 		)
 	})
-<<<<<<< HEAD
-=======
-	if err != nil {
-		return nil, err
-	}
->>>>>>> 6e78aa19
+	if err != nil {
+		return nil, err
+	}
 	challenged, ok := challengedEdge.(*SpecEdge)
 	if !ok {
 		return nil, errors.New("not a *SpecEdge")
