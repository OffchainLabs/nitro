// Copyright 2021-2022, Offchain Labs, Inc.
// For license information, see https://github.com/nitro/blob/master/LICENSE

package arbtest

import (
	"context"
	"encoding/base64"
	"io"
	"math/big"
	"net"
	"net/http"
	"os"
	"strconv"
	"testing"
	"time"

	"github.com/ethereum/go-ethereum/common"
	"github.com/ethereum/go-ethereum/core/types"
	"github.com/ethereum/go-ethereum/ethclient"
	"github.com/ethereum/go-ethereum/log"
	"github.com/ethereum/go-ethereum/params"

	"github.com/offchainlabs/nitro/arbnode"
	"github.com/offchainlabs/nitro/arbutil"
	"github.com/offchainlabs/nitro/blsSignatures"
	"github.com/offchainlabs/nitro/cmd/genericconf"
	"github.com/offchainlabs/nitro/das"
	"github.com/offchainlabs/nitro/solgen/go/bridgegen"
	"github.com/offchainlabs/nitro/solgen/go/precompilesgen"
	"github.com/offchainlabs/nitro/util/headerreader"
	"github.com/offchainlabs/nitro/util/testhelpers"
	"golang.org/x/exp/slog"
)

func startLocalDASServer(
	t *testing.T,
	ctx context.Context,
	dataDir string,
	l1client arbutil.L1Interface,
	seqInboxAddress common.Address,
) (*http.Server, *blsSignatures.PublicKey, das.BackendConfig, *das.RestfulDasServer, string) {
	keyDir := t.TempDir()
	pubkey, _, err := das.GenerateAndStoreKeys(keyDir)
	Require(t, err)

	config := das.DataAvailabilityConfig{
		Enable: true,
		Key: das.KeyConfig{
			KeyDir: keyDir,
		},
		LocalFileStorage: das.LocalFileStorageConfig{
			Enable:  true,
			DataDir: dataDir,
		},
		ParentChainNodeURL: "none",
		RequestTimeout:     5 * time.Second,
	}

	storageService, lifecycleManager, err := das.CreatePersistentStorageService(ctx, &config)
	defer lifecycleManager.StopAndWaitUntil(time.Second)

	Require(t, err)
	seqInboxCaller, err := bridgegen.NewSequencerInboxCaller(seqInboxAddress, l1client)
	Require(t, err)
	daWriter, err := das.NewSignAfterStoreDASWriter(ctx, config, storageService)
	Require(t, err)
	signatureVerifier, err := das.NewSignatureVerifierWithSeqInboxCaller(seqInboxCaller, "")
	Require(t, err)
	rpcLis, err := net.Listen("tcp", "localhost:0")
	Require(t, err)
	rpcServer, err := das.StartDASRPCServerOnListener(ctx, rpcLis, genericconf.HTTPServerTimeoutConfigDefault, genericconf.HTTPServerBodyLimitDefault, storageService, daWriter, storageService, signatureVerifier)
	Require(t, err)
	restLis, err := net.Listen("tcp", "localhost:0")
	Require(t, err)
	restServer, err := das.NewRestfulDasServerOnListener(restLis, genericconf.HTTPServerTimeoutConfigDefault, storageService, storageService)
	Require(t, err)
	beConfig := das.BackendConfig{
		URL:    "http://" + rpcLis.Addr().String(),
		Pubkey: blsPubToBase64(pubkey),
	}
	return rpcServer, pubkey, beConfig, restServer, "http://" + restLis.Addr().String()
}

func blsPubToBase64(pubkey *blsSignatures.PublicKey) string {
	pubkeyBytes := blsSignatures.PublicKeyToBytes(*pubkey)
	encodedPubkey := make([]byte, base64.StdEncoding.EncodedLen(len(pubkeyBytes)))
	base64.StdEncoding.Encode(encodedPubkey, pubkeyBytes)
	return string(encodedPubkey)
}

func aggConfigForBackend(backendConfig das.BackendConfig) das.AggregatorConfig {
	return das.AggregatorConfig{
		Enable:                true,
		AssumedHonest:         1,
		Backends:              das.BackendConfigList{backendConfig},
		MaxStoreChunkBodySize: 512 * 1024,
	}
}

func TestDASRekey(t *testing.T) {
	ctx, cancel := context.WithCancel(context.Background())
	defer cancel()

	// Setup L1 chain and contracts
<<<<<<< HEAD
	chainConfig := params.ArbitrumDevTestDASChainConfig()
	l1info, l1client, _, l1stack := createTestL1BlockChain(t, nil)
	defer requireClose(t, l1stack)
	feedErrChan := make(chan error, 10)
	locator, err := server_common.NewMachineLocator("")
	Require(t, err)
	addresses, initMessage := DeployOnTestL1(t, ctx, l1info, l1client, chainConfig, locator.LatestWasmModuleRoot(), common.Address{})
=======
	builder := NewNodeBuilder(ctx).DefaultConfig(t, true)
	builder.BuildL1(t)
>>>>>>> d81324da

	// Setup DAS servers
	dasDataDir := t.TempDir()
	dasRpcServerA, pubkeyA, backendConfigA, _, restServerUrlA := startLocalDASServer(t, ctx, dasDataDir, builder.L1.Client, builder.addresses.SequencerInbox)
	l1NodeConfigB := arbnode.ConfigDefaultL1NonSequencerTest()
	{
		authorizeDASKeyset(t, ctx, pubkeyA, builder.L1Info, builder.L1.Client)

		// Setup DAS config
		builder.nodeConfig.DataAvailability.Enable = true
		builder.nodeConfig.DataAvailability.RPCAggregator = aggConfigForBackend(backendConfigA)
		builder.nodeConfig.DataAvailability.RestAggregator = das.DefaultRestfulClientAggregatorConfig
		builder.nodeConfig.DataAvailability.RestAggregator.Enable = true
		builder.nodeConfig.DataAvailability.RestAggregator.Urls = []string{restServerUrlA}
		builder.nodeConfig.DataAvailability.ParentChainNodeURL = "none"

		// Setup L2 chain
		builder.L2Info.GenerateAccount("User2")
		builder.BuildL2OnL1(t)

		// Setup second node
		l1NodeConfigB.BlockValidator.Enable = false
		l1NodeConfigB.DataAvailability.Enable = true
		l1NodeConfigB.DataAvailability.RestAggregator = das.DefaultRestfulClientAggregatorConfig
		l1NodeConfigB.DataAvailability.RestAggregator.Enable = true
		l1NodeConfigB.DataAvailability.RestAggregator.Urls = []string{restServerUrlA}
		l1NodeConfigB.DataAvailability.ParentChainNodeURL = "none"
		nodeBParams := SecondNodeParams{
			nodeConfig: l1NodeConfigB,
			initData:   &builder.L2Info.ArbInitData,
		}
		l2B, cleanupB := builder.Build2ndNode(t, &nodeBParams)
		checkBatchPosting(t, ctx, builder.L1.Client, builder.L2.Client, builder.L1Info, builder.L2Info, big.NewInt(1e12), l2B.Client)

		builder.L2.cleanup()
		cleanupB()
	}

	err := dasRpcServerA.Shutdown(ctx)
	Require(t, err)
	dasRpcServerB, pubkeyB, backendConfigB, _, _ := startLocalDASServer(t, ctx, dasDataDir, builder.L1.Client, builder.addresses.SequencerInbox)
	defer func() {
		err = dasRpcServerB.Shutdown(ctx)
		Require(t, err)
	}()
	authorizeDASKeyset(t, ctx, pubkeyB, builder.L1Info, builder.L1.Client)

	// Restart the node on the new keyset against the new DAS server running on the same disk as the first with new keys
	builder.nodeConfig.DataAvailability.RPCAggregator = aggConfigForBackend(backendConfigB)
	builder.l2StackConfig = testhelpers.CreateStackConfigForTest(builder.dataDir)
	cleanup := builder.BuildL2OnL1(t)
	defer cleanup()

	nodeBParams := SecondNodeParams{
		nodeConfig: l1NodeConfigB,
		initData:   &builder.L2Info.ArbInitData,
	}
	l2B, cleanup := builder.Build2ndNode(t, &nodeBParams)
	defer cleanup()
	checkBatchPosting(t, ctx, builder.L1.Client, builder.L2.Client, builder.L1Info, builder.L2Info, big.NewInt(2e12), l2B.Client)
}

func checkBatchPosting(t *testing.T, ctx context.Context, l1client, l2clientA *ethclient.Client, l1info, l2info info, expectedBalance *big.Int, l2ClientsToCheck ...*ethclient.Client) {
	tx := l2info.PrepareTx("Owner", "User2", l2info.TransferGas, big.NewInt(1e12), nil)
	err := l2clientA.SendTransaction(ctx, tx)
	Require(t, err)

	_, err = EnsureTxSucceeded(ctx, l2clientA, tx)
	Require(t, err)

	// give the inbox reader a bit of time to pick up the delayed message
	time.Sleep(time.Millisecond * 100)

	// sending l1 messages creates l1 blocks.. make enough to get that delayed inbox message in
	for i := 0; i < 30; i++ {
		SendWaitTestTransactions(t, ctx, l1client, []*types.Transaction{
			l1info.PrepareTx("Faucet", "User", 30000, big.NewInt(1e12), nil),
		})
	}

	for _, client := range l2ClientsToCheck {
		_, err = WaitForTx(ctx, client, tx.Hash(), time.Second*30)
		Require(t, err)

		l2balance, err := client.BalanceAt(ctx, l2info.GetAddress("User2"), nil)
		Require(t, err)

		if l2balance.Cmp(expectedBalance) != 0 {
			Fatal(t, "Unexpected balance:", l2balance)
		}

	}
}

func TestDASComplexConfigAndRestMirror(t *testing.T) {
	initTest(t)
	ctx, cancel := context.WithCancel(context.Background())
	defer cancel()

	// Setup L1 chain and contracts
	builder := NewNodeBuilder(ctx).DefaultConfig(t, true)
	builder.chainConfig = params.ArbitrumDevTestDASChainConfig()
	builder.BuildL1(t)

	arbSys, _ := precompilesgen.NewArbSys(types.ArbSysAddress, builder.L1.Client)
	l1Reader, err := headerreader.New(ctx, builder.L1.Client, func() *headerreader.Config { return &headerreader.TestConfig }, arbSys)
	Require(t, err)
	l1Reader.Start(ctx)
	defer l1Reader.StopAndWait()

<<<<<<< HEAD
	feedErrChan := make(chan error, 10)
	locator, err := server_common.NewMachineLocator("")
	Require(t, err)
	addresses, initMessage := DeployOnTestL1(t, ctx, l1info, l1client, chainConfig, locator.LatestWasmModuleRoot(), common.Address{})

=======
>>>>>>> d81324da
	keyDir, fileDataDir, dbDataDir := t.TempDir(), t.TempDir(), t.TempDir()
	pubkey, _, err := das.GenerateAndStoreKeys(keyDir)
	Require(t, err)

	dbConfig := das.DefaultLocalDBStorageConfig
	dbConfig.Enable = true
	dbConfig.DataDir = dbDataDir

	serverConfig := das.DataAvailabilityConfig{
		Enable: true,

		LocalCache: das.TestCacheConfig,

		LocalFileStorage: das.LocalFileStorageConfig{
			Enable:  true,
			DataDir: fileDataDir,
		},
		LocalDBStorage: dbConfig,

		Key: das.KeyConfig{
			KeyDir: keyDir,
		},

		RequestTimeout: 5 * time.Second,
		// L1NodeURL: normally we would have to set this but we are passing in the already constructed client and addresses to the factory
	}

	daReader, daWriter, signatureVerifier, daHealthChecker, lifecycleManager, err := das.CreateDAComponentsForDaserver(ctx, &serverConfig, l1Reader, &builder.addresses.SequencerInbox)
	Require(t, err)
	defer lifecycleManager.StopAndWaitUntil(time.Second)
	rpcLis, err := net.Listen("tcp", "localhost:0")
	Require(t, err)
	_, err = das.StartDASRPCServerOnListener(ctx, rpcLis, genericconf.HTTPServerTimeoutConfigDefault, genericconf.HTTPServerBodyLimitDefault, daReader, daWriter, daHealthChecker, signatureVerifier)
	Require(t, err)
	restLis, err := net.Listen("tcp", "localhost:0")
	Require(t, err)
	restServer, err := das.NewRestfulDasServerOnListener(restLis, genericconf.HTTPServerTimeoutConfigDefault, daReader, daHealthChecker)
	Require(t, err)

	pubkeyA := pubkey
	authorizeDASKeyset(t, ctx, pubkeyA, builder.L1Info, builder.L1.Client)

	//
	builder.nodeConfig.DataAvailability = das.DataAvailabilityConfig{
		Enable: true,

		// AggregatorConfig set up below
		RequestTimeout: 5 * time.Second,
	}
	beConfigA := das.BackendConfig{
		URL:    "http://" + rpcLis.Addr().String(),
		Pubkey: blsPubToBase64(pubkey),
	}
	builder.nodeConfig.DataAvailability.RPCAggregator = aggConfigForBackend(beConfigA)
	builder.nodeConfig.DataAvailability.RestAggregator = das.DefaultRestfulClientAggregatorConfig
	builder.nodeConfig.DataAvailability.RestAggregator.Enable = true
	builder.nodeConfig.DataAvailability.RestAggregator.Urls = []string{"http://" + restLis.Addr().String()}
	builder.nodeConfig.DataAvailability.ParentChainNodeURL = "none"

	// Setup L2 chain
	builder.L2Info = NewArbTestInfo(t, builder.chainConfig.ChainID)
	builder.L2Info.GenerateAccount("User2")
	cleanup := builder.BuildL2OnL1(t)
	defer cleanup()

	// Create node to sync from chain
	l1NodeConfigB := arbnode.ConfigDefaultL1NonSequencerTest()
	l1NodeConfigB.DataAvailability = das.DataAvailabilityConfig{
		Enable: true,

		// AggregatorConfig set up below

		ParentChainNodeURL: "none",
		RequestTimeout:     5 * time.Second,
	}

	l1NodeConfigB.BlockValidator.Enable = false
	l1NodeConfigB.DataAvailability.Enable = true
	l1NodeConfigB.DataAvailability.RestAggregator = das.DefaultRestfulClientAggregatorConfig
	l1NodeConfigB.DataAvailability.RestAggregator.Enable = true
	l1NodeConfigB.DataAvailability.RestAggregator.Urls = []string{"http://" + restLis.Addr().String()}
	l1NodeConfigB.DataAvailability.ParentChainNodeURL = "none"
	nodeBParams := SecondNodeParams{
		nodeConfig: l1NodeConfigB,
		initData:   &builder.L2Info.ArbInitData,
	}
	l2B, cleanupB := builder.Build2ndNode(t, &nodeBParams)
	defer cleanupB()

	checkBatchPosting(t, ctx, builder.L1.Client, builder.L2.Client, builder.L1Info, builder.L2Info, big.NewInt(1e12), l2B.Client)

	err = restServer.Shutdown()
	Require(t, err)
}

func enableLogging(logLvl int) {
	glogger := log.NewGlogHandler(
		log.NewTerminalHandler(io.Writer(os.Stderr), false))
	glogger.Verbosity(slog.Level(logLvl))
	log.SetDefault(log.NewLogger(glogger))
}

func initTest(t *testing.T) {
	t.Parallel()
	loggingStr := os.Getenv("LOGGING")
	if len(loggingStr) > 0 {
		var err error
		logLvl, err := strconv.Atoi(loggingStr)
		Require(t, err, "Failed to parse string")
		enableLogging(logLvl)
	}
}<|MERGE_RESOLUTION|>--- conflicted
+++ resolved
@@ -103,18 +103,8 @@
 	defer cancel()
 
 	// Setup L1 chain and contracts
-<<<<<<< HEAD
-	chainConfig := params.ArbitrumDevTestDASChainConfig()
-	l1info, l1client, _, l1stack := createTestL1BlockChain(t, nil)
-	defer requireClose(t, l1stack)
-	feedErrChan := make(chan error, 10)
-	locator, err := server_common.NewMachineLocator("")
-	Require(t, err)
-	addresses, initMessage := DeployOnTestL1(t, ctx, l1info, l1client, chainConfig, locator.LatestWasmModuleRoot(), common.Address{})
-=======
 	builder := NewNodeBuilder(ctx).DefaultConfig(t, true)
 	builder.BuildL1(t)
->>>>>>> d81324da
 
 	// Setup DAS servers
 	dasDataDir := t.TempDir()
@@ -225,14 +215,6 @@
 	l1Reader.Start(ctx)
 	defer l1Reader.StopAndWait()
 
-<<<<<<< HEAD
-	feedErrChan := make(chan error, 10)
-	locator, err := server_common.NewMachineLocator("")
-	Require(t, err)
-	addresses, initMessage := DeployOnTestL1(t, ctx, l1info, l1client, chainConfig, locator.LatestWasmModuleRoot(), common.Address{})
-
-=======
->>>>>>> d81324da
 	keyDir, fileDataDir, dbDataDir := t.TempDir(), t.TempDir(), t.TempDir()
 	pubkey, _, err := das.GenerateAndStoreKeys(keyDir)
 	Require(t, err)
