package arbtest

import (
	"bytes"
	"context"
	"crypto/ecdsa"
	"crypto/rand"
	"encoding/binary"
	"encoding/json"
	"fmt"
	"math/big"
	"net"
	"strings"
	"sync"
	"testing"
	"time"

	"github.com/stretchr/testify/require"

	"github.com/ethereum/go-ethereum/accounts/abi/bind"
	"github.com/ethereum/go-ethereum/common"
	"github.com/ethereum/go-ethereum/common/hexutil"
	"github.com/ethereum/go-ethereum/common/math"
	"github.com/ethereum/go-ethereum/core/rawdb"
	"github.com/ethereum/go-ethereum/core/types"
	"github.com/ethereum/go-ethereum/crypto"
	"github.com/ethereum/go-ethereum/crypto/secp256k1"
	"github.com/ethereum/go-ethereum/ethclient"
	"github.com/ethereum/go-ethereum/log"
	"github.com/ethereum/go-ethereum/node"
	"github.com/ethereum/go-ethereum/p2p"
	"github.com/ethereum/go-ethereum/rpc"

	"github.com/offchainlabs/nitro/arbnode"
	"github.com/offchainlabs/nitro/arbnode/db/schema"
	"github.com/offchainlabs/nitro/arbos/util"
	"github.com/offchainlabs/nitro/arbutil"
	"github.com/offchainlabs/nitro/broadcastclient"
	"github.com/offchainlabs/nitro/broadcaster/message"
	"github.com/offchainlabs/nitro/cmd/genericconf"
	"github.com/offchainlabs/nitro/cmd/seq-coordinator-manager/rediscoordinator"
	"github.com/offchainlabs/nitro/execution/gethexec"
	"github.com/offchainlabs/nitro/pubsub"
	"github.com/offchainlabs/nitro/solgen/go/express_lane_auctiongen"
	"github.com/offchainlabs/nitro/solgen/go/localgen"
	"github.com/offchainlabs/nitro/timeboost"
	"github.com/offchainlabs/nitro/timeboost/bindings"
	"github.com/offchainlabs/nitro/util/arbmath"
	"github.com/offchainlabs/nitro/util/colors"
	"github.com/offchainlabs/nitro/util/containers"
	"github.com/offchainlabs/nitro/util/redisutil"
	"github.com/offchainlabs/nitro/util/rpcclient"
	"github.com/offchainlabs/nitro/util/stopwaiter"
	"github.com/offchainlabs/nitro/util/testhelpers"
)

func TestTimeboostTxsTimeoutByBlock(t *testing.T) {
	ctx, cancel := context.WithCancel(context.Background())
	defer cancel()

	tmpDir := t.TempDir()

	numTxs, blockBasedTimeout := uint64(10), uint64(5)
	auctionContractAddr, aliceBidderClient, bobBidderClient, roundDuration, builderSeq, cleanupSeq, _, _, _ := setupExpressLaneAuction(t, tmpDir, ctx, 0, blockBasedTimeout)
	seqClient, seqInfo := builderSeq.L2.Client, builderSeq.L2Info
	defer cleanupSeq()
	seqInfo.GenerateAccount("User2")

	auctionContract, err := express_lane_auctiongen.NewExpressLaneAuction(auctionContractAddr, seqClient)
	Require(t, err)
	rawRoundTimingInfo, err := auctionContract.RoundTimingInfo(&bind.CallOpts{})
	Require(t, err)
	roundTimingInfo, err := timeboost.NewRoundTimingInfo(rawRoundTimingInfo)
	Require(t, err)

	placeBidsAndDecideWinner(t, ctx, seqClient, seqInfo, auctionContract, "Bob", "Alice", bobBidderClient, aliceBidderClient, roundDuration)
	time.Sleep(roundTimingInfo.TimeTilNextRound())

	chainId, err := seqClient.ChainID(ctx)
	Require(t, err)

	// Prepare a client that can submit txs to the sequencer via the express lane.
	bobPriv := seqInfo.Accounts["Bob"].PrivateKey
	seqDial, err := rpc.Dial(builderSeq.L2.ConsensusNode.Stack.HTTPEndpoint())
	Require(t, err)
	expressLaneClient := newExpressLaneClient(
		bobPriv,
		chainId,
		*roundTimingInfo,
		auctionContractAddr,
		seqDial,
	)
	expressLaneClient.Start(ctx)

	size := 80 * 1024 // 80 KB
	data := make([]byte, size)
	_, err = rand.Read(data)
	Require(t, err)

	var txs types.Transactions
	for i := uint64(0); i < numTxs; i++ {
		txs = append(txs, seqInfo.PrepareTx("Owner", "User2", 700000000, big.NewInt(1e8), data)) // this tx should consume one block
	}
	// Buffer future sequence numbered txs
	for seq := uint64(1); seq < numTxs; seq++ {
		Require(t, expressLaneClient.QueueTransactionWithSequence(ctx, txs[seq], seq))
	}
	// Send tx with seq=0 that releases all the buffered txs and wait for the block to be produced
	Require(t, expressLaneClient.QueueTransactionWithSequence(ctx, txs[0], 0))
	rec, err := builderSeq.L2.EnsureTxSucceeded(txs[0])
	Require(t, err)
	firstBlockNum := rec.BlockNumber.Uint64()
	t.Logf("tx: 0 was sequenced in block: %d", firstBlockNum)

	// Verify that QueueTimeoutInBlocks config option is respected
	for i := uint64(1); i < numTxs; i++ {
		rec, err := builderSeq.L2.EnsureTxSucceededWithTimeout(txs[i], time.Second)
		if err == nil {
			if i >= blockBasedTimeout {
				t.Fatalf("more txs sequenced than allowed. sequencedCount: %d, allowed: %d", i+1, blockBasedTimeout)
			}
			t.Logf("tx: %d was sequenced in block: %d", i, rec.BlockNumber)
			if rec.BlockNumber.Uint64() != firstBlockNum+i {
				t.Fatalf("tx: %d sequenced in unexpected block: %d, expected to be sequenced in block: %d", i, rec.BlockNumber, firstBlockNum+i)
			}
		} else {
			// There's a possibility that all the EL txs might get stale blockStamp by 1, in that case we conservatively
			// check if at least blockBasedTimeout-1 txs have been sequenced successfully
			if i < blockBasedTimeout-1 {
				t.Fatalf("lesser than expected txs were sequenced. sequencedCount: %d, minimumRequired: %d", i, blockBasedTimeout-1)
			}
			t.Logf("tx: %d was not sequenced into a block", i)
		}
	}
}

func TestTimeboostAuctionResolutionDuringATie(t *testing.T) {
	testAuctionResolutionDuringATie(t, false)
}

func TestTimeboostAuctionResolutionDuringATieMultipleRuns(t *testing.T) {
	t.Skip("This test is skipped in CI as it might probably take too long to complete")
	testAuctionResolutionDuringATie(t, true)
}

func testAuctionResolutionDuringATie(t *testing.T, multiRuns bool) {
	ctx, cancel := context.WithCancel(context.Background())
	defer cancel()

	tmpDir := t.TempDir()

	auctionContractAddr, aliceBidderClient, bobBidderClient, _, builderSeq, cleanupSeq, _, _, _ := setupExpressLaneAuction(t, tmpDir, ctx, 0, 0)
	_, seqClient, seqInfo := builderSeq.L2.ConsensusNode, builderSeq.L2.Client, builderSeq.L2Info
	defer cleanupSeq()

	auctionContract, err := express_lane_auctiongen.NewExpressLaneAuction(auctionContractAddr, seqClient)
	Require(t, err)
	rawRoundTimingInfo, err := auctionContract.RoundTimingInfo(&bind.CallOpts{})
	Require(t, err)
	roundTimingInfo, err := timeboost.NewRoundTimingInfo(rawRoundTimingInfo)
	Require(t, err)
	domainSeparator, err := auctionContract.DomainSeparator(&bind.CallOpts{Context: ctx})
	Require(t, err)

	aliceAddr := seqInfo.GetAddress("Alice")
	bobAddr := seqInfo.GetAddress("Bob")
	var aliceHasWon, bobHasWon bool

	for {
		// For the next round, we will send equal bids and verify we get the correct winner
		t.Logf("Alice and Bob now submitting their equal bids at %v", time.Now())
		aliceBid, err := aliceBidderClient.Bid(ctx, big.NewInt(2), aliceAddr)
		Require(t, err)
		bobBid, err := bobBidderClient.Bid(ctx, big.NewInt(2), bobAddr)
		Require(t, err)
		t.Logf("Alice bid %+v", aliceBid)
		t.Logf("Bob bid %+v", bobBid)

		// Check if bidHash from ToEIP712Hash matches with the calculation in auction contract
		matchBidHash := func(bid *timeboost.Bid) {
			expectedBidHash, err := auctionContract.GetBidHash(&bind.CallOpts{}, bid.Round, bid.ExpressLaneController, bid.Amount)
			Require(t, err)
			bidHash, err := bid.ToEIP712Hash(domainSeparator)
			Require(t, err)
			if !bytes.Equal(expectedBidHash[:], bidHash.Bytes()) {
				t.Fatalf("bid hash mismatch with contract. Want: %v, Got: %v", expectedBidHash, bidHash.Bytes())
			}
		}
		matchBidHash(aliceBid)
		matchBidHash(bobBid)

		// Subscribe to auction resolutions and wait for a winner
		winnerAddr, _ := awaitAuctionResolved(t, ctx, seqClient, auctionContract)

		// Get expected Winner on the GO side
		toValidatedBid := func(bidder common.Address, bid *timeboost.Bid) *timeboost.ValidatedBid {
			return &timeboost.ValidatedBid{
				ExpressLaneController:  bid.ExpressLaneController,
				Amount:                 bid.Amount,
				Signature:              bid.Signature,
				ChainId:                bid.ChainId,
				AuctionContractAddress: bid.AuctionContractAddress,
				Round:                  bid.Round,
				Bidder:                 bidder,
			}

		}

		var expectedWinner common.Address
		aliceBigIntHash := toValidatedBid(aliceAddr, aliceBid).BigIntHash(domainSeparator)
		BobBigIntHash := toValidatedBid(bobAddr, bobBid).BigIntHash(domainSeparator)
		if aliceBigIntHash.Cmp(BobBigIntHash) > 0 {
			expectedWinner = aliceAddr
		} else if aliceBigIntHash.Cmp(BobBigIntHash) < 0 {
			expectedWinner = bobAddr
		}

		// If tie can't be broken by BigIntHash, then whoever is picked first is the winner- auction contract will agree with that as well
		if (expectedWinner != common.Address{}) {
			// Verify that the winner on the GO side is the same on the contract side
			if expectedWinner != winnerAddr {
				t.Fatalf("Unexpected auction winner in case of a tie. Want: %s, Got: %s", expectedWinner, winnerAddr)
			}
		}

		if !multiRuns {
			break
		}

		if winnerAddr == aliceAddr {
			aliceHasWon = true
		} else if winnerAddr == bobAddr {
			bobHasWon = true
		} else {
			t.Fatalf("Unexpected winner of the auction round: %s", winnerAddr)
		}

		// Both bidders winning a tie has been tested
		if aliceHasWon && bobHasWon {
			break
		}
		time.Sleep(roundTimingInfo.TimeTilNextRound())
	}
}

func TestTimeboostExpressLaneTxsHandlingDuringSequencerSwapDueToPrioritiesFlaky(t *testing.T) {
	testTxsHandlingDuringSequencerSwap(t, false)
}

func TestTimeboostExpressLaneTxsHandlingDuringSequencerSwapDueToActiveSequencerCrashingFlaky(t *testing.T) {
	testTxsHandlingDuringSequencerSwap(t, true)
}

func testTxsHandlingDuringSequencerSwap(t *testing.T, dueToCrash bool) {
	ctx, cancel := context.WithCancel(context.Background())
	defer cancel()

	tmpDir := t.TempDir()

	auctionContractAddr, aliceBidderClient, bobBidderClient, roundDuration, builderSeq, cleanupSeq, forwarder, cleanupForwarder, _ := setupExpressLaneAuction(t, tmpDir, ctx, withForwardingSeq, 0)
	seqB, seqClientB, seqInfo := builderSeq.L2.ConsensusNode, builderSeq.L2.Client, builderSeq.L2Info
	seqA := forwarder.ConsensusNode
	if !dueToCrash {
		defer cleanupSeq()
	}
	defer cleanupForwarder()

	auctionContract, err := express_lane_auctiongen.NewExpressLaneAuction(auctionContractAddr, seqClientB)
	Require(t, err)
	rawRoundTimingInfo, err := auctionContract.RoundTimingInfo(&bind.CallOpts{})
	Require(t, err)
	roundTimingInfo, err := timeboost.NewRoundTimingInfo(rawRoundTimingInfo)
	Require(t, err)

	placeBidsAndDecideWinner(t, ctx, seqClientB, seqInfo, auctionContract, "Bob", "Alice", bobBidderClient, aliceBidderClient, roundDuration)
	time.Sleep(roundTimingInfo.TimeTilNextRound())

	// Prepare a client that can submit txs to the sequencer via the express lane.
	chainId, err := seqClientB.ChainID(ctx)
	Require(t, err)
	bobPriv := seqInfo.Accounts["Bob"].PrivateKey
	createExpressLaneClientFor := func(url string) *expressLaneClient {
		forwardingSeqDial, err := rpc.Dial(url)
		Require(t, err)
		expressLaneClient := newExpressLaneClient(
			bobPriv,
			chainId,
			*roundTimingInfo,
			auctionContractAddr,
			forwardingSeqDial,
		)
		expressLaneClient.Start(ctx)
		return expressLaneClient
	}
	expressLaneClientB := createExpressLaneClientFor(seqB.Stack.HTTPEndpoint())
	expressLaneClientA := createExpressLaneClientFor(seqA.Stack.HTTPEndpoint())

	verifyControllerAdvantage(t, ctx, seqClientB, expressLaneClientB, seqInfo, "Bob", "Alice")

	currNonce, err := seqClientB.PendingNonceAt(ctx, seqInfo.GetAddress("Alice"))
	Require(t, err)
	seqInfo.GetInfoWithPrivKey("Alice").Nonce.Store(currNonce)

	// Send txs out of order
	var txs types.Transactions
	txs = append(txs, seqInfo.PrepareTx("Alice", "Owner", seqInfo.TransferGas, big.NewInt(1), nil)) // currNonce
	txs = append(txs, seqInfo.PrepareTx("Alice", "Owner", seqInfo.TransferGas, big.NewInt(1), nil)) // currNonce + 1
	txs = append(txs, seqInfo.PrepareTx("Alice", "Owner", seqInfo.TransferGas, big.NewInt(1), nil)) // currNonce + 2
	txs = append(txs, seqInfo.PrepareTx("Alice", "Owner", seqInfo.TransferGas, big.NewInt(1), nil)) // currNonce + 3

	// We send three txs- 0,2 and 3 to the current active sequencer=B
	go func() {
		_ = expressLaneClientB.SendTransactionWithSequence(ctx, txs[3], 4)
	}()
	go func() {
		_ = expressLaneClientB.SendTransactionWithSequence(ctx, txs[2], 3)
	}()
	time.Sleep(time.Second) // Wait for txs to be submitted
	err = expressLaneClientB.SendTransactionWithSequence(ctx, txs[0], 1)
	Require(t, err)
	_, err = EnsureTxSucceeded(ctx, seqClientB, txs[0])
	Require(t, err)

	// Set reader and writer coordinators for redis
	redisCoordinatorGetter, err := redisutil.NewRedisCoordinator(builderSeq.nodeConfig.SeqCoordinator.RedisUrl, builderSeq.nodeConfig.SeqCoordinator.RedisQuorumSize)
	Require(t, err)
	currentChosen, err := redisCoordinatorGetter.CurrentChosenSequencer(ctx)
	Require(t, err)
	if currentChosen != seqB.Stack.HTTPEndpoint() {
		t.Fatalf("unexpected current chosen sequencer. Want: %s, Got: %s", seqB.Stack.HTTPEndpoint(), currentChosen)
	}
	redisCoordinatorSetter := &rediscoordinator.RedisCoordinator{RedisCoordinator: redisCoordinatorGetter}

	if dueToCrash {
		// Shutdown the current active sequencer
		t.Log("Attempting to stop current chosen sequencer")
		seqB.StopAndWait()
	} else {
		// Change priorities to make sequencer=A the chosen and verify that the update went through
		t.Log("Change coordinator priorities to switch active sequencer")
		Require(t, redisCoordinatorSetter.UpdatePriorities(ctx, []string{seqA.Stack.HTTPEndpoint(), seqB.Stack.HTTPEndpoint()}))
	}

	// Wait for chosen sequencer to change on redis
	for {
		currentChosen, err := redisCoordinatorGetter.CurrentChosenSequencer(ctx)
		Require(t, err)
		if currentChosen == seqA.Stack.HTTPEndpoint() {
			break
		}
		t.Logf("waiting for chosen sequencer to change to: %s, currently: %s", seqA.Stack.HTTPEndpoint(), currentChosen)
		time.Sleep(200 * time.Millisecond)
	}

	// Send the tx=1 that should be sequenced by the new active sequencer along with the future seq num txs=2,3 synced from redis
	err = expressLaneClientA.SendTransactionWithSequence(ctx, txs[1], 2)
	Require(t, err)

	var txReceipts types.Receipts
	for _, tx := range txs[1:] {
		receipt, err := EnsureTxSucceeded(ctx, forwarder.Client, tx)
		Require(t, err)
		txReceipts = append(txReceipts, receipt)
	}

	if !(txReceipts[0].BlockNumber.Cmp(txReceipts[1].BlockNumber) <= 0 &&
		txReceipts[1].BlockNumber.Cmp(txReceipts[2].BlockNumber) <= 0) {
		t.Fatal("incorrect ordering of txs acceptance, lower sequence number txs should appear in earlier block")
	}

	if txReceipts[0].BlockNumber.Cmp(txReceipts[1].BlockNumber) == 0 &&
		txReceipts[0].TransactionIndex > txReceipts[1].TransactionIndex {
		t.Fatal("incorrect ordering of txs in a block, lower sequence number txs should appear earlier")
	}

	if txReceipts[1].BlockNumber.Cmp(txReceipts[2].BlockNumber) == 0 &&
		txReceipts[1].TransactionIndex > txReceipts[2].TransactionIndex {
		t.Fatal("incorrect ordering of txs in a block, lower sequence number txs should appear earlier")
	}
}

func TestTimeboostForwardingExpressLaneTxsFlaky(t *testing.T) {
	ctx, cancel := context.WithCancel(context.Background())
	defer cancel()

	tmpDir := t.TempDir()

	auctionContractAddr, aliceBidderClient, bobBidderClient, roundDuration, builderSeq, cleanupSeq, forwarder, cleanupForwarder, _ := setupExpressLaneAuction(t, tmpDir, ctx, withForwardingSeq, 0)
	seqClient, seqInfo := builderSeq.L2.Client, builderSeq.L2Info
	defer cleanupSeq()
	defer cleanupForwarder()

	auctionContract, err := express_lane_auctiongen.NewExpressLaneAuction(auctionContractAddr, seqClient)
	Require(t, err)
	rawRoundTimingInfo, err := auctionContract.RoundTimingInfo(&bind.CallOpts{})
	Require(t, err)
	roundTimingInfo, err := timeboost.NewRoundTimingInfo(rawRoundTimingInfo)
	Require(t, err)

	placeBidsAndDecideWinner(t, ctx, seqClient, seqInfo, auctionContract, "Bob", "Alice", bobBidderClient, aliceBidderClient, roundDuration)
	time.Sleep(roundTimingInfo.TimeTilNextRound())

	chainId, err := seqClient.ChainID(ctx)
	Require(t, err)

	// Prepare a client that can submit txs to the sequencer via the express lane.
	bobPriv := seqInfo.Accounts["Bob"].PrivateKey
	forwardingSeqDial, err := rpc.Dial(forwarder.ConsensusNode.Stack.HTTPEndpoint())
	Require(t, err)
	expressLaneClient := newExpressLaneClient(
		bobPriv,
		chainId,
		*roundTimingInfo,
		auctionContractAddr,
		forwardingSeqDial,
	)
	expressLaneClient.Start(ctx)

	verifyControllerAdvantage(t, ctx, seqClient, expressLaneClient, seqInfo, "Bob", "Alice")
}

func TestTimeboostExpressLaneTransactionHandlingComplexFlaky(t *testing.T) {
	ctx, cancel := context.WithCancel(context.Background())
	defer cancel()

	tmpDir := t.TempDir()

	auctionContractAddr, aliceBidderClient, bobBidderClient, roundDuration, builderSeq, cleanupSeq, _, _, _ := setupExpressLaneAuction(t, tmpDir, ctx, 0, 0)
	seq, seqClient, seqInfo := builderSeq.L2.ConsensusNode, builderSeq.L2.Client, builderSeq.L2Info
	defer cleanupSeq()

	auctionContract, err := express_lane_auctiongen.NewExpressLaneAuction(auctionContractAddr, seqClient)
	Require(t, err)
	rawRoundTimingInfo, err := auctionContract.RoundTimingInfo(&bind.CallOpts{})
	Require(t, err)
	roundTimingInfo, err := timeboost.NewRoundTimingInfo(rawRoundTimingInfo)
	Require(t, err)

	// Prepare clients that can submit txs to the sequencer via the express lane.
	chainId, err := seqClient.ChainID(ctx)
	Require(t, err)
	seqDial, err := rpc.Dial(seq.Stack.HTTPEndpoint())
	Require(t, err)
	createExpressLaneClientFor := func(name string) (*expressLaneClient, bind.TransactOpts) {
		priv := seqInfo.Accounts[name].PrivateKey
		expressLaneClient := newExpressLaneClient(
			priv,
			chainId,
			*roundTimingInfo,
			auctionContractAddr,
			seqDial,
		)
		expressLaneClient.Start(ctx)
		transacOpts := seqInfo.GetDefaultTransactOpts(name, ctx)
		transacOpts.NoSend = true
		return expressLaneClient, transacOpts
	}
	bobExpressLaneClient, _ := createExpressLaneClientFor("Bob")
	aliceExpressLaneClient, _ := createExpressLaneClientFor("Alice")

	// Bob will win the auction and become controller for next round = x
	placeBidsAndDecideWinner(t, ctx, seqClient, seqInfo, auctionContract, "Bob", "Alice", bobBidderClient, aliceBidderClient, roundDuration)
	time.Sleep(roundTimingInfo.TimeTilNextRound())

	// Check that Bob's tx gets priority since he's the controller
	verifyControllerAdvantage(t, ctx, seqClient, bobExpressLaneClient, seqInfo, "Bob", "Alice")

	currNonce, err := seqClient.PendingNonceAt(ctx, seqInfo.GetAddress("Alice"))
	Require(t, err)
	seqInfo.GetInfoWithPrivKey("Alice").Nonce.Store(currNonce)
	unblockingTx := seqInfo.PrepareTx("Alice", "Owner", seqInfo.TransferGas, big.NewInt(1), nil)

	bobExpressLaneClient.Lock()
	currSeq := bobExpressLaneClient.sequence
	bobExpressLaneClient.Unlock()

	// Send bunch of future txs so that they are queued up waiting for the unblocking seq num tx
	// endFloodingDuration represents the duration before which at the end of this round that we would like to stop flooding with txs
	endFloodingDuration := time.Second
	var bobExpressLaneTxs types.Transactions
	var wg sync.WaitGroup
	wg.Add(1)
	go func(w *sync.WaitGroup) {
		for i := currSeq + 1; i < 1000; i++ {
			if roundTimingInfo.TimeTilNextRound() < endFloodingDuration {
				break
			}
			futureSeqTx := seqInfo.PrepareTx("Alice", "Owner", seqInfo.TransferGas, big.NewInt(1), nil)
			bobExpressLaneTxs = append(bobExpressLaneTxs, futureSeqTx)
			Require(t, bobExpressLaneClient.QueueTransactionWithSequence(ctx, futureSeqTx, i))
		}
		w.Done()
	}(&wg)

	// Alice will win the auction for next round = x+1
	placeBidsAndDecideWinner(t, ctx, seqClient, seqInfo, auctionContract, "Alice", "Bob", aliceBidderClient, bobBidderClient, roundDuration)

	time.Sleep(roundTimingInfo.TimeTilNextRound() - endFloodingDuration/2) // we'll wait till the endFloodingDuration/2 duration to the next round and then send the unblocking tx
	wg.Wait()

	Require(t, bobExpressLaneClient.SendTransactionWithSequence(ctx, unblockingTx, currSeq)) // the unblockingTx itself should ideally pass, but the released 1000 txs shouldn't affect the round for which alice has won the bid for

	time.Sleep(endFloodingDuration / 2) // Wait for controller change after the current round's end

	// Check that Alice's tx gets priority since she's the controller
	verifyControllerAdvantage(t, ctx, seqClient, aliceExpressLaneClient, seqInfo, "Alice", "Bob")

	// Binary search and find how many of bob's futureSeqTxs were able to go through
	s, f := 0, len(bobExpressLaneTxs)-1
	for s < f {
		m := (s + f + 1) / 2
		_, err := seqClient.TransactionReceipt(ctx, bobExpressLaneTxs[m].Hash())
		if err != nil {
			f = m - 1
		} else {
			s = m
		}
	}
	t.Logf("%d of the total %d bob's pending txs were accepted", s+1, len(bobExpressLaneTxs))
}

func TestTimeboostExpressLaneTransactionHandling(t *testing.T) {
	ctx, cancel := context.WithCancel(context.Background())
	defer cancel()

	tmpDir := t.TempDir()

	auctionContractAddr, aliceBidderClient, bobBidderClient, roundDuration, builderSeq, cleanupSeq, _, _, _ := setupExpressLaneAuction(t, tmpDir, ctx, 0, 0)
	seq, seqClient, seqInfo := builderSeq.L2.ConsensusNode, builderSeq.L2.Client, builderSeq.L2Info
	defer cleanupSeq()

	auctionContract, err := express_lane_auctiongen.NewExpressLaneAuction(auctionContractAddr, seqClient)
	Require(t, err)
	rawRoundTimingInfo, err := auctionContract.RoundTimingInfo(&bind.CallOpts{})
	Require(t, err)
	roundTimingInfo, err := timeboost.NewRoundTimingInfo(rawRoundTimingInfo)
	Require(t, err)

	placeBidsAndDecideWinner(t, ctx, seqClient, seqInfo, auctionContract, "Bob", "Alice", bobBidderClient, aliceBidderClient, roundDuration)
	time.Sleep(roundTimingInfo.TimeTilNextRound())

	chainId, err := seqClient.ChainID(ctx)
	Require(t, err)

	// Prepare a client that can submit txs to the sequencer via the express lane.
	bobPriv := seqInfo.Accounts["Bob"].PrivateKey
	seqDial, err := rpc.Dial(seq.Stack.HTTPEndpoint())
	Require(t, err)
	expressLaneClient := newExpressLaneClient(
		bobPriv,
		chainId,
		*roundTimingInfo,
		auctionContractAddr,
		seqDial,
	)
	expressLaneClient.Start(ctx)

	currNonce, err := seqClient.PendingNonceAt(ctx, seqInfo.GetAddress("Alice"))
	Require(t, err)
	seqInfo.GetInfoWithPrivKey("Alice").Nonce.Store(currNonce)

	// Send txs out of order
	var txs types.Transactions
	txs = append(txs, seqInfo.PrepareTx("Alice", "Owner", seqInfo.TransferGas, big.NewInt(1), nil)) // currNonce
	txs = append(txs, seqInfo.PrepareTx("Alice", "Owner", seqInfo.TransferGas, big.NewInt(1), nil)) // currNonce + 1
	txs = append(txs, seqInfo.PrepareTx("Alice", "Owner", seqInfo.TransferGas, big.NewInt(1), nil)) // currNonce + 2

	var wg sync.WaitGroup
	wg.Add(2) // We send two txs in out of order
	for i := uint64(2); i > 0; i-- {
		go func(w *sync.WaitGroup) {
			err := expressLaneClient.SendTransactionWithSequence(ctx, txs[i], i)
			Require(t, err)
			w.Done()
		}(&wg)
	}

	time.Sleep(200 * time.Millisecond) // Wait for both txs to be submitted

	// Send the first transaction which will unblock the future ones
	err = expressLaneClient.SendTransactionWithSequence(ctx, txs[0], 0) // we'll wait for the result
	Require(t, err)

	wg.Wait() // Make sure future sequence number txs that were sent earlier did not error

	var txReceipts types.Receipts
	for _, tx := range txs {
		receipt, err := seqClient.TransactionReceipt(ctx, tx.Hash())
		Require(t, err)
		txReceipts = append(txReceipts, receipt)
	}

	if !(txReceipts[0].BlockNumber.Cmp(txReceipts[1].BlockNumber) <= 0 &&
		txReceipts[1].BlockNumber.Cmp(txReceipts[2].BlockNumber) <= 0) {
		t.Fatal("incorrect ordering of txs acceptance, lower sequence number txs should appear in earlier block")
	}

	if txReceipts[0].BlockNumber.Cmp(txReceipts[1].BlockNumber) == 0 &&
		txReceipts[0].TransactionIndex > txReceipts[1].TransactionIndex {
		t.Fatal("incorrect ordering of txs in a block, lower sequence number txs should appear earlier")
	}

	if txReceipts[1].BlockNumber.Cmp(txReceipts[2].BlockNumber) == 0 &&
		txReceipts[1].TransactionIndex > txReceipts[2].TransactionIndex {
		t.Fatal("incorrect ordering of txs in a block, lower sequence number txs should appear earlier")
	}

	// Test that failed txs are given responses
	passTx := seqInfo.PrepareTx("Alice", "Owner", seqInfo.TransferGas, big.NewInt(1), nil)  // currNonce + 3
	passTx2 := seqInfo.PrepareTx("Alice", "Owner", seqInfo.TransferGas, big.NewInt(1), nil) // currNonce + 4

	seqInfo.GetInfoWithPrivKey("Alice").Nonce.Store(20)
	failTx := seqInfo.PrepareTx("Alice", "Owner", seqInfo.TransferGas, big.NewInt(1), nil)
	failTxDueToTimeout := seqInfo.PrepareTx("Alice", "Owner", seqInfo.TransferGas, big.NewInt(1), nil)

	currSeqNumber := uint64(3)
	wg.Add(2) // We send a failing and a passing tx with cummulative future seq numbers, followed by a unblocking seq num tx
	var failErr error
	go func(w *sync.WaitGroup) {
		failErr = expressLaneClient.SendTransactionWithSequence(ctx, failTx, currSeqNumber+1) // Should give out nonce too high error
		w.Done()
	}(&wg)

	time.Sleep(200 * time.Millisecond)

	go func(w *sync.WaitGroup) {
		err := expressLaneClient.SendTransactionWithSequence(ctx, passTx2, currSeqNumber+2)
		Require(t, err)
		w.Done()
	}(&wg)

	err = expressLaneClient.SendTransactionWithSequence(ctx, passTx, currSeqNumber)
	Require(t, err)

	wg.Wait()

	checkFailErr := func(reason string) {
		if failErr == nil {
			t.Fatal("incorrect express lane tx didn't fail upon submission")
		}
		if !strings.Contains(failErr.Error(), reason) {
			t.Fatalf("unexpected error string returned: %s", failErr.Error())
		}
	}
	checkFailErr("context deadline exceeded") // tx will be rejected with nonce too high error so wont appear in a block

	wg.Add(1)
	go func(w *sync.WaitGroup) {
		failErr = expressLaneClient.SendTransactionWithSequence(ctx, failTxDueToTimeout, currSeqNumber+4) // Should give out a tx aborted error as this tx is never processed
		w.Done()
	}(&wg)
	wg.Wait()

	checkFailErr("context deadline exceeded")
}

func dbKey(prefix []byte, pos uint64) []byte {
	var key []byte
	key = append(key, prefix...)
	data := make([]byte, 8)
	binary.BigEndian.PutUint64(data, pos)
	key = append(key, data...)
	return key
}

func TestTimeboostBulkBlockMetadataFetcher(t *testing.T) {
	ctx, cancel := context.WithCancel(context.Background())
	defer cancel()

	builder := NewNodeBuilder(ctx).DefaultConfig(t, true)
	builder.nodeConfig.TransactionStreamer.TrackBlockMetadataFrom = 1
	builder.l2StackConfig.HTTPHost = "localhost"
	builder.l2StackConfig.HTTPModules = []string{"eth", "arb"}
	builder.execConfig.BlockMetadataApiCacheSize = 0 // Caching is disabled
	cleanupSeq := builder.Build(t)
	defer cleanupSeq()

	// Generate blocks until current block is > 20
	consensusDB := builder.L2.ConsensusNode.ConsensusDB
	builder.L2Info.GenerateAccount("User")
	user := builder.L2Info.GetDefaultTransactOpts("User", ctx)
	var latestL2 uint64
	var err error
	var lastTx *types.Transaction
	for i := 0; ; i++ {
		lastTx, _ = builder.L2.TransferBalanceTo(t, "Owner", util.RemapL1Address(user.From), big.NewInt(1e18), builder.L2Info)
		latestL2, err = builder.L2.Client.BlockNumber(ctx)
		Require(t, err)
		if latestL2 > uint64(20) {
			break
		}
	}
	var sampleBulkData []common.BlockMetadata
	for i := 1; i <= int(latestL2); i++ {
		// #nosec G115
		blockMetadata := []byte{0, uint8(i)}
		sampleBulkData = append(sampleBulkData, blockMetadata)
		// #nosec G115
<<<<<<< HEAD
		Require(t, arbDb.Put(dbKey(schema.BlockMetadataInputFeedPrefix, uint64(i)), blockMetadata))
=======
		Require(t, consensusDB.Put(dbKey(blockMetadataInputFeedPrefix, uint64(i)), blockMetadata))
>>>>>>> 9afe8728
	}

	nodecfg := arbnode.ConfigDefaultL1NonSequencerTest()
	trackBlockMetadataFrom := uint64(3)
	nodecfg.TransactionStreamer.TrackBlockMetadataFrom = trackBlockMetadataFrom
	newNode, cleanupNewNode := builder.Build2ndNode(t, &SecondNodeParams{
		nodeConfig:  nodecfg,
		stackConfig: testhelpers.CreateStackConfigForTest(t.TempDir()),
	})
	defer cleanupNewNode()

	// Wait for second node to catchup via L1, since L1 doesn't have the blockMetadata, we ensure that messages are tracked with schema.MissingBlockMetadataInputFeedPrefix prefix
	_, err = WaitForTx(ctx, newNode.Client, lastTx.Hash(), time.Second*5)
	Require(t, err)

	consensusDB = newNode.ConsensusNode.ConsensusDB

	// Introduce fragmentation
	blocksWithBlockMetadata := []uint64{8, 9, 10, 14, 16}
	for _, key := range blocksWithBlockMetadata {
<<<<<<< HEAD
		Require(t, arbDb.Put(dbKey(schema.BlockMetadataInputFeedPrefix, key), sampleBulkData[key-1]))
		Require(t, arbDb.Delete(dbKey(schema.MissingBlockMetadataInputFeedPrefix, key)))
	}

	// Check if all block numbers with schema.MissingBlockMetadataInputFeedPrefix are present as keys in arbDB and that no keys with schema.BlockMetadataInputFeedPrefix
	iter := arbDb.NewIterator(schema.BlockMetadataInputFeedPrefix, nil)
=======
		Require(t, consensusDB.Put(dbKey(blockMetadataInputFeedPrefix, key), sampleBulkData[key-1]))
		Require(t, consensusDB.Delete(dbKey(missingBlockMetadataInputFeedPrefix, key)))
	}

	// Check if all block numbers with missingBlockMetadataInputFeedPrefix are present as keys in consensusDB and that no keys with blockMetadataInputFeedPrefix
	iter := consensusDB.NewIterator(blockMetadataInputFeedPrefix, nil)
>>>>>>> 9afe8728
	pos := uint64(0)
	for iter.Next() {
		keyBytes := bytes.TrimPrefix(iter.Key(), schema.BlockMetadataInputFeedPrefix)
		if binary.BigEndian.Uint64(keyBytes) != blocksWithBlockMetadata[pos] {
			t.Fatalf("unexpected presence of blockMetadata, when blocks are synced via L1. msgSeqNum: %d, expectedMsgSeqNum: %d", binary.BigEndian.Uint64(keyBytes), blocksWithBlockMetadata[pos])
		}
		pos++
	}
	iter.Release()
<<<<<<< HEAD
	iter = arbDb.NewIterator(schema.MissingBlockMetadataInputFeedPrefix, nil)
	pos = trackBlockMetadataFrom
	i := 0
	for iter.Next() {
		// Blocks with blockMetadata present shouldn't have the schema.MissingBlockMetadataInputFeedPrefix keys present in arbDB
=======
	iter = consensusDB.NewIterator(missingBlockMetadataInputFeedPrefix, nil)
	pos = trackBlockMetadataFrom
	i := 0
	for iter.Next() {
		// Blocks with blockMetadata present shouldn't have the missingBlockMetadataInputFeedPrefix keys present in consensusDB
>>>>>>> 9afe8728
		for i < len(blocksWithBlockMetadata) && blocksWithBlockMetadata[i] == pos {
			i++
			pos++
		}
		keyBytes := bytes.TrimPrefix(iter.Key(), schema.MissingBlockMetadataInputFeedPrefix)
		if binary.BigEndian.Uint64(keyBytes) != pos {
			t.Fatalf("unexpected msgSeqNum with schema.MissingBlockMetadataInputFeedPrefix for blockMetadata. Want: %d, Got: %d", pos, binary.BigEndian.Uint64(keyBytes))
		}
		pos++
	}
	if pos-1 != latestL2 {
		t.Fatalf("number of keys with schema.MissingBlockMetadataInputFeedPrefix doesn't match expected value. Want: %d, Got: %d", latestL2, pos-1)
	}
	iter.Release()

	// Rebuild blockMetadata and cleanup trackers from ConsensusDB
	rebuildStartPos := uint64(5)
	blockMetadataFetcher, err := arbnode.NewBlockMetadataFetcher(ctx, arbnode.BlockMetadataFetcherConfig{Source: rpcclient.ClientConfig{URL: builder.L2.Stack.HTTPEndpoint()}}, consensusDB, newNode.ExecNode, rebuildStartPos, builder.chainConfig.ChainID.Uint64())
	Require(t, err)
	blockMetadataFetcher.Update(ctx)

	// Check if all blockMetadata starting from rebuildStartPos was synced from bulk BlockMetadata API via the blockMetadataFetcher and that trackers for missing blockMetadata were cleared
	// Note that trackers for missing blockMetadata below rebuildStartPos won't be cleared and that is expected since we give user choice to only sync from a certain target instead of syncing
	// all the missing blockMetadata. Currently this target is set by node to the same value as TrackBlockMetadataFrom flag
<<<<<<< HEAD
	iter = arbDb.NewIterator(schema.BlockMetadataInputFeedPrefix, nil)
=======
	iter = consensusDB.NewIterator(blockMetadataInputFeedPrefix, nil)
>>>>>>> 9afe8728
	pos = rebuildStartPos
	for iter.Next() {
		keyBytes := bytes.TrimPrefix(iter.Key(), schema.BlockMetadataInputFeedPrefix)
		if binary.BigEndian.Uint64(keyBytes) != pos {
			t.Fatalf("unexpected msgSeqNum with schema.BlockMetadataInputFeedPrefix for blockMetadata. Want: %d, Got: %d", pos, binary.BigEndian.Uint64(keyBytes))
		}
		if !bytes.Equal(sampleBulkData[pos-1], iter.Value()) {
			t.Fatalf("blockMetadata mismatch for blockNumber: %d. Want: %v, Got: %v", pos, sampleBulkData[pos-1], iter.Value())
		}
		pos++
	}
	if pos-1 != latestL2 {
		t.Fatalf("number of keys with schema.BlockMetadataInputFeedPrefix doesn't match expected value. Want: %d, Got: %d", latestL2, pos-1)
	}
	iter.Release()
<<<<<<< HEAD
	iter = arbDb.NewIterator(schema.MissingBlockMetadataInputFeedPrefix, nil)
=======
	iter = consensusDB.NewIterator(missingBlockMetadataInputFeedPrefix, nil)
>>>>>>> 9afe8728
	pos = trackBlockMetadataFrom
	for iter.Next() {
		keyBytes := bytes.TrimPrefix(iter.Key(), schema.MissingBlockMetadataInputFeedPrefix)
		if binary.BigEndian.Uint64(keyBytes) != pos {
			t.Fatalf("unexpected msgSeqNum with schema.MissingBlockMetadataInputFeedPrefix for blockMetadata. Want: %d, Got: %d", pos, binary.BigEndian.Uint64(keyBytes))
		}
		pos++
	}
	if pos != rebuildStartPos {
		t.Fatalf("number of keys with schema.MissingBlockMetadataInputFeedPrefix doesn't match expected value. Want: %d, Got: %d", rebuildStartPos-trackBlockMetadataFrom, pos-trackBlockMetadataFrom)
	}
	iter.Release()
}

func TestTimeboostedFieldInReceiptsObject(t *testing.T) {
	ctx, cancel := context.WithCancel(context.Background())
	defer cancel()

	builder := NewNodeBuilder(ctx).DefaultConfig(t, false)
	builder.nodeConfig.TransactionStreamer.TrackBlockMetadataFrom = 1
	builder.execConfig.BlockMetadataApiCacheSize = 0 // Caching is disabled
	cleanup := builder.Build(t)
	defer cleanup()

	// Generate blocks until current block is totalBlocks
	consensusDB := builder.L2.ConsensusNode.ConsensusDB
	blockNum := big.NewInt(2)
	builder.L2Info.GenerateAccount("User")
	user := builder.L2Info.GetDefaultTransactOpts("User", ctx)
	var latestL2 uint64
	var err error
	for i := 0; ; i++ {
		builder.L2.TransferBalanceTo(t, "Owner", util.RemapL1Address(user.From), big.NewInt(1e18), builder.L2Info)
		latestL2, err = builder.L2.Client.BlockNumber(ctx)
		Require(t, err)
		if latestL2 >= blockNum.Uint64() {
			break
		}
	}

	for i := uint64(1); i < latestL2; i++ {
		// Clean BlockMetadata from consensusDB so that we can modify it at will
		Require(t, consensusDB.Delete(dbKey([]byte("t"), i)))
	}

	block, err := builder.L2.Client.BlockByNumber(ctx, blockNum)
	Require(t, err)
	if len(block.Transactions()) != 2 {
		t.Fatalf("expecting two txs in the second block, but found: %d txs", len(block.Transactions()))
	}

	// Set first tx (internal tx anyway) to not timeboosted and Second one to timeboosted- BlockMetadata (in bits)-> 00000000 00000010
	Require(t, consensusDB.Put(dbKey([]byte("t"), blockNum.Uint64()), []byte{0, 2}))
	l2rpc := builder.L2.Stack.Attach()
	// Extra timeboosted field in pointer form to check for its existence
	type timeboostedFromReceipt struct {
		Timeboosted *bool `json:"timeboosted"`
	}
	var receiptResult []timeboostedFromReceipt
	err = l2rpc.CallContext(ctx, &receiptResult, "eth_getBlockReceipts", rpc.BlockNumber(blockNum.Int64()))
	Require(t, err)
	if receiptResult[0].Timeboosted == nil || receiptResult[1].Timeboosted == nil {
		t.Fatal("timeboosted field should exist in the receipt object of both- first and second txs")
	}
	if *receiptResult[0].Timeboosted != false {
		t.Fatal("first tx was not timeboosted, but the field indicates otherwise")
	}
	if *receiptResult[1].Timeboosted != true {
		t.Fatal("second tx was timeboosted, but the field indicates otherwise")
	}

	// Check that timeboosted is accurate for eth_getTransactionReceipt as well
	var txReceipt timeboostedFromReceipt
	err = l2rpc.CallContext(ctx, &txReceipt, "eth_getTransactionReceipt", block.Transactions()[0].Hash())
	Require(t, err)
	if txReceipt.Timeboosted == nil {
		t.Fatal("timeboosted field should exist in the receipt object of first tx")
	}
	if *txReceipt.Timeboosted != false {
		t.Fatal("first tx was not timeboosted, but the field indicates otherwise")
	}
	err = l2rpc.CallContext(ctx, &txReceipt, "eth_getTransactionReceipt", block.Transactions()[1].Hash())
	Require(t, err)
	if txReceipt.Timeboosted == nil {
		t.Fatal("timeboosted field should exist in the receipt object of second tx")
	}
	if *txReceipt.Timeboosted != true {
		t.Fatal("second tx was timeboosted, but the field indicates otherwise")
	}

	// Check that timeboosted field shouldn't exist for any txs of block=1, as this block doesn't have blockMetadata
	block, err = builder.L2.Client.BlockByNumber(ctx, common.Big1)
	Require(t, err)
	if len(block.Transactions()) != 2 {
		t.Fatalf("expecting two txs in the first block, but found: %d txs", len(block.Transactions()))
	}
	var receiptResult2 []timeboostedFromReceipt
	err = l2rpc.CallContext(ctx, &receiptResult2, "eth_getBlockReceipts", rpc.BlockNumber(1))
	Require(t, err)
	if receiptResult2[0].Timeboosted != nil || receiptResult2[1].Timeboosted != nil {
		t.Fatal("timeboosted field shouldn't exist in the receipt object of all the txs")
	}
	var txReceipt2 timeboostedFromReceipt
	err = l2rpc.CallContext(ctx, &txReceipt2, "eth_getTransactionReceipt", block.Transactions()[0].Hash())
	Require(t, err)
	if txReceipt2.Timeboosted != nil {
		t.Fatal("timeboosted field shouldn't exist in the receipt object of all the txs")
	}
	var txReceipt3 timeboostedFromReceipt
	err = l2rpc.CallContext(ctx, &txReceipt3, "eth_getTransactionReceipt", block.Transactions()[1].Hash())
	Require(t, err)
	if txReceipt3.Timeboosted != nil {
		t.Fatal("timeboosted field shouldn't exist in the receipt object of all the txs")
	}

	// Print the receipt object for reference
	var receiptResultRaw json.RawMessage
	err = l2rpc.CallContext(ctx, &receiptResultRaw, "eth_getBlockReceipts", rpc.BlockNumber(blockNum.Int64()))
	Require(t, err)
	colors.PrintGrey("receipt object- ", string(receiptResultRaw))

	builder.L2.TransferBalanceTo(t, "Owner", util.RemapL1Address(user.From), big.NewInt(1e18), builder.L2Info)
	latestL2, err = builder.L2.Client.BlockNumber(ctx)
	Require(t, err)
	var receiptWithoutTimeboostEnabled []timeboostedFromReceipt
	// #nosec G115
	err = l2rpc.CallContext(ctx, &receiptWithoutTimeboostEnabled, "eth_getBlockReceipts", rpc.BlockNumber(latestL2))
	Require(t, err)
	if len(receiptWithoutTimeboostEnabled) != 2 {
		t.Fatalf("expecting two tx receipts got: %d", len(receiptWithoutTimeboostEnabled))
	}
	if receiptWithoutTimeboostEnabled[0].Timeboosted == nil || *receiptWithoutTimeboostEnabled[0].Timeboosted {
		t.Fatal("timeboosted field should exist in the receipt object of all the txs and it should be false")
	}
	if receiptWithoutTimeboostEnabled[1].Timeboosted == nil || *receiptWithoutTimeboostEnabled[1].Timeboosted {
		t.Fatal("timeboosted field should exist in the receipt object of all the txs and it should be false")
	}
}

func TestTimeboostBulkBlockMetadataAPI(t *testing.T) {
	ctx, cancel := context.WithCancel(context.Background())
	defer cancel()

	builder := NewNodeBuilder(ctx).DefaultConfig(t, false).DontParalellise().WithDatabase(rawdb.DBPebble)
	builder.nodeConfig.TransactionStreamer.TrackBlockMetadataFrom = 1
	builder.execConfig.BlockMetadataApiCacheSize = 0 // Caching is disabled
	cleanup := builder.Build(t)
	defer cleanup()

	consensusDB := builder.L2.ConsensusNode.ConsensusDB

	// Generate blocks until current block is end
	start := 1
	end := 20
	builder.L2Info.GenerateAccount("User")
	user := builder.L2Info.GetDefaultTransactOpts("User", ctx)
	for i := 0; ; i++ {
		builder.L2.TransferBalanceTo(t, "Owner", util.RemapL1Address(user.From), big.NewInt(1e18), builder.L2Info)
		latestL2, err := builder.L2.Client.BlockNumber(ctx)
		Require(t, err)
		// Clean BlockMetadata from consensusDB so that we can modify it at will
		Require(t, consensusDB.Delete(dbKey([]byte("t"), latestL2)))
		// #nosec G115
		if latestL2 > uint64(end)+10 {
			break
		}
	}
	var sampleBulkData []gethexec.NumberAndBlockMetadata
	for i := start; i <= end; i += 2 {
		sampleData := gethexec.NumberAndBlockMetadata{
			// #nosec G115
			BlockNumber: uint64(i),
			// #nosec G115
			RawMetadata: []byte{0, uint8(i)},
		}
		sampleBulkData = append(sampleBulkData, sampleData)
		Require(t, consensusDB.Put(dbKey([]byte("t"), sampleData.BlockNumber), sampleData.RawMetadata))
	}

	l2rpc := builder.L2.Stack.Attach()
	var result []gethexec.NumberAndBlockMetadata
	err := l2rpc.CallContext(ctx, &result, "arb_getRawBlockMetadata", rpc.BlockNumber(start), "latest") // Test rpc.BlockNumber feature, send "latest" as an arg instead of blockNumber
	Require(t, err)

	if len(result) != len(sampleBulkData) {
		t.Fatalf("number of entries in arb_getRawBlockMetadata is incorrect. Got: %d, Want: %d", len(result), len(sampleBulkData))
	}
	for i, data := range result {
		if data.BlockNumber != sampleBulkData[i].BlockNumber {
			t.Fatalf("BlockNumber mismatch. Got: %d, Want: %d", data.BlockNumber, sampleBulkData[i].BlockNumber)
		}
		if !bytes.Equal(data.RawMetadata, sampleBulkData[i].RawMetadata) {
			t.Fatalf("RawMetadata. Got: %s, Want: %s", data.RawMetadata, sampleBulkData[i].RawMetadata)
		}
	}

	// Test that without cache the result returned is always in sync with ConsensusDB
	sampleBulkData[0].RawMetadata = []byte{1, 11}
	Require(t, consensusDB.Put(dbKey([]byte("t"), 1), sampleBulkData[0].RawMetadata))

	err = l2rpc.CallContext(ctx, &result, "arb_getRawBlockMetadata", rpc.BlockNumber(1), rpc.BlockNumber(1))
	Require(t, err)
	if len(result) != 1 {
		t.Fatal("result returned with more than one entry")
	}
	if !bytes.Equal(sampleBulkData[0].RawMetadata, result[0].RawMetadata) {
		t.Fatal("BlockMetadata gotten from API doesn't match the latest entry in ConsensusDB")
	}

	// Test that LRU caching works
	builder.execConfig.BlockMetadataApiCacheSize = 1000
	builder.execConfig.BlockMetadataApiBlocksLimit = 25
	builder.RestartL2Node(t)
	l2rpc = builder.L2.Stack.Attach()
	err = l2rpc.CallContext(ctx, &result, "arb_getRawBlockMetadata", rpc.BlockNumber(start), rpc.BlockNumber(end))
	Require(t, err)

	consensusDB = builder.L2.ConsensusNode.ConsensusDB
	updatedBlockMetadata := []byte{2, 12}
	Require(t, consensusDB.Put(dbKey([]byte("t"), 1), updatedBlockMetadata))

	err = l2rpc.CallContext(ctx, &result, "arb_getRawBlockMetadata", rpc.BlockNumber(1), rpc.BlockNumber(1))
	Require(t, err)
	if len(result) != 1 {
		t.Fatal("result returned with more than one entry")
	}
	if bytes.Equal(updatedBlockMetadata, result[0].RawMetadata) {
		t.Fatal("BlockMetadata should've been fetched from cache and not the db")
	}
	if !bytes.Equal(sampleBulkData[0].RawMetadata, result[0].RawMetadata) {
		t.Fatal("incorrect caching of BlockMetadata")
	}

	// Test that ErrBlockMetadataApiBlocksLimitExceeded is thrown when query range exceeds the limit
	err = l2rpc.CallContext(ctx, &result, "arb_getRawBlockMetadata", rpc.BlockNumber(start), rpc.BlockNumber(26))
	if !strings.Contains(err.Error(), gethexec.ErrBlockMetadataApiBlocksLimitExceeded.Error()) {
		t.Fatalf("expecting ErrBlockMetadataApiBlocksLimitExceeded error, got: %v", err)
	}

	// A Reorg event should clear the cache, hence the data fetched now should be accurate
	Require(t, builder.L2.ConsensusNode.TxStreamer.ReorgAt(10))
	// Give time for BulkBlockMetadataFetcher to receive the reorg event and clear its cache
	var succeeded bool
	for range 10 {
		err = l2rpc.CallContext(ctx, &result, "arb_getRawBlockMetadata", rpc.BlockNumber(start), rpc.BlockNumber(end))
		Require(t, err)
		if bytes.Equal(updatedBlockMetadata, result[0].RawMetadata) {
			succeeded = true
			break
		}
		time.Sleep(10 * time.Millisecond)
	}
	if !succeeded {
		t.Fatal("BlockMetadata should've been fetched from db and not the cache")
	}
}

// func TestExpressLaneControlTransfer(t *testing.T) {
// 	t.Parallel()
// 	ctx, cancel := context.WithCancel(context.Background())
// 	defer cancel()

// 	tmpDir, err := os.MkdirTemp("", "*")
// 	require.NoError(t, err)
// 	t.Cleanup(func() {
// 		require.NoError(t, os.RemoveAll(tmpDir))
// 	})
// 	jwtSecretPath := filepath.Join(tmpDir, "sequencer.jwt")

// 	auctionContractAddr, aliceBidderClient, bobBidderClient, roundDuration, builderSeq, cleanupSeq, _, _ := setupExpressLaneAuction(t, tmpDir, ctx, jwtSecretPath, 0)
// 	seq, seqClient, seqInfo := builderSeq.L2.ConsensusNode, builderSeq.L2.Client, builderSeq.L2Info
// 	defer cleanupSeq()

// 	auctionContract, err := express_lane_auctiongen.NewExpressLaneAuction(auctionContractAddr, seqClient)
// 	Require(t, err)
// 	rawRoundTimingInfo, err := auctionContract.RoundTimingInfo(&bind.CallOpts{})
// 	Require(t, err)
// 	roundTimingInfo, err := timeboost.NewRoundTimingInfo(rawRoundTimingInfo)
// 	Require(t, err)

// 	// Prepare clients that can submit txs to the sequencer via the express lane.
// 	chainId, err := seqClient.ChainID(ctx)
// 	Require(t, err)
// 	seqDial, err := rpc.Dial(seq.Stack.HTTPEndpoint())
// 	Require(t, err)
// 	createExpressLaneClientFor := func(name string) (*expressLaneClient, bind.TransactOpts) {
// 		priv := seqInfo.Accounts[name].PrivateKey
// 		expressLaneClient := newExpressLaneClient(
// 			priv,
// 			chainId,
// 			*roundTimingInfo,
// 			auctionContractAddr,
// 			seqDial,
// 		)
// 		expressLaneClient.Start(ctx)
// 		transacOpts := seqInfo.GetDefaultTransactOpts(name, ctx)
// 		transacOpts.NoSend = true
// 		return expressLaneClient, transacOpts
// 	}
// 	bobExpressLaneClient, bobOpts := createExpressLaneClientFor("Bob")
// 	aliceExpressLaneClient, aliceOpts := createExpressLaneClientFor("Alice")

// 	// Bob will win the auction and become controller for next round
// 	placeBidsAndDecideWinner(t, ctx, seqClient, seqInfo, auctionContract, "Bob", "Alice", bobBidderClient, aliceBidderClient, roundDuration)
// 	time.Sleep(roundTimingInfo.TimeTilNextRound())

// 	// Check that Bob's tx gets priority since he's the controller
// 	verifyControllerAdvantage(t, ctx, seqClient, bobExpressLaneClient, seqInfo, "Bob", "Alice")

// 	// Transfer express lane control from Bob to Alice
// 	currRound := roundTimingInfo.RoundNumber()
// 	duringRoundTransferTx, err := auctionContract.ExpressLaneAuctionTransactor.TransferExpressLaneController(&bobOpts, currRound, seqInfo.Accounts["Alice"].Address)
// 	Require(t, err)
// 	err = bobExpressLaneClient.SendTransaction(ctx, duringRoundTransferTx)
// 	Require(t, err)

// 	time.Sleep(time.Second) // Wait for controller to change on the sequencer side
// 	// Check that now Alice's tx gets priority since she's the controller after bob transferred it
// 	verifyControllerAdvantage(t, ctx, seqClient, aliceExpressLaneClient, seqInfo, "Alice", "Bob")

// 	// Alice and Bob submit bids and Alice wins for the next round
// 	placeBidsAndDecideWinner(t, ctx, seqClient, seqInfo, auctionContract, "Alice", "Bob", aliceBidderClient, bobBidderClient, roundDuration)
// 	t.Log("Alice won the express lane auction for upcoming round, now try to transfer control before the next round begins...")

// 	// Alice now transfers control to bob before her round begins
// 	winnerRound := currRound + 1
// 	currRound = roundTimingInfo.RoundNumber()
// 	if currRound >= winnerRound {
// 		t.Fatalf("next round already began, try running the test again. Current round: %d, Winner Round: %d", currRound, winnerRound)
// 	}

// 	beforeRoundTransferTx, err := auctionContract.ExpressLaneAuctionTransactor.TransferExpressLaneController(&aliceOpts, winnerRound, seqInfo.Accounts["Bob"].Address)
// 	Require(t, err)
// 	err = aliceExpressLaneClient.SendTransaction(ctx, beforeRoundTransferTx)
// 	Require(t, err)

// 	setExpressLaneIterator, err := auctionContract.FilterSetExpressLaneController(&bind.FilterOpts{Context: ctx}, nil, nil, nil)
// 	Require(t, err)
// 	verifyControllerChange := func(round uint64, prev, new common.Address) {
// 		setExpressLaneIterator.Next()
// 		if setExpressLaneIterator.Event.Round != round {
// 			t.Fatalf("unexpected round number. Want: %d, Got: %d", round, setExpressLaneIterator.Event.Round)
// 		}
// 		if setExpressLaneIterator.Event.PreviousExpressLaneController != prev {
// 			t.Fatalf("unexpected previous express lane controller. Want: %v, Got: %v", prev, setExpressLaneIterator.Event.PreviousExpressLaneController)
// 		}
// 		if setExpressLaneIterator.Event.NewExpressLaneController != new {
// 			t.Fatalf("unexpected new express lane controller. Want: %v, Got: %v", new, setExpressLaneIterator.Event.NewExpressLaneController)
// 		}
// 	}
// 	// Verify during round control change
// 	verifyControllerChange(currRound, common.Address{}, bobOpts.From) // Bob wins auction
// 	verifyControllerChange(currRound, bobOpts.From, aliceOpts.From)   // Bob transfers control to Alice
// 	// Verify before round control change
// 	verifyControllerChange(winnerRound, common.Address{}, aliceOpts.From) // Alice wins auction
// 	verifyControllerChange(winnerRound, aliceOpts.From, bobOpts.From)     // Alice transfers control to Bob before the round begins
// }

func TestTimeboostSequencerFeed_ExpressLaneAuction_ExpressLaneTxsHaveAdvantageFlaky(t *testing.T) {
	ctx, cancel := context.WithCancel(context.Background())
	defer cancel()

	tmpDir := t.TempDir()

	auctionContractAddr, aliceBidderClient, bobBidderClient, roundDuration, builderSeq, cleanupSeq, _, _, _ := setupExpressLaneAuction(t, tmpDir, ctx, 0, 0)
	seq, seqClient, seqInfo := builderSeq.L2.ConsensusNode, builderSeq.L2.Client, builderSeq.L2Info
	defer cleanupSeq()

	auctionContract, err := express_lane_auctiongen.NewExpressLaneAuction(auctionContractAddr, seqClient)
	Require(t, err)
	rawRoundTimingInfo, err := auctionContract.RoundTimingInfo(&bind.CallOpts{})
	Require(t, err)
	roundTimingInfo, err := timeboost.NewRoundTimingInfo(rawRoundTimingInfo)
	Require(t, err)

	placeBidsAndDecideWinner(t, ctx, seqClient, seqInfo, auctionContract, "Bob", "Alice", bobBidderClient, aliceBidderClient, roundDuration)
	time.Sleep(roundTimingInfo.TimeTilNextRound())

	chainId, err := seqClient.ChainID(ctx)
	Require(t, err)

	// Prepare a client that can submit txs to the sequencer via the express lane.
	bobPriv := seqInfo.Accounts["Bob"].PrivateKey
	seqDial, err := rpc.Dial(seq.Stack.HTTPEndpoint())
	Require(t, err)
	expressLaneClient := newExpressLaneClient(
		bobPriv,
		chainId,
		*roundTimingInfo,
		auctionContractAddr,
		seqDial,
	)
	expressLaneClient.Start(ctx)

	verifyControllerAdvantage(t, ctx, seqClient, expressLaneClient, seqInfo, "Bob", "Alice")
}

func TestTimeboostSequencerFeed_ExpressLaneAuction_InnerPayloadNoncesAreRespected_TimeboostedFieldIsCorrectFlaky(t *testing.T) {
	logHandler := testhelpers.InitTestLog(t, log.LevelInfo)
	ctx, cancel := context.WithCancel(context.Background())
	defer cancel()

	tmpDir := t.TempDir()
	auctionContractAddr, aliceBidderClient, bobBidderClient, roundDuration, builderSeq, cleanupSeq, feedListener, cleanupFeedListener, _ := setupExpressLaneAuction(t, tmpDir, ctx, withFeedListener, 0)
	seq, seqClient, seqInfo := builderSeq.L2.ConsensusNode, builderSeq.L2.Client, builderSeq.L2Info
	defer cleanupSeq()
	defer cleanupFeedListener()

	// We first generate an account for Charlie and transfer some balance to him.
	seqInfo.GenerateAccount("Charlie")
	TransferBalance(t, "Owner", "Charlie", arbmath.BigMulByUint(oneEth, 500), seqInfo, seqClient, ctx)

	auctionContract, err := express_lane_auctiongen.NewExpressLaneAuction(auctionContractAddr, seqClient)
	Require(t, err)
	rawRoundTimingInfo, err := auctionContract.RoundTimingInfo(&bind.CallOpts{})
	Require(t, err)
	roundTimingInfo, err := timeboost.NewRoundTimingInfo(rawRoundTimingInfo)
	Require(t, err)

	Require(t, err)

	placeBidsAndDecideWinner(t, ctx, seqClient, seqInfo, auctionContract, "Bob", "Alice", bobBidderClient, aliceBidderClient, roundDuration)
	time.Sleep(roundTimingInfo.TimeTilNextRound())

	// Prepare a client that can submit txs to the sequencer via the express lane.
	bobPriv := seqInfo.Accounts["Bob"].PrivateKey
	chainId, err := seqClient.ChainID(ctx)
	Require(t, err)
	seqDial, err := rpc.Dial(seq.Stack.HTTPEndpoint())
	Require(t, err)
	expressLaneClient := newExpressLaneClient(
		bobPriv,
		chainId,
		*roundTimingInfo,
		auctionContractAddr,
		seqDial,
	)
	expressLaneClient.Start(ctx)

	// During the express lane, Bob sends txs that do not belong to him, but he is the express lane controller so they
	// will go through the express lane.
	// These tx payloads are sent with nonces out of order, and those with nonces too high should fail.
	var wg sync.WaitGroup
	wg.Add(2)
	ownerAddr := seqInfo.GetAddress("Owner")
	aliceNonce, err := seqClient.PendingNonceAt(ctx, seqInfo.GetAddress("Alice"))
	Require(t, err)
	aliceData := &types.DynamicFeeTx{
		To:        &ownerAddr,
		Gas:       seqInfo.TransferGas,
		GasFeeCap: new(big.Int).Set(seqInfo.GasPrice),
		Value:     big.NewInt(1e12),
		Nonce:     aliceNonce,
		Data:      nil,
	}
	aliceTx := seqInfo.SignTxAs("Alice", aliceData)
	go func(w *sync.WaitGroup) {
		defer w.Done()
		err = seqClient.SendTransaction(ctx, aliceTx)
		Require(t, err)
	}(&wg)

	txData := &types.DynamicFeeTx{
		To:        &ownerAddr,
		Gas:       seqInfo.TransferGas,
		Value:     big.NewInt(1e12),
		Nonce:     2,
		GasFeeCap: aliceTx.GasFeeCap(),
		Data:      nil,
	}
	charlie2 := seqInfo.SignTxAs("Charlie", txData)
	txData = &types.DynamicFeeTx{
		To:        &ownerAddr,
		Gas:       seqInfo.TransferGas,
		Value:     big.NewInt(1e12),
		Nonce:     0,
		GasFeeCap: aliceTx.GasFeeCap(),
		Data:      nil,
	}
	charlie0 := seqInfo.SignTxAs("Charlie", txData)

	// Send the express lane txs with nonces out of order, 0 and 2 so that nonce reordering logic in sequencer doesn't resequence them correctly
	var err2 error
	go func(w *sync.WaitGroup) {
		defer w.Done()
		time.Sleep(time.Millisecond * 10)
		err2 = expressLaneClient.SendTransactionWithSequence(ctx, charlie2, 0)
	}(&wg)
	time.Sleep(time.Millisecond * 50)
	err = expressLaneClient.SendTransactionWithSequence(ctx, charlie0, 1)
	Require(t, err)
	wg.Wait()
	if err2 == nil {
		t.Fatal("Charlie should not be able to send tx with nonce 2")
	}
	if !strings.Contains(err2.Error(), "context deadline exceeded") {
		t.Fatal("Charlie's first tx should've consumed a sequence number and rejected thus not appear in a block leading to context deadline exceeded from EnsureTxSucceeded")
	}
	// After round is done, verify that Charlie beats Alice in the final sequence, and that the emitted txs
	// for Charlie are correct.
	aliceReceipt, err := seqClient.TransactionReceipt(ctx, aliceTx.Hash())
	Require(t, err)
	aliceBlock := aliceReceipt.BlockNumber.Uint64()
	charlieReceipt, err := seqClient.TransactionReceipt(ctx, charlie0.Hash())
	Require(t, err)
	charlieBlock := charlieReceipt.BlockNumber.Uint64()

	if aliceBlock < charlieBlock {
		t.Fatal("Alice's tx should not have been sequenced before Charlie's in different blocks")
	} else if aliceBlock == charlieBlock {
		if aliceReceipt.TransactionIndex < charlieReceipt.TransactionIndex {
			t.Fatal("Charlie should have been sequenced before Alice with express lane")
		}
	}

	// First test that timeboosted byte array is correct on sequencer side
	verifyTimeboostedCorrectness(t, ctx, "Alice", seq, seqClient, false, aliceTx, aliceBlock)
	verifyTimeboostedCorrectness(t, ctx, "Charlie", seq, seqClient, true, charlie0, charlieBlock)

	// Verify that timeboosted byte array received via sequencer feed is correct
	_, err = WaitForTx(ctx, feedListener.Client, charlie0.Hash(), time.Second*5)
	Require(t, err)
	_, err = WaitForTx(ctx, feedListener.Client, aliceTx.Hash(), time.Second*5)
	Require(t, err)
	verifyTimeboostedCorrectness(t, ctx, "Alice", feedListener.ConsensusNode, feedListener.Client, false, aliceTx, aliceBlock)
	verifyTimeboostedCorrectness(t, ctx, "Charlie", feedListener.ConsensusNode, feedListener.Client, true, charlie0, charlieBlock)

	if logHandler.WasLogged(arbnode.BlockHashMismatchLogMsg) {
		t.Fatal("BlockHashMismatchLogMsg was logged unexpectedly")
	}
}

func TestTimeboostBidValidator_FailEthcallValidation(t *testing.T) {
	ctx, cancel := context.WithCancel(context.Background())
	defer cancel()

	tmpDir := t.TempDir()

	_, _, bobBidderClient, _, builderSeq, cleanupSeq, _, _, bidValidator := setupExpressLaneAuction(t, tmpDir, ctx, 0, 0)
	_, _, seqInfo := builderSeq.L2.ConsensusNode, builderSeq.L2.Client, builderSeq.L2Info
	defer cleanupSeq()

	// We set reservePrice to a lower value (0) than what it is on-chain (3), so that validator's initial checks pass, but eth_call validation fails
	bidValidator.SetReservePrice(common.Big0)
	_, err := bobBidderClient.Bid(ctx, big.NewInt(1), seqInfo.GetAddress("Bob"))
	if err == nil {
		t.Fatal("bidValidator failed to reject bid with lower than reservePrice amount, eth_call validation failed")
	}
}

// verifyTimeboostedCorrectness is used to check if the timeboosted byte array in both the sequencer's tx streamer and the client node's tx streamer (which is connected
// to the sequencer feed) is accurate, i.e it represents correctly whether a tx is timeboosted or not
func verifyTimeboostedCorrectness(t *testing.T, ctx context.Context, user string, tNode *arbnode.Node, tClient *ethclient.Client, isTimeboosted bool, userTx *types.Transaction, userTxBlockNum uint64) {
	blockMetadataOfBlock, err := tNode.TxStreamer.BlockMetadataAtMessageIndex(arbutil.MessageIndex(userTxBlockNum))
	Require(t, err)
	if len(blockMetadataOfBlock) == 0 {
		t.Fatal("got empty blockMetadata byte array")
	}
	if blockMetadataOfBlock[0] != message.TimeboostedVersion {
		t.Fatalf("blockMetadata byte array has invalid version. Want: %d, Got: %d", message.TimeboostedVersion, blockMetadataOfBlock[0])
	}
	userTxBlock, err := tClient.BlockByNumber(ctx, new(big.Int).SetUint64(userTxBlockNum))
	Require(t, err)
	var foundUserTx bool
	for txIndex, tx := range userTxBlock.Transactions() {
		got, err := blockMetadataOfBlock.IsTxTimeboosted(txIndex)
		Require(t, err)
		if tx.Hash() == userTx.Hash() {
			foundUserTx = true
			if !isTimeboosted && got {
				t.Fatalf("incorrect timeboosted bit for %s's tx, it shouldn't be timeboosted", user)
			} else if isTimeboosted && !got {
				t.Fatalf("incorrect timeboosted bit for %s's tx, it should be timeboosted", user)
			}
		} else if got {
			// Other tx's right now shouldn't be timeboosted
			t.Fatalf("incorrect timeboosted bit for nonspecified tx with index: %d, it shouldn't be timeboosted", txIndex)
		}
	}
	if !foundUserTx {
		t.Fatalf("%s's tx wasn't found in the block with blockNum retrieved from its receipt", user)
	}
}

func placeBidsAndDecideWinner(t *testing.T, ctx context.Context, seqClient *ethclient.Client, seqInfo *BlockchainTestInfo, auctionContract *express_lane_auctiongen.ExpressLaneAuction, winner, loser string, winnerBidderClient, loserBidderClient *timeboost.BidderClient, roundDuration time.Duration) {
	t.Helper()

	rawRoundTimingInfo, err := auctionContract.RoundTimingInfo(&bind.CallOpts{})
	Require(t, err)
	roundTimingInfo, err := timeboost.NewRoundTimingInfo(rawRoundTimingInfo)
	Require(t, err)
	currRound := roundTimingInfo.RoundNumber()

	// We are now in the bidding round, both issue their bids. winner will win
	t.Logf("%s and %s now submitting their bids at %v", winner, loser, time.Now())
	winnerBid, err := winnerBidderClient.Bid(ctx, big.NewInt(3), seqInfo.GetAddress(winner))
	Require(t, err)
	loserBid, err := loserBidderClient.Bid(ctx, big.NewInt(2), seqInfo.GetAddress(loser))
	Require(t, err)
	t.Logf("%s bid %+v", winner, winnerBid)
	t.Logf("%s bid %+v", loser, loserBid)

	// Subscribe to auction resolutions and wait for a winner
	winnerAddr, winnerRound := awaitAuctionResolved(t, ctx, seqClient, auctionContract)

	// Verify winner wins the auction
	if winnerAddr != seqInfo.GetAddress(winner) {
		t.Fatalf("%s should have won the express lane auction", winner)
	}
	t.Logf("%s won the auction for the round: %d", winner, winnerRound)
	if winnerRound != currRound+1 {
		t.Fatalf("unexpected winner round: Want:%d Got:%d", currRound+1, winnerRound)
	}

	it, err := auctionContract.FilterAuctionResolved(&bind.FilterOpts{Context: ctx}, nil, nil, nil)
	Require(t, err)
	winnerWon := false
	for it.Next() {
		if it.Event.FirstPriceBidder == seqInfo.GetAddress(winner) && it.Event.Round == winnerRound {
			winnerWon = true
		}
	}
	if !winnerWon {
		t.Fatalf("%s should have won the auction", winner)
	}
}

func verifyControllerAdvantage(t *testing.T, ctx context.Context, seqClient *ethclient.Client, controllerClient *expressLaneClient, seqInfo *BlockchainTestInfo, controller, otherUser string) {
	t.Helper()

	// During the express lane around, controller sends txs always 150ms later than otherUser, but otherUser's
	// txs end up getting delayed by 200ms as they are not the express lane controller.
	// In the end, controller's txs should be ordered before otherUser's during the round.
	var wg sync.WaitGroup
	wg.Add(2)
	ownerAddr := seqInfo.GetAddress("Owner")

	otherUserNonce, err := seqClient.PendingNonceAt(ctx, seqInfo.GetAddress(otherUser))
	Require(t, err)
	otherUserData := &types.DynamicFeeTx{
		To:        &ownerAddr,
		Gas:       seqInfo.TransferGas,
		GasFeeCap: new(big.Int).Set(seqInfo.GasPrice),
		Value:     big.NewInt(1e12),
		Nonce:     otherUserNonce,
		Data:      nil,
	}
	otherUserTx := seqInfo.SignTxAs(otherUser, otherUserData)
	go func(w *sync.WaitGroup) {
		defer w.Done()
		Require(t, seqClient.SendTransaction(ctx, otherUserTx))
	}(&wg)

	controllerNonce, err := seqClient.PendingNonceAt(ctx, seqInfo.GetAddress(controller))
	Require(t, err)
	controllerData := &types.DynamicFeeTx{
		To:        &ownerAddr,
		Gas:       seqInfo.TransferGas,
		GasFeeCap: new(big.Int).Set(seqInfo.GasPrice),
		Value:     big.NewInt(1e12),
		Nonce:     controllerNonce,
		Data:      nil,
	}
	controllerBoostableTx := seqInfo.SignTxAs(controller, controllerData)
	go func(w *sync.WaitGroup) {
		defer w.Done()
		time.Sleep(time.Millisecond * 10)
		Require(t, controllerClient.SendTransaction(ctx, controllerBoostableTx))
	}(&wg)
	wg.Wait()

	// After round is done, verify that controller beats otherUser in the final sequence.
	otherUserTxReceipt, err := seqClient.TransactionReceipt(ctx, otherUserTx.Hash())
	Require(t, err)
	otherUserBlock := otherUserTxReceipt.BlockNumber.Uint64()
	controllerBoostableTxReceipt, err := seqClient.TransactionReceipt(ctx, controllerBoostableTx.Hash())
	Require(t, err)
	controllerBlock := controllerBoostableTxReceipt.BlockNumber.Uint64()

	if otherUserBlock < controllerBlock {
		t.Fatalf("%s's tx should not have been sequenced before %s's in different blocks", otherUser, controller)
	} else if otherUserBlock == controllerBlock {
		if otherUserTxReceipt.TransactionIndex < controllerBoostableTxReceipt.TransactionIndex {
			t.Fatalf("%s should have been sequenced before %s with express lane", controller, otherUser)
		}
	}
}

type extraNodeType int

const (
	withForwardingSeq extraNodeType = iota + 1
	withFeedListener
)

func setupExpressLaneAuction(
	t *testing.T,
	dbDirPath string,
	ctx context.Context,
	extraNodeTy extraNodeType,
	queueTimeoutInBlocks uint64,
) (common.Address, *timeboost.BidderClient, *timeboost.BidderClient, time.Duration, *NodeBuilder, func(), *TestClient, func(), *timeboost.BidValidator) {
	seqPort := getRandomPort(t)
	forwarderPort := getRandomPort(t)

	nodeNames := []string{fmt.Sprintf("http://127.0.0.1:%d", seqPort), fmt.Sprintf("http://127.0.0.1:%d", forwarderPort)}
	expressLaneRedisURL := redisutil.CreateTestRedis(ctx, t)
	initRedisForTest(t, ctx, expressLaneRedisURL, nodeNames)

	builderSeq := NewNodeBuilder(ctx).DefaultConfig(t, false).DontParalellise()
	builderSeq.isSequencer = true
	builderSeq.l2StackConfig.HTTPHost = "localhost"
	builderSeq.l2StackConfig.HTTPPort = seqPort
	builderSeq.l2StackConfig.HTTPModules = []string{"eth", "arb", "debug", "timeboost", "auctioneer"}
	builderSeq.nodeConfig.Feed.Output = *newBroadcasterConfigTest()
	builderSeq.nodeConfig.Dangerous.NoSequencerCoordinator = false
	builderSeq.nodeConfig.SeqCoordinator.Enable = true
	builderSeq.nodeConfig.SeqCoordinator.RedisUrl = expressLaneRedisURL
	builderSeq.nodeConfig.SeqCoordinator.MyUrl = nodeNames[0]
	builderSeq.nodeConfig.SeqCoordinator.DeleteFinalizedMsgs = false
	builderSeq.execConfig.Sequencer.Enable = true
	builderSeq.execConfig.Sequencer.Timeboost = gethexec.TimeboostConfig{
		Enable:                       false, // We need to start without timeboost initially to create the auction contract
		ExpressLaneAdvantage:         time.Second * 5,
		RedisUrl:                     expressLaneRedisURL,
		MaxFutureSequenceDistance:    1500, // Required for TestExpressLaneTransactionHandlingComplex
		RedisUpdateEventsChannelSize: 50,
		QueueTimeoutInBlocks:         queueTimeoutInBlocks,
	}
	builderSeq.nodeConfig.TransactionStreamer.TrackBlockMetadataFrom = 1
	cleanupSeq := builderSeq.Build(t)
	seqInfo, seqNode, seqClient := builderSeq.L2Info, builderSeq.L2.ConsensusNode, builderSeq.L2.Client

	var extraNode *TestClient
	var cleanupExtraNode func()
	switch extraNodeTy {
	case withForwardingSeq:
		extraNodebuilder := NewNodeBuilder(ctx).DefaultConfig(t, false).DontParalellise()
		extraNodebuilder.isSequencer = true
		extraNodebuilder.takeOwnership = false
		extraNodebuilder.l2StackConfig.HTTPHost = "localhost"
		extraNodebuilder.l2StackConfig.HTTPPort = forwarderPort
		extraNodebuilder.l2StackConfig.HTTPModules = []string{"eth", "arb", "debug", "timeboost", "auctioneer"}
		extraNodebuilder.nodeConfig.SeqCoordinator.Enable = true
		extraNodebuilder.nodeConfig.SeqCoordinator.RedisUrl = expressLaneRedisURL
		extraNodebuilder.nodeConfig.SeqCoordinator.MyUrl = nodeNames[1]
		extraNodebuilder.nodeConfig.SeqCoordinator.DeleteFinalizedMsgs = false
		extraNodebuilder.execConfig.Sequencer.Enable = true
		extraNodebuilder.execConfig.Sequencer.Timeboost = gethexec.TimeboostConfig{
			Enable:                       true,
			ExpressLaneAdvantage:         time.Second * 5,
			RedisUrl:                     expressLaneRedisURL,
			MaxFutureSequenceDistance:    1500, // Required for TestExpressLaneTransactionHandlingComplex
			RedisUpdateEventsChannelSize: 50,
			QueueTimeoutInBlocks:         queueTimeoutInBlocks,
		}
		extraNodebuilder.nodeConfig.TransactionStreamer.TrackBlockMetadataFrom = 1
		cleanupExtraNode = extraNodebuilder.Build(t)
		extraNode = extraNodebuilder.L2
	case withFeedListener:
		tcpAddr, ok := seqNode.BroadcastServer.ListenerAddr().(*net.TCPAddr)
		if !ok {
			t.Fatalf("failed to cast listener address to *net.TCPAddr")
		}
		port := tcpAddr.Port
		extraNodebuilder := NewNodeBuilder(ctx).DefaultConfig(t, false).DontParalellise()
		extraNodebuilder.takeOwnership = false
		extraNodebuilder.nodeConfig.Feed.Input = *newBroadcastClientConfigTest(port)
		extraNodebuilder.nodeConfig.Feed.Input.Timeout = broadcastclient.DefaultConfig.Timeout
		extraNodebuilder.nodeConfig.TransactionStreamer.TrackBlockMetadataFrom = 1
		cleanupExtraNode = extraNodebuilder.Build(t)
		extraNode = extraNodebuilder.L2
	}

	// Send an L2 tx in the background every two seconds to keep the chain moving.
	go func() {
		tick := time.NewTicker(750 * time.Millisecond)
		defer tick.Stop()
		for {
			select {
			case <-ctx.Done():
				return
			case <-tick.C:
				tx := seqInfo.PrepareTx("Owner", "Owner", seqInfo.TransferGas, big.NewInt(1), nil)
				if err := seqClient.SendTransaction(ctx, tx); err != nil {
					t.Log("Failed to send test tx", err)
				}
			}
		}
	}()

	// Set up the auction contracts on L2.
	// Deploy the express lane auction contract and erc20 to the parent chain.
	ownerOpts := seqInfo.GetDefaultTransactOpts("Owner", ctx)
	erc20Addr, tx, erc20, err := bindings.DeployMockERC20(&ownerOpts, seqClient)
	Require(t, err)
	if _, err = bind.WaitMined(ctx, seqClient, tx); err != nil {
		t.Fatal(err)
	}
	tx, err = erc20.Initialize(&ownerOpts, "LANE", "LNE", 18)
	Require(t, err)
	if _, err = bind.WaitMined(ctx, seqClient, tx); err != nil {
		t.Fatal(err)
	}

	// Fund the auction contract.
	seqInfo.GenerateAccount("AuctionContract")
	TransferBalance(t, "Owner", "AuctionContract", arbmath.BigMulByUint(oneEth, 500), seqInfo, seqClient, ctx)

	// Mint some tokens to Alice and Bob.
	seqInfo.GenerateAccount("Alice")
	seqInfo.GenerateAccount("Bob")
	TransferBalance(t, "Faucet", "Alice", arbmath.BigMulByUint(oneEth, 500), seqInfo, seqClient, ctx)
	TransferBalance(t, "Faucet", "Bob", arbmath.BigMulByUint(oneEth, 500), seqInfo, seqClient, ctx)
	aliceOpts := seqInfo.GetDefaultTransactOpts("Alice", ctx)
	bobOpts := seqInfo.GetDefaultTransactOpts("Bob", ctx)
	tx, err = erc20.Mint(&ownerOpts, aliceOpts.From, big.NewInt(100))
	Require(t, err)
	if _, err = bind.WaitMined(ctx, seqClient, tx); err != nil {
		t.Fatal(err)
	}
	tx, err = erc20.Mint(&ownerOpts, bobOpts.From, big.NewInt(100))
	Require(t, err)
	if _, err = bind.WaitMined(ctx, seqClient, tx); err != nil {
		t.Fatal(err)
	}

	// Calculate the number of seconds until the next minute
	// and the next timestamp that is a multiple of a minute.
	bidRoundSeconds := uint64(12)
	now := time.Now()
	roundDuration := time.Duration(bidRoundSeconds) * time.Second // #nosec G115
	// Correctly calculate the remaining time until the next minute
	waitTime := roundDuration - time.Duration(now.Second()%int(roundDuration.Seconds()))*time.Second - time.Duration(now.Nanosecond())*time.Nanosecond
	// Get the current Unix timestamp at the start of the minute
	initialTimestamp := big.NewInt(now.Add(waitTime).Unix())
	initialTimestampUnix := time.Unix(initialTimestamp.Int64(), 0)

	// Deploy the auction manager contract.
	auctionContractAddr, tx, _, err := express_lane_auctiongen.DeployExpressLaneAuction(&ownerOpts, seqClient)
	Require(t, err)
	if _, err = bind.WaitMined(ctx, seqClient, tx); err != nil {
		t.Fatal(err)
	}

	proxyAddr, tx, _, err := localgen.DeploySimpleProxy(&ownerOpts, seqClient, auctionContractAddr)
	Require(t, err)
	if _, err = bind.WaitMined(ctx, seqClient, tx); err != nil {
		t.Fatal(err)
	}
	auctionContract, err := express_lane_auctiongen.NewExpressLaneAuction(proxyAddr, seqClient)
	Require(t, err)

	auctioneerAddr := seqInfo.GetDefaultTransactOpts("AuctionContract", ctx).From
	beneficiary := auctioneerAddr
	biddingToken := erc20Addr
	auctionClosingSeconds := bidRoundSeconds / 2
	reserveSubmissionSeconds := uint64(1)
	minReservePrice := big.NewInt(2) // 1 wei.
	roleAdmin := auctioneerAddr
	tx, err = auctionContract.Initialize(
		&ownerOpts,
		express_lane_auctiongen.InitArgs{
			Auctioneer:   auctioneerAddr,
			BiddingToken: biddingToken,
			Beneficiary:  beneficiary,
			RoundTimingInfo: express_lane_auctiongen.RoundTimingInfo{
				OffsetTimestamp:          initialTimestamp.Int64(),
				RoundDurationSeconds:     bidRoundSeconds,
				AuctionClosingSeconds:    auctionClosingSeconds,
				ReserveSubmissionSeconds: reserveSubmissionSeconds,
			},
			MinReservePrice:       minReservePrice,
			AuctioneerAdmin:       roleAdmin,
			MinReservePriceSetter: roleAdmin,
			ReservePriceSetter:    roleAdmin,
			BeneficiarySetter:     roleAdmin,
			RoundTimingSetter:     roleAdmin,
			MasterAdmin:           roleAdmin,
		},
	)
	Require(t, err)
	if _, err = bind.WaitMined(ctx, seqClient, tx); err != nil {
		t.Fatal(err)
	}
	t.Log("Deployed all the auction manager stuff", auctionContractAddr)
	// We approve the spending of the erc20 for the autonomous auction contract and bid receiver
	// for both Alice and Bob.
	bidReceiverAddr := common.HexToAddress("0x2424242424242424242424242424242424242424")
	maxUint256 := big.NewInt(1)
	maxUint256.Lsh(maxUint256, 256).Sub(maxUint256, big.NewInt(1))

	tx, err = erc20.Approve(
		&aliceOpts, proxyAddr, maxUint256,
	)
	Require(t, err)
	if _, err = bind.WaitMined(ctx, seqClient, tx); err != nil {
		t.Fatal(err)
	}
	tx, err = erc20.Approve(
		&aliceOpts, bidReceiverAddr, maxUint256,
	)
	Require(t, err)
	if _, err = bind.WaitMined(ctx, seqClient, tx); err != nil {
		t.Fatal(err)
	}
	tx, err = erc20.Approve(
		&bobOpts, proxyAddr, maxUint256,
	)
	Require(t, err)
	if _, err = bind.WaitMined(ctx, seqClient, tx); err != nil {
		t.Fatal(err)
	}
	tx, err = erc20.Approve(
		&bobOpts, bidReceiverAddr, maxUint256,
	)
	Require(t, err)
	if _, err = bind.WaitMined(ctx, seqClient, tx); err != nil {
		t.Fatal(err)
	}

	// This is hacky- we are manually starting the ExpressLaneService here instead of letting it be started
	// by the sequencer. This is due to needing to deploy the auction contract first.
	roundTimingInfo, err := gethexec.GetRoundTimingInfo(auctionContract)
	Require(t, err)

	expressLaneTracker, err := gethexec.NewExpressLaneTracker(
		*roundTimingInfo,
		builderSeq.execConfig.Sequencer.MaxBlockSpeed,
		builderSeq.L2.ExecNode.Backend.APIBackend(),
		auctionContract,
		proxyAddr,
		builderSeq.chainConfig,
		uint64(builderSeq.execConfig.Sequencer.MaxTxDataSize), // #nosec G115
		builderSeq.execConfig.Sequencer.Timeboost.EarlySubmissionGrace,
		nil,
	)
	Require(t, err)

	err = builderSeq.L2.ExecNode.Sequencer.InitializeExpressLaneService(
		auctioneerAddr,
		roundTimingInfo,
		expressLaneTracker)
	Require(t, err)
	builderSeq.L2.ExecNode.TxPreChecker.SetExpressLaneTracker(expressLaneTracker)
	builderSeq.L2.ExecNode.Sequencer.StartExpressLaneService(ctx)
	t.Log("Started express lane service in sequencer")

	if extraNodeTy == withForwardingSeq {
		err = extraNode.ExecNode.Sequencer.InitializeExpressLaneService(
			auctioneerAddr,
			roundTimingInfo,
			expressLaneTracker)
		Require(t, err)
		extraNode.ExecNode.TxPreChecker.SetExpressLaneTracker(expressLaneTracker)
		extraNode.ExecNode.Sequencer.StartExpressLaneService(ctx)
		t.Log("Started express lane service in forwarder sequencer")
	}

	expressLaneTracker.Start(ctx)
	builderSeq.execConfig.Sequencer.Timeboost.Enable = true // Prevents race in sequencer where expressLaneService is read inside publishTransactionToQueue
	builderSeq.L2.ExecutionConfigFetcher.Set(builderSeq.execConfig)

	// Set up an autonomous auction contract service that runs in the background in this test.
	redisURL := redisutil.CreateTestRedis(ctx, t)

	// Set up the auctioneer RPC service.
	bidValidatorPort := getRandomPort(t)
	bidValidatorWsPort := getRandomPort(t)
	stackConf := node.Config{
		DataDir:             "", // ephemeral.
		HTTPPort:            bidValidatorPort,
		HTTPHost:            "localhost",
		HTTPModules:         []string{timeboost.AuctioneerNamespace},
		HTTPVirtualHosts:    []string{"localhost"},
		HTTPTimeouts:        rpc.DefaultHTTPTimeouts,
		WSHost:              "localhost",
		WSPort:              bidValidatorWsPort,
		WSModules:           []string{timeboost.AuctioneerNamespace},
		GraphQLVirtualHosts: []string{"localhost"},
		P2P: p2p.Config{
			ListenAddr:  "",
			NoDial:      true,
			NoDiscovery: true,
		},
	}
	stack, err := node.New(&stackConf)
	Require(t, err)
	cfg := &timeboost.BidValidatorConfig{
		RpcEndpoint:             fmt.Sprintf("http://localhost:%d", seqPort),
		AuctionContractAddress:  proxyAddr.Hex(),
		RedisURL:                redisURL,
		ProducerConfig:          pubsub.TestProducerConfig,
		MaxBidsPerSender:        5,
		EnableEthcallValidation: true,
		AuctioneerAddress:       seqInfo.Accounts["AuctionContract"].Address.Hex(),
	}
	fetcher := func() *timeboost.BidValidatorConfig {
		return cfg
	}
	bidValidator, err := timeboost.NewBidValidator(
		ctx, stack, fetcher,
	)
	Require(t, err)
	Require(t, stack.Start())
	Require(t, bidValidator.Initialize(ctx))
	bidValidator.Start(ctx)

	auctioneerCfg := &timeboost.AuctioneerServerConfig{
		SequencerEndpoint:      fmt.Sprintf("http://localhost:%d", seqPort),
		AuctionContractAddress: proxyAddr.Hex(),
		RedisURL:               redisURL,
		ConsumerConfig:         pubsub.TestConsumerConfig,
		DbDirectory:            dbDirPath,
		Wallet: genericconf.WalletConfig{
			PrivateKey: fmt.Sprintf("00%x", seqInfo.Accounts["AuctionContract"].PrivateKey.D.Bytes()),
		},
	}
	auctioneerFetcher := func() *timeboost.AuctioneerServerConfig {
		return auctioneerCfg
	}
	am, err := timeboost.NewAuctioneerServer(
		ctx,
		auctioneerFetcher,
	)
	Require(t, err)
	am.Start(ctx)

	// Set up a bidder client for Alice and Bob.
	alicePriv := seqInfo.Accounts["Alice"].PrivateKey
	cfgFetcherAlice := func() *timeboost.BidderClientConfig {
		return &timeboost.BidderClientConfig{
			AuctionContractAddress: proxyAddr.Hex(),
			BidValidatorEndpoint:   fmt.Sprintf("http://localhost:%d", bidValidatorPort),
			ArbitrumNodeEndpoint:   fmt.Sprintf("http://localhost:%d", seqPort),
			Wallet: genericconf.WalletConfig{
				PrivateKey: fmt.Sprintf("00%x", alicePriv.D.Bytes()),
			},
		}
	}
	alice, err := timeboost.NewBidderClient(
		ctx,
		cfgFetcherAlice,
	)
	Require(t, err)

	bobPriv := seqInfo.Accounts["Bob"].PrivateKey
	cfgFetcherBob := func() *timeboost.BidderClientConfig {
		return &timeboost.BidderClientConfig{
			AuctionContractAddress: proxyAddr.Hex(),
			BidValidatorEndpoint:   fmt.Sprintf("http://localhost:%d", bidValidatorPort),
			ArbitrumNodeEndpoint:   fmt.Sprintf("http://localhost:%d", seqPort),
			Wallet: genericconf.WalletConfig{
				PrivateKey: fmt.Sprintf("00%x", bobPriv.D.Bytes()),
			},
		}
	}
	bob, err := timeboost.NewBidderClient(
		ctx,
		cfgFetcherBob,
	)
	Require(t, err)

	alice.Start(ctx)
	bob.Start(ctx)

	// Wait until the initial round.
	timeToWait := time.Until(initialTimestampUnix)
	t.Logf("Waiting until the initial round %v and %v, current time %v", timeToWait, initialTimestampUnix, time.Now())
	<-time.After(timeToWait)

	t.Log("Started auction master stack and bid clients")
	Require(t, alice.Deposit(ctx, big.NewInt(30)))
	Require(t, bob.Deposit(ctx, big.NewInt(30)))

	// Wait until the next timeboost round + a few milliseconds.
	t.Logf("Alice and Bob are now deposited into the autonomous auction contract, waiting %v for bidding round..., timestamp %v", waitTime, time.Now())
	time.Sleep(roundTimingInfo.TimeTilNextRound())
	t.Logf("Reached the bidding round at %v", time.Now())
	return proxyAddr, alice, bob, roundDuration, builderSeq, cleanupSeq, extraNode, cleanupExtraNode, bidValidator
}

func awaitAuctionResolved(
	t *testing.T,
	ctx context.Context,
	client *ethclient.Client,
	contract *express_lane_auctiongen.ExpressLaneAuction,
) (common.Address, uint64) {
	fromBlock, err := client.BlockNumber(ctx)
	Require(t, err)
	ticker := time.NewTicker(time.Millisecond * 100)
	defer ticker.Stop()
	for {
		select {
		case <-ctx.Done():
			return common.Address{}, 0
		case <-ticker.C:
			latestBlock, err := client.HeaderByNumber(ctx, nil)
			if err != nil {
				t.Log("Could not get latest header", err)
				continue
			}
			toBlock := latestBlock.Number.Uint64()
			if fromBlock == toBlock {
				continue
			}
			filterOpts := &bind.FilterOpts{
				Context: ctx,
				Start:   fromBlock,
				End:     &toBlock,
			}
			it, err := contract.FilterAuctionResolved(filterOpts, nil, nil, nil)
			if err != nil {
				t.Log("Could not filter auction resolutions", err)
				continue
			}
			for it.Next() {
				return it.Event.FirstPriceBidder, it.Event.Round
			}
			fromBlock = toBlock
		}
	}
}

type expressLaneClient struct {
	stopwaiter.StopWaiter
	sync.Mutex
	privKey             *ecdsa.PrivateKey
	chainId             *big.Int
	roundTimingInfo     timeboost.RoundTimingInfo
	auctionContractAddr common.Address
	client              *rpc.Client
	ethClient           *ethclient.Client
	sequence            uint64
}

func newExpressLaneClient(
	privKey *ecdsa.PrivateKey,
	chainId *big.Int,
	roundTimingInfo timeboost.RoundTimingInfo,
	auctionContractAddr common.Address,
	client *rpc.Client,
) *expressLaneClient {
	return &expressLaneClient{
		privKey:             privKey,
		chainId:             chainId,
		roundTimingInfo:     roundTimingInfo,
		auctionContractAddr: auctionContractAddr,
		client:              client,
		ethClient:           ethclient.NewClient(client),
		sequence:            0,
	}
}

func (elc *expressLaneClient) Start(ctxIn context.Context) {
	elc.StopWaiter.Start(ctxIn, elc)
}

func (elc *expressLaneClient) QueueTransactionWithSequence(ctx context.Context, transaction *types.Transaction, seq uint64) error {
	encodedTx, err := transaction.MarshalBinary()
	if err != nil {
		return err
	}
	msg := &timeboost.JsonExpressLaneSubmission{
		ChainId:                (*hexutil.Big)(elc.chainId),
		Round:                  hexutil.Uint64(elc.roundTimingInfo.RoundNumber()),
		AuctionContractAddress: elc.auctionContractAddr,
		Transaction:            encodedTx,
		SequenceNumber:         hexutil.Uint64(seq),
		Signature:              hexutil.Bytes{},
	}
	msgGo, err := timeboost.JsonSubmissionToGo(msg)
	if err != nil {
		return err
	}
	signingMsg, err := msgGo.ToMessageBytes()
	if err != nil {
		return err
	}
	signature, err := signSubmission(signingMsg, elc.privKey)
	if err != nil {
		return err
	}
	msg.Signature = signature
	promise := elc.sendExpressLaneRPC(msg)
	if _, err := promise.Await(ctx); err != nil {
		return err
	}
	return nil
}

func (elc *expressLaneClient) SendTransactionWithSequence(ctx context.Context, transaction *types.Transaction, seq uint64) error {
	if err := elc.QueueTransactionWithSequence(ctx, transaction, seq); err != nil {
		return err
	}
	if _, err := EnsureTxSucceeded(ctx, elc.ethClient, transaction); err != nil {
		return err
	}
	return nil
}

func (elc *expressLaneClient) SendTransaction(ctx context.Context, transaction *types.Transaction) error {
	elc.Lock()
	defer elc.Unlock()
	err := elc.SendTransactionWithSequence(ctx, transaction, elc.sequence)
	if err == nil {
		elc.sequence += 1
	}
	return err
}

func (elc *expressLaneClient) sendExpressLaneRPC(msg *timeboost.JsonExpressLaneSubmission) containers.PromiseInterface[struct{}] {
	return stopwaiter.LaunchPromiseThread(elc, func(ctx context.Context) (struct{}, error) {
		err := elc.client.CallContext(ctx, nil, "timeboost_sendExpressLaneTransaction", msg)
		return struct{}{}, err
	})
}

func signSubmission(message []byte, key *ecdsa.PrivateKey) ([]byte, error) {
	prefixed := crypto.Keccak256(append([]byte(fmt.Sprintf("\x19Ethereum Signed Message:\n%d", len(message))), message...))
	sig, err := secp256k1.Sign(prefixed, math.PaddedBigBytes(key.D, 32))
	if err != nil {
		return nil, err
	}
	sig[64] += 27
	return sig, nil
}

func getRandomPort(t testing.TB) int {
	listener, err := net.Listen("tcp", "localhost:0")
	require.NoError(t, err)
	defer listener.Close()
	tcpAddr, ok := listener.Addr().(*net.TCPAddr)
	if !ok {
		t.Fatalf("failed to cast listener address to *net.TCPAddr")
	}
	return tcpAddr.Port
}<|MERGE_RESOLUTION|>--- conflicted
+++ resolved
@@ -696,11 +696,7 @@
 		blockMetadata := []byte{0, uint8(i)}
 		sampleBulkData = append(sampleBulkData, blockMetadata)
 		// #nosec G115
-<<<<<<< HEAD
-		Require(t, arbDb.Put(dbKey(schema.BlockMetadataInputFeedPrefix, uint64(i)), blockMetadata))
-=======
-		Require(t, consensusDB.Put(dbKey(blockMetadataInputFeedPrefix, uint64(i)), blockMetadata))
->>>>>>> 9afe8728
+		Require(t, consensusDB.Put(dbKey(schema.BlockMetadataInputFeedPrefix, uint64(i)), blockMetadata))
 	}
 
 	nodecfg := arbnode.ConfigDefaultL1NonSequencerTest()
@@ -721,21 +717,12 @@
 	// Introduce fragmentation
 	blocksWithBlockMetadata := []uint64{8, 9, 10, 14, 16}
 	for _, key := range blocksWithBlockMetadata {
-<<<<<<< HEAD
-		Require(t, arbDb.Put(dbKey(schema.BlockMetadataInputFeedPrefix, key), sampleBulkData[key-1]))
-		Require(t, arbDb.Delete(dbKey(schema.MissingBlockMetadataInputFeedPrefix, key)))
+		Require(t, consensusDB.Put(dbKey(schema.BlockMetadataInputFeedPrefix, key), sampleBulkData[key-1]))
+		Require(t, consensusDB.Delete(dbKey(schema.MissingBlockMetadataInputFeedPrefix, key)))
 	}
 
 	// Check if all block numbers with schema.MissingBlockMetadataInputFeedPrefix are present as keys in arbDB and that no keys with schema.BlockMetadataInputFeedPrefix
-	iter := arbDb.NewIterator(schema.BlockMetadataInputFeedPrefix, nil)
-=======
-		Require(t, consensusDB.Put(dbKey(blockMetadataInputFeedPrefix, key), sampleBulkData[key-1]))
-		Require(t, consensusDB.Delete(dbKey(missingBlockMetadataInputFeedPrefix, key)))
-	}
-
-	// Check if all block numbers with missingBlockMetadataInputFeedPrefix are present as keys in consensusDB and that no keys with blockMetadataInputFeedPrefix
-	iter := consensusDB.NewIterator(blockMetadataInputFeedPrefix, nil)
->>>>>>> 9afe8728
+	iter := consensusDB.NewIterator(schema.BlockMetadataInputFeedPrefix, nil)
 	pos := uint64(0)
 	for iter.Next() {
 		keyBytes := bytes.TrimPrefix(iter.Key(), schema.BlockMetadataInputFeedPrefix)
@@ -745,19 +732,11 @@
 		pos++
 	}
 	iter.Release()
-<<<<<<< HEAD
-	iter = arbDb.NewIterator(schema.MissingBlockMetadataInputFeedPrefix, nil)
+	iter = consensusDB.NewIterator(schema.MissingBlockMetadataInputFeedPrefix, nil)
 	pos = trackBlockMetadataFrom
 	i := 0
 	for iter.Next() {
 		// Blocks with blockMetadata present shouldn't have the schema.MissingBlockMetadataInputFeedPrefix keys present in arbDB
-=======
-	iter = consensusDB.NewIterator(missingBlockMetadataInputFeedPrefix, nil)
-	pos = trackBlockMetadataFrom
-	i := 0
-	for iter.Next() {
-		// Blocks with blockMetadata present shouldn't have the missingBlockMetadataInputFeedPrefix keys present in consensusDB
->>>>>>> 9afe8728
 		for i < len(blocksWithBlockMetadata) && blocksWithBlockMetadata[i] == pos {
 			i++
 			pos++
@@ -782,11 +761,7 @@
 	// Check if all blockMetadata starting from rebuildStartPos was synced from bulk BlockMetadata API via the blockMetadataFetcher and that trackers for missing blockMetadata were cleared
 	// Note that trackers for missing blockMetadata below rebuildStartPos won't be cleared and that is expected since we give user choice to only sync from a certain target instead of syncing
 	// all the missing blockMetadata. Currently this target is set by node to the same value as TrackBlockMetadataFrom flag
-<<<<<<< HEAD
-	iter = arbDb.NewIterator(schema.BlockMetadataInputFeedPrefix, nil)
-=======
-	iter = consensusDB.NewIterator(blockMetadataInputFeedPrefix, nil)
->>>>>>> 9afe8728
+	iter = consensusDB.NewIterator(schema.BlockMetadataInputFeedPrefix, nil)
 	pos = rebuildStartPos
 	for iter.Next() {
 		keyBytes := bytes.TrimPrefix(iter.Key(), schema.BlockMetadataInputFeedPrefix)
@@ -802,11 +777,7 @@
 		t.Fatalf("number of keys with schema.BlockMetadataInputFeedPrefix doesn't match expected value. Want: %d, Got: %d", latestL2, pos-1)
 	}
 	iter.Release()
-<<<<<<< HEAD
-	iter = arbDb.NewIterator(schema.MissingBlockMetadataInputFeedPrefix, nil)
-=======
-	iter = consensusDB.NewIterator(missingBlockMetadataInputFeedPrefix, nil)
->>>>>>> 9afe8728
+	iter = consensusDB.NewIterator(schema.MissingBlockMetadataInputFeedPrefix, nil)
 	pos = trackBlockMetadataFrom
 	for iter.Next() {
 		keyBytes := bytes.TrimPrefix(iter.Key(), schema.MissingBlockMetadataInputFeedPrefix)
