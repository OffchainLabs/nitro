--- conflicted
+++ resolved
@@ -139,12 +139,8 @@
 	ctx, cancel := context.WithCancel(context.Background())
 	defer cancel()
 
-<<<<<<< HEAD
-	builder := NewNodeBuilder(ctx).DefaultConfig(t, true).DontParalellise()
+	builder := NewNodeBuilder(ctx).DefaultConfig(t, true).DontParalellise().WithTakeOwnership(false)
 	builder.nodeConfig.MessageExtraction.Enable = false // TODO: solve for => Error in message extractor               err="batch posting reports 0 do not match the number of batches 1"
-=======
-	builder := NewNodeBuilder(ctx).DefaultConfig(t, true).DontParalellise().WithTakeOwnership(false)
->>>>>>> 24731b57
 	if validator {
 		builder.nodeConfig.BlockValidator.Enable = true
 	}
