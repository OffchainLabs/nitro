--- conflicted
+++ resolved
@@ -91,11 +91,7 @@
 	conf := arbnode.ConfigDefaultL1Test()
 	conf.DelayedSequencer.FinalizeDistance = 1
 
-<<<<<<< HEAD
-	l2info, node, l2client, _, _, l1client, l1stack := createTestNodeOnL1WithConfig(t, ctx, true, conf, chainConfig)
-=======
-	l2info, node, l2client, l2stack, _, _, l1client, l1stack := createTestNodeOnL1WithConfig(t, ctx, true, conf, chainConfig, nil)
->>>>>>> b463fc91
+	l2info, node, l2client, _, _, l1client, l1stack := createTestNodeOnL1WithConfig(t, ctx, true, conf, chainConfig, nil)
 	defer requireClose(t, l1stack)
 	defer node.StopAndWait()
 
