--- conflicted
+++ resolved
@@ -69,11 +69,7 @@
 	}
 
 	block, _, err := arbos.ProduceBlock(
-<<<<<<< HEAD
-		l1Message, delayedMessagesRead, lastBlockHeader, statedb, chainContext, chainConfig, false, runCtx,
-=======
-		l1Message, delayedMessagesRead, lastBlockHeader, statedb, chainContext, false, runMode,
->>>>>>> 7c2bf2ac
+		l1Message, delayedMessagesRead, lastBlockHeader, statedb, chainContext, false, runCtx,
 	)
 	return block, err
 }
@@ -217,7 +213,6 @@
 			positionWithinMessage: 0,
 			delayedMessages:       delayedMessages,
 		}
-<<<<<<< HEAD
 		runCtxNumber := runCtxSeed % 5
 		var runCtx *core.MessageRunContext
 		switch runCtxNumber {
@@ -232,12 +227,7 @@
 		case 4:
 			runCtx = core.NewMessageGasEstimationContext()
 		}
-		_, err = BuildBlock(statedb, genesis, noopChainContext{}, chaininfo.ArbitrumOneChainConfig(), inbox, seqBatch, runCtx)
-=======
-		numberOfMessageRunModes := uint8(core.MessageReplayMode) + 1 // TODO update number of run modes when new mode is added
-		runMode := core.MessageRunMode(runModeSeed % numberOfMessageRunModes)
-		_, err = BuildBlock(statedb, genesis, noopChainContext{chainConfig: chaininfo.ArbitrumOneChainConfig()}, chaininfo.ArbitrumOneChainConfig(), inbox, seqBatch, runMode)
->>>>>>> 7c2bf2ac
+		_, err = BuildBlock(statedb, genesis, noopChainContext{chainConfig: chaininfo.ArbitrumOneChainConfig()}, chaininfo.ArbitrumOneChainConfig(), inbox, seqBatch, runCtx)
 		if err != nil {
 			// With the fixed header it shouldn't be possible to read a delayed message,
 			// and no other type of error should be possible.
