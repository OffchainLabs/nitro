// Copyright 2021-2023, Offchain Labs, Inc.
// For license information, see https://github.com/OffchainLabs/nitro/blob/master/LICENSE.md

package arbtest

import (
	"bytes"
	"context"
	"encoding/binary"
	"encoding/gob"
	"encoding/hex"
	"encoding/json"
	"flag"
	"fmt"
	"io"
	"log/slog"
	"math/big"
	"net"
	"net/http"
	"os"
	"reflect"
	"strconv"
	"strings"
	"sync"
	"sync/atomic"
	"testing"
	"time"

	"github.com/redis/go-redis/v9"

	"github.com/ethereum/go-ethereum"
	"github.com/ethereum/go-ethereum/accounts/abi"
	"github.com/ethereum/go-ethereum/accounts/abi/bind"
	"github.com/ethereum/go-ethereum/accounts/keystore"
	"github.com/ethereum/go-ethereum/arbitrum"
	"github.com/ethereum/go-ethereum/common"
	"github.com/ethereum/go-ethereum/common/math"
	"github.com/ethereum/go-ethereum/core"
	"github.com/ethereum/go-ethereum/core/rawdb"
	"github.com/ethereum/go-ethereum/core/tracing"
	"github.com/ethereum/go-ethereum/core/types"
	"github.com/ethereum/go-ethereum/core/vm"
	"github.com/ethereum/go-ethereum/crypto"
	"github.com/ethereum/go-ethereum/eth"
	"github.com/ethereum/go-ethereum/eth/catalyst"
	"github.com/ethereum/go-ethereum/eth/ethconfig"
	"github.com/ethereum/go-ethereum/eth/filters"
	"github.com/ethereum/go-ethereum/eth/tracers"
	_ "github.com/ethereum/go-ethereum/eth/tracers/js"
	_ "github.com/ethereum/go-ethereum/eth/tracers/native"
	"github.com/ethereum/go-ethereum/ethclient"
	"github.com/ethereum/go-ethereum/ethdb"
	"github.com/ethereum/go-ethereum/log"
	"github.com/ethereum/go-ethereum/node"
	"github.com/ethereum/go-ethereum/params"
	"github.com/ethereum/go-ethereum/rpc"

	"github.com/offchainlabs/nitro/arbnode"
	"github.com/offchainlabs/nitro/arbos"
	"github.com/offchainlabs/nitro/arbos/arbostypes"
	arbosutil "github.com/offchainlabs/nitro/arbos/util"
	"github.com/offchainlabs/nitro/arbutil"
	"github.com/offchainlabs/nitro/blsSignatures"
	"github.com/offchainlabs/nitro/bold/testing/setup"
	butil "github.com/offchainlabs/nitro/bold/util"
	"github.com/offchainlabs/nitro/cmd/chaininfo"
	"github.com/offchainlabs/nitro/cmd/conf"
	"github.com/offchainlabs/nitro/cmd/genericconf"
	"github.com/offchainlabs/nitro/daprovider"
	"github.com/offchainlabs/nitro/daprovider/das"
	"github.com/offchainlabs/nitro/daprovider/das/dasutil"
	"github.com/offchainlabs/nitro/deploy"
	"github.com/offchainlabs/nitro/execution/gethexec"
	_ "github.com/offchainlabs/nitro/execution/nodeInterface"
	"github.com/offchainlabs/nitro/solgen/go/bridgegen"
	"github.com/offchainlabs/nitro/solgen/go/localgen"
	"github.com/offchainlabs/nitro/solgen/go/precompilesgen"
	"github.com/offchainlabs/nitro/solgen/go/rollupgen"
	"github.com/offchainlabs/nitro/solgen/go/upgrade_executorgen"
	"github.com/offchainlabs/nitro/statetransfer"
	"github.com/offchainlabs/nitro/util"
	"github.com/offchainlabs/nitro/util/arbmath"
	"github.com/offchainlabs/nitro/util/headerreader"
	"github.com/offchainlabs/nitro/util/redisutil"
	"github.com/offchainlabs/nitro/util/signature"
	"github.com/offchainlabs/nitro/util/testhelpers"
	"github.com/offchainlabs/nitro/util/testhelpers/env"
	testflag "github.com/offchainlabs/nitro/util/testhelpers/flag"
	"github.com/offchainlabs/nitro/util/testhelpers/github"
	"github.com/offchainlabs/nitro/validator/inputs"
	"github.com/offchainlabs/nitro/validator/server_api"
	"github.com/offchainlabs/nitro/validator/server_arb"
	"github.com/offchainlabs/nitro/validator/server_common"
	"github.com/offchainlabs/nitro/validator/valnode"
	rediscons "github.com/offchainlabs/nitro/validator/valnode/redis"
)

type info = *BlockchainTestInfo

type SecondNodeParams struct {
	nodeConfig             *arbnode.Config
	execConfig             *gethexec.Config
	stackConfig            *node.Config
	dasConfig              *das.DataAvailabilityConfig
	initData               *statetransfer.ArbosInitializationInfo
	addresses              *chaininfo.RollupAddresses
	useExecutionClientOnly bool
}

type TestClient struct {
	ctx                    context.Context
	Client                 *ethclient.Client
	L1Backend              *eth.Ethereum
	L1BlobReader           daprovider.BlobReader
	Stack                  *node.Node
	ConsensusNode          *arbnode.Node
	ExecNode               *gethexec.ExecutionNode
	ClientWrapper          *ClientWrapper
	ConsensusConfigFetcher ConfigFetcher[arbnode.Config]
	ExecutionConfigFetcher ConfigFetcher[gethexec.Config]

	// having cleanup() field makes cleanup customizable from default cleanup methods after calling build
	cleanup func()
}

var RollupOwner = "RollupOwner"
var Sequencer = "Sequencer"
var Validator = "Validator"
var User = "User"

var DefaultChainAccounts = []string{RollupOwner, Sequencer, Validator, User}

func NewTestClient(ctx context.Context) *TestClient {
	return &TestClient{ctx: ctx}
}

func (tc *TestClient) SendSignedTx(t *testing.T, l2Client *ethclient.Client, transaction *types.Transaction, lInfo info) *types.Receipt {
	t.Helper()
	return SendSignedTxViaL1(t, tc.ctx, lInfo, tc.Client, l2Client, transaction)
}

func (tc *TestClient) SendUnsignedTx(t *testing.T, l2Client *ethclient.Client, transaction *types.Transaction, lInfo info) *types.Receipt {
	t.Helper()
	return SendUnsignedTxViaL1(t, tc.ctx, lInfo, tc.Client, l2Client, transaction)
}

func (tc *TestClient) TransferBalance(t *testing.T, from string, to string, amount *big.Int, lInfo info) (*types.Transaction, *types.Receipt) {
	t.Helper()
	return TransferBalanceTo(t, from, lInfo.GetAddress(to), amount, lInfo, tc.Client, tc.ctx)
}

func (tc *TestClient) TransferBalanceTo(t *testing.T, from string, to common.Address, amount *big.Int, lInfo info) (*types.Transaction, *types.Receipt) {
	t.Helper()
	return TransferBalanceTo(t, from, to, amount, lInfo, tc.Client, tc.ctx)
}

func (tc *TestClient) GetBalance(t *testing.T, account common.Address) *big.Int {
	t.Helper()
	return GetBalance(t, tc.ctx, tc.Client, account)
}

func (tc *TestClient) GetBaseFee(t *testing.T) *big.Int {
	t.Helper()
	return GetBaseFee(t, tc.Client, tc.ctx)
}

func (tc *TestClient) GetBaseFeeAt(t *testing.T, blockNum *big.Int) *big.Int {
	t.Helper()
	return GetBaseFeeAt(t, tc.Client, tc.ctx, blockNum)
}

func (tc *TestClient) SendWaitTestTransactions(t *testing.T, txs []*types.Transaction) []*types.Receipt {
	t.Helper()
	return SendWaitTestTransactions(t, tc.ctx, tc.Client, txs)
}

func (tc *TestClient) DeployBigMap(t *testing.T, auth bind.TransactOpts) (common.Address, *localgen.BigMap) {
	t.Helper()
	return deployBigMap(t, tc.ctx, auth, tc.Client)
}

func (tc *TestClient) DeploySimple(t *testing.T, auth bind.TransactOpts) (common.Address, *localgen.Simple) {
	t.Helper()
	return deploySimple(t, tc.ctx, auth, tc.Client)
}

func (tc *TestClient) EnsureTxSucceeded(transaction *types.Transaction) (*types.Receipt, error) {
	return tc.EnsureTxSucceededWithTimeout(transaction, time.Second*5)
}

func (tc *TestClient) EnsureTxSucceededWithTimeout(transaction *types.Transaction, timeout time.Duration) (*types.Receipt, error) {
	return EnsureTxSucceededWithTimeout(tc.ctx, tc.Client, transaction, timeout)
}

var DefaultTestForwarderConfig = gethexec.ForwarderConfig{
	ConnectionTimeout:     2 * time.Second,
	IdleConnectionTimeout: 2 * time.Second,
	MaxIdleConnections:    1,
	RedisUrl:              "",
	UpdateInterval:        time.Millisecond * 10,
	RetryInterval:         time.Millisecond * 3,
}

var TestSequencerConfig = gethexec.SequencerConfig{
	Enable:                       true,
	MaxBlockSpeed:                time.Millisecond * 10,
	ReadFromTxQueueTimeout:       time.Second, // Dont want this to affect tests
	MaxRevertGasReject:           params.TxGas + 10000,
	MaxAcceptableTimestampDelta:  time.Hour,
	SenderWhitelist:              []string{},
	Forwarder:                    DefaultTestForwarderConfig,
	QueueSize:                    128,
	QueueTimeout:                 time.Second * 5,
	NonceCacheSize:               4,
	MaxTxDataSize:                95000,
	NonceFailureCacheSize:        1024,
	NonceFailureCacheExpiry:      time.Second,
	ExpectedSurplusGasPriceMode:  "CalldataPrice",
	ExpectedSurplusSoftThreshold: "default",
	ExpectedSurplusHardThreshold: "default",
	EnableProfiling:              false,
}

func ExecConfigDefaultNonSequencerTest(t *testing.T, stateScheme string) *gethexec.Config {
	config := gethexec.ConfigDefault
	config.Caching.StateScheme = stateScheme
	config.RPC.StateScheme = stateScheme
	config.ParentChainReader = headerreader.TestConfig
	config.Sequencer.Enable = false
	config.Forwarder = DefaultTestForwarderConfig
	config.ForwardingTarget = "null"
	config.TxPreChecker.Strictness = gethexec.TxPreCheckerStrictnessNone

	Require(t, config.Validate())

	return &config
}

func ExecConfigDefaultTest(t *testing.T, stateScheme string) *gethexec.Config {
	config := gethexec.ConfigDefault
	config.Caching.StateScheme = stateScheme
	config.RPC.StateScheme = stateScheme
	config.Sequencer = TestSequencerConfig
	config.ParentChainReader = headerreader.TestConfig
	config.ForwardingTarget = "null"
	config.TxPreChecker.Strictness = gethexec.TxPreCheckerStrictnessNone
	config.ExposeMultiGas = true

	Require(t, config.Validate())

	return &config
}

type NodeBuilder struct {
	// NodeBuilder configuration
	ctx           context.Context
	ctxCancel     context.CancelFunc
	chainConfig   *params.ChainConfig
	arbOSInit     *params.ArbOSInit
	nodeConfig    *arbnode.Config
	execConfig    *gethexec.Config
	l1StackConfig *node.Config
	l2StackConfig *node.Config
	valnodeConfig *valnode.Config
	l3Config      *NitroConfig
	deployBold    bool
	parallelise   bool
	L1Info        info
	L2Info        info
	L3Info        info

	// L1, L2, L3 Node parameters
	dataDir                     string
	isSequencer                 bool
	takeOwnership               bool
	withL1                      bool
	defaultDbScheme             string
	addresses                   *chaininfo.RollupAddresses
	l3Addresses                 *chaininfo.RollupAddresses
	initMessage                 *arbostypes.ParsedInitMessage
	l3InitMessage               *arbostypes.ParsedInitMessage
	withProdConfirmPeriodBlocks bool
	delayBufferThreshold        uint64
	withL1ClientWrapper         bool

	// Created nodes
	L1 *TestClient
	L2 *TestClient
	L3 *TestClient
}

type NitroConfig struct {
	chainConfig   *params.ChainConfig
	arbOSConfig   *params.ArbOSInit
	nodeConfig    *arbnode.Config
	execConfig    *gethexec.Config
	stackConfig   *node.Config
	valnodeConfig *valnode.Config

	withProdConfirmPeriodBlocks bool
	isSequencer                 bool
}

func L3NitroConfigDefaultTest(t *testing.T) *NitroConfig {
	chainConfig := &params.ChainConfig{
		ChainID:             big.NewInt(333333),
		HomesteadBlock:      big.NewInt(0),
		DAOForkBlock:        nil,
		DAOForkSupport:      true,
		EIP150Block:         big.NewInt(0),
		EIP155Block:         big.NewInt(0),
		EIP158Block:         big.NewInt(0),
		ByzantiumBlock:      big.NewInt(0),
		ConstantinopleBlock: big.NewInt(0),
		PetersburgBlock:     big.NewInt(0),
		IstanbulBlock:       big.NewInt(0),
		MuirGlacierBlock:    big.NewInt(0),
		BerlinBlock:         big.NewInt(0),
		LondonBlock:         big.NewInt(0),
		ArbitrumChainParams: chaininfo.ArbitrumDevTestParams(),
		Clique: &params.CliqueConfig{
			Period: 0,
			Epoch:  0,
		},
	}

	valnodeConfig := valnode.TestValidationConfig
	return &NitroConfig{
		chainConfig:   chainConfig,
		nodeConfig:    arbnode.ConfigDefaultL1Test(),
		execConfig:    ExecConfigDefaultTest(t, rawdb.HashScheme),
		stackConfig:   testhelpers.CreateStackConfigForTest(t.TempDir()),
		valnodeConfig: &valnodeConfig,

		withProdConfirmPeriodBlocks: false,
		isSequencer:                 true,
	}
}

func NewNodeBuilder(ctxIn context.Context) *NodeBuilder {
	ctx, cancel := context.WithCancel(ctxIn)
	return &NodeBuilder{ctx: ctx, ctxCancel: cancel}
}

func (b *NodeBuilder) DefaultConfig(t *testing.T, withL1 bool) *NodeBuilder {
	// most used values across current tests are set here as default
	b.withL1 = withL1
	b.parallelise = true
	b.deployBold = true
	if withL1 {
		b.isSequencer = true
		b.nodeConfig = arbnode.ConfigDefaultL1Test()
	} else {
		b.takeOwnership = true
		b.nodeConfig = arbnode.ConfigDefaultL2Test()
	}
	b.chainConfig = chaininfo.ArbitrumDevTestChainConfig()
	b.L1Info = NewL1TestInfo(t)
	b.L2Info = NewArbTestInfo(t, b.chainConfig.ChainID)
	b.dataDir = t.TempDir()
	b.l1StackConfig = testhelpers.CreateStackConfigForTest(b.dataDir)
	b.l2StackConfig = testhelpers.CreateStackConfigForTest(b.dataDir)
	cp := valnode.TestValidationConfig
	b.valnodeConfig = &cp
	b.defaultDbScheme = rawdb.HashScheme
	if *testflag.StateSchemeFlag == rawdb.PathScheme || *testflag.StateSchemeFlag == rawdb.HashScheme {
		b.defaultDbScheme = *testflag.StateSchemeFlag
	}
	b.execConfig = ExecConfigDefaultTest(t, b.defaultDbScheme)
	b.l3Config = L3NitroConfigDefaultTest(t)
	return b
}

func (b *NodeBuilder) DontParalellise() *NodeBuilder {
	b.parallelise = false
	return b
}

func (b *NodeBuilder) WithArbOSVersion(arbosVersion uint64) *NodeBuilder {
	newChainConfig := *b.chainConfig
	newChainConfig.ArbitrumChainParams.InitialArbOSVersion = arbosVersion
	b.chainConfig = &newChainConfig
	return b
}

func (b *NodeBuilder) WithArbOSInit(arbOSInit *params.ArbOSInit) *NodeBuilder {
	b.arbOSInit = arbOSInit
	return b
}

func (b *NodeBuilder) WithProdConfirmPeriodBlocks() *NodeBuilder {
	b.withProdConfirmPeriodBlocks = true
	return b
}

func (b *NodeBuilder) WithPreBoldDeployment() *NodeBuilder {
	b.deployBold = false
	return b
}

func (b *NodeBuilder) WithWasmRootDir(wasmRootDir string) *NodeBuilder {
	b.valnodeConfig.Wasm.RootPath = wasmRootDir
	return b
}

func (b *NodeBuilder) WithExtraArchs(targets []string) *NodeBuilder {
	b.execConfig.StylusTarget.ExtraArchs = targets
	return b
}

// WithDelayBuffer sets the delay-buffer threshold, which is the number of blocks the batch-poster
// is allowed to delay a batch with a delayed message.
// Setting the threshold to zero disabled the delay buffer (default behaviour).
func (b *NodeBuilder) WithDelayBuffer(threshold uint64) *NodeBuilder {
	b.delayBufferThreshold = threshold
	return b
}

func (b *NodeBuilder) RequireScheme(t *testing.T, scheme string) *NodeBuilder {
	if testflag.StateSchemeFlag != nil && *testflag.StateSchemeFlag != "" && *testflag.StateSchemeFlag != scheme {
		t.Skip("skipping because db scheme is set and not ", scheme)
	}
	if b.defaultDbScheme != scheme && b.execConfig != nil {
		b.execConfig.Caching.StateScheme = scheme
		b.execConfig.RPC.StateScheme = scheme
		Require(t, b.execConfig.Validate())
	}
	b.defaultDbScheme = scheme
	return b
}

func (b *NodeBuilder) ExecConfigDefaultTest(t *testing.T, sequencer bool) *gethexec.Config {
	if sequencer {
		ExecConfigDefaultTest(t, b.defaultDbScheme)
	}
	return ExecConfigDefaultNonSequencerTest(t, b.defaultDbScheme)
}

// WithL1ClientWrapper creates a ClientWrapper for the L1 RPC client before passing it to the L2 node.
func (b *NodeBuilder) WithL1ClientWrapper(t *testing.T) *NodeBuilder {
	if !b.withL1 {
		Fatal(t, "WithL1ClientWrapper only works when L1 is enabled")
	}
	b.withL1ClientWrapper = true
	return b
}

func (b *NodeBuilder) TakeOwnership() *NodeBuilder {
	b.takeOwnership = true
	return b
}

<<<<<<< HEAD
func (b *NodeBuilder) DontSendL2SetupTxes() *NodeBuilder {
	b.takeOwnership = false // taking ownership requires sequencing arbdebug call
	return b
}

func (b *NodeBuilder) IgnoreExecConfigValidationError() *NodeBuilder {
	b.ignoreExecConfigValidationError = true
	return b
}

func (b *NodeBuilder) validateExecConfig(t *testing.T) {
	validateExecConfig(t, b.execConfig, b.ignoreExecConfigValidationError)
}

func validateExecConfig(t *testing.T, execConfig *gethexec.Config, ignoreExecConfigValidationError bool) {
	t.Helper()
	err := execConfig.Validate()
	if err != nil && ignoreExecConfigValidationError {
		log.Warn("ignoring execution config validation error", "err", err)
		return
	}
	Require(t, err)
}

=======
>>>>>>> c7ff5dff
func (b *NodeBuilder) Build(t *testing.T) func() {
	if b.parallelise {
		b.parallelise = false
		t.Parallel()
	}
	b.CheckConfig(t)
	if b.withL1 {
		b.BuildL1(t)
		return b.BuildL2OnL1(t)
	}
	return b.BuildL2(t)
}

type testCollection struct {
	room    atomic.Int64
	cond    *sync.Cond
	running map[string]int64
	waiting map[string]int64
}

var globalCollection *testCollection

func initTestCollection() {
	if globalCollection != nil {
		panic("trying to init testCollection twice")
	}
	globalCollection = &testCollection{}
	globalCollection.cond = sync.NewCond(&sync.Mutex{})
	room := int64(util.GoMaxProcs())
	if room < 2 {
		room = 2
	}
	globalCollection.running = make(map[string]int64)
	globalCollection.waiting = make(map[string]int64)
	globalCollection.room.Store(room)
}

func runningWithContext(ctx context.Context, weight int64, name string) {
	current := globalCollection.running[name]
	globalCollection.running[name] = current + weight
	globalCollection.cond.L.Unlock()
	go func() {
		<-ctx.Done()
		globalCollection.cond.L.Lock()
		current := globalCollection.running[name]
		if current-weight <= 0 {
			delete(globalCollection.running, name)
		} else {
			globalCollection.running[name] = current - weight
		}
		if globalCollection.room.Add(weight) > 0 {
			globalCollection.cond.Broadcast()
		}
		globalCollection.cond.L.Unlock()
	}()
}

func WaitAndRun(ctx context.Context, weight int64, name string) error {
	globalCollection.cond.L.Lock()
	current := globalCollection.waiting[name]
	globalCollection.waiting[name] = current + weight
	for globalCollection.room.Add(0-weight) < 0 {
		if globalCollection.room.Add(weight) > 0 {
			globalCollection.cond.Broadcast()
		}
		if ctx.Err() != nil {
			return fmt.Errorf("Context cancelled while waiting to launch test: %s", name)
		}
		globalCollection.cond.Wait()
	}
	current = globalCollection.waiting[name]
	if current-weight <= 0 {
		delete(globalCollection.waiting, name)
	} else {
		globalCollection.waiting[name] = current - weight
	}
	runningWithContext(ctx, weight, name)
	return nil
}

func DontWaitAndRun(ctx context.Context, weight int64, name string) {
	globalCollection.room.Add(0 - weight)
	globalCollection.cond.L.Lock()
	runningWithContext(ctx, weight, name)
}

func CurrentlyRunning() (map[string]int64, map[string]int64) {
	running := make(map[string]int64)
	waiting := make(map[string]int64)
	globalCollection.cond.L.Lock()
	for k, v := range globalCollection.running {
		if v > 0 {
			running[k] = v
		}
	}
	for k, v := range globalCollection.waiting {
		if v > 0 {
			waiting[k] = v
		}
	}
	globalCollection.cond.L.Unlock()
	return running, waiting
}

func (b *NodeBuilder) CheckConfig(t *testing.T) {
	if b.chainConfig == nil {
		b.chainConfig = chaininfo.ArbitrumDevTestChainConfig()
	}
	if b.nodeConfig == nil {
		b.nodeConfig = arbnode.ConfigDefaultL1Test()
	}
	if b.nodeConfig.ValidatorRequired() {
		// validation currently requires hash
		b.RequireScheme(t, rawdb.HashScheme)
	}
	if b.defaultDbScheme == "" {
		b.defaultDbScheme = env.GetTestStateScheme()
	}
	if b.execConfig == nil {
		b.execConfig = b.ExecConfigDefaultTest(t, true)
	}
	if b.execConfig.Caching.Archive {
		// archive currently requires hash
		b.RequireScheme(t, rawdb.HashScheme)
	}
	if b.L1Info == nil {
		b.L1Info = NewL1TestInfo(t)
	}
	if b.L2Info == nil {
		b.L2Info = NewArbTestInfo(t, b.chainConfig.ChainID)
	}
	if b.execConfig.RPC.MaxRecreateStateDepth == arbitrum.UninitializedMaxRecreateStateDepth {
		if b.execConfig.Caching.Archive {
			b.execConfig.RPC.MaxRecreateStateDepth = arbitrum.DefaultArchiveNodeMaxRecreateStateDepth
		} else {
			b.execConfig.RPC.MaxRecreateStateDepth = arbitrum.DefaultNonArchiveNodeMaxRecreateStateDepth
		}
	}
}

func (b *NodeBuilder) BuildL1(t *testing.T) {
	if b.parallelise {
		b.parallelise = false
		t.Parallel()
	}
	err := WaitAndRun(b.ctx, 2, t.Name())
	if err != nil {
		t.Fatal(err)
	}
	b.L1 = NewTestClient(b.ctx)
	b.L1Info, b.L1.Client, b.L1.L1Backend, b.L1.Stack, b.L1.ClientWrapper, b.L1.L1BlobReader = createTestL1BlockChain(t, b.L1Info, b.withL1ClientWrapper)
	locator, err := server_common.NewMachineLocator(b.valnodeConfig.Wasm.RootPath)
	Require(t, err)
	b.addresses, b.initMessage = deployOnParentChain(
		t,
		b.ctx,
		b.L1Info,
		b.L1.Client,
		&headerreader.TestConfig,
		b.chainConfig,
		locator.LatestWasmModuleRoot(),
		b.withProdConfirmPeriodBlocks,
		true,
		b.deployBold,
		b.delayBufferThreshold,
	)
	b.L1.cleanup = func() { requireClose(t, b.L1.Stack) }
}

func buildOnParentChain(
	t *testing.T,
	ctx context.Context,

	dataDir string,

	parentChainInfo info,
	parentChainTestClient *TestClient,
	parentChainId *big.Int,

	chainConfig *params.ChainConfig,
	arbOSInit *params.ArbOSInit,
	stackConfig *node.Config,
	execConfig *gethexec.Config,
	nodeConfig *arbnode.Config,
	valnodeConfig *valnode.Config,
	isSequencer bool,
	chainInfo info,

	initMessage *arbostypes.ParsedInitMessage,
	addresses *chaininfo.RollupAddresses,
) *TestClient {
	if parentChainTestClient == nil {
		t.Fatal("must build parent chain before building chain")
	}

	chainTestClient := NewTestClient(ctx)

	var chainDb ethdb.Database
	var arbDb ethdb.Database
	var blockchain *core.BlockChain
	_, chainTestClient.Stack, chainDb, arbDb, blockchain = createNonL1BlockChainWithStackConfig(
		t, chainInfo, dataDir, chainConfig, arbOSInit, initMessage, stackConfig, execConfig)

	var sequencerTxOptsPtr *bind.TransactOpts
	var dataSigner signature.DataSignerFunc
	if isSequencer {
		sequencerTxOpts := parentChainInfo.GetDefaultTransactOpts("Sequencer", ctx)
		sequencerTxOptsPtr = &sequencerTxOpts
		dataSigner = signature.DataSignerFromPrivateKey(parentChainInfo.GetInfoWithPrivKey("Sequencer").PrivateKey)
	} else {
		nodeConfig.BatchPoster.Enable = false
		nodeConfig.Sequencer = false
		nodeConfig.DelayedSequencer.Enable = false
		execConfig.Sequencer.Enable = false
	}

	var validatorTxOptsPtr *bind.TransactOpts
	if nodeConfig.Staker.Enable {
		validatorTxOpts := parentChainInfo.GetDefaultTransactOpts("Validator", ctx)
		validatorTxOptsPtr = &validatorTxOpts
	}

	AddValNodeIfNeeded(t, ctx, nodeConfig, true, "", valnodeConfig.Wasm.RootPath)

	execConfigFetcher := NewCommonConfigFetcher(execConfig)
	execNode, err := gethexec.CreateExecutionNode(ctx, chainTestClient.Stack, chainDb, blockchain, parentChainTestClient.Client, execConfigFetcher, parentChainId, 0)
	Require(t, err)
	chainTestClient.ExecutionConfigFetcher = execConfigFetcher

	fatalErrChan := make(chan error, 10)
	locator, err := server_common.NewMachineLocator(valnodeConfig.Wasm.RootPath)
	Require(t, err)
	consensusConfigFetcher := NewCommonConfigFetcher(nodeConfig)
	chainTestClient.ConsensusNode, err = arbnode.CreateNodeFullExecutionClient(
		ctx, chainTestClient.Stack, execNode, execNode, execNode, execNode, arbDb, consensusConfigFetcher, blockchain.Config(), parentChainTestClient.Client,
		addresses, validatorTxOptsPtr, sequencerTxOptsPtr, dataSigner, fatalErrChan, parentChainId, parentChainTestClient.L1BlobReader, locator.LatestWasmModuleRoot())
	Require(t, err)
	chainTestClient.ConsensusConfigFetcher = consensusConfigFetcher

	err = chainTestClient.ConsensusNode.Start(ctx)
	Require(t, err)

	chainTestClient.Client = ClientForStack(t, chainTestClient.Stack)

	StartWatchChanErr(t, ctx, fatalErrChan, chainTestClient.ConsensusNode)

	chainTestClient.ExecNode = getExecNode(t, chainTestClient.ConsensusNode)
	chainTestClient.cleanup = func() { chainTestClient.ConsensusNode.StopAndWait() }

	chainTestClient.L1BlobReader = parentChainTestClient.L1BlobReader

	return chainTestClient
}

func (b *NodeBuilder) BuildL3OnL2(t *testing.T) func() {
	DontWaitAndRun(b.ctx, 1, t.Name())
	b.L3Info = NewArbTestInfo(t, b.l3Config.chainConfig.ChainID)

	locator, err := server_common.NewMachineLocator(b.l3Config.valnodeConfig.Wasm.RootPath)
	Require(t, err)

	parentChainReaderConfig := headerreader.TestConfig
	parentChainReaderConfig.Dangerous.WaitForTxApprovalSafePoll = 0
	b.l3Addresses, b.l3InitMessage = deployOnParentChain(
		t,
		b.ctx,
		b.L2Info,
		b.L2.Client,
		&parentChainReaderConfig,
		b.l3Config.chainConfig,
		locator.LatestWasmModuleRoot(),
		b.l3Config.withProdConfirmPeriodBlocks,
		false,
		b.deployBold,
		0,
	)

	b.L3 = buildOnParentChain(
		t,
		b.ctx,

		b.dataDir,

		b.L2Info,
		b.L2,
		b.chainConfig.ChainID,

		b.l3Config.chainConfig,
		b.l3Config.arbOSConfig,
		b.l3Config.stackConfig,
		b.l3Config.execConfig,
		b.l3Config.nodeConfig,
		b.l3Config.valnodeConfig,
		b.l3Config.isSequencer,
		b.L3Info,

		b.l3InitMessage,
		b.l3Addresses,
	)

	return func() {
		b.L3.cleanup()
	}
}

func (b *NodeBuilder) BuildL2OnL1(t *testing.T) func() {
	b.L2 = buildOnParentChain(
		t,
		b.ctx,

		b.dataDir,

		b.L1Info,
		b.L1,
		big.NewInt(1337),

		b.chainConfig,
		b.arbOSInit,
		b.l2StackConfig,
		b.execConfig,
		b.nodeConfig,
		b.valnodeConfig,
		b.isSequencer,
		b.L2Info,

		b.initMessage,
		b.addresses,
	)

	if b.takeOwnership {
		debugAuth := b.L2Info.GetDefaultTransactOpts("Owner", b.ctx)

		// make auth a chain owner
		arbdebug, err := precompilesgen.NewArbDebug(common.HexToAddress("0xff"), b.L2.Client)
		Require(t, err, "failed to deploy ArbDebug")

		tx, err := arbdebug.BecomeChainOwner(&debugAuth)
		Require(t, err, "failed to deploy ArbDebug")

		_, err = EnsureTxSucceeded(b.ctx, b.L2.Client, tx)
		Require(t, err)
	}

	return func() {
		b.L2.cleanup()
		if b.L1 != nil && b.L1.cleanup != nil {
			b.L1.cleanup()
		}
		b.ctxCancel()
	}
}

// L2 -Only. Enough for tests that needs no interface to L1
// Requires precompiles.AllowDebugPrecompiles = true
func (b *NodeBuilder) BuildL2(t *testing.T) func() {
	if b.parallelise {
		b.parallelise = false
		t.Parallel()
	}
	err := WaitAndRun(b.ctx, 1, t.Name())
	if err != nil {
		Fatal(t, err)
	}
	b.L2 = NewTestClient(b.ctx)

	AddValNodeIfNeeded(t, b.ctx, b.nodeConfig, true, "", b.valnodeConfig.Wasm.RootPath)

	var chainDb ethdb.Database
	var arbDb ethdb.Database
	var blockchain *core.BlockChain
	b.L2Info, b.L2.Stack, chainDb, arbDb, blockchain = createNonL1BlockChainWithStackConfig(
		t, b.L2Info, b.dataDir, b.chainConfig, b.arbOSInit, nil, b.l2StackConfig, b.execConfig)

	execConfigFetcher := NewCommonConfigFetcher(b.execConfig)
	execNode, err := gethexec.CreateExecutionNode(b.ctx, b.L2.Stack, chainDb, blockchain, nil, execConfigFetcher, big.NewInt(1337), 0)
	Require(t, err)
	b.L2.ExecutionConfigFetcher = execConfigFetcher

	fatalErrChan := make(chan error, 10)
	locator, err := server_common.NewMachineLocator(b.valnodeConfig.Wasm.RootPath)
	Require(t, err)
	consensusConfigFetcher := NewCommonConfigFetcher(b.nodeConfig)
	b.L2.ConsensusNode, err = arbnode.CreateNodeFullExecutionClient(
		b.ctx, b.L2.Stack, execNode, execNode, execNode, execNode, arbDb, consensusConfigFetcher, blockchain.Config(),
		nil, nil, nil, nil, nil, fatalErrChan, big.NewInt(1337), nil, locator.LatestWasmModuleRoot())
	Require(t, err)
	b.L2.ConsensusConfigFetcher = consensusConfigFetcher

	// Give the node an init message
	err = b.L2.ConsensusNode.TxStreamer.AddFakeInitMessage()
	Require(t, err)

	err = b.L2.ConsensusNode.Start(b.ctx)
	Require(t, err)

	b.L2.Client = ClientForStack(t, b.L2.Stack)

	if b.takeOwnership {
		debugAuth := b.L2Info.GetDefaultTransactOpts("Owner", b.ctx)

		// make auth a chain owner
		arbdebug, err := precompilesgen.NewArbDebug(common.HexToAddress("0xff"), b.L2.Client)
		Require(t, err, "failed to deploy ArbDebug")

		tx, err := arbdebug.BecomeChainOwner(&debugAuth)
		Require(t, err, "failed to deploy ArbDebug")

		_, err = EnsureTxSucceeded(b.ctx, b.L2.Client, tx)
		Require(t, err)
	}

	StartWatchChanErr(t, b.ctx, fatalErrChan, b.L2.ConsensusNode)

	b.L2.ExecNode = getExecNode(t, b.L2.ConsensusNode)
	b.L2.cleanup = func() { b.L2.ConsensusNode.StopAndWait() }
	return func() {
		b.L2.cleanup()
		b.ctxCancel()
	}
}

// L2 -Only. RestartL2Node shutdowns the existing l2 node and start it again using the same data dir.
func (b *NodeBuilder) RestartL2Node(t *testing.T) {
	if b.L2 == nil {
		t.Fatalf("L2 was not created")
	}
	b.L2.cleanup()

	l2info, stack, chainDb, arbDb, blockchain := createNonL1BlockChainWithStackConfig(t, b.L2Info, b.dataDir, b.chainConfig, b.arbOSInit, b.initMessage, b.l2StackConfig, b.execConfig)

	execConfigFetcher := NewCommonConfigFetcher(b.execConfig)
	execNode, err := gethexec.CreateExecutionNode(b.ctx, stack, chainDb, blockchain, nil, execConfigFetcher, big.NewInt(1337), 0)
	Require(t, err)

	feedErrChan := make(chan error, 10)
	locator, err := server_common.NewMachineLocator(b.valnodeConfig.Wasm.RootPath)
	Require(t, err)
	var sequencerTxOpts *bind.TransactOpts
	var validatorTxOpts *bind.TransactOpts
	var dataSigner signature.DataSignerFunc
	var l1Client *ethclient.Client
	if b.withL1 {
		sequencerTxOptsNP := b.L1Info.GetDefaultTransactOpts("Sequencer", b.ctx)
		sequencerTxOpts = &sequencerTxOptsNP
		validatorTxOptsNP := b.L1Info.GetDefaultTransactOpts("Validator", b.ctx)
		validatorTxOpts = &validatorTxOptsNP
		dataSigner = signature.DataSignerFromPrivateKey(b.L1Info.GetInfoWithPrivKey("Sequencer").PrivateKey)
		l1Client = b.L1.Client
	}
	consensusConfigFetcher := NewCommonConfigFetcher(b.nodeConfig)
	chainConfig := blockchain.Config()
	if b.execConfig.Dangerous.DebugBlock.OverwriteChainConfig {
		b.execConfig.Dangerous.DebugBlock.Apply(chainConfig)
	}
	currentNode, err := arbnode.CreateNodeFullExecutionClient(b.ctx, stack, execNode, execNode, execNode, execNode, arbDb, consensusConfigFetcher, chainConfig, l1Client, b.addresses, validatorTxOpts, sequencerTxOpts, dataSigner, feedErrChan, big.NewInt(1337), nil, locator.LatestWasmModuleRoot())
	Require(t, err)

	Require(t, currentNode.Start(b.ctx))
	client := ClientForStack(t, stack)

	StartWatchChanErr(t, b.ctx, feedErrChan, currentNode)

	l2 := NewTestClient(b.ctx)
	l2.ConsensusNode = currentNode
	l2.Client = client
	l2.ExecNode = execNode
	l2.cleanup = func() { b.L2.ConsensusNode.StopAndWait() }
	l2.Stack = stack
	l2.ExecutionConfigFetcher = execConfigFetcher
	l2.ConsensusConfigFetcher = consensusConfigFetcher

	b.L2 = l2
	b.L2Info = l2info
}

func build2ndNode(
	t *testing.T,
	ctx context.Context,

	firstNodeStackConfig *node.Config,
	firsNodeExecConfig *gethexec.Config,
	firstNodeNodeConfig *arbnode.Config,
	firstNodeInfo info,
	firstNodeTestClient *TestClient,
	valnodeConfig *valnode.Config,

	parentChainTestClient *TestClient,
	parentChainInfo info,

	params *SecondNodeParams,

	addresses *chaininfo.RollupAddresses,
	initMessage *arbostypes.ParsedInitMessage,
) (*TestClient, func()) {
	if params.nodeConfig == nil {
		params.nodeConfig = arbnode.ConfigDefaultL1NonSequencerTest()
	}
	if params.dasConfig != nil {
		params.nodeConfig.DataAvailability = *params.dasConfig
	}
	if params.stackConfig == nil {
		params.stackConfig = firstNodeStackConfig
		// should use different dataDir from the previously used ones
		params.stackConfig.DataDir = t.TempDir()
	}
	if params.initData == nil {
		params.initData = &firstNodeInfo.ArbInitData
	}
	if params.execConfig == nil {
		params.execConfig = firsNodeExecConfig
	}
	if params.addresses == nil {
		params.addresses = addresses
	}
	if params.execConfig.RPC.MaxRecreateStateDepth == arbitrum.UninitializedMaxRecreateStateDepth {
		if params.execConfig.Caching.Archive {
			params.execConfig.RPC.MaxRecreateStateDepth = arbitrum.DefaultArchiveNodeMaxRecreateStateDepth
		} else {
			params.execConfig.RPC.MaxRecreateStateDepth = arbitrum.DefaultNonArchiveNodeMaxRecreateStateDepth
		}
	}
	if firstNodeNodeConfig.BatchPoster.Enable && params.nodeConfig.BatchPoster.Enable && params.nodeConfig.BatchPoster.RedisUrl == "" {
		t.Fatal("The batch poster must use Redis when enabled for multiple nodes")
	}

	testClient := NewTestClient(ctx)
	testClient.Client, testClient.ConsensusNode, testClient.ExecutionConfigFetcher, testClient.ConsensusConfigFetcher =
		Create2ndNodeWithConfig(t, ctx, firstNodeTestClient.ConsensusNode, parentChainTestClient.Stack, parentChainInfo, params.initData, params.nodeConfig, params.execConfig, params.stackConfig, valnodeConfig, params.addresses, initMessage, params.useExecutionClientOnly, parentChainTestClient.L1BlobReader)
	testClient.ExecNode = getExecNode(t, testClient.ConsensusNode)
	testClient.cleanup = func() { testClient.ConsensusNode.StopAndWait() }

	testClient.L1BlobReader = parentChainTestClient.L1BlobReader

	return testClient, func() { testClient.cleanup() }
}

func (b *NodeBuilder) Build2ndNode(t *testing.T, params *SecondNodeParams) (*TestClient, func()) {
	DontWaitAndRun(b.ctx, 1, t.Name())
	if b.L2 == nil {
		t.Fatal("builder did not previously build an L2 Node")
	}
	if b.L1 == nil {
		t.Fatal("builder did not previously build an L1 Node")
	}
	return build2ndNode(
		t,
		b.ctx,

		b.l2StackConfig,
		b.execConfig,
		b.nodeConfig,
		b.L2Info,
		b.L2,
		b.valnodeConfig,

		b.L1,
		b.L1Info,

		params,

		b.addresses,
		b.initMessage,
	)
}

func (b *NodeBuilder) Build2ndNodeOnL3(t *testing.T, params *SecondNodeParams) (*TestClient, func()) {
	DontWaitAndRun(b.ctx, 1, t.Name())
	if b.L3 == nil {
		t.Fatal("builder did not previously built an L3 Node")
	}
	return build2ndNode(
		t,
		b.ctx,

		b.l3Config.stackConfig,
		b.l3Config.execConfig,
		b.l3Config.nodeConfig,
		b.L3Info,
		b.L3,
		b.l3Config.valnodeConfig,

		b.L2,
		b.L2Info,

		params,

		b.l3Addresses,
		b.l3InitMessage,
	)
}

func (b *NodeBuilder) BridgeBalance(t *testing.T, account string, amount *big.Int) (*types.Transaction, *types.Receipt) {
	return BridgeBalance(t, account, amount, b.L1Info, b.L2Info, b.L1.Client, b.L2.Client, b.ctx)
}

func SendWaitTestTransactions(t *testing.T, ctx context.Context, client *ethclient.Client, txs []*types.Transaction) []*types.Receipt {
	t.Helper()
	receipts := make([]*types.Receipt, len(txs))
	for _, tx := range txs {
		Require(t, client.SendTransaction(ctx, tx))
	}
	for i, tx := range txs {
		var err error
		receipts[i], err = EnsureTxSucceeded(ctx, client, tx)
		Require(t, err)
	}
	return receipts
}

func TransferBalance(
	t *testing.T, from, to string, amount *big.Int, l2info info, client *ethclient.Client, ctx context.Context,
) (*types.Transaction, *types.Receipt) {
	t.Helper()
	return TransferBalanceTo(t, from, l2info.GetAddress(to), amount, l2info, client, ctx)
}

func TransferBalanceTo(
	t *testing.T, from string, to common.Address, amount *big.Int, l2info info, client *ethclient.Client, ctx context.Context,
) (*types.Transaction, *types.Receipt) {
	t.Helper()
	tx := l2info.PrepareTxTo(from, &to, l2info.TransferGas, amount, nil)
	err := client.SendTransaction(ctx, tx)
	Require(t, err)
	res, err := EnsureTxSucceeded(ctx, client, tx)
	Require(t, err)
	return tx, res
}

// if l2client is not nil - will wait until balance appears in l2
func BridgeBalance(
	t *testing.T, account string, amount *big.Int, l1info info, l2info info, l1client *ethclient.Client, l2client *ethclient.Client, ctx context.Context,
) (*types.Transaction, *types.Receipt) {
	t.Helper()

	// setup or validate the same account on l2info
	l1acct := l1info.GetInfoWithPrivKey(account)
	if l2info.Accounts[account] == nil {
		l2info.SetFullAccountInfo(account, &AccountInfo{
			Address:    l1acct.Address,
			PrivateKey: l1acct.PrivateKey,
		})
	} else {
		l2acct := l2info.GetInfoWithPrivKey(account)
		if l2acct.PrivateKey.X.Cmp(l1acct.PrivateKey.X) != 0 ||
			l2acct.PrivateKey.Y.Cmp(l1acct.PrivateKey.Y) != 0 {
			Fatal(t, "l2 account already exists and not compatible to l1")
		}
	}

	// check previous balance
	var l2Balance *big.Int
	var err error
	if l2client != nil {
		l2Balance, err = l2client.BalanceAt(ctx, l2info.GetAddress("Faucet"), nil)
		Require(t, err)
	}

	// send transaction
	data, err := hex.DecodeString("0f4d14e9000000000000000000000000000000000000000000000000000082f79cd90000")
	Require(t, err)
	tx := l1info.PrepareTx(account, "Inbox", l1info.TransferGas*100, amount, data)
	err = l1client.SendTransaction(ctx, tx)
	Require(t, err)
	res, err := EnsureTxSucceeded(ctx, l1client, tx)
	Require(t, err)

	// wait for balance to appear in l2
	if l2client != nil {
		l2Balance.Add(l2Balance, amount)
		for i := 0; true; i++ {
			balance, err := l2client.BalanceAt(ctx, l2info.GetAddress("Faucet"), nil)
			Require(t, err)
			if balance.Cmp(l2Balance) >= 0 {
				break
			}
			TransferBalance(t, "Faucet", "User", big.NewInt(1), l1info, l1client, ctx)
			if i > 200 {
				Fatal(t, "bridging failed")
			}
			<-time.After(time.Millisecond * 100)
		}
	}

	return tx, res
}

// AdvanceL1 sends dummy transactions to L1 to create blocks.
func AdvanceL1(
	t *testing.T,
	ctx context.Context,
	l1client *ethclient.Client,
	l1info *BlockchainTestInfo,
	numBlocks int,
) {
	for i := 0; i < numBlocks; i++ {
		SendWaitTestTransactions(t, ctx, l1client, []*types.Transaction{
			l1info.PrepareTx("Faucet", "Faucet", 30000, big.NewInt(1e12), nil),
		})
	}
}

func SendSignedTxesInBatchViaL1(
	t *testing.T,
	ctx context.Context,
	l1info *BlockchainTestInfo,
	l1client *ethclient.Client,
	l2client *ethclient.Client,
	delayedTxes types.Transactions,
) types.Receipts {
	delayedInboxContract, err := bridgegen.NewInbox(l1info.GetAddress("Inbox"), l1client)
	Require(t, err)
	usertxopts := l1info.GetDefaultTransactOpts("User", ctx)

	wraped, err := l2MessageBatchDataFromTxes(delayedTxes)
	Require(t, err)
	l1tx, err := delayedInboxContract.SendL2Message(&usertxopts, wraped)
	Require(t, err)
	_, err = EnsureTxSucceeded(ctx, l1client, l1tx)
	Require(t, err)

	AdvanceL1(t, ctx, l1client, l1info, 30)
	var receipts types.Receipts
	for _, tx := range delayedTxes {
		receipt, err := EnsureTxSucceeded(ctx, l2client, tx)
		Require(t, err)
		receipts = append(receipts, receipt)
	}
	return receipts
}

func l2MessageBatchDataFromTxes(txes types.Transactions) ([]byte, error) {
	var l2Message []byte
	l2Message = append(l2Message, arbos.L2MessageKind_Batch)
	sizeBuf := make([]byte, 8)
	for _, tx := range txes {
		txBytes, err := tx.MarshalBinary()
		if err != nil {
			return nil, err
		}
		binary.BigEndian.PutUint64(sizeBuf, uint64(len(txBytes))+1)
		l2Message = append(l2Message, sizeBuf...)
		l2Message = append(l2Message, arbos.L2MessageKind_SignedTx)
		l2Message = append(l2Message, txBytes...)
	}
	return l2Message, nil
}

func SendSignedTxViaL1(
	t *testing.T,
	ctx context.Context,
	l1info *BlockchainTestInfo,
	l1client *ethclient.Client,
	l2client *ethclient.Client,
	delayedTx *types.Transaction,
) *types.Receipt {
	delayedInboxContract, err := bridgegen.NewInbox(l1info.GetAddress("Inbox"), l1client)
	Require(t, err)
	usertxopts := l1info.GetDefaultTransactOpts("User", ctx)

	txbytes, err := delayedTx.MarshalBinary()
	Require(t, err)
	txwrapped := append([]byte{arbos.L2MessageKind_SignedTx}, txbytes...)
	l1tx, err := delayedInboxContract.SendL2Message(&usertxopts, txwrapped)
	Require(t, err)
	_, err = EnsureTxSucceeded(ctx, l1client, l1tx)
	Require(t, err)

	AdvanceL1(t, ctx, l1client, l1info, 30)
	receipt, err := EnsureTxSucceeded(ctx, l2client, delayedTx)
	Require(t, err)
	return receipt
}

func SendUnsignedTxViaL1(
	t *testing.T,
	ctx context.Context,
	l1info *BlockchainTestInfo,
	l1client *ethclient.Client,
	l2client *ethclient.Client,
	templateTx *types.Transaction,
) *types.Receipt {
	delayedInboxContract, err := bridgegen.NewInbox(l1info.GetAddress("Inbox"), l1client)
	Require(t, err)

	usertxopts := l1info.GetDefaultTransactOpts("User", ctx)
	remapped := arbosutil.RemapL1Address(usertxopts.From)
	nonce, err := l2client.NonceAt(ctx, remapped, nil)
	Require(t, err)

	unsignedTx := types.NewTx(&types.ArbitrumUnsignedTx{
		ChainId:   templateTx.ChainId(),
		From:      remapped,
		Nonce:     nonce,
		GasFeeCap: templateTx.GasFeeCap(),
		Gas:       templateTx.Gas(),
		To:        templateTx.To(),
		Value:     templateTx.Value(),
		Data:      templateTx.Data(),
	})

	l1tx, err := delayedInboxContract.SendUnsignedTransaction(
		&usertxopts,
		arbmath.UintToBig(unsignedTx.Gas()),
		unsignedTx.GasFeeCap(),
		arbmath.UintToBig(unsignedTx.Nonce()),
		*unsignedTx.To(),
		unsignedTx.Value(),
		unsignedTx.Data(),
	)
	Require(t, err)
	_, err = EnsureTxSucceeded(ctx, l1client, l1tx)
	Require(t, err)

	AdvanceL1(t, ctx, l1client, l1info, 30)
	receipt, err := EnsureTxSucceeded(ctx, l2client, unsignedTx)
	Require(t, err)
	return receipt
}

func GetBaseFee(t *testing.T, client *ethclient.Client, ctx context.Context) *big.Int {
	header, err := client.HeaderByNumber(ctx, nil)
	Require(t, err)
	return header.BaseFee
}

func GetBaseFeeAt(t *testing.T, client *ethclient.Client, ctx context.Context, blockNum *big.Int) *big.Int {
	header, err := client.HeaderByNumber(ctx, blockNum)
	Require(t, err)
	return header.BaseFee
}

type lifecycle struct {
	start func() error
	stop  func() error
}

func (l *lifecycle) Start() error {
	if l.start != nil {
		return l.start()
	}
	return nil
}

func (l *lifecycle) Stop() error {
	if l.start != nil {
		return l.stop()
	}
	return nil
}

type ConfigFetcher[T any] interface {
	Set(*T)
	Get() *T
	Start(context.Context)
	StopAndWait()
	Started() bool
}

type commonConfigFetcher[T any] struct {
	config atomic.Pointer[T]
}

func cloneAndValidateConfig[T any](cfg *T) *T {
	var b bytes.Buffer
	if err := gob.NewEncoder(&b).Encode(cfg); err != nil {
		panic("error marshalling config using gob: " + err.Error())
	}
	data := b.Bytes()
	var clonedCfg T
	if err := gob.NewDecoder(bytes.NewReader(data)).Decode(&clonedCfg); err != nil {
		panic("error unmarshalling bytes using gob into clonedCfg: " + err.Error())
	}
	if v, ok := any(&clonedCfg).(interface{ Validate() error }); ok {
		if err := v.Validate(); err != nil {
			panic("invalid cloned config: " + err.Error())
		}
	}
	return &clonedCfg
}

func NewCommonConfigFetcher[T any](cfg *T) ConfigFetcher[T] {
	clonedCfg := cloneAndValidateConfig(cfg)
	fetcher := &commonConfigFetcher[T]{}
	fetcher.config.Store(clonedCfg)
	return fetcher
}

// Set first clones the cfg and then stores the new config atomically
func (fetcher *commonConfigFetcher[T]) Set(cfg *T) {
	clonedCfg := cloneAndValidateConfig(cfg)
	fetcher.config.Store(clonedCfg)
}

func (fetcher *commonConfigFetcher[T]) Get() *T {
	return fetcher.config.Load()
}

func (fetcher *commonConfigFetcher[T]) Start(context.Context) {}
func (fetcher *commonConfigFetcher[T]) StopAndWait()          {}
func (fetcher *commonConfigFetcher[T]) Started() bool         { return true }

func createRedisGroup(ctx context.Context, t *testing.T, streamName string, client redis.UniversalClient) {
	t.Helper()
	// Stream name and group name are the same.
	if _, err := client.XGroupCreateMkStream(ctx, streamName, streamName, "$").Result(); err != nil {
		log.Debug("Error creating stream group: %v", err)
	}
}

func destroyRedisGroup(ctx context.Context, t *testing.T, streamName string, client redis.UniversalClient) {
	t.Helper()
	if client == nil {
		return
	}
	if _, err := client.XGroupDestroy(ctx, streamName, streamName).Result(); err != nil {
		log.Debug("Error destroying a stream group", "error", err)
	}
}

func createTestValidationNode(t *testing.T, ctx context.Context, config *valnode.Config, spawnerOpts ...server_arb.SpawnerOption) (*valnode.ValidationNode, *node.Node) {
	stackConf := node.DefaultConfig
	stackConf.HTTPPort = 0
	stackConf.DataDir = ""
	stackConf.WSHost = "127.0.0.1"
	stackConf.WSPort = 0
	stackConf.WSModules = []string{server_api.Namespace}
	stackConf.P2P.NoDiscovery = true
	stackConf.P2P.ListenAddr = ""
	stackConf.DBEngine = "leveldb" // TODO Try pebble again in future once iterator race condition issues are fixed

	valnode.EnsureValidationExposedViaAuthRPC(&stackConf)

	stack, err := node.New(&stackConf)
	Require(t, err)

	configFetcher := func() *valnode.Config { return config }
	valnode, err := valnode.CreateValidationNode(configFetcher, stack, nil, spawnerOpts...)
	Require(t, err)

	err = stack.Start()
	Require(t, err)

	err = valnode.Start(ctx)
	Require(t, err)

	t.Cleanup(func() {
		stack.Close()
		valnode.Stop()
	})

	return valnode, stack
}

type validated interface {
	Validate() error
}

func StaticFetcherFrom[T any](t *testing.T, config *T) func() *T {
	t.Helper()
	tCopy := *config
	asEmptyIf := interface{}(&tCopy)
	if asValidtedIf, ok := asEmptyIf.(validated); ok {
		err := asValidtedIf.Validate()
		if err != nil {
			Fatal(t, err)
		}
	}
	return func() *T { return &tCopy }
}

func configByValidationNode(clientConfig *arbnode.Config, valStack *node.Node) {
	clientConfig.BlockValidator.ValidationServerConfigs[0].URL = valStack.WSEndpoint()
	clientConfig.BlockValidator.ValidationServerConfigs[0].JWTSecret = ""
}

func currentRootModule(t *testing.T) common.Hash {
	t.Helper()
	locator, err := server_common.NewMachineLocator("")
	if err != nil {
		t.Fatalf("Error creating machine locator: %v", err)
	}
	return locator.LatestWasmModuleRoot()
}

func AddValNodeIfNeeded(t *testing.T, ctx context.Context, nodeConfig *arbnode.Config, useJit bool, redisURL string, wasmRootDir string) {
	if !nodeConfig.ValidatorRequired() || nodeConfig.BlockValidator.ValidationServerConfigs[0].URL != "" {
		return
	}
	AddValNode(t, ctx, nodeConfig, useJit, redisURL, wasmRootDir)
}

func AddValNode(t *testing.T, ctx context.Context, nodeConfig *arbnode.Config, useJit bool, redisURL string, wasmRootDir string) {
	conf := valnode.TestValidationConfig
	conf.UseJit = useJit
	conf.Wasm.RootPath = wasmRootDir
	DontWaitAndRun(ctx, 2, t.Name())
	// Enable redis streams when URL is specified
	if redisURL != "" {
		conf.Arbitrator.RedisValidationServerConfig = rediscons.TestValidationServerConfig
		redisClient, err := redisutil.RedisClientFromURL(redisURL)
		if err != nil {
			t.Fatalf("Error creating redis coordinator: %v", err)
		}
		redisStream := server_api.RedisStreamForRoot(rediscons.TestValidationServerConfig.StreamPrefix, currentRootModule(t))
		createRedisGroup(ctx, t, redisStream, redisClient)
		conf.Arbitrator.RedisValidationServerConfig.RedisURL = redisURL
		t.Cleanup(func() { destroyRedisGroup(ctx, t, redisStream, redisClient) })
		conf.Arbitrator.RedisValidationServerConfig.ModuleRoots = []string{currentRootModule(t).Hex()}
	}
	_, valStack := createTestValidationNode(t, ctx, &conf)
	configByValidationNode(nodeConfig, valStack)
}

func createTestL1BlockChain(t *testing.T, l1info info, withClientWrapper bool) (info, *ethclient.Client, *eth.Ethereum, *node.Node, *ClientWrapper, daprovider.BlobReader) {
	if l1info == nil {
		l1info = NewL1TestInfo(t)
	}
	stackConfig := testhelpers.CreateStackConfigForTest("")
	l1info.GenerateAccount("Faucet")
	for _, acct := range DefaultChainAccounts {
		l1info.GenerateAccount(acct)
	}

	chainConfig := chaininfo.ArbitrumDevTestChainConfig()
	chainConfig.ArbitrumChainParams = params.ArbitrumChainParams{}

	stack, err := node.New(stackConfig)
	Require(t, err)

	nodeConf := ethconfig.Defaults
	nodeConf.NetworkId = chainConfig.ChainID.Uint64()
	faucetAddr := l1info.GetAddress("Faucet")
	l1Genesis := core.DeveloperGenesisBlock(15_000_000, &faucetAddr)

	// Pre-fund with large values some common accounts
	infoGenesis := l1info.GetGenesisAlloc()
	bigBalance := big.NewInt(0).SetUint64(9223372036854775807)
	for _, acct := range DefaultChainAccounts {
		addr := l1info.GetAddress(acct)
		if l1Genesis.Alloc[addr].Balance == nil {
			l1Genesis.Alloc[addr] = types.Account{Balance: bigBalance}
		} else {
			l1Genesis.Alloc[addr].Balance.Add(l1Genesis.Alloc[addr].Balance, bigBalance)
		}
	}
	for acct, info := range infoGenesis {
		l1Genesis.Alloc[acct] = info
	}
	l1Genesis.BaseFee = big.NewInt(50 * params.GWei)
	nodeConf.Genesis = l1Genesis
	nodeConf.Miner.Etherbase = l1info.GetAddress("Faucet")
	nodeConf.Miner.PendingFeeRecipient = l1info.GetAddress("Faucet")
	nodeConf.SyncMode = ethconfig.FullSync

	l1backend, err := eth.New(stack, &nodeConf)
	Require(t, err)

	simBeacon, err := catalyst.NewSimulatedBeacon(0, common.Address{}, l1backend)
	Require(t, err)
	catalyst.RegisterSimulatedBeaconAPIs(stack, simBeacon)
	stack.RegisterLifecycle(simBeacon)

	tempKeyStore := keystore.NewKeyStore(t.TempDir(), keystore.LightScryptN, keystore.LightScryptP)
	faucetAccount, err := tempKeyStore.ImportECDSA(l1info.Accounts["Faucet"].PrivateKey, "passphrase")
	Require(t, err)
	Require(t, tempKeyStore.Unlock(faucetAccount, "passphrase"))
	l1backend.AccountManager().AddBackend(tempKeyStore)

	stack.RegisterLifecycle(&lifecycle{stop: func() error {
		return l1backend.Stop()
	}})

	stack.RegisterAPIs([]rpc.API{{
		Namespace: "eth",
		Service:   filters.NewFilterAPI(filters.NewFilterSystem(l1backend.APIBackend, filters.Config{})),
	}})
	stack.RegisterAPIs(tracers.APIs(l1backend.APIBackend))

	Require(t, stack.Start())

	var rpcClient rpc.ClientInterface = stack.Attach()
	var clientWrapper *ClientWrapper
	if withClientWrapper {
		clientWrapper = NewClientWrapper(rpcClient, l1info)
		rpcClient = clientWrapper
	}

	l1Client := ethclient.NewClient(rpcClient)

	return l1info, l1Client, l1backend, stack, clientWrapper, simBeacon
}

func getInitMessage(ctx context.Context, t *testing.T, parentChainClient *ethclient.Client, addresses *chaininfo.RollupAddresses) *arbostypes.ParsedInitMessage {
	bridge, err := arbnode.NewDelayedBridge(parentChainClient, addresses.Bridge, addresses.DeployedAt)
	Require(t, err)
	deployedAtBig := arbmath.UintToBig(addresses.DeployedAt)
	messages, err := bridge.LookupMessagesInRange(ctx, deployedAtBig, deployedAtBig, nil)
	Require(t, err)
	if len(messages) == 0 {
		Fatal(t, "No delayed messages found at rollup creation block")
	}
	initMessage, err := messages[0].Message.ParseInitMessage()
	Require(t, err, "Failed to parse rollup init message")

	return initMessage
}

var (
	blockChallengeLeafHeight     = uint64(1 << 5) // 32
	bigStepChallengeLeafHeight   = uint64(1 << 10)
	smallStepChallengeLeafHeight = uint64(1 << 10)
)

func deployOnParentChain(
	t *testing.T,
	ctx context.Context,
	parentChainInfo info,
	parentChainClient *ethclient.Client,
	parentChainReaderConfig *headerreader.Config,
	chainConfig *params.ChainConfig,
	wasmModuleRoot common.Hash,
	prodConfirmPeriodBlocks bool,
	chainSupportsBlobs bool,
	deployBold bool,
	delayBufferThreshold uint64,
) (*chaininfo.RollupAddresses, *arbostypes.ParsedInitMessage) {
	var fundingTxs []*types.Transaction
	for _, acct := range DefaultChainAccounts {
		if !parentChainInfo.HasAccount(acct) {
			parentChainInfo.GenerateAccount(acct)
			fundingTxs = append(fundingTxs, parentChainInfo.PrepareTx("Faucet", acct, parentChainInfo.TransferGas, big.NewInt(9223372036854775807), nil))
		}
	}
	if len(fundingTxs) > 0 {
		// TODO(NIT-3910): Use ArbosInitializationInfo to fund accounts at genesis instead of sending transactions
		SendWaitTestTransactions(t, ctx, parentChainClient, fundingTxs)
	}

	parentChainTransactionOpts := parentChainInfo.GetDefaultTransactOpts("RollupOwner", ctx)
	serializedChainConfig, err := json.Marshal(chainConfig)
	Require(t, err)

	arbSys, _ := precompilesgen.NewArbSys(types.ArbSysAddress, parentChainClient)
	parentChainReader, err := headerreader.New(ctx, parentChainClient, func() *headerreader.Config { return parentChainReaderConfig }, arbSys)
	Require(t, err)
	parentChainReader.Start(ctx)
	defer parentChainReader.StopAndWait()

	nativeToken := common.Address{}
	maxDataSize := big.NewInt(117964)
	var addresses *chaininfo.RollupAddresses
	if deployBold {
		stakeToken, tx, _, err := localgen.DeployTestWETH9(
			&parentChainTransactionOpts,
			parentChainReader.Client(),
			"Weth",
			"WETH",
		)
		Require(t, err)
		_, err = EnsureTxSucceeded(ctx, parentChainReader.Client(), tx)
		Require(t, err)
		miniStakeValues := []*big.Int{big.NewInt(5), big.NewInt(4), big.NewInt(3), big.NewInt(2), big.NewInt(1)}
		genesisExecutionState := rollupgen.AssertionState{
			GlobalState:    rollupgen.GlobalState{},
			MachineStatus:  1, // Finished
			EndHistoryRoot: [32]byte{},
		}
		bufferConfig := rollupgen.BufferConfig{
			Threshold:            delayBufferThreshold, // number of blocks
			Max:                  14400,                // 2 days of blocks
			ReplenishRateInBasis: 500,                  // 5%
		}
		cfg := rollupgen.Config{
			MiniStakeValues:        miniStakeValues,
			ConfirmPeriodBlocks:    120,
			StakeToken:             stakeToken,
			BaseStake:              big.NewInt(1),
			WasmModuleRoot:         wasmModuleRoot,
			Owner:                  parentChainTransactionOpts.From,
			LoserStakeEscrow:       parentChainTransactionOpts.From,
			MinimumAssertionPeriod: big.NewInt(75),
			ValidatorAfkBlocks:     201600,
			ChainId:                chainConfig.ChainID,
			ChainConfig:            string(serializedChainConfig),
			SequencerInboxMaxTimeVariation: rollupgen.ISequencerInboxMaxTimeVariation{
				DelayBlocks:   big.NewInt(60 * 60 * 24 / 15),
				FutureBlocks:  big.NewInt(12),
				DelaySeconds:  big.NewInt(60 * 60 * 24),
				FutureSeconds: big.NewInt(60 * 60),
			},
			LayerZeroBlockEdgeHeight:     new(big.Int).SetUint64(blockChallengeLeafHeight),
			LayerZeroBigStepEdgeHeight:   new(big.Int).SetUint64(bigStepChallengeLeafHeight),
			LayerZeroSmallStepEdgeHeight: new(big.Int).SetUint64(smallStepChallengeLeafHeight),
			GenesisAssertionState:        genesisExecutionState,
			GenesisInboxCount:            common.Big0,
			AnyTrustFastConfirmer:        common.Address{},
			NumBigStepLevel:              3,
			ChallengeGracePeriodBlocks:   3,
			BufferConfig:                 bufferConfig,
		}
		wrappedClient := butil.NewBackendWrapper(parentChainReader.Client(), rpc.LatestBlockNumber)
		boldAddresses, err := setup.DeployFullRollupStack(
			ctx,
			wrappedClient,
			&parentChainTransactionOpts,
			parentChainInfo.GetAddress("Sequencer"),
			cfg,
			setup.RollupStackConfig{
				UseMockBridge:          false,
				UseMockOneStepProver:   false,
				UseBlobs:               chainSupportsBlobs,
				MinimumAssertionPeriod: 0,
			},
		)
		Require(t, err)
		addresses = &chaininfo.RollupAddresses{
			Bridge:                 boldAddresses.Bridge,
			Inbox:                  boldAddresses.Inbox,
			SequencerInbox:         boldAddresses.SequencerInbox,
			Rollup:                 boldAddresses.Rollup,
			NativeToken:            nativeToken,
			UpgradeExecutor:        boldAddresses.UpgradeExecutor,
			ValidatorUtils:         boldAddresses.ValidatorUtils,
			ValidatorWalletCreator: boldAddresses.ValidatorWalletCreator,
			StakeToken:             stakeToken,
			DeployedAt:             boldAddresses.DeployedAt,
		}
	} else {
		addresses, err = deploy.DeployLegacyOnParentChain(
			ctx,
			parentChainReader,
			&parentChainTransactionOpts,
			[]common.Address{parentChainInfo.GetAddress("Sequencer")},
			parentChainInfo.GetAddress("RollupOwner"),
			0,
			deploy.GenerateLegacyRollupConfig(prodConfirmPeriodBlocks, wasmModuleRoot, parentChainInfo.GetAddress("RollupOwner"), chainConfig, serializedChainConfig, common.Address{}),
			nativeToken,
			maxDataSize,
			chainSupportsBlobs,
		)
	}
	Require(t, err)
	parentChainInfo.SetContract("Bridge", addresses.Bridge)
	parentChainInfo.SetContract("SequencerInbox", addresses.SequencerInbox)
	parentChainInfo.SetContract("Inbox", addresses.Inbox)
	parentChainInfo.SetContract("UpgradeExecutor", addresses.UpgradeExecutor)
	initMessage := getInitMessage(ctx, t, parentChainClient, addresses)
	return addresses, initMessage
}

func createNonL1BlockChainWithStackConfig(
	t *testing.T, info *BlockchainTestInfo, dataDir string, chainConfig *params.ChainConfig, arbOSInit *params.ArbOSInit, initMessage *arbostypes.ParsedInitMessage, stackConfig *node.Config, execConfig *gethexec.Config,
) (*BlockchainTestInfo, *node.Node, ethdb.Database, ethdb.Database, *core.BlockChain) {
	if info == nil {
		info = NewArbTestInfo(t, chainConfig.ChainID)
	}
	if stackConfig == nil {
		stackConfig = testhelpers.CreateStackConfigForTest(dataDir)
	}
	if execConfig == nil {
		execConfig = ExecConfigDefaultTest(t, env.GetTestStateScheme())
	}
	Require(t, execConfig.Validate())

	stack, err := node.New(stackConfig)
	Require(t, err)

	chainData, err := stack.OpenDatabaseWithOptions("l2chaindata", node.DatabaseOptions{MetricsNamespace: "l2chaindata/", PebbleExtraOptions: conf.PersistentConfigDefault.Pebble.ExtraOptions("l2chaindata")})
	Require(t, err)

	wasmData, err := stack.OpenDatabaseWithOptions("wasm", node.DatabaseOptions{MetricsNamespace: "wasm/", PebbleExtraOptions: conf.PersistentConfigDefault.Pebble.ExtraOptions("wasm"), NoFreezer: true})
	Require(t, err)

	chainDb := rawdb.WrapDatabaseWithWasm(chainData, wasmData)
	arbDb, err := stack.OpenDatabaseWithOptions("arbitrumdata", node.DatabaseOptions{MetricsNamespace: "arbitrumdata/", PebbleExtraOptions: conf.PersistentConfigDefault.Pebble.ExtraOptions("arbitrumdata"), NoFreezer: true})
	Require(t, err)

	initReader := statetransfer.NewMemoryInitDataReader(&info.ArbInitData)
	if initMessage == nil {
		serializedChainConfig, err := json.Marshal(chainConfig)
		Require(t, err)
		initMessage = &arbostypes.ParsedInitMessage{
			ChainId:               chainConfig.ChainID,
			InitialL1BaseFee:      arbostypes.DefaultInitialL1BaseFee,
			ChainConfig:           chainConfig,
			SerializedChainConfig: serializedChainConfig,
		}
	}
	coreCacheConfig := gethexec.DefaultCacheConfigFor(&execConfig.Caching)
	blockchain, err := gethexec.WriteOrTestBlockChain(chainDb, coreCacheConfig, initReader, chainConfig, arbOSInit, nil, initMessage, &gethexec.ConfigDefault.TxIndexer, 0)
	Require(t, err)

	return info, stack, chainDb, arbDb, blockchain
}

func ClientForStack(t *testing.T, backend *node.Node) *ethclient.Client {
	rpcClient := backend.Attach()
	return ethclient.NewClient(rpcClient)
}

func StartWatchChanErr(t *testing.T, ctx context.Context, feedErrChan chan error, node *arbnode.Node) {
	go func() {
		select {
		case <-ctx.Done():
			return
		case err := <-feedErrChan:
			t.Errorf("error occurred: %v", err)
			if node != nil {
				node.StopAndWait()
			}
		}
	}()
}

func Require(t *testing.T, err error, text ...interface{}) {
	t.Helper()
	testhelpers.RequireImpl(t, err, text...)
}

func Fatal(t *testing.T, printables ...interface{}) {
	t.Helper()
	testhelpers.FailImpl(t, printables...)
}

func CheckEqual[T any](t *testing.T, want T, got T, printables ...interface{}) {
	t.Helper()
	if !reflect.DeepEqual(want, got) {
		testhelpers.FailImpl(t, "wrong result, want ", want, ", got ", got, printables)
	}
}

func Create2ndNodeWithConfig(
	t *testing.T,
	ctx context.Context,
	first *arbnode.Node,
	parentChainStack *node.Node,
	parentChainInfo *BlockchainTestInfo,
	chainInitData *statetransfer.ArbosInitializationInfo,
	nodeConfig *arbnode.Config,
	execConfig *gethexec.Config,
	stackConfig *node.Config,
	valnodeConfig *valnode.Config,
	addresses *chaininfo.RollupAddresses,
	initMessage *arbostypes.ParsedInitMessage,
	useExecutionClientOnly bool,
	blobReader daprovider.BlobReader,
) (*ethclient.Client, *arbnode.Node, ConfigFetcher[gethexec.Config], ConfigFetcher[arbnode.Config]) {
	if nodeConfig == nil {
		nodeConfig = arbnode.ConfigDefaultL1NonSequencerTest()
	}
	if execConfig == nil {
		t.Fatal("should not be nil")
	}
	Require(t, execConfig.Validate())

	feedErrChan := make(chan error, 10)
	parentChainRpcClient := parentChainStack.Attach()
	parentChainClient := ethclient.NewClient(parentChainRpcClient)

	if stackConfig == nil {
		stackConfig = testhelpers.CreateStackConfigForTest(t.TempDir())
	}
	chainStack, err := node.New(stackConfig)
	Require(t, err)

	chainData, err := chainStack.OpenDatabaseWithOptions("l2chaindata", node.DatabaseOptions{MetricsNamespace: "l2chaindata/", PebbleExtraOptions: conf.PersistentConfigDefault.Pebble.ExtraOptions("l2chaindata")})
	Require(t, err)
	wasmData, err := chainStack.OpenDatabaseWithOptions("wasm", node.DatabaseOptions{MetricsNamespace: "wasm/", PebbleExtraOptions: conf.PersistentConfigDefault.Pebble.ExtraOptions("wasm"), NoFreezer: true})
	Require(t, err)
	chainDb := rawdb.WrapDatabaseWithWasm(chainData, wasmData)

	arbDb, err := chainStack.OpenDatabaseWithOptions("arbitrumdata", node.DatabaseOptions{MetricsNamespace: "arbitrumdata/", PebbleExtraOptions: conf.PersistentConfigDefault.Pebble.ExtraOptions("arbitrumdata"), NoFreezer: true})
	Require(t, err)
	initReader := statetransfer.NewMemoryInitDataReader(chainInitData)

	dataSigner := signature.DataSignerFromPrivateKey(parentChainInfo.GetInfoWithPrivKey("Sequencer").PrivateKey)
	sequencerTxOpts := parentChainInfo.GetDefaultTransactOpts("Sequencer", ctx)
	validatorTxOpts := parentChainInfo.GetDefaultTransactOpts("Validator", ctx)
	firstExec := getExecNode(t, first)

	chainConfig := firstExec.ArbInterface.BlockChain().Config()

	coreCacheConfig := gethexec.DefaultCacheConfigFor(&execConfig.Caching)
	var tracer *tracing.Hooks
	if execConfig.VmTrace.TracerName != "" {
		tracer, err = tracers.LiveDirectory.New(execConfig.VmTrace.TracerName, json.RawMessage(execConfig.VmTrace.JSONConfig))
		Require(t, err)
	}
	blockchain, err := gethexec.WriteOrTestBlockChain(chainDb, coreCacheConfig, initReader, chainConfig, nil, tracer, initMessage, &execConfig.TxIndexer, 0)
	Require(t, err)

	AddValNodeIfNeeded(t, ctx, nodeConfig, true, "", valnodeConfig.Wasm.RootPath)

	execConfigFetcher := NewCommonConfigFetcher(execConfig)
	currentExec, err := gethexec.CreateExecutionNode(ctx, chainStack, chainDb, blockchain, parentChainClient, execConfigFetcher, big.NewInt(1337), 0)
	Require(t, err)

	var currentNode *arbnode.Node
	locator, err := server_common.NewMachineLocator(valnodeConfig.Wasm.RootPath)
	Require(t, err)
	consensusConfigFetcher := NewCommonConfigFetcher(nodeConfig)
	if useExecutionClientOnly {
		currentNode, err = arbnode.CreateNodeExecutionClient(ctx, chainStack, currentExec, arbDb, consensusConfigFetcher, blockchain.Config(), parentChainClient, addresses, &validatorTxOpts, &sequencerTxOpts, dataSigner, feedErrChan, big.NewInt(1337), blobReader, locator.LatestWasmModuleRoot())
	} else {
		currentNode, err = arbnode.CreateNodeFullExecutionClient(ctx, chainStack, currentExec, currentExec, currentExec, currentExec, arbDb, consensusConfigFetcher, blockchain.Config(), parentChainClient, addresses, &validatorTxOpts, &sequencerTxOpts, dataSigner, feedErrChan, big.NewInt(1337), blobReader, locator.LatestWasmModuleRoot())
	}

	Require(t, err)

	err = currentNode.Start(ctx)
	Require(t, err)
	chainClient := ClientForStack(t, chainStack)

	StartWatchChanErr(t, ctx, feedErrChan, currentNode)

	return chainClient, currentNode, execConfigFetcher, consensusConfigFetcher
}

func GetBalance(t *testing.T, ctx context.Context, client *ethclient.Client, account common.Address) *big.Int {
	t.Helper()
	balance, err := client.BalanceAt(ctx, account, nil)
	Require(t, err, "could not get balance")
	return balance
}

func requireClose(t *testing.T, s *node.Node, text ...interface{}) {
	t.Helper()
	Require(t, s.Close(), text...)
}

func authorizeDASKeyset(
	t *testing.T,
	ctx context.Context,
	dasSignerKey *blsSignatures.PublicKey,
	l1info info,
	l1client *ethclient.Client,
) {
	if dasSignerKey == nil {
		return
	}
	keyset := &dasutil.DataAvailabilityKeyset{
		AssumedHonest: 1,
		PubKeys:       []blsSignatures.PublicKey{*dasSignerKey},
	}
	wr := bytes.NewBuffer([]byte{})
	err := keyset.Serialize(wr)
	Require(t, err, "unable to serialize DAS keyset")
	keysetBytes := wr.Bytes()

	sequencerInboxABI, err := abi.JSON(strings.NewReader(bridgegen.SequencerInboxABI))
	Require(t, err, "unable to parse sequencer inbox ABI")
	setKeysetCalldata, err := sequencerInboxABI.Pack("setValidKeyset", keysetBytes)
	Require(t, err, "unable to generate calldata")

	upgradeExecutor, err := upgrade_executorgen.NewUpgradeExecutor(l1info.Accounts["UpgradeExecutor"].Address, l1client)
	Require(t, err, "unable to bind upgrade executor")

	trOps := l1info.GetDefaultTransactOpts("RollupOwner", ctx)
	tx, err := upgradeExecutor.ExecuteCall(&trOps, l1info.Accounts["SequencerInbox"].Address, setKeysetCalldata)
	Require(t, err, "unable to set valid keyset")

	_, err = EnsureTxSucceeded(ctx, l1client, tx)
	Require(t, err, "unable to ensure transaction success for setting valid keyset")
}

func setupConfigWithDAS(
	t *testing.T, ctx context.Context, dasModeString string,
) (*params.ChainConfig, *arbnode.Config, *das.LifecycleManager, string, *blsSignatures.PublicKey) {
	l1NodeConfigA := arbnode.ConfigDefaultL1Test()
	chainConfig := chaininfo.ArbitrumDevTestChainConfig()
	var dbPath string
	var err error

	enableFileStorage, enableDas := false, true
	switch dasModeString {
	case "files":
		enableFileStorage = true
		chainConfig = chaininfo.ArbitrumDevTestDASChainConfig()
	case "onchain":
		enableDas = false
	default:
		Fatal(t, "unknown storage type")
	}
	dbPath = t.TempDir()
	dasSignerKey, _, err := das.GenerateAndStoreKeys(dbPath)
	Require(t, err)

	dasConfig := &das.DataAvailabilityConfig{
		Enable: enableDas,
		Key: das.KeyConfig{
			KeyDir: dbPath,
		},
		LocalFileStorage: das.LocalFileStorageConfig{
			Enable:  enableFileStorage,
			DataDir: dbPath,
		},
		RequestTimeout:           5 * time.Second,
		ParentChainNodeURL:       "none",
		SequencerInboxAddress:    "none",
		PanicOnError:             true,
		DisableSignatureChecking: true,
	}

	l1NodeConfigA.DataAvailability = das.DefaultDataAvailabilityConfig
	var lifecycleManager *das.LifecycleManager
	var daReader dasutil.DASReader
	var daWriter dasutil.DASWriter
	var daHealthChecker das.DataAvailabilityServiceHealthChecker
	var signatureVerifier *das.SignatureVerifier
	if dasModeString != "onchain" {
		daReader, daWriter, signatureVerifier, daHealthChecker, lifecycleManager, err = das.CreateDAComponentsForDaserver(ctx, dasConfig, nil, nil)

		Require(t, err)
		rpcLis, err := net.Listen("tcp", "localhost:0")
		Require(t, err)
		restLis, err := net.Listen("tcp", "localhost:0")
		Require(t, err)
		_, err = das.StartDASRPCServerOnListener(ctx, rpcLis, genericconf.HTTPServerTimeoutConfigDefault, genericconf.HTTPServerBodyLimitDefault, daReader, daWriter, daHealthChecker, signatureVerifier)
		Require(t, err)
		_, err = das.NewRestfulDasServerOnListener(restLis, genericconf.HTTPServerTimeoutConfigDefault, daReader, daHealthChecker)
		Require(t, err)

		beConfigA := das.BackendConfig{
			URL:    "http://" + rpcLis.Addr().String(),
			Pubkey: blsPubToBase64(dasSignerKey),
		}
		l1NodeConfigA.DataAvailability.RPCAggregator = aggConfigForBackend(beConfigA)
		l1NodeConfigA.DataAvailability.Enable = true
		l1NodeConfigA.DataAvailability.RestAggregator = das.DefaultRestfulClientAggregatorConfig
		l1NodeConfigA.DataAvailability.RestAggregator.Enable = true
		l1NodeConfigA.DataAvailability.RestAggregator.Urls = []string{"http://" + restLis.Addr().String()}
		l1NodeConfigA.DataAvailability.ParentChainNodeURL = "none"
	}

	return chainConfig, l1NodeConfigA, lifecycleManager, dbPath, dasSignerKey
}

func getDeadlineTimeout(t *testing.T, defaultTimeout time.Duration) time.Duration {
	testDeadLine, deadlineExist := t.Deadline()
	var timeout time.Duration
	if deadlineExist {
		timeout = time.Until(testDeadLine) - (time.Second * 10)
		if timeout > time.Second*10 {
			timeout = timeout - (time.Second * 10)
		}
	} else {
		timeout = defaultTimeout
	}

	return timeout
}

func deployBigMap(t *testing.T, ctx context.Context, auth bind.TransactOpts, client *ethclient.Client,
) (common.Address, *localgen.BigMap) {
	addr, tx, bigMap, err := localgen.DeployBigMap(&auth, client)
	Require(t, err, "could not deploy BigMap.sol contract")
	_, err = EnsureTxSucceeded(ctx, client, tx)
	Require(t, err)
	return addr, bigMap
}

func deploySimple(
	t *testing.T, ctx context.Context, auth bind.TransactOpts, client *ethclient.Client,
) (common.Address, *localgen.Simple) {
	addr, tx, simple, err := localgen.DeploySimple(&auth, client)
	Require(t, err, "could not deploy Simple.sol contract")
	_, err = EnsureTxSucceeded(ctx, client, tx)
	Require(t, err)
	return addr, simple
}

func deployContractInitCode(code []byte, revert bool) []byte {
	// a small prelude to return the given contract code
	last_opcode := vm.RETURN
	if revert {
		last_opcode = vm.REVERT
	}
	deploy := []byte{byte(vm.PUSH32)}
	deploy = append(deploy, math.U256Bytes(big.NewInt(int64(len(code))))...)
	deploy = append(deploy, byte(vm.DUP1))
	deploy = append(deploy, byte(vm.PUSH1))
	deploy = append(deploy, 42) // the prelude length
	deploy = append(deploy, byte(vm.PUSH1))
	deploy = append(deploy, 0)
	deploy = append(deploy, byte(vm.CODECOPY))
	deploy = append(deploy, byte(vm.PUSH1))
	deploy = append(deploy, 0)
	deploy = append(deploy, byte(last_opcode))
	deploy = append(deploy, code...)
	return deploy
}

func deployContract(
	t *testing.T, ctx context.Context, auth bind.TransactOpts, client *ethclient.Client, code []byte,
) common.Address {
	deploy := deployContractInitCode(code, false)
	basefee := arbmath.BigMulByFrac(GetBaseFee(t, client, ctx), 6, 5) // current*1.2
	nonce, err := client.NonceAt(ctx, auth.From, nil)
	Require(t, err)
	gas, err := client.EstimateGas(ctx, ethereum.CallMsg{
		From:      auth.From,
		GasPrice:  basefee,
		GasTipCap: auth.GasTipCap,
		Value:     big.NewInt(0),
		Data:      deploy,
	})
	Require(t, err)
	tx := types.NewContractCreation(nonce, big.NewInt(0), gas, basefee, deploy)
	tx, err = auth.Signer(auth.From, tx)
	Require(t, err)
	Require(t, client.SendTransaction(ctx, tx))
	_, err = EnsureTxSucceeded(ctx, client, tx)
	Require(t, err)
	return crypto.CreateAddress(auth.From, nonce)
}

func sendContractCall(
	t *testing.T, ctx context.Context, to common.Address, client *ethclient.Client, data []byte,
) []byte {
	t.Helper()
	msg := ethereum.CallMsg{
		To:    &to,
		Value: big.NewInt(0),
		Data:  data,
	}
	res, err := client.CallContract(ctx, msg, nil)
	Require(t, err)
	return res
}

func doUntil(t *testing.T, delay time.Duration, max int, lambda func() bool) {
	t.Helper()
	for i := 0; i < max; i++ {
		if lambda() {
			return
		}
		time.Sleep(delay)
	}
	Fatal(t, "failed to complete after ", delay*time.Duration(max))
}

func initDefaultTestLog() {
	flag.Parse()
	if *testflag.LogLevelFlag != "" {
		logLevel, err := strconv.ParseInt(*testflag.LogLevelFlag, 10, 32)
		if err != nil || logLevel > int64(log.LevelCrit) {
			log.Warn("-test_loglevel exists but out of bound, ignoring", "logLevel", *testflag.LogLevelFlag, "max", log.LvlTrace)
		}
		glogger := log.NewGlogHandler(
			log.NewTerminalHandler(io.Writer(os.Stderr), false))
		glogger.Verbosity(slog.Level(logLevel))
		log.SetDefault(log.NewLogger(glogger))
	}
}

func TestMain(m *testing.M) {
	initDefaultTestLog()
	initTestCollection()
	code := m.Run()
	os.Exit(code)
}

func getExecNode(t *testing.T, node *arbnode.Node) *gethexec.ExecutionNode {
	t.Helper()
	gethExec, ok := node.ExecutionClient.(*gethexec.ExecutionNode)
	if !ok {
		t.Fatal("failed to get exec node from arbnode")
	}
	return gethExec
}

func logParser[T any](t *testing.T, source string, name string) func(*types.Log) *T {
	parser := arbosutil.NewLogParser[T](source, name)
	return func(log *types.Log) *T {
		t.Helper()
		event, err := parser(log)
		Require(t, err, "failed to parse log")
		return event
	}
}

// recordBlock writes a json file with all of the data needed to validate a block.
//
// This can be used as an input to the arbitrator prover to validate a block.
func recordBlock(t *testing.T, block uint64, builder *NodeBuilder, targets ...rawdb.WasmTarget) {
	t.Helper()
	if !*testflag.RecordBlockInputsEnable {
		return
	}
	ctx := builder.ctx
	inboxPos := arbutil.MessageIndex(block)
	for {
		time.Sleep(250 * time.Millisecond)
		batches, err := builder.L2.ConsensusNode.InboxTracker.GetBatchCount()
		Require(t, err)
		haveMessages, err := builder.L2.ConsensusNode.InboxTracker.GetBatchMessageCount(batches - 1)
		Require(t, err)
		if haveMessages >= inboxPos {
			break
		}
	}
	var options []inputs.WriterOption
	options = append(options, inputs.WithTimestampDirEnabled(*testflag.RecordBlockInputsWithTimestampDirEnabled))
	options = append(options, inputs.WithBlockIdInFileNameEnabled(*testflag.RecordBlockInputsWithBlockIdInFileNameEnabled))
	if *testflag.RecordBlockInputsWithBaseDir != "" {
		options = append(options, inputs.WithBaseDir(*testflag.RecordBlockInputsWithBaseDir))
	}
	if *testflag.RecordBlockInputsWithSlug != "" {
		options = append(options, inputs.WithSlug(*testflag.RecordBlockInputsWithSlug))
	} else {
		options = append(options, inputs.WithSlug(t.Name()))
	}
	validationInputsWriter, err := inputs.NewWriter(options...)
	Require(t, err)
	inputJson, err := builder.L2.ConsensusNode.StatelessBlockValidator.ValidationInputsAt(ctx, inboxPos, targets...)
	if err != nil {
		Fatal(t, "failed to get validation inputs", block, err)
	}
	if err := validationInputsWriter.Write(&inputJson); err != nil {
		Fatal(t, "failed to write validation inputs", block, err)
	}
}

func populateMachineDir(t *testing.T, cr *github.ConsensusRelease) string {
	baseDir := t.TempDir()
	machineDir := baseDir + "/machines"
	err := os.Mkdir(machineDir, 0755)
	Require(t, err)
	err = os.Mkdir(machineDir+"/latest", 0755)
	Require(t, err)
	mrFile, err := os.Create(machineDir + "/latest/module-root.txt")
	Require(t, err)
	_, err = mrFile.WriteString(cr.WavmModuleRoot)
	Require(t, err)
	machResp, err := http.Get(cr.MachineWavmURL.String())
	Require(t, err)
	defer machResp.Body.Close()
	machineFile, err := os.Create(machineDir + "/latest/machine.wavm.br")
	Require(t, err)
	_, err = io.Copy(machineFile, machResp.Body)
	Require(t, err)
	replayResp, err := http.Get(cr.ReplayWasmURL.String())
	Require(t, err)
	defer replayResp.Body.Close()
	replayFile, err := os.Create(machineDir + "/latest/replay.wasm")
	Require(t, err)
	_, err = io.Copy(replayFile, replayResp.Body)
	Require(t, err)
	return machineDir
}

// will call foo with specified interval, until foo returns true or specified timeout elapses
// if timeout elapses fails with t.Fatal with timeoutMessage appended to the message
// note: use pollWithDeadlineDefault if you don't care much about the interval and timeout, should make it easier to globally tune the tests
func pollWithDeadline(t *testing.T, interval time.Duration, timeout time.Duration, foo func() bool) bool {
	t.Helper()
	deadline := time.After(timeout)
	for !foo() {
		select {
		case <-deadline:
			return false
		case <-time.After(interval):
		}
	}
	return true
}

func pollWithDeadlineDefault(t *testing.T, foo func() bool) bool {
	return pollWithDeadline(t, 20*time.Millisecond, 5*time.Second, foo)
}<|MERGE_RESOLUTION|>--- conflicted
+++ resolved
@@ -450,33 +450,11 @@
 	return b
 }
 
-<<<<<<< HEAD
 func (b *NodeBuilder) DontSendL2SetupTxes() *NodeBuilder {
 	b.takeOwnership = false // taking ownership requires sequencing arbdebug call
 	return b
 }
 
-func (b *NodeBuilder) IgnoreExecConfigValidationError() *NodeBuilder {
-	b.ignoreExecConfigValidationError = true
-	return b
-}
-
-func (b *NodeBuilder) validateExecConfig(t *testing.T) {
-	validateExecConfig(t, b.execConfig, b.ignoreExecConfigValidationError)
-}
-
-func validateExecConfig(t *testing.T, execConfig *gethexec.Config, ignoreExecConfigValidationError bool) {
-	t.Helper()
-	err := execConfig.Validate()
-	if err != nil && ignoreExecConfigValidationError {
-		log.Warn("ignoring execution config validation error", "err", err)
-		return
-	}
-	Require(t, err)
-}
-
-=======
->>>>>>> c7ff5dff
 func (b *NodeBuilder) Build(t *testing.T) func() {
 	if b.parallelise {
 		b.parallelise = false
