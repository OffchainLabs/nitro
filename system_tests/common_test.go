--- conflicted
+++ resolved
@@ -480,7 +480,11 @@
 	return b
 }
 
-<<<<<<< HEAD
+func (b *NodeBuilder) WithTakeOwnership(takeOwnership bool) *NodeBuilder {
+	b.takeOwnership = takeOwnership
+	return b
+}
+
 func (b *NodeBuilder) waitForMelToReadInitMsg(t *testing.T, tc *TestClient) {
 	for {
 		count, err := tc.ConsensusNode.TxStreamer.GetMessageCount()
@@ -490,11 +494,6 @@
 		}
 		time.Sleep(100 * time.Millisecond)
 	}
-=======
-func (b *NodeBuilder) WithTakeOwnership(takeOwnership bool) *NodeBuilder {
-	b.takeOwnership = takeOwnership
-	return b
->>>>>>> 24731b57
 }
 
 func (b *NodeBuilder) Build(t *testing.T) func() {
