// Copyright 2021-2023, Offchain Labs, Inc.
// For license information, see https://github.com/OffchainLabs/nitro/blob/master/LICENSE.md

package arbtest

import (
	"bytes"
	"context"
	"encoding/binary"
	"encoding/gob"
	"encoding/hex"
	"encoding/json"
	"flag"
	"fmt"
	"io"
	"log/slog"
	"math/big"
	"net"
	"net/http"
	"os"
	"reflect"
	"strconv"
	"strings"
	"sync"
	"sync/atomic"
	"testing"
	"time"

	"github.com/redis/go-redis/v9"

	"github.com/ethereum/go-ethereum"
	"github.com/ethereum/go-ethereum/accounts/abi"
	"github.com/ethereum/go-ethereum/accounts/abi/bind"
	"github.com/ethereum/go-ethereum/accounts/keystore"
	"github.com/ethereum/go-ethereum/arbitrum"
	"github.com/ethereum/go-ethereum/common"
	"github.com/ethereum/go-ethereum/common/math"
	"github.com/ethereum/go-ethereum/core"
	"github.com/ethereum/go-ethereum/core/rawdb"
	"github.com/ethereum/go-ethereum/core/tracing"
	"github.com/ethereum/go-ethereum/core/types"
	"github.com/ethereum/go-ethereum/core/vm"
	"github.com/ethereum/go-ethereum/crypto"
	"github.com/ethereum/go-ethereum/eth"
	"github.com/ethereum/go-ethereum/eth/catalyst"
	"github.com/ethereum/go-ethereum/eth/ethconfig"
	"github.com/ethereum/go-ethereum/eth/filters"
	"github.com/ethereum/go-ethereum/eth/tracers"
	_ "github.com/ethereum/go-ethereum/eth/tracers/js"
	_ "github.com/ethereum/go-ethereum/eth/tracers/native"
	"github.com/ethereum/go-ethereum/ethclient"
	"github.com/ethereum/go-ethereum/ethdb"
	"github.com/ethereum/go-ethereum/log"
	"github.com/ethereum/go-ethereum/node"
	"github.com/ethereum/go-ethereum/params"
	"github.com/ethereum/go-ethereum/rpc"

	"github.com/offchainlabs/nitro/arbnode"
	"github.com/offchainlabs/nitro/arbos"
	"github.com/offchainlabs/nitro/arbos/arbostypes"
	arbosutil "github.com/offchainlabs/nitro/arbos/util"
	"github.com/offchainlabs/nitro/arbutil"
	"github.com/offchainlabs/nitro/blsSignatures"
	"github.com/offchainlabs/nitro/bold/testing/setup"
	butil "github.com/offchainlabs/nitro/bold/util"
	"github.com/offchainlabs/nitro/cmd/chaininfo"
	"github.com/offchainlabs/nitro/cmd/conf"
	"github.com/offchainlabs/nitro/cmd/genericconf"
	"github.com/offchainlabs/nitro/daprovider"
	"github.com/offchainlabs/nitro/daprovider/das"
	"github.com/offchainlabs/nitro/daprovider/das/dastree"
	"github.com/offchainlabs/nitro/daprovider/das/dasutil"
	"github.com/offchainlabs/nitro/daprovider/data_streaming"
	"github.com/offchainlabs/nitro/daprovider/referenceda"
	dapserver "github.com/offchainlabs/nitro/daprovider/server"
	"github.com/offchainlabs/nitro/deploy"
	"github.com/offchainlabs/nitro/execution/gethexec"
	_ "github.com/offchainlabs/nitro/execution/nodeInterface"
	"github.com/offchainlabs/nitro/solgen/go/bridgegen"
	"github.com/offchainlabs/nitro/solgen/go/localgen"
	"github.com/offchainlabs/nitro/solgen/go/ospgen"
	"github.com/offchainlabs/nitro/solgen/go/precompilesgen"
	"github.com/offchainlabs/nitro/solgen/go/rollupgen"
	"github.com/offchainlabs/nitro/solgen/go/upgrade_executorgen"
	"github.com/offchainlabs/nitro/statetransfer"
	"github.com/offchainlabs/nitro/util"
	"github.com/offchainlabs/nitro/util/arbmath"
	"github.com/offchainlabs/nitro/util/containers"
	"github.com/offchainlabs/nitro/util/headerreader"
	"github.com/offchainlabs/nitro/util/redisutil"
	"github.com/offchainlabs/nitro/util/signature"
	"github.com/offchainlabs/nitro/util/testhelpers"
	"github.com/offchainlabs/nitro/util/testhelpers/env"
	testflag "github.com/offchainlabs/nitro/util/testhelpers/flag"
	"github.com/offchainlabs/nitro/util/testhelpers/github"
	"github.com/offchainlabs/nitro/validator/inputs"
	"github.com/offchainlabs/nitro/validator/server_api"
	"github.com/offchainlabs/nitro/validator/server_arb"
	"github.com/offchainlabs/nitro/validator/server_common"
	"github.com/offchainlabs/nitro/validator/valnode"
	rediscons "github.com/offchainlabs/nitro/validator/valnode/redis"
)

type info = *BlockchainTestInfo

type SecondNodeParams struct {
	nodeConfig             *arbnode.Config
	execConfig             *gethexec.Config
	stackConfig            *node.Config
	dasConfig              *das.DataAvailabilityConfig
	initData               *statetransfer.ArbosInitializationInfo
	addresses              *chaininfo.RollupAddresses
	useExecutionClientOnly bool
}

type TestClient struct {
	ctx                    context.Context
	Client                 *ethclient.Client
	L1Backend              *eth.Ethereum
	L1BlobReader           daprovider.BlobReader
	Stack                  *node.Node
	ConsensusNode          *arbnode.Node
	ExecNode               *gethexec.ExecutionNode
	ClientWrapper          *ClientWrapper
	ConsensusConfigFetcher ConfigFetcher[arbnode.Config]
	ExecutionConfigFetcher ConfigFetcher[gethexec.Config]

	// having cleanup() field makes cleanup customizable from default cleanup methods after calling build
	cleanup func()
}

var RollupOwner = "RollupOwner"
var Sequencer = "Sequencer"
var Validator = "Validator"
var User = "User"

var DefaultChainAccounts = []string{RollupOwner, Sequencer, Validator, User}

func NewTestClient(ctx context.Context) *TestClient {
	return &TestClient{ctx: ctx}
}

func (tc *TestClient) SendSignedTx(t *testing.T, l2Client *ethclient.Client, transaction *types.Transaction, lInfo info) *types.Receipt {
	t.Helper()
	return SendSignedTxViaL1(t, tc.ctx, lInfo, tc.Client, l2Client, transaction)
}

func (tc *TestClient) SendUnsignedTx(t *testing.T, l2Client *ethclient.Client, transaction *types.Transaction, lInfo info) *types.Receipt {
	t.Helper()
	return SendUnsignedTxViaL1(t, tc.ctx, lInfo, tc.Client, l2Client, transaction)
}

func (tc *TestClient) TransferBalance(t *testing.T, from string, to string, amount *big.Int, lInfo info) (*types.Transaction, *types.Receipt) {
	t.Helper()
	return TransferBalanceTo(t, from, lInfo.GetAddress(to), amount, lInfo, tc.Client, tc.ctx)
}

func (tc *TestClient) TransferBalanceTo(t *testing.T, from string, to common.Address, amount *big.Int, lInfo info) (*types.Transaction, *types.Receipt) {
	t.Helper()
	return TransferBalanceTo(t, from, to, amount, lInfo, tc.Client, tc.ctx)
}

func (tc *TestClient) GetBalance(t *testing.T, account common.Address) *big.Int {
	t.Helper()
	return GetBalance(t, tc.ctx, tc.Client, account)
}

func (tc *TestClient) GetBaseFee(t *testing.T) *big.Int {
	t.Helper()
	return GetBaseFee(t, tc.Client, tc.ctx)
}

func (tc *TestClient) GetBaseFeeAt(t *testing.T, blockNum *big.Int) *big.Int {
	t.Helper()
	return GetBaseFeeAt(t, tc.Client, tc.ctx, blockNum)
}

func (tc *TestClient) SendWaitTestTransactions(t *testing.T, txs []*types.Transaction) []*types.Receipt {
	t.Helper()
	return SendWaitTestTransactions(t, tc.ctx, tc.Client, txs)
}

func (tc *TestClient) DeployBigMap(t *testing.T, auth bind.TransactOpts) (common.Address, *localgen.BigMap) {
	t.Helper()
	return deployBigMap(t, tc.ctx, auth, tc.Client)
}

func (tc *TestClient) DeploySimple(t *testing.T, auth bind.TransactOpts) (common.Address, *localgen.Simple) {
	t.Helper()
	return deploySimple(t, tc.ctx, auth, tc.Client)
}

func (tc *TestClient) EnsureTxSucceeded(transaction *types.Transaction) (*types.Receipt, error) {
	return tc.EnsureTxSucceededWithTimeout(transaction, time.Second*5)
}

func (tc *TestClient) EnsureTxSucceededWithTimeout(transaction *types.Transaction, timeout time.Duration) (*types.Receipt, error) {
	return EnsureTxSucceededWithTimeout(tc.ctx, tc.Client, transaction, timeout)
}

func (tc *TestClient) BalanceDifferenceAtBlock(address common.Address, blockNum *big.Int) (*big.Int, error) {
	if blockNum.Cmp(common.Big1) < 0 {
		return nil, fmt.Errorf("blocknum must be > 1")
	}
	prevBlock := arbmath.BigSub(blockNum, common.Big1)
	prevBalance, err := tc.Client.BalanceAt(tc.ctx, address, prevBlock)
	if err != nil {
		return nil, err
	}
	newBalance, err := tc.Client.BalanceAt(tc.ctx, address, blockNum)
	if err != nil {
		return nil, err
	}
	return arbmath.BigSub(newBalance, prevBalance), nil
}

var DefaultTestForwarderConfig = gethexec.ForwarderConfig{
	ConnectionTimeout:     2 * time.Second,
	IdleConnectionTimeout: 2 * time.Second,
	MaxIdleConnections:    1,
	RedisUrl:              "",
	UpdateInterval:        time.Millisecond * 10,
	RetryInterval:         time.Millisecond * 3,
}

var TestSequencerConfig = gethexec.SequencerConfig{
	Enable:                       true,
	MaxBlockSpeed:                time.Millisecond * 10,
	ReadFromTxQueueTimeout:       time.Second, // Dont want this to affect tests
	MaxRevertGasReject:           params.TxGas + 10000,
	MaxAcceptableTimestampDelta:  time.Hour,
	SenderWhitelist:              []string{},
	Forwarder:                    DefaultTestForwarderConfig,
	QueueSize:                    128,
	QueueTimeout:                 time.Second * 5,
	NonceCacheSize:               4,
	MaxTxDataSize:                95000,
	NonceFailureCacheSize:        1024,
	NonceFailureCacheExpiry:      time.Second,
	ExpectedSurplusGasPriceMode:  "CalldataPrice",
	ExpectedSurplusSoftThreshold: "default",
	ExpectedSurplusHardThreshold: "default",
	EnableProfiling:              false,
}

func ExecConfigDefaultNonSequencerTest(t *testing.T, stateScheme string) *gethexec.Config {
	config := gethexec.ConfigDefault
	config.Caching.StateScheme = stateScheme
	config.ParentChainReader = headerreader.TestConfig
	config.Sequencer.Enable = false
	config.Forwarder = DefaultTestForwarderConfig
	config.ForwardingTarget = "null"
	config.TxPreChecker.Strictness = gethexec.TxPreCheckerStrictnessNone

	Require(t, config.Validate())

	return &config
}

func ExecConfigDefaultTest(t *testing.T, stateScheme string) *gethexec.Config {
	config := gethexec.ConfigDefault
	config.Caching.StateScheme = stateScheme
	config.Sequencer = TestSequencerConfig
	config.ParentChainReader = headerreader.TestConfig
	config.ForwardingTarget = "null"
	config.TxPreChecker.Strictness = gethexec.TxPreCheckerStrictnessNone
	config.ExposeMultiGas = true

	Require(t, config.Validate())

	return &config
}

// DeployConfig contains options for deployOnParentChain
type DeployConfig struct {
	DeployBold           bool
	DeployReferenceDA    bool
	DelayBufferThreshold uint64
}

type NodeBuilder struct {
	// NodeBuilder configuration
	ctx           context.Context
	ctxCancel     context.CancelFunc
	chainConfig   *params.ChainConfig
	arbOSInit     *params.ArbOSInit
	nodeConfig    *arbnode.Config
	execConfig    *gethexec.Config
	l1StackConfig *node.Config
	l2StackConfig *node.Config
	valnodeConfig *valnode.Config
	l3Config      *NitroConfig
	deployBold    bool
	parallelise   bool
	L1Info        info
	L2Info        info
	L3Info        info

	// L1, L2, L3 Node parameters
	dataDir                     string
	isSequencer                 bool
	takeOwnership               bool
	withL1                      bool
	defaultStateScheme          string
	addresses                   *chaininfo.RollupAddresses
	l3Addresses                 *chaininfo.RollupAddresses
	initMessage                 *arbostypes.ParsedInitMessage
	l3InitMessage               *arbostypes.ParsedInitMessage
	withProdConfirmPeriodBlocks bool
	delayBufferThreshold        uint64
	withL1ClientWrapper         bool
	deployReferenceDA           bool
	TrieNoAsyncFlush            bool

	// Created nodes
	L1 *TestClient
	L2 *TestClient
	L3 *TestClient
}

type NitroConfig struct {
	chainConfig   *params.ChainConfig
	arbOSConfig   *params.ArbOSInit
	nodeConfig    *arbnode.Config
	execConfig    *gethexec.Config
	stackConfig   *node.Config
	valnodeConfig *valnode.Config

	withProdConfirmPeriodBlocks bool
	isSequencer                 bool
}

func L3NitroConfigDefaultTest(t *testing.T) *NitroConfig {
	chainConfig := &params.ChainConfig{
		ChainID:             big.NewInt(333333),
		HomesteadBlock:      big.NewInt(0),
		DAOForkBlock:        nil,
		DAOForkSupport:      true,
		EIP150Block:         big.NewInt(0),
		EIP155Block:         big.NewInt(0),
		EIP158Block:         big.NewInt(0),
		ByzantiumBlock:      big.NewInt(0),
		ConstantinopleBlock: big.NewInt(0),
		PetersburgBlock:     big.NewInt(0),
		IstanbulBlock:       big.NewInt(0),
		MuirGlacierBlock:    big.NewInt(0),
		BerlinBlock:         big.NewInt(0),
		LondonBlock:         big.NewInt(0),
		ArbitrumChainParams: chaininfo.ArbitrumDevTestParams(),
		Clique: &params.CliqueConfig{
			Period: 0,
			Epoch:  0,
		},
	}

	valnodeConfig := valnode.TestValidationConfig
	return &NitroConfig{
		chainConfig:   chainConfig,
		nodeConfig:    arbnode.ConfigDefaultL1Test(),
		execConfig:    ExecConfigDefaultTest(t, rawdb.HashScheme),
		stackConfig:   testhelpers.CreateStackConfigForTest(t.TempDir()),
		valnodeConfig: &valnodeConfig,

		withProdConfirmPeriodBlocks: false,
		isSequencer:                 true,
	}
}

func NewNodeBuilder(ctxIn context.Context) *NodeBuilder {
	ctx, cancel := context.WithCancel(ctxIn)
	return &NodeBuilder{ctx: ctx, ctxCancel: cancel}
}

func (b *NodeBuilder) DefaultConfig(t *testing.T, withL1 bool) *NodeBuilder {
	// most used values across current tests are set here as default
	b.withL1 = withL1
	b.parallelise = true
	b.deployBold = true
	b.takeOwnership = true
	if withL1 {
		b.isSequencer = true
		b.nodeConfig = arbnode.ConfigDefaultL1Test()
	} else {
		b.nodeConfig = arbnode.ConfigDefaultL2Test()
	}
	b.chainConfig = chaininfo.ArbitrumDevTestChainConfig()
	b.L1Info = NewL1TestInfo(t)
	b.L2Info = NewArbTestInfo(t, b.chainConfig.ChainID)
	b.dataDir = t.TempDir()
	b.l1StackConfig = testhelpers.CreateStackConfigForTest(b.dataDir)
	b.l2StackConfig = testhelpers.CreateStackConfigForTest(b.dataDir)
	cp := valnode.TestValidationConfig
	b.valnodeConfig = &cp
	b.defaultStateScheme = rawdb.HashScheme
	if *testflag.StateSchemeFlag == rawdb.PathScheme || *testflag.StateSchemeFlag == rawdb.HashScheme {
		b.defaultStateScheme = *testflag.StateSchemeFlag
	}
	b.execConfig = ExecConfigDefaultTest(t, b.defaultStateScheme)
	b.l3Config = L3NitroConfigDefaultTest(t)

	return b
}

// Overrides the database selected with `--test_database_engine` flag
//
// Useful if the test needs a specific database engine to be used
func (b *NodeBuilder) WithDatabase(database string) *NodeBuilder {
	if database != env.MemoryDB && database != rawdb.DBPebble && database != rawdb.DBLeveldb {
		panic("unknown database engine: " + database)
	}

	b.l1StackConfig.DBEngine = database
	b.l2StackConfig.DBEngine = database
	b.l3Config.stackConfig.DBEngine = database
	return b
}

func (b *NodeBuilder) DontParalellise() *NodeBuilder {
	b.parallelise = false
	return b
}

func (b *NodeBuilder) WithArbOSVersion(arbosVersion uint64) *NodeBuilder {
	newChainConfig := *b.chainConfig
	newChainConfig.ArbitrumChainParams.InitialArbOSVersion = arbosVersion
	b.chainConfig = &newChainConfig
	return b
}

func (b *NodeBuilder) WithArbOSInit(arbOSInit *params.ArbOSInit) *NodeBuilder {
	b.arbOSInit = arbOSInit
	return b
}

func (b *NodeBuilder) WithProdConfirmPeriodBlocks() *NodeBuilder {
	b.withProdConfirmPeriodBlocks = true
	return b
}

func (b *NodeBuilder) WithPreBoldDeployment() *NodeBuilder {
	b.deployBold = false
	return b
}

func (b *NodeBuilder) WithWasmRootDir(wasmRootDir string) *NodeBuilder {
	b.valnodeConfig.Wasm.RootPath = wasmRootDir
	return b
}

func (b *NodeBuilder) WithExtraArchs(targets []string) *NodeBuilder {
	b.execConfig.StylusTarget.ExtraArchs = targets
	return b
}

// WithDelayBuffer sets the delay-buffer threshold, which is the number of blocks the batch-poster
// is allowed to delay a batch with a delayed message.
// Setting the threshold to zero disabled the delay buffer (default behaviour).
func (b *NodeBuilder) WithDelayBuffer(threshold uint64) *NodeBuilder {
	b.delayBufferThreshold = threshold
	return b
}

func (b *NodeBuilder) WithReferenceDA() *NodeBuilder {
	b.deployReferenceDA = true
	return b
}

func (b *NodeBuilder) RequireScheme(t *testing.T, scheme string) *NodeBuilder {
	if testflag.StateSchemeFlag != nil && *testflag.StateSchemeFlag != "" && *testflag.StateSchemeFlag != scheme {
		t.Skip("skipping because db scheme is set and not ", scheme)
	}
	if b.defaultStateScheme != scheme && b.execConfig != nil {
		b.execConfig.Caching.StateScheme = scheme
		Require(t, b.execConfig.Validate())
	}
	b.defaultStateScheme = scheme
	return b
}

func (b *NodeBuilder) ExecConfigDefaultTest(t *testing.T, sequencer bool) *gethexec.Config {
	if sequencer {
		ExecConfigDefaultTest(t, b.defaultStateScheme)
	}
	return ExecConfigDefaultNonSequencerTest(t, b.defaultStateScheme)
}

// WithL1ClientWrapper creates a ClientWrapper for the L1 RPC client before passing it to the L2 node.
func (b *NodeBuilder) WithL1ClientWrapper(t *testing.T) *NodeBuilder {
	if !b.withL1 {
		Fatal(t, "WithL1ClientWrapper only works when L1 is enabled")
	}
	b.withL1ClientWrapper = true
	return b
}

func (b *NodeBuilder) TakeOwnership() *NodeBuilder {
	b.takeOwnership = true
	return b
}

func (b *NodeBuilder) WithTakeOwnership(takeOwnership bool) *NodeBuilder {
	b.takeOwnership = takeOwnership
	return b
}

func (b *NodeBuilder) Build(t *testing.T) func() {
	if b.parallelise {
		b.parallelise = false
		t.Parallel()
	}
	b.CheckConfig(t)
	if b.withL1 {
		b.BuildL1(t)
		return b.BuildL2OnL1(t)
	}
	return b.BuildL2(t)
}

type testCollection struct {
	room    atomic.Int64
	cond    *sync.Cond
	running map[string]int64
	waiting map[string]int64
}

var globalCollection *testCollection

func initTestCollection() {
	if globalCollection != nil {
		panic("trying to init testCollection twice")
	}
	globalCollection = &testCollection{}
	globalCollection.cond = sync.NewCond(&sync.Mutex{})
	room := int64(util.GoMaxProcs())
	if room < 2 {
		room = 2
	}
	globalCollection.running = make(map[string]int64)
	globalCollection.waiting = make(map[string]int64)
	globalCollection.room.Store(room)
}

func runningWithContext(ctx context.Context, weight int64, name string) {
	current := globalCollection.running[name]
	globalCollection.running[name] = current + weight
	globalCollection.cond.L.Unlock()
	go func() {
		<-ctx.Done()
		globalCollection.cond.L.Lock()
		current := globalCollection.running[name]
		if current-weight <= 0 {
			delete(globalCollection.running, name)
		} else {
			globalCollection.running[name] = current - weight
		}
		if globalCollection.room.Add(weight) > 0 {
			globalCollection.cond.Broadcast()
		}
		globalCollection.cond.L.Unlock()
	}()
}

func WaitAndRun(ctx context.Context, weight int64, name string) error {
	globalCollection.cond.L.Lock()
	current := globalCollection.waiting[name]
	globalCollection.waiting[name] = current + weight
	for globalCollection.room.Add(0-weight) < 0 {
		if globalCollection.room.Add(weight) > 0 {
			globalCollection.cond.Broadcast()
		}
		if ctx.Err() != nil {
			return fmt.Errorf("Context cancelled while waiting to launch test: %s", name)
		}
		globalCollection.cond.Wait()
	}
	current = globalCollection.waiting[name]
	if current-weight <= 0 {
		delete(globalCollection.waiting, name)
	} else {
		globalCollection.waiting[name] = current - weight
	}
	runningWithContext(ctx, weight, name)
	return nil
}

func DontWaitAndRun(ctx context.Context, weight int64, name string) {
	globalCollection.room.Add(0 - weight)
	globalCollection.cond.L.Lock()
	runningWithContext(ctx, weight, name)
}

func CurrentlyRunning() (map[string]int64, map[string]int64) {
	running := make(map[string]int64)
	waiting := make(map[string]int64)
	globalCollection.cond.L.Lock()
	for k, v := range globalCollection.running {
		if v > 0 {
			running[k] = v
		}
	}
	for k, v := range globalCollection.waiting {
		if v > 0 {
			waiting[k] = v
		}
	}
	globalCollection.cond.L.Unlock()
	return running, waiting
}

func (b *NodeBuilder) CheckConfig(t *testing.T) {
	if b.chainConfig == nil {
		b.chainConfig = chaininfo.ArbitrumDevTestChainConfig()
	}
	if b.nodeConfig == nil {
		b.nodeConfig = arbnode.ConfigDefaultL1Test()
	}
	if b.nodeConfig.ValidatorRequired() {
		// validation currently requires hash
		b.RequireScheme(t, rawdb.HashScheme)
	}
	if b.defaultStateScheme == "" {
		b.defaultStateScheme = env.GetTestStateScheme()
	}
	if b.execConfig == nil {
		b.execConfig = b.ExecConfigDefaultTest(t, true)
	}
	if b.L1Info == nil {
		b.L1Info = NewL1TestInfo(t)
	}
	if b.L2Info == nil {
		b.L2Info = NewArbTestInfo(t, b.chainConfig.ChainID)
	}
	if b.execConfig.RPC.MaxRecreateStateDepth == arbitrum.UninitializedMaxRecreateStateDepth {
		if b.execConfig.Caching.Archive {
			b.execConfig.RPC.MaxRecreateStateDepth = arbitrum.DefaultArchiveNodeMaxRecreateStateDepth
		} else {
			b.execConfig.RPC.MaxRecreateStateDepth = arbitrum.DefaultNonArchiveNodeMaxRecreateStateDepth
		}
	}
}

func (b *NodeBuilder) BuildL1(t *testing.T) {
	if b.parallelise {
		b.parallelise = false
		t.Parallel()
	}
	err := WaitAndRun(b.ctx, 2, t.Name())
	if err != nil {
		t.Fatal(err)
	}
	b.L1 = NewTestClient(b.ctx)
	b.L1Info, b.L1.Client, b.L1.L1Backend, b.L1.Stack, b.L1.ClientWrapper, b.L1.L1BlobReader = createTestL1BlockChain(t, b.L1Info, b.withL1ClientWrapper, b.l1StackConfig)
	locator, err := server_common.NewMachineLocator(b.valnodeConfig.Wasm.RootPath)
	Require(t, err)
	deployConfig := DeployConfig{
		DeployBold:           b.deployBold,
		DeployReferenceDA:    b.deployReferenceDA,
		DelayBufferThreshold: b.delayBufferThreshold,
	}
	t.Logf("BuildL1 deployConfig: DeployBold=%v, DeployReferenceDA=%v", deployConfig.DeployBold, deployConfig.DeployReferenceDA)
	b.addresses, b.initMessage = deployOnParentChain(
		t,
		b.ctx,
		b.L1Info,
		b.L1.Client,
		&headerreader.TestConfig,
		b.chainConfig,
		locator.LatestWasmModuleRoot(),
		b.withProdConfirmPeriodBlocks,
		true,
		deployConfig,
	)
	b.L1.cleanup = func() { requireClose(t, b.L1.Stack) }
}

func buildOnParentChain(
	t *testing.T,
	ctx context.Context,

	dataDir string,

	parentChainInfo info,
	parentChainTestClient *TestClient,
	parentChainId *big.Int,

	chainConfig *params.ChainConfig,
	arbOSInit *params.ArbOSInit,
	stackConfig *node.Config,
	execConfig *gethexec.Config,
	nodeConfig *arbnode.Config,
	valnodeConfig *valnode.Config,
	isSequencer bool,
	chainInfo info,

	initMessage *arbostypes.ParsedInitMessage,
	addresses *chaininfo.RollupAddresses,
	trieNoAsyncFlush bool,
) *TestClient {
	if parentChainTestClient == nil {
		t.Fatal("must build parent chain before building chain")
	}

	chainTestClient := NewTestClient(ctx)

	var chainDb ethdb.Database
	var arbDb ethdb.Database
	var blockchain *core.BlockChain
	_, chainTestClient.Stack, chainDb, arbDb, blockchain = createNonL1BlockChainWithStackConfig(
		t, chainInfo, dataDir, chainConfig, arbOSInit, initMessage, stackConfig, execConfig, trieNoAsyncFlush)

	var sequencerTxOptsPtr *bind.TransactOpts
	var dataSigner signature.DataSignerFunc
	if isSequencer {
		sequencerTxOpts := parentChainInfo.GetDefaultTransactOpts("Sequencer", ctx)
		sequencerTxOptsPtr = &sequencerTxOpts
		dataSigner = signature.DataSignerFromPrivateKey(parentChainInfo.GetInfoWithPrivKey("Sequencer").PrivateKey)
	} else {
		nodeConfig.BatchPoster.Enable = false
		nodeConfig.Sequencer = false
		nodeConfig.DelayedSequencer.Enable = false
		execConfig.Sequencer.Enable = false
	}

	var validatorTxOptsPtr *bind.TransactOpts
	if nodeConfig.Staker.Enable {
		validatorTxOpts := parentChainInfo.GetDefaultTransactOpts("Validator", ctx)
		validatorTxOptsPtr = &validatorTxOpts
	}

	AddValNodeIfNeeded(t, ctx, nodeConfig, true, "", valnodeConfig.Wasm.RootPath)

	execConfigFetcher := NewCommonConfigFetcher(execConfig)
	execNode, err := gethexec.CreateExecutionNode(ctx, chainTestClient.Stack, chainDb, blockchain, parentChainTestClient.Client, execConfigFetcher, parentChainId, 0)
	Require(t, err)
	chainTestClient.ExecutionConfigFetcher = execConfigFetcher

	fatalErrChan := make(chan error, 10)
	locator, err := server_common.NewMachineLocator(valnodeConfig.Wasm.RootPath)
	Require(t, err)
	consensusConfigFetcher := NewCommonConfigFetcher(nodeConfig)
	chainTestClient.ConsensusNode, err = arbnode.CreateNodeFullExecutionClient(
		ctx, chainTestClient.Stack, execNode, execNode, execNode, execNode, arbDb, consensusConfigFetcher, blockchain.Config(), parentChainTestClient.Client,
		addresses, validatorTxOptsPtr, sequencerTxOptsPtr, dataSigner, fatalErrChan, parentChainId, parentChainTestClient.L1BlobReader, locator.LatestWasmModuleRoot())
	Require(t, err)
	chainTestClient.ConsensusConfigFetcher = consensusConfigFetcher

	err = chainTestClient.ConsensusNode.Start(ctx)
	Require(t, err)

	chainTestClient.Client = ClientForStack(t, chainTestClient.Stack)

	StartWatchChanErr(t, ctx, fatalErrChan, chainTestClient.ConsensusNode)

	chainTestClient.ExecNode = getExecNode(t, chainTestClient.ConsensusNode)
	chainTestClient.cleanup = func() { chainTestClient.ConsensusNode.StopAndWait() }

	chainTestClient.L1BlobReader = parentChainTestClient.L1BlobReader

	return chainTestClient
}

func (b *NodeBuilder) BuildL3OnL2(t *testing.T) func() {
	DontWaitAndRun(b.ctx, 1, t.Name())
	b.L3Info = NewArbTestInfo(t, b.l3Config.chainConfig.ChainID)

	locator, err := server_common.NewMachineLocator(b.l3Config.valnodeConfig.Wasm.RootPath)
	Require(t, err)

	parentChainReaderConfig := headerreader.TestConfig
	parentChainReaderConfig.Dangerous.WaitForTxApprovalSafePoll = 0
	deployConfig := DeployConfig{
		DeployBold:           b.deployBold,
		DeployReferenceDA:    false, // L3 doesn't need ReferenceDA
		DelayBufferThreshold: 0,
	}
	b.l3Addresses, b.l3InitMessage = deployOnParentChain(
		t,
		b.ctx,
		b.L2Info,
		b.L2.Client,
		&parentChainReaderConfig,
		b.l3Config.chainConfig,
		locator.LatestWasmModuleRoot(),
		b.l3Config.withProdConfirmPeriodBlocks,
		false,
		deployConfig,
	)

	b.L3 = buildOnParentChain(
		t,
		b.ctx,

		b.dataDir,

		b.L2Info,
		b.L2,
		b.chainConfig.ChainID,

		b.l3Config.chainConfig,
		b.l3Config.arbOSConfig,
		b.l3Config.stackConfig,
		b.l3Config.execConfig,
		b.l3Config.nodeConfig,
		b.l3Config.valnodeConfig,
		b.l3Config.isSequencer,
		b.L3Info,

		b.l3InitMessage,
		b.l3Addresses,
		b.TrieNoAsyncFlush,
	)

	return func() {
		b.L3.cleanup()
	}
}

func (b *NodeBuilder) BuildL2OnL1(t *testing.T) func() {
	b.L2 = buildOnParentChain(
		t,
		b.ctx,

		b.dataDir,

		b.L1Info,
		b.L1,
		big.NewInt(1337),

		b.chainConfig,
		b.arbOSInit,
		b.l2StackConfig,
		b.execConfig,
		b.nodeConfig,
		b.valnodeConfig,
		b.isSequencer,
		b.L2Info,

		b.initMessage,
		b.addresses,
		b.TrieNoAsyncFlush,
	)

	_, hasOwnerAccount := b.L2Info.Accounts["Owner"]
	if b.takeOwnership && hasOwnerAccount {
		debugAuth := b.L2Info.GetDefaultTransactOpts("Owner", b.ctx)

		// make auth a chain owner
		arbdebug, err := precompilesgen.NewArbDebug(common.HexToAddress("0xff"), b.L2.Client)
		Require(t, err, "failed to deploy ArbDebug")

		tx, err := arbdebug.BecomeChainOwner(&debugAuth)
		Require(t, err, "failed to deploy ArbDebug")

		_, err = EnsureTxSucceeded(b.ctx, b.L2.Client, tx)
		Require(t, err)

		if b.chainConfig.ArbitrumChainParams.InitialArbOSVersion >= params.ArbosVersion_MultiConstraintFix {
			arbowner, err := precompilesgen.NewArbOwner(common.HexToAddress("70"), b.L2.Client)
			Require(t, err)
			tx, err = arbowner.SetGasPricingConstraints(&debugAuth, [][3]uint64{{30_000_000, 102, 800_000}, {15_000_000, 600, 1_600_000}})
			Require(t, err)
			_, err = EnsureTxSucceeded(b.ctx, b.L2.Client, tx)
			Require(t, err)
		}
	}

	return func() {
		b.L2.cleanup()
		if b.L1 != nil && b.L1.cleanup != nil {
			b.L1.cleanup()
		}
		b.ctxCancel()
	}
}

// L2 -Only. Enough for tests that needs no interface to L1
// Requires precompiles.AllowDebugPrecompiles = true
func (b *NodeBuilder) BuildL2(t *testing.T) func() {
	if b.parallelise {
		b.parallelise = false
		t.Parallel()
	}
	err := WaitAndRun(b.ctx, 1, t.Name())
	if err != nil {
		Fatal(t, err)
	}
	b.L2 = NewTestClient(b.ctx)

	AddValNodeIfNeeded(t, b.ctx, b.nodeConfig, true, "", b.valnodeConfig.Wasm.RootPath)

	var chainDb ethdb.Database
	var arbDb ethdb.Database
	var blockchain *core.BlockChain
	b.L2Info, b.L2.Stack, chainDb, arbDb, blockchain = createNonL1BlockChainWithStackConfig(
		t, b.L2Info, b.dataDir, b.chainConfig, b.arbOSInit, nil, b.l2StackConfig, b.execConfig, b.TrieNoAsyncFlush)

	execConfigFetcher := NewCommonConfigFetcher(b.execConfig)
	execNode, err := gethexec.CreateExecutionNode(b.ctx, b.L2.Stack, chainDb, blockchain, nil, execConfigFetcher, big.NewInt(1337), 0)
	Require(t, err)
	b.L2.ExecutionConfigFetcher = execConfigFetcher

	fatalErrChan := make(chan error, 10)
	locator, err := server_common.NewMachineLocator(b.valnodeConfig.Wasm.RootPath)
	Require(t, err)
	consensusConfigFetcher := NewCommonConfigFetcher(b.nodeConfig)
	b.L2.ConsensusNode, err = arbnode.CreateNodeFullExecutionClient(
		b.ctx, b.L2.Stack, execNode, execNode, execNode, execNode, arbDb, consensusConfigFetcher, blockchain.Config(),
		nil, nil, nil, nil, nil, fatalErrChan, big.NewInt(1337), nil, locator.LatestWasmModuleRoot())
	Require(t, err)
	b.L2.ConsensusConfigFetcher = consensusConfigFetcher

	// Give the node an init message
	err = b.L2.ConsensusNode.TxStreamer.AddFakeInitMessage()
	Require(t, err)

	err = b.L2.ConsensusNode.Start(b.ctx)
	Require(t, err)

	b.L2.Client = ClientForStack(t, b.L2.Stack)

	if b.takeOwnership {
		debugAuth := b.L2Info.GetDefaultTransactOpts("Owner", b.ctx)

		// make auth a chain owner
		arbdebug, err := precompilesgen.NewArbDebug(common.HexToAddress("0xff"), b.L2.Client)
		Require(t, err, "failed to deploy ArbDebug")

		tx, err := arbdebug.BecomeChainOwner(&debugAuth)
		Require(t, err, "failed to deploy ArbDebug")

		_, err = EnsureTxSucceeded(b.ctx, b.L2.Client, tx)
		Require(t, err)
	}

	StartWatchChanErr(t, b.ctx, fatalErrChan, b.L2.ConsensusNode)

	b.L2.ExecNode = getExecNode(t, b.L2.ConsensusNode)
	b.L2.cleanup = func() { b.L2.ConsensusNode.StopAndWait() }
	return func() {
		b.L2.cleanup()
		b.ctxCancel()
	}
}

// L2 -Only. RestartL2Node shutdowns the existing l2 node and start it again using the same data dir.
func (b *NodeBuilder) RestartL2Node(t *testing.T) {
	if b.L2 == nil {
		t.Fatalf("L2 was not created")
	}
	b.L2.cleanup()

	l2info, stack, chainDb, arbDb, blockchain := createNonL1BlockChainWithStackConfig(t, b.L2Info, b.dataDir, b.chainConfig, b.arbOSInit, b.initMessage, b.l2StackConfig, b.execConfig, b.TrieNoAsyncFlush)

	execConfigFetcher := NewCommonConfigFetcher(b.execConfig)
	execNode, err := gethexec.CreateExecutionNode(b.ctx, stack, chainDb, blockchain, nil, execConfigFetcher, big.NewInt(1337), 0)
	Require(t, err)

	feedErrChan := make(chan error, 10)
	locator, err := server_common.NewMachineLocator(b.valnodeConfig.Wasm.RootPath)
	Require(t, err)
	var sequencerTxOpts *bind.TransactOpts
	var validatorTxOpts *bind.TransactOpts
	var dataSigner signature.DataSignerFunc
	var l1Client *ethclient.Client
	if b.withL1 {
		sequencerTxOptsNP := b.L1Info.GetDefaultTransactOpts("Sequencer", b.ctx)
		sequencerTxOpts = &sequencerTxOptsNP
		validatorTxOptsNP := b.L1Info.GetDefaultTransactOpts("Validator", b.ctx)
		validatorTxOpts = &validatorTxOptsNP
		dataSigner = signature.DataSignerFromPrivateKey(b.L1Info.GetInfoWithPrivKey("Sequencer").PrivateKey)
		l1Client = b.L1.Client
	}
	consensusConfigFetcher := NewCommonConfigFetcher(b.nodeConfig)
	currentNode, err := arbnode.CreateNodeFullExecutionClient(b.ctx, stack, execNode, execNode, execNode, execNode, arbDb, consensusConfigFetcher, blockchain.Config(), l1Client, b.addresses, validatorTxOpts, sequencerTxOpts, dataSigner, feedErrChan, big.NewInt(1337), nil, locator.LatestWasmModuleRoot())
	Require(t, err)

	Require(t, currentNode.Start(b.ctx))
	client := ClientForStack(t, stack)

	StartWatchChanErr(t, b.ctx, feedErrChan, currentNode)

	l2 := NewTestClient(b.ctx)
	l2.ConsensusNode = currentNode
	l2.Client = client
	l2.ExecNode = execNode
	l2.cleanup = func() { b.L2.ConsensusNode.StopAndWait() }
	l2.Stack = stack
	l2.ExecutionConfigFetcher = execConfigFetcher
	l2.ConsensusConfigFetcher = consensusConfigFetcher

	b.L2 = l2
	b.L2Info = l2info
}

func build2ndNode(
	t *testing.T,
	ctx context.Context,

	firstNodeStackConfig *node.Config,
	firsNodeExecConfig *gethexec.Config,
	firstNodeNodeConfig *arbnode.Config,
	firstNodeInfo info,
	firstNodeTestClient *TestClient,
	valnodeConfig *valnode.Config,

	parentChainTestClient *TestClient,
	parentChainInfo info,

	params *SecondNodeParams,

	addresses *chaininfo.RollupAddresses,
	initMessage *arbostypes.ParsedInitMessage,
) (*TestClient, func()) {
	if params.nodeConfig == nil {
		params.nodeConfig = arbnode.ConfigDefaultL1NonSequencerTest()
	}
	if params.dasConfig != nil {
		params.nodeConfig.DataAvailability = *params.dasConfig
	}
	if params.stackConfig == nil {
		params.stackConfig = firstNodeStackConfig
		// should use different dataDir from the previously used ones
		params.stackConfig.DataDir = t.TempDir()
	}
	if params.initData == nil {
		params.initData = &firstNodeInfo.ArbInitData
	}
	if params.execConfig == nil {
		params.execConfig = firsNodeExecConfig
	}
	if params.addresses == nil {
		params.addresses = addresses
	}
	if params.execConfig.RPC.MaxRecreateStateDepth == arbitrum.UninitializedMaxRecreateStateDepth {
		if params.execConfig.Caching.Archive {
			params.execConfig.RPC.MaxRecreateStateDepth = arbitrum.DefaultArchiveNodeMaxRecreateStateDepth
		} else {
			params.execConfig.RPC.MaxRecreateStateDepth = arbitrum.DefaultNonArchiveNodeMaxRecreateStateDepth
		}
	}
	if firstNodeNodeConfig.BatchPoster.Enable && params.nodeConfig.BatchPoster.Enable && params.nodeConfig.BatchPoster.RedisUrl == "" {
		t.Fatal("The batch poster must use Redis when enabled for multiple nodes")
	}

	testClient := NewTestClient(ctx)
	testClient.Client, testClient.ConsensusNode, testClient.ExecutionConfigFetcher, testClient.ConsensusConfigFetcher =
		Create2ndNodeWithConfig(t, ctx, firstNodeTestClient.ConsensusNode, parentChainTestClient.Stack, parentChainInfo, params.initData, params.nodeConfig, params.execConfig, params.stackConfig, valnodeConfig, params.addresses, initMessage, params.useExecutionClientOnly, parentChainTestClient.L1BlobReader)
	testClient.ExecNode = getExecNode(t, testClient.ConsensusNode)
	testClient.cleanup = func() { testClient.ConsensusNode.StopAndWait() }

	testClient.L1BlobReader = parentChainTestClient.L1BlobReader

	return testClient, func() { testClient.cleanup() }
}

func (b *NodeBuilder) Build2ndNode(t *testing.T, params *SecondNodeParams) (*TestClient, func()) {
	DontWaitAndRun(b.ctx, 1, t.Name())
	if b.L2 == nil {
		t.Fatal("builder did not previously build an L2 Node")
	}
	if b.L1 == nil {
		t.Fatal("builder did not previously build an L1 Node")
	}
	return build2ndNode(
		t,
		b.ctx,

		b.l2StackConfig,
		b.execConfig,
		b.nodeConfig,
		b.L2Info,
		b.L2,
		b.valnodeConfig,

		b.L1,
		b.L1Info,

		params,

		b.addresses,
		b.initMessage,
	)
}

func (b *NodeBuilder) Build2ndNodeOnL3(t *testing.T, params *SecondNodeParams) (*TestClient, func()) {
	DontWaitAndRun(b.ctx, 1, t.Name())
	if b.L3 == nil {
		t.Fatal("builder did not previously built an L3 Node")
	}
	return build2ndNode(
		t,
		b.ctx,

		b.l3Config.stackConfig,
		b.l3Config.execConfig,
		b.l3Config.nodeConfig,
		b.L3Info,
		b.L3,
		b.l3Config.valnodeConfig,

		b.L2,
		b.L2Info,

		params,

		b.l3Addresses,
		b.l3InitMessage,
	)
}

func (b *NodeBuilder) BridgeBalance(t *testing.T, account string, amount *big.Int) (*types.Transaction, *types.Receipt) {
	return BridgeBalance(t, account, amount, b.L1Info, b.L2Info, b.L1.Client, b.L2.Client, b.ctx)
}

func SendWaitTestTransactions(t *testing.T, ctx context.Context, client *ethclient.Client, txs []*types.Transaction) []*types.Receipt {
	t.Helper()
	receipts := make([]*types.Receipt, len(txs))
	for _, tx := range txs {
		Require(t, client.SendTransaction(ctx, tx))
	}
	for i, tx := range txs {
		var err error
		receipts[i], err = EnsureTxSucceeded(ctx, client, tx)
		Require(t, err)
	}
	return receipts
}

// checkBatchPosting sends a transaction and verifies it gets posted to L1 and syncs to followers.
//
// This function works quickly because TestBatchPosterConfig sets MaxDelay=0, which forces
// the batch poster to post batches immediately rather than waiting (production uses MaxDelay=1 hour).
// The L1 block creation loop provides additional insurance that the batch posts quickly by:
//  1. Advancing L1 time to trigger any time-based posting logic
//  2. Ensuring the sequencer "catches up" to recent L1 state
//  3. Making the test deterministic and faster
//
// Note: In production with MaxDelay=1h, you'd need to wait much longer or have a full batch
// before posting occurs. This aggressive test configuration (MaxDelay=0, PollInterval=10ms)
// is designed for fast CI/CD, not realistic production behavior.
func checkBatchPosting(t *testing.T, ctx context.Context, l1client, l2clientA *ethclient.Client, l1info, l2info info, expectedBalance *big.Int, l2ClientsToCheck ...*ethclient.Client) {
	t.Helper()

	// Send L2 transaction and wait for execution
	tx := l2info.PrepareTx("Owner", "User2", l2info.TransferGas, big.NewInt(1e12), nil)
	err := l2clientA.SendTransaction(ctx, tx)
	Require(t, err)
	_, err = EnsureTxSucceeded(ctx, l2clientA, tx)
	Require(t, err)

	// Brief pause for inbox reader to process the message
	time.Sleep(time.Millisecond * 100)

	// Create L1 blocks to trigger batch posting (with MaxDelay=0, this ensures immediate posting)
	AdvanceL1(t, ctx, l1client, l1info, 30)

	// Verify all follower nodes synced the transaction
	for _, client := range l2ClientsToCheck {
		_, err = WaitForTx(ctx, client, tx.Hash(), time.Second*30)
		Require(t, err)

		l2balance, err := client.BalanceAt(ctx, l2info.GetAddress("User2"), nil)
		Require(t, err)

		if l2balance.Cmp(expectedBalance) != 0 {
			Fatal(t, "Unexpected balance:", l2balance)
		}
	}
}

func TransferBalance(
	t *testing.T, from, to string, amount *big.Int, l2info info, client *ethclient.Client, ctx context.Context,
) (*types.Transaction, *types.Receipt) {
	t.Helper()
	return TransferBalanceTo(t, from, l2info.GetAddress(to), amount, l2info, client, ctx)
}

func TransferBalanceTo(
	t *testing.T, from string, to common.Address, amount *big.Int, l2info info, client *ethclient.Client, ctx context.Context,
) (*types.Transaction, *types.Receipt) {
	t.Helper()
	tx := l2info.PrepareTxTo(from, &to, l2info.TransferGas, amount, nil)
	err := client.SendTransaction(ctx, tx)
	Require(t, err)
	res, err := EnsureTxSucceeded(ctx, client, tx)
	Require(t, err)
	return tx, res
}

// if l2client is not nil - will wait until balance appears in l2
func BridgeBalance(
	t *testing.T, account string, amount *big.Int, l1info info, l2info info, l1client *ethclient.Client, l2client *ethclient.Client, ctx context.Context,
) (*types.Transaction, *types.Receipt) {
	t.Helper()

	// setup or validate the same account on l2info
	l1acct := l1info.GetInfoWithPrivKey(account)
	if l2info.Accounts[account] == nil {
		l2info.SetFullAccountInfo(account, &AccountInfo{
			Address:    l1acct.Address,
			PrivateKey: l1acct.PrivateKey,
		})
	} else {
		l2acct := l2info.GetInfoWithPrivKey(account)
		if l2acct.PrivateKey.X.Cmp(l1acct.PrivateKey.X) != 0 ||
			l2acct.PrivateKey.Y.Cmp(l1acct.PrivateKey.Y) != 0 {
			Fatal(t, "l2 account already exists and not compatible to l1")
		}
	}

	// check previous balance
	var l2Balance *big.Int
	var err error
	if l2client != nil {
		l2Balance, err = l2client.BalanceAt(ctx, l2info.GetAddress("Faucet"), nil)
		Require(t, err)
	}

	// send transaction
	data, err := hex.DecodeString("0f4d14e9000000000000000000000000000000000000000000000000000082f79cd90000")
	Require(t, err)
	tx := l1info.PrepareTx(account, "Inbox", l1info.TransferGas*100, amount, data)
	err = l1client.SendTransaction(ctx, tx)
	Require(t, err)
	res, err := EnsureTxSucceeded(ctx, l1client, tx)
	Require(t, err)

	// wait for balance to appear in l2
	if l2client != nil {
		l2Balance.Add(l2Balance, amount)
		for i := 0; true; i++ {
			balance, err := l2client.BalanceAt(ctx, l2info.GetAddress("Faucet"), nil)
			Require(t, err)
			if balance.Cmp(l2Balance) >= 0 {
				break
			}
			TransferBalance(t, "Faucet", "User", big.NewInt(1), l1info, l1client, ctx)
			if i > 200 {
				Fatal(t, "bridging failed")
			}
			<-time.After(time.Millisecond * 100)
		}
	}

	return tx, res
}

// AdvanceL1 sends dummy transactions to L1 to create blocks.
func AdvanceL1(
	t *testing.T,
	ctx context.Context,
	l1client *ethclient.Client,
	l1info *BlockchainTestInfo,
	numBlocks int,
) {
	for i := 0; i < numBlocks; i++ {
		SendWaitTestTransactions(t, ctx, l1client, []*types.Transaction{
			l1info.PrepareTx("Faucet", "Faucet", 30000, big.NewInt(1e12), nil),
		})
	}
}

func SendSignedTxesInBatchViaL1(
	t *testing.T,
	ctx context.Context,
	l1info *BlockchainTestInfo,
	l1client *ethclient.Client,
	l2client *ethclient.Client,
	delayedTxes types.Transactions,
) types.Receipts {
	delayedInboxContract, err := bridgegen.NewInbox(l1info.GetAddress("Inbox"), l1client)
	Require(t, err)
	usertxopts := l1info.GetDefaultTransactOpts("User", ctx)

	wraped, err := l2MessageBatchDataFromTxes(delayedTxes)
	Require(t, err)
	l1tx, err := delayedInboxContract.SendL2Message(&usertxopts, wraped)
	Require(t, err)
	_, err = EnsureTxSucceeded(ctx, l1client, l1tx)
	Require(t, err)

	AdvanceL1(t, ctx, l1client, l1info, 30)
	var receipts types.Receipts
	for _, tx := range delayedTxes {
		receipt, err := EnsureTxSucceeded(ctx, l2client, tx)
		Require(t, err)
		receipts = append(receipts, receipt)
	}
	return receipts
}

func l2MessageBatchDataFromTxes(txes types.Transactions) ([]byte, error) {
	var l2Message []byte
	l2Message = append(l2Message, arbos.L2MessageKind_Batch)
	sizeBuf := make([]byte, 8)
	for _, tx := range txes {
		txBytes, err := tx.MarshalBinary()
		if err != nil {
			return nil, err
		}
		binary.BigEndian.PutUint64(sizeBuf, uint64(len(txBytes))+1)
		l2Message = append(l2Message, sizeBuf...)
		l2Message = append(l2Message, arbos.L2MessageKind_SignedTx)
		l2Message = append(l2Message, txBytes...)
	}
	return l2Message, nil
}

func SendSignedTxViaL1(
	t *testing.T,
	ctx context.Context,
	l1info *BlockchainTestInfo,
	l1client *ethclient.Client,
	l2client *ethclient.Client,
	delayedTx *types.Transaction,
) *types.Receipt {
	delayedInboxContract, err := bridgegen.NewInbox(l1info.GetAddress("Inbox"), l1client)
	Require(t, err)
	usertxopts := l1info.GetDefaultTransactOpts("User", ctx)

	txbytes, err := delayedTx.MarshalBinary()
	Require(t, err)
	txwrapped := append([]byte{arbos.L2MessageKind_SignedTx}, txbytes...)
	l1tx, err := delayedInboxContract.SendL2Message(&usertxopts, txwrapped)
	Require(t, err)
	_, err = EnsureTxSucceeded(ctx, l1client, l1tx)
	Require(t, err)

	AdvanceL1(t, ctx, l1client, l1info, 30)
	receipt, err := EnsureTxSucceeded(ctx, l2client, delayedTx)
	Require(t, err)
	return receipt
}

func SendUnsignedTxViaL1(
	t *testing.T,
	ctx context.Context,
	l1info *BlockchainTestInfo,
	l1client *ethclient.Client,
	l2client *ethclient.Client,
	templateTx *types.Transaction,
) *types.Receipt {
	delayedInboxContract, err := bridgegen.NewInbox(l1info.GetAddress("Inbox"), l1client)
	Require(t, err)

	usertxopts := l1info.GetDefaultTransactOpts("User", ctx)
	remapped := arbosutil.RemapL1Address(usertxopts.From)
	nonce, err := l2client.NonceAt(ctx, remapped, nil)
	Require(t, err)

	unsignedTx := types.NewTx(&types.ArbitrumUnsignedTx{
		ChainId:   templateTx.ChainId(),
		From:      remapped,
		Nonce:     nonce,
		GasFeeCap: templateTx.GasFeeCap(),
		Gas:       templateTx.Gas(),
		To:        templateTx.To(),
		Value:     templateTx.Value(),
		Data:      templateTx.Data(),
	})

	l1tx, err := delayedInboxContract.SendUnsignedTransaction(
		&usertxopts,
		arbmath.UintToBig(unsignedTx.Gas()),
		unsignedTx.GasFeeCap(),
		arbmath.UintToBig(unsignedTx.Nonce()),
		*unsignedTx.To(),
		unsignedTx.Value(),
		unsignedTx.Data(),
	)
	Require(t, err)
	_, err = EnsureTxSucceeded(ctx, l1client, l1tx)
	Require(t, err)

	AdvanceL1(t, ctx, l1client, l1info, 30)
	receipt, err := EnsureTxSucceeded(ctx, l2client, unsignedTx)
	Require(t, err)
	return receipt
}

func GetBaseFee(t *testing.T, client *ethclient.Client, ctx context.Context) *big.Int {
	header, err := client.HeaderByNumber(ctx, nil)
	Require(t, err)
	return header.BaseFee
}

func GetBaseFeeAt(t *testing.T, client *ethclient.Client, ctx context.Context, blockNum *big.Int) *big.Int {
	header, err := client.HeaderByNumber(ctx, blockNum)
	Require(t, err)
	return header.BaseFee
}

type lifecycle struct {
	start func() error
	stop  func() error
}

func (l *lifecycle) Start() error {
	if l.start != nil {
		return l.start()
	}
	return nil
}

func (l *lifecycle) Stop() error {
	if l.start != nil {
		return l.stop()
	}
	return nil
}

type ConfigFetcher[T any] interface {
	Set(*T)
	Get() *T
	Start(context.Context)
	StopAndWait()
	Started() bool
}

type commonConfigFetcher[T any] struct {
	config atomic.Pointer[T]
}

func cloneAndValidateConfig[T any](cfg *T) *T {
	var b bytes.Buffer
	if err := gob.NewEncoder(&b).Encode(cfg); err != nil {
		panic("error marshalling config using gob: " + err.Error())
	}
	data := b.Bytes()
	var clonedCfg T
	if err := gob.NewDecoder(bytes.NewReader(data)).Decode(&clonedCfg); err != nil {
		panic("error unmarshalling bytes using gob into clonedCfg: " + err.Error())
	}
	if v, ok := any(&clonedCfg).(interface{ Validate() error }); ok {
		if err := v.Validate(); err != nil {
			panic("invalid cloned config: " + err.Error())
		}
	}
	return &clonedCfg
}

func NewCommonConfigFetcher[T any](cfg *T) ConfigFetcher[T] {
	clonedCfg := cloneAndValidateConfig(cfg)
	fetcher := &commonConfigFetcher[T]{}
	fetcher.config.Store(clonedCfg)
	return fetcher
}

// Set first clones the cfg and then stores the new config atomically
func (fetcher *commonConfigFetcher[T]) Set(cfg *T) {
	clonedCfg := cloneAndValidateConfig(cfg)
	fetcher.config.Store(clonedCfg)
}

func (fetcher *commonConfigFetcher[T]) Get() *T {
	return fetcher.config.Load()
}

func (fetcher *commonConfigFetcher[T]) Start(context.Context) {}
func (fetcher *commonConfigFetcher[T]) StopAndWait()          {}
func (fetcher *commonConfigFetcher[T]) Started() bool         { return true }

func createRedisGroup(ctx context.Context, t *testing.T, streamName string, client redis.UniversalClient) {
	t.Helper()
	// Stream name and group name are the same.
	if _, err := client.XGroupCreateMkStream(ctx, streamName, streamName, "$").Result(); err != nil {
		log.Debug("Error creating stream group: %v", err)
	}
}

func destroyRedisGroup(ctx context.Context, t *testing.T, streamName string, client redis.UniversalClient) {
	t.Helper()
	if client == nil {
		return
	}
	if _, err := client.XGroupDestroy(ctx, streamName, streamName).Result(); err != nil {
		log.Debug("Error destroying a stream group", "error", err)
	}
}

func createTestValidationNode(t *testing.T, ctx context.Context, config *valnode.Config, spawnerOpts ...server_arb.SpawnerOption) (*valnode.ValidationNode, *node.Node) {
	stackConf := node.DefaultConfig
	stackConf.HTTPPort = 0
	stackConf.DataDir = ""
	stackConf.WSHost = "127.0.0.1"
	stackConf.WSPort = 0
	stackConf.WSModules = []string{server_api.Namespace}
	stackConf.P2P.NoDiscovery = true
	stackConf.P2P.ListenAddr = ""
	stackConf.DBEngine = env.GetTestDatabaseEngine()

	valnode.EnsureValidationExposedViaAuthRPC(&stackConf)

	stack, err := node.New(&stackConf)
	Require(t, err)

	configFetcher := func() *valnode.Config { return config }
	valnode, err := valnode.CreateValidationNode(configFetcher, stack, nil, spawnerOpts...)
	Require(t, err)

	err = stack.Start()
	Require(t, err)

	err = valnode.Start(ctx)
	Require(t, err)

	t.Cleanup(func() {
		stack.Close()
		valnode.Stop()
	})

	return valnode, stack
}

type validated interface {
	Validate() error
}

func StaticFetcherFrom[T any](t *testing.T, config *T) func() *T {
	t.Helper()
	tCopy := *config
	asEmptyIf := interface{}(&tCopy)
	if asValidtedIf, ok := asEmptyIf.(validated); ok {
		err := asValidtedIf.Validate()
		if err != nil {
			Fatal(t, err)
		}
	}
	return func() *T { return &tCopy }
}

func configByValidationNode(clientConfig *arbnode.Config, valStack *node.Node) {
	clientConfig.BlockValidator.ValidationServerConfigs[0].URL = valStack.WSEndpoint()
	clientConfig.BlockValidator.ValidationServerConfigs[0].JWTSecret = ""
}

func currentRootModule(t *testing.T) common.Hash {
	t.Helper()
	locator, err := server_common.NewMachineLocator("")
	if err != nil {
		t.Fatalf("Error creating machine locator: %v", err)
	}
	return locator.LatestWasmModuleRoot()
}

func AddValNodeIfNeeded(t *testing.T, ctx context.Context, nodeConfig *arbnode.Config, useJit bool, redisURL string, wasmRootDir string) {
	if !nodeConfig.ValidatorRequired() || nodeConfig.BlockValidator.ValidationServerConfigs[0].URL != "" {
		return
	}
	AddValNode(t, ctx, nodeConfig, useJit, redisURL, wasmRootDir)
}

func AddValNode(t *testing.T, ctx context.Context, nodeConfig *arbnode.Config, useJit bool, redisURL string, wasmRootDir string) {
	conf := valnode.TestValidationConfig
	conf.UseJit = useJit
	conf.Wasm.RootPath = wasmRootDir
	DontWaitAndRun(ctx, 2, t.Name())
	// Enable redis streams when URL is specified
	if redisURL != "" {
		conf.Arbitrator.RedisValidationServerConfig = rediscons.TestValidationServerConfig
		redisClient, err := redisutil.RedisClientFromURL(redisURL)
		if err != nil {
			t.Fatalf("Error creating redis coordinator: %v", err)
		}
		redisStream := server_api.RedisStreamForRoot(rediscons.TestValidationServerConfig.StreamPrefix, currentRootModule(t))
		createRedisGroup(ctx, t, redisStream, redisClient)
		conf.Arbitrator.RedisValidationServerConfig.RedisURL = redisURL
		t.Cleanup(func() { destroyRedisGroup(ctx, t, redisStream, redisClient) })
		conf.Arbitrator.RedisValidationServerConfig.ModuleRoots = []string{currentRootModule(t).Hex()}
	}
	_, valStack := createTestValidationNode(t, ctx, &conf)
	configByValidationNode(nodeConfig, valStack)
}

func createTestL1BlockChain(t *testing.T, l1info info, withClientWrapper bool, stackConfig *node.Config) (info, *ethclient.Client, *eth.Ethereum, *node.Node, *ClientWrapper, daprovider.BlobReader) {
	if l1info == nil {
		l1info = NewL1TestInfo(t)
	}
	l1info.GenerateAccount("Faucet")
	for _, acct := range DefaultChainAccounts {
		l1info.GenerateAccount(acct)
	}

	chainConfig := chaininfo.ArbitrumDevTestChainConfig()
	chainConfig.ArbitrumChainParams = params.ArbitrumChainParams{}

	stackConfig.DataDir = ""
	stack, err := node.New(stackConfig)
	Require(t, err)

	nodeConf := ethconfig.Defaults
	nodeConf.NetworkId = chainConfig.ChainID.Uint64()
	faucetAddr := l1info.GetAddress("Faucet")
	l1Genesis := core.DeveloperGenesisBlock(15_000_000, &faucetAddr)

	// Pre-fund with large values some common accounts
	infoGenesis := l1info.GetGenesisAlloc()
	bigBalance := big.NewInt(0).SetUint64(9223372036854775807)
	for _, acct := range DefaultChainAccounts {
		addr := l1info.GetAddress(acct)
		if l1Genesis.Alloc[addr].Balance == nil {
			l1Genesis.Alloc[addr] = types.Account{Balance: bigBalance}
		} else {
			l1Genesis.Alloc[addr].Balance.Add(l1Genesis.Alloc[addr].Balance, bigBalance)
		}
	}
	for acct, info := range infoGenesis {
		l1Genesis.Alloc[acct] = info
	}
	l1Genesis.BaseFee = big.NewInt(50 * params.GWei)
	nodeConf.Genesis = l1Genesis
	nodeConf.Miner.Etherbase = l1info.GetAddress("Faucet")
	nodeConf.Miner.PendingFeeRecipient = l1info.GetAddress("Faucet")
	nodeConf.SyncMode = ethconfig.FullSync

	l1backend, err := eth.New(stack, &nodeConf)
	Require(t, err)

	simBeacon, err := catalyst.NewSimulatedBeacon(0, common.Address{}, l1backend)
	Require(t, err)
	catalyst.RegisterSimulatedBeaconAPIs(stack, simBeacon)
	stack.RegisterLifecycle(simBeacon)

	tempKeyStore := keystore.NewKeyStore(t.TempDir(), keystore.LightScryptN, keystore.LightScryptP)
	faucetAccount, err := tempKeyStore.ImportECDSA(l1info.Accounts["Faucet"].PrivateKey, "passphrase")
	Require(t, err)
	Require(t, tempKeyStore.Unlock(faucetAccount, "passphrase"))
	l1backend.AccountManager().AddBackend(tempKeyStore)

	stack.RegisterLifecycle(&lifecycle{stop: func() error {
		return l1backend.Stop()
	}})

	stack.RegisterAPIs([]rpc.API{{
		Namespace: "eth",
		Service:   filters.NewFilterAPI(filters.NewFilterSystem(l1backend.APIBackend, filters.Config{})),
	}})
	stack.RegisterAPIs(tracers.APIs(l1backend.APIBackend))

	Require(t, stack.Start())

	var rpcClient rpc.ClientInterface = stack.Attach()
	var clientWrapper *ClientWrapper
	if withClientWrapper {
		clientWrapper = NewClientWrapper(rpcClient, l1info)
		rpcClient = clientWrapper
	}

	l1Client := ethclient.NewClient(rpcClient)

	return l1info, l1Client, l1backend, stack, clientWrapper, simBeacon
}

func getInitMessage(ctx context.Context, t *testing.T, parentChainClient *ethclient.Client, addresses *chaininfo.RollupAddresses) *arbostypes.ParsedInitMessage {
	bridge, err := arbnode.NewDelayedBridge(parentChainClient, addresses.Bridge, addresses.DeployedAt)
	Require(t, err)
	deployedAtBig := arbmath.UintToBig(addresses.DeployedAt)
	messages, err := bridge.LookupMessagesInRange(ctx, deployedAtBig, deployedAtBig, nil)
	Require(t, err)
	if len(messages) == 0 {
		Fatal(t, "No delayed messages found at rollup creation block")
	}
	initMessage, err := messages[0].Message.ParseInitMessage()
	Require(t, err, "Failed to parse rollup init message")

	return initMessage
}

var (
	blockChallengeLeafHeight     = uint64(1 << 5) // 32
	bigStepChallengeLeafHeight   = uint64(1 << 10)
	smallStepChallengeLeafHeight = uint64(1 << 10)
)

func deployOnParentChain(
	t *testing.T,
	ctx context.Context,
	parentChainInfo info,
	parentChainClient *ethclient.Client,
	parentChainReaderConfig *headerreader.Config,
	chainConfig *params.ChainConfig,
	wasmModuleRoot common.Hash,
	prodConfirmPeriodBlocks bool,
	chainSupportsBlobs bool,
	deployConfig DeployConfig,
) (*chaininfo.RollupAddresses, *arbostypes.ParsedInitMessage) {
	var fundingTxs []*types.Transaction
	for _, acct := range DefaultChainAccounts {
		if !parentChainInfo.HasAccount(acct) {
			parentChainInfo.GenerateAccount(acct)
			fundingTxs = append(fundingTxs, parentChainInfo.PrepareTx("Faucet", acct, parentChainInfo.TransferGas, big.NewInt(9223372036854775807), nil))
		}
	}
	if len(fundingTxs) > 0 {
		// TODO(NIT-3910): Use ArbosInitializationInfo to fund accounts at genesis instead of sending transactions
		SendWaitTestTransactions(t, ctx, parentChainClient, fundingTxs)
	}

	parentChainTransactionOpts := parentChainInfo.GetDefaultTransactOpts("RollupOwner", ctx)
	serializedChainConfig, err := json.Marshal(chainConfig)
	Require(t, err)

	arbSys, _ := precompilesgen.NewArbSys(types.ArbSysAddress, parentChainClient)
	parentChainReader, err := headerreader.New(ctx, parentChainClient, func() *headerreader.Config { return parentChainReaderConfig }, arbSys)
	Require(t, err)
	parentChainReader.Start(ctx)
	defer parentChainReader.StopAndWait()

	nativeToken := common.Address{}
	maxDataSize := big.NewInt(117964)

	// Deploy ReferenceDA contracts if enabled (needed for both BOLD and legacy)
	if deployConfig.DeployReferenceDA {
		t.Logf("Deploying ReferenceDA contracts (deployConfig.DeployReferenceDA = true)")
		// Deploy ReferenceDAProofValidator with trusted signers
		// Using Sequencer as the trusted signer since it's the one signing certificates
		trustedSigners := []common.Address{parentChainInfo.GetAddress("Sequencer")}
		refDAValidatorAddr, tx, _, err := localgen.DeployReferenceDAProofValidator(
			&parentChainTransactionOpts, parentChainReader.Client(), trustedSigners)
		Require(t, err)
		_, err = EnsureTxSucceeded(ctx, parentChainReader.Client(), tx)
		Require(t, err)

		// Store the validator address in parentChainInfo
		parentChainInfo.SetContract("ReferenceDAProofValidator", refDAValidatorAddr)
		t.Logf("Set ReferenceDAProofValidator contract address: %s", refDAValidatorAddr.Hex())
	}

	var addresses *chaininfo.RollupAddresses
	if deployConfig.DeployBold {
		stakeToken, tx, _, err := localgen.DeployTestWETH9(
			&parentChainTransactionOpts,
			parentChainReader.Client(),
			"Weth",
			"WETH",
		)
		Require(t, err)
		_, err = EnsureTxSucceeded(ctx, parentChainReader.Client(), tx)
		Require(t, err)
		miniStakeValues := []*big.Int{big.NewInt(5), big.NewInt(4), big.NewInt(3), big.NewInt(2), big.NewInt(1)}
		genesisExecutionState := rollupgen.AssertionState{
			GlobalState:    rollupgen.GlobalState{},
			MachineStatus:  1, // Finished
			EndHistoryRoot: [32]byte{},
		}
		bufferConfig := rollupgen.BufferConfig{
			Threshold:            deployConfig.DelayBufferThreshold, // number of blocks
			Max:                  14400,                             // 2 days of blocks
			ReplenishRateInBasis: 500,                               // 5%
		}
		cfg := rollupgen.Config{
			MiniStakeValues:        miniStakeValues,
			ConfirmPeriodBlocks:    120,
			StakeToken:             stakeToken,
			BaseStake:              big.NewInt(1),
			WasmModuleRoot:         wasmModuleRoot,
			Owner:                  parentChainTransactionOpts.From,
			LoserStakeEscrow:       parentChainTransactionOpts.From,
			MinimumAssertionPeriod: big.NewInt(75),
			ValidatorAfkBlocks:     201600,
			ChainId:                chainConfig.ChainID,
			ChainConfig:            string(serializedChainConfig),
			SequencerInboxMaxTimeVariation: rollupgen.ISequencerInboxMaxTimeVariation{
				DelayBlocks:   big.NewInt(60 * 60 * 24 / 15),
				FutureBlocks:  big.NewInt(12),
				DelaySeconds:  big.NewInt(60 * 60 * 24),
				FutureSeconds: big.NewInt(60 * 60),
			},
			LayerZeroBlockEdgeHeight:     new(big.Int).SetUint64(blockChallengeLeafHeight),
			LayerZeroBigStepEdgeHeight:   new(big.Int).SetUint64(bigStepChallengeLeafHeight),
			LayerZeroSmallStepEdgeHeight: new(big.Int).SetUint64(smallStepChallengeLeafHeight),
			GenesisAssertionState:        genesisExecutionState,
			GenesisInboxCount:            common.Big0,
			AnyTrustFastConfirmer:        common.Address{},
			NumBigStepLevel:              3,
			ChallengeGracePeriodBlocks:   3,
			BufferConfig:                 bufferConfig,
			DataCostEstimate:             big.NewInt(0),
		}

		// Deploy custom OSP for ReferenceDA if enabled
		var customOspAddr common.Address
		if deployConfig.DeployReferenceDA {
			refDAValidatorAddr := parentChainInfo.GetAddress("ReferenceDAProofValidator")

			// Deploy custom OneStepProverHostIo with the ReferenceDAProofValidator
			ospHostIoAddr, tx, _, err := ospgen.DeployOneStepProverHostIo(
				&parentChainTransactionOpts, parentChainReader.Client(), refDAValidatorAddr)
			Require(t, err)
			_, err = EnsureTxSucceeded(ctx, parentChainReader.Client(), tx)
			Require(t, err)

			// Deploy the other OSP contracts
			osp0Addr, tx, _, err := ospgen.DeployOneStepProver0(&parentChainTransactionOpts, parentChainReader.Client())
			Require(t, err)
			_, err = EnsureTxSucceeded(ctx, parentChainReader.Client(), tx)
			Require(t, err)

			ospMemAddr, tx, _, err := ospgen.DeployOneStepProverMemory(&parentChainTransactionOpts, parentChainReader.Client())
			Require(t, err)
			_, err = EnsureTxSucceeded(ctx, parentChainReader.Client(), tx)
			Require(t, err)

			ospMathAddr, tx, _, err := ospgen.DeployOneStepProverMath(&parentChainTransactionOpts, parentChainReader.Client())
			Require(t, err)
			_, err = EnsureTxSucceeded(ctx, parentChainReader.Client(), tx)
			Require(t, err)

			// Deploy custom OneStepProofEntry with all the OSP contracts
			customOspAddr, tx, _, err = ospgen.DeployOneStepProofEntry(
				&parentChainTransactionOpts, parentChainReader.Client(),
				osp0Addr, ospMemAddr, ospMathAddr, ospHostIoAddr)
			Require(t, err)
			_, err = EnsureTxSucceeded(ctx, parentChainReader.Client(), tx)
			Require(t, err)
		}

		wrappedClient := butil.NewBackendWrapper(parentChainReader.Client(), rpc.LatestBlockNumber)
		rollupStackConfig := setup.RollupStackConfig{
			UseMockBridge:          false,
			UseMockOneStepProver:   false,
			UseBlobs:               chainSupportsBlobs,
			MinimumAssertionPeriod: 0,
		}
<<<<<<< HEAD
		if deployConfig.DeployReferenceDA {
			rollupStackConfig.CustomDAOsp = customOspAddr
		}
=======
>>>>>>> 179bd980

		boldAddresses, err := setup.DeployFullRollupStack(
			ctx,
			wrappedClient,
			&parentChainTransactionOpts,
			parentChainInfo.GetAddress("Sequencer"),
			cfg,
			rollupStackConfig,
		)
		Require(t, err)
		addresses = &chaininfo.RollupAddresses{
			Bridge:                 boldAddresses.Bridge,
			Inbox:                  boldAddresses.Inbox,
			SequencerInbox:         boldAddresses.SequencerInbox,
			Rollup:                 boldAddresses.Rollup,
			NativeToken:            nativeToken,
			UpgradeExecutor:        boldAddresses.UpgradeExecutor,
			ValidatorUtils:         boldAddresses.ValidatorUtils,
			ValidatorWalletCreator: boldAddresses.ValidatorWalletCreator,
			StakeToken:             stakeToken,
			DeployedAt:             boldAddresses.DeployedAt,
		}
	} else {
		addresses, err = deploy.DeployLegacyOnParentChain(
			ctx,
			parentChainReader,
			&parentChainTransactionOpts,
			[]common.Address{parentChainInfo.GetAddress("Sequencer")},
			parentChainInfo.GetAddress("RollupOwner"),
			0,
			deploy.GenerateLegacyRollupConfig(prodConfirmPeriodBlocks, wasmModuleRoot, parentChainInfo.GetAddress("RollupOwner"), chainConfig, serializedChainConfig, common.Address{}),
			nativeToken,
			maxDataSize,
			chainSupportsBlobs,
		)
	}
	Require(t, err)
	parentChainInfo.SetContract("Bridge", addresses.Bridge)
	parentChainInfo.SetContract("SequencerInbox", addresses.SequencerInbox)
	parentChainInfo.SetContract("Inbox", addresses.Inbox)
	parentChainInfo.SetContract("UpgradeExecutor", addresses.UpgradeExecutor)
	initMessage := getInitMessage(ctx, t, parentChainClient, addresses)
	return addresses, initMessage
}

func createNonL1BlockChainWithStackConfig(
	t *testing.T, info *BlockchainTestInfo, dataDir string, chainConfig *params.ChainConfig, arbOSInit *params.ArbOSInit, initMessage *arbostypes.ParsedInitMessage, stackConfig *node.Config, execConfig *gethexec.Config, trieNoAsyncFlush bool,
) (*BlockchainTestInfo, *node.Node, ethdb.Database, ethdb.Database, *core.BlockChain) {
	if info == nil {
		info = NewArbTestInfo(t, chainConfig.ChainID)
	}
	if stackConfig == nil {
		stackConfig = testhelpers.CreateStackConfigForTest(dataDir)
	}
	if execConfig == nil {
		execConfig = ExecConfigDefaultTest(t, env.GetTestStateScheme())
	}
	Require(t, execConfig.Validate())

	stack, err := node.New(stackConfig)
	Require(t, err)

	chainData := rawdb.NewMemoryDatabase()
	if stack.Config().DBEngine != env.MemoryDB {
		chainData, err = stack.OpenDatabaseWithOptions("l2chaindata", node.DatabaseOptions{MetricsNamespace: "l2chaindata/", PebbleExtraOptions: conf.PersistentConfigDefault.Pebble.ExtraOptions("l2chaindata")})
		Require(t, err)
	}
	wasmData := rawdb.NewMemoryDatabase()
	if stack.Config().DBEngine != env.MemoryDB {
		wasmData, err = stack.OpenDatabaseWithOptions("wasm", node.DatabaseOptions{MetricsNamespace: "wasm/", PebbleExtraOptions: conf.PersistentConfigDefault.Pebble.ExtraOptions("wasm"), NoFreezer: true})
		Require(t, err)
	}

	chainDb := rawdb.WrapDatabaseWithWasm(chainData, wasmData)
	arbDb := rawdb.NewMemoryDatabase()
	if stack.Config().DBEngine != env.MemoryDB {
		arbDb, err = stack.OpenDatabaseWithOptions("arbitrumdata", node.DatabaseOptions{MetricsNamespace: "arbitrumdata/", PebbleExtraOptions: conf.PersistentConfigDefault.Pebble.ExtraOptions("arbitrumdata"), NoFreezer: true})
		Require(t, err)
	}

	initReader := statetransfer.NewMemoryInitDataReader(&info.ArbInitData)
	if initMessage == nil {
		serializedChainConfig, err := json.Marshal(chainConfig)
		Require(t, err)
		initMessage = &arbostypes.ParsedInitMessage{
			ChainId:               chainConfig.ChainID,
			InitialL1BaseFee:      arbostypes.DefaultInitialL1BaseFee,
			ChainConfig:           chainConfig,
			SerializedChainConfig: serializedChainConfig,
		}
	}
	coreCacheConfig := gethexec.DefaultCacheConfigTrieNoFlushFor(&execConfig.Caching, trieNoAsyncFlush)
	blockchain, err := gethexec.WriteOrTestBlockChain(chainDb, coreCacheConfig, initReader, chainConfig, arbOSInit, nil, initMessage, &gethexec.ConfigDefault.TxIndexer, 0)
	Require(t, err)

	return info, stack, chainDb, arbDb, blockchain
}

func ClientForStack(t *testing.T, backend *node.Node) *ethclient.Client {
	rpcClient := backend.Attach()
	return ethclient.NewClient(rpcClient)
}

func StartWatchChanErr(t *testing.T, ctx context.Context, feedErrChan chan error, node *arbnode.Node) {
	go func() {
		select {
		case <-ctx.Done():
			return
		case err := <-feedErrChan:
			t.Errorf("error occurred: %v", err)
			if node != nil {
				node.StopAndWait()
			}
		}
	}()
}

func Require(t *testing.T, err error, text ...interface{}) {
	t.Helper()
	testhelpers.RequireImpl(t, err, text...)
}

func Fatal(t *testing.T, printables ...interface{}) {
	t.Helper()
	testhelpers.FailImpl(t, printables...)
}

func CheckEqual[T any](t *testing.T, want T, got T, printables ...interface{}) {
	t.Helper()
	if !reflect.DeepEqual(want, got) {
		testhelpers.FailImpl(t, "wrong result, want ", want, ", got ", got, printables)
	}
}

func Create2ndNodeWithConfig(
	t *testing.T,
	ctx context.Context,
	first *arbnode.Node,
	parentChainStack *node.Node,
	parentChainInfo *BlockchainTestInfo,
	chainInitData *statetransfer.ArbosInitializationInfo,
	nodeConfig *arbnode.Config,
	execConfig *gethexec.Config,
	stackConfig *node.Config,
	valnodeConfig *valnode.Config,
	addresses *chaininfo.RollupAddresses,
	initMessage *arbostypes.ParsedInitMessage,
	useExecutionClientOnly bool,
	blobReader daprovider.BlobReader,
) (*ethclient.Client, *arbnode.Node, ConfigFetcher[gethexec.Config], ConfigFetcher[arbnode.Config]) {
	if nodeConfig == nil {
		nodeConfig = arbnode.ConfigDefaultL1NonSequencerTest()
	}
	if execConfig == nil {
		t.Fatal("should not be nil")
	}
	Require(t, execConfig.Validate())

	feedErrChan := make(chan error, 10)
	parentChainRpcClient := parentChainStack.Attach()
	parentChainClient := ethclient.NewClient(parentChainRpcClient)

	if stackConfig == nil {
		stackConfig = testhelpers.CreateStackConfigForTest(t.TempDir())
	}
	chainStack, err := node.New(stackConfig)
	Require(t, err)

	chainData := rawdb.NewMemoryDatabase()
	if chainStack.Config().DBEngine != env.MemoryDB {
		chainData, err = chainStack.OpenDatabaseWithOptions("l2chaindata", node.DatabaseOptions{MetricsNamespace: "l2chaindata/", PebbleExtraOptions: conf.PersistentConfigDefault.Pebble.ExtraOptions("l2chaindata")})
		Require(t, err)
	}
	wasmData := rawdb.NewMemoryDatabase()
	if chainStack.Config().DBEngine != env.MemoryDB {
		wasmData, err = chainStack.OpenDatabaseWithOptions("wasm", node.DatabaseOptions{MetricsNamespace: "wasm/", PebbleExtraOptions: conf.PersistentConfigDefault.Pebble.ExtraOptions("wasm"), NoFreezer: true})
		Require(t, err)
	}
	chainDb := rawdb.WrapDatabaseWithWasm(chainData, wasmData)

	arbDb := rawdb.NewMemoryDatabase()
	if chainStack.Config().DBEngine != env.MemoryDB {
		arbDb, err = chainStack.OpenDatabaseWithOptions("arbitrumdata", node.DatabaseOptions{MetricsNamespace: "arbitrumdata/", PebbleExtraOptions: conf.PersistentConfigDefault.Pebble.ExtraOptions("arbitrumdata"), NoFreezer: true})
		Require(t, err)
	}
	initReader := statetransfer.NewMemoryInitDataReader(chainInitData)

	dataSigner := signature.DataSignerFromPrivateKey(parentChainInfo.GetInfoWithPrivKey("Sequencer").PrivateKey)
	sequencerTxOpts := parentChainInfo.GetDefaultTransactOpts("Sequencer", ctx)
	validatorTxOpts := parentChainInfo.GetDefaultTransactOpts("Validator", ctx)
	firstExec := getExecNode(t, first)

	chainConfig := firstExec.ArbInterface.BlockChain().Config()

	coreCacheConfig := gethexec.DefaultCacheConfigFor(&execConfig.Caching)
	var tracer *tracing.Hooks
	if execConfig.VmTrace.TracerName != "" {
		tracer, err = tracers.LiveDirectory.New(execConfig.VmTrace.TracerName, json.RawMessage(execConfig.VmTrace.JSONConfig))
		Require(t, err)
	}
	blockchain, err := gethexec.WriteOrTestBlockChain(chainDb, coreCacheConfig, initReader, chainConfig, nil, tracer, initMessage, &execConfig.TxIndexer, 0)
	Require(t, err)

	AddValNodeIfNeeded(t, ctx, nodeConfig, true, "", valnodeConfig.Wasm.RootPath)

	execConfigFetcher := NewCommonConfigFetcher(execConfig)
	currentExec, err := gethexec.CreateExecutionNode(ctx, chainStack, chainDb, blockchain, parentChainClient, execConfigFetcher, big.NewInt(1337), 0)
	Require(t, err)

	var currentNode *arbnode.Node
	locator, err := server_common.NewMachineLocator(valnodeConfig.Wasm.RootPath)
	Require(t, err)
	consensusConfigFetcher := NewCommonConfigFetcher(nodeConfig)
	if useExecutionClientOnly {
		currentNode, err = arbnode.CreateNodeExecutionClient(ctx, chainStack, currentExec, arbDb, consensusConfigFetcher, blockchain.Config(), parentChainClient, addresses, &validatorTxOpts, &sequencerTxOpts, dataSigner, feedErrChan, big.NewInt(1337), blobReader, locator.LatestWasmModuleRoot())
	} else {
		currentNode, err = arbnode.CreateNodeFullExecutionClient(ctx, chainStack, currentExec, currentExec, currentExec, currentExec, arbDb, consensusConfigFetcher, blockchain.Config(), parentChainClient, addresses, &validatorTxOpts, &sequencerTxOpts, dataSigner, feedErrChan, big.NewInt(1337), blobReader, locator.LatestWasmModuleRoot())
	}

	Require(t, err)

	err = currentNode.Start(ctx)
	Require(t, err)
	chainClient := ClientForStack(t, chainStack)

	StartWatchChanErr(t, ctx, feedErrChan, currentNode)

	return chainClient, currentNode, execConfigFetcher, consensusConfigFetcher
}

func GetBalance(t *testing.T, ctx context.Context, client *ethclient.Client, account common.Address) *big.Int {
	t.Helper()
	balance, err := client.BalanceAt(ctx, account, nil)
	Require(t, err, "could not get balance")
	return balance
}

func requireClose(t *testing.T, s *node.Node, text ...interface{}) {
	t.Helper()
	Require(t, s.Close(), text...)
}

func authorizeDASKeyset(
	t *testing.T,
	ctx context.Context,
	dasSignerKey *blsSignatures.PublicKey,
	l1info info,
	l1client *ethclient.Client,
) {
	if dasSignerKey == nil {
		return
	}
	keyset := &dasutil.DataAvailabilityKeyset{
		AssumedHonest: 1,
		PubKeys:       []blsSignatures.PublicKey{*dasSignerKey},
	}
	wr := bytes.NewBuffer([]byte{})
	err := keyset.Serialize(wr)
	Require(t, err, "unable to serialize DAS keyset")
	keysetBytes := wr.Bytes()

	sequencerInboxABI, err := abi.JSON(strings.NewReader(bridgegen.SequencerInboxABI))
	Require(t, err, "unable to parse sequencer inbox ABI")
	setKeysetCalldata, err := sequencerInboxABI.Pack("setValidKeyset", keysetBytes)
	Require(t, err, "unable to generate calldata")

	upgradeExecutor, err := upgrade_executorgen.NewUpgradeExecutor(l1info.Accounts["UpgradeExecutor"].Address, l1client)
	Require(t, err, "unable to bind upgrade executor")

	trOps := l1info.GetDefaultTransactOpts("RollupOwner", ctx)
	tx, err := upgradeExecutor.ExecuteCall(&trOps, l1info.Accounts["SequencerInbox"].Address, setKeysetCalldata)
	Require(t, err, "unable to set valid keyset")

	receipt, err := EnsureTxSucceeded(ctx, l1client, tx)
	Require(t, err, "unable to ensure transaction success for setting valid keyset")

	// Wait for the keyset event to be queryable via eth_getLogs
	// This prevents race conditions where batch posting happens before L1 indexing completes
	keysetHash := dastree.Hash(keysetBytes)
	seqInbox, err := bridgegen.NewSequencerInbox(l1info.Accounts["SequencerInbox"].Address, l1client)
	Require(t, err, "unable to bind sequencer inbox")

	blockNum := receipt.BlockNumber.Uint64()
	maxRetries := 10
	for i := 0; i < maxRetries; i++ {
		filterOpts := &bind.FilterOpts{
			Start:   blockNum,
			End:     &blockNum,
			Context: ctx,
		}
		iter, err := seqInbox.FilterSetValidKeyset(filterOpts, [][32]byte{keysetHash})
		if err == nil {
			// Successfully queried logs, keyset is now fetchable
			iter.Close()
			break
		}
		if i == maxRetries-1 {
			Require(t, err, "unable to query keyset logs after retries")
		}
		time.Sleep(250 * time.Millisecond)
	}
}

func setupConfigWithDAS(
	t *testing.T, ctx context.Context, dasModeString string,
) (*params.ChainConfig, *arbnode.Config, *das.LifecycleManager, string, *blsSignatures.PublicKey) {
	l1NodeConfigA := arbnode.ConfigDefaultL1Test()
	chainConfig := chaininfo.ArbitrumDevTestChainConfig()
	var dbPath string
	var err error

	enableFileStorage, enableDas := false, true
	switch dasModeString {
	case "files":
		enableFileStorage = true
		chainConfig = chaininfo.ArbitrumDevTestDASChainConfig()
	case "onchain":
		enableDas = false
	case "referenceda":
		// For referenceda, we use the standard dev chain config (not DAS/AnyTrust)
		// chainConfig already initialized to ArbitrumDevTestChainConfig() above
		enableDas = false // We'll use external referenceda provider instead of traditional DAS
	default:
		Fatal(t, "unknown storage type")
	}
	dbPath = t.TempDir()
	dasSignerKey, _, err := das.GenerateAndStoreKeys(dbPath)
	Require(t, err)

	dasConfig := das.DefaultDataAvailabilityConfig
	dasConfig.Enable = enableDas
	dasConfig.Key.KeyDir = dbPath
	dasConfig.LocalFileStorage.Enable = enableFileStorage
	dasConfig.LocalFileStorage.DataDir = dbPath
	dasConfig.LocalFileStorage.MaxRetention = time.Hour * 24 * 30
	dasConfig.PanicOnError = true
	dasConfig.DisableSignatureChecking = true

	l1NodeConfigA.DataAvailability = das.DefaultDataAvailabilityConfig
	var lifecycleManager *das.LifecycleManager
	var daReader dasutil.DASReader
	var daWriter dasutil.DASWriter
	var daHealthChecker das.DataAvailabilityServiceHealthChecker
	var signatureVerifier *das.SignatureVerifier
	if dasModeString != "onchain" && dasModeString != "referenceda" {
		daReader, daWriter, signatureVerifier, daHealthChecker, lifecycleManager, err = das.CreateDAComponentsForDaserver(ctx, &dasConfig, nil, nil)

		Require(t, err)
		rpcLis, err := net.Listen("tcp", "localhost:0")
		Require(t, err)
		restLis, err := net.Listen("tcp", "localhost:0")
		Require(t, err)
		_, err = das.StartDASRPCServerOnListener(ctx, rpcLis, genericconf.HTTPServerTimeoutConfigDefault, genericconf.HTTPServerBodyLimitDefault, daReader, daWriter, daHealthChecker, signatureVerifier)
		Require(t, err)
		_, err = das.NewRestfulDasServerOnListener(restLis, genericconf.HTTPServerTimeoutConfigDefault, daReader, daHealthChecker)
		Require(t, err)

		beConfigA := das.BackendConfig{
			URL:    "http://" + rpcLis.Addr().String(),
			Pubkey: blsPubToBase64(dasSignerKey),
		}
		l1NodeConfigA.DataAvailability.RPCAggregator = aggConfigForBackend(beConfigA)
		l1NodeConfigA.DataAvailability.Enable = true
		l1NodeConfigA.DataAvailability.RestAggregator = das.DefaultRestfulClientAggregatorConfig
		l1NodeConfigA.DataAvailability.RestAggregator.Enable = true
		l1NodeConfigA.DataAvailability.RestAggregator.Urls = []string{"http://" + restLis.Addr().String()}
	} else if dasModeString == "referenceda" {
		// For referenceda mode, we'll use external provider
		// The URL will be configured after the validator contract is deployed and server is created
		l1NodeConfigA.DA.ExternalProvider.Enable = true
		l1NodeConfigA.DataAvailability.Enable = false
	}

	return chainConfig, l1NodeConfigA, lifecycleManager, dbPath, dasSignerKey
}

// errorHolder wraps an error pointer to allow storing nil in atomic.Value
type errorHolder struct {
	err error
}

// controllableWriter wraps a DA writer and can be controlled via HTTP endpoints to return specific errors
type controllableWriter struct {
	writer         daprovider.Writer
	shouldFallback *atomic.Bool
	customError    *atomic.Value // stores *errorHolder
}

func (w *controllableWriter) Store(msg []byte, timeout uint64) containers.PromiseInterface[[]byte] {
	log.Info("controllableWriter.Store called", "msgLen", len(msg), "timeout", timeout, "shouldFallback", w.shouldFallback.Load())

	// Check for custom error first
	if holder := w.customError.Load(); holder != nil {
		if eh, ok := holder.(*errorHolder); ok && eh.err != nil {
			log.Info("controllableWriter returning custom error", "error", eh.err)
			promise := containers.NewPromise[[]byte](func() {})
			promise.ProduceError(eh.err)
			return &promise
		}
	}

	// Check for fallback signal
	if w.shouldFallback.Load() {
		log.Warn("controllableWriter returning ErrFallbackRequested")
		promise := containers.NewPromise[[]byte](func() {})
		promise.ProduceError(daprovider.ErrFallbackRequested)
		return &promise
	}

	// Normal operation
	log.Info("controllableWriter delegating to underlying writer")
	return w.writer.Store(msg, timeout)
}

func (w *controllableWriter) GetMaxMessageSize() containers.PromiseInterface[int] {
	return w.writer.GetMaxMessageSize()
}

// createReferenceDAProviderServer creates and starts a basic ReferenceDA provider server.
// This is a convenience wrapper around createReferenceDAProviderServerWithControl
// for tests that don't need runtime control of error injection.
func createReferenceDAProviderServer(t *testing.T, ctx context.Context, l1Client *ethclient.Client, validatorAddr common.Address, dataSigner signature.DataSignerFunc, port int) (*http.Server, string) {
	server, url, _, _ := createReferenceDAProviderServerWithControl(t, ctx, l1Client, validatorAddr, dataSigner, port, referenceda.DefaultConfig.MaxBatchSize)
	return server, url
}

// createReferenceDAProviderServerWithControl creates a ReferenceDA provider server with controllable error injection.
// Returns: server, URL, and control handles (shouldFallback, customError) for direct manipulation in tests.
func createReferenceDAProviderServerWithControl(t *testing.T, ctx context.Context, l1Client *ethclient.Client, validatorAddr common.Address, dataSigner signature.DataSignerFunc, port int, maxMessageSize int) (*http.Server, string, *atomic.Bool, *atomic.Value) {
	// Create ReferenceDA components
	storage := referenceda.GetInMemoryStorage()
	reader := referenceda.NewReader(storage, l1Client, validatorAddr)
	writer := referenceda.NewWriter(dataSigner, maxMessageSize)
	validator := referenceda.NewValidator(l1Client, validatorAddr)

	// Create controllable wrapper
	shouldFallback := &atomic.Bool{}
	customError := &atomic.Value{}
	customError.Store(&errorHolder{err: nil}) // Initialize with nil error
	wrappedWriter := &controllableWriter{
		writer:         writer,
		shouldFallback: shouldFallback,
		customError:    customError,
	}

	// Create server config
	serverConfig := &dapserver.ServerConfig{
		Addr:               "127.0.0.1",
		Port:               uint64(port), // #nosec G115
		JWTSecret:          "",
		EnableDAWriter:     true,
		ServerTimeouts:     dapserver.DefaultServerConfig.ServerTimeouts,
		RPCServerBodyLimit: dapserver.DefaultServerConfig.RPCServerBodyLimit,
	}

	// Create the provider server
	headerBytes := []byte{daprovider.DACertificateMessageHeaderFlag}
	server, err := dapserver.NewServerWithDAPProvider(ctx, serverConfig, reader, wrappedWriter, validator, headerBytes, data_streaming.PayloadCommitmentVerifier())
	Require(t, err)

	// Extract server address
	serverAddr := strings.TrimPrefix(server.Addr, "http://")
	serverURL := fmt.Sprintf("http://%s", serverAddr)

	t.Logf("Started controllable ReferenceDA provider server at %s", serverURL)

	// Return server, URL, and control handles for direct manipulation
	return server, serverURL, shouldFallback, customError
}

func getDeadlineTimeout(t *testing.T, defaultTimeout time.Duration) time.Duration {
	testDeadLine, deadlineExist := t.Deadline()
	var timeout time.Duration
	if deadlineExist {
		timeout = time.Until(testDeadLine) - (time.Second * 10)
		if timeout > time.Second*10 {
			timeout = timeout - (time.Second * 10)
		}
	} else {
		timeout = defaultTimeout
	}

	return timeout
}

func deployBigMap(t *testing.T, ctx context.Context, auth bind.TransactOpts, client *ethclient.Client,
) (common.Address, *localgen.BigMap) {
	addr, tx, bigMap, err := localgen.DeployBigMap(&auth, client)
	Require(t, err, "could not deploy BigMap.sol contract")
	_, err = EnsureTxSucceeded(ctx, client, tx)
	Require(t, err)
	return addr, bigMap
}

func deploySimple(
	t *testing.T, ctx context.Context, auth bind.TransactOpts, client *ethclient.Client,
) (common.Address, *localgen.Simple) {
	addr, tx, simple, err := localgen.DeploySimple(&auth, client)
	Require(t, err, "could not deploy Simple.sol contract")
	_, err = EnsureTxSucceeded(ctx, client, tx)
	Require(t, err)
	return addr, simple
}

func deployContractInitCode(code []byte, revert bool) []byte {
	// a small prelude to return the given contract code
	last_opcode := vm.RETURN
	if revert {
		last_opcode = vm.REVERT
	}
	deploy := []byte{byte(vm.PUSH32)}
	deploy = append(deploy, math.U256Bytes(big.NewInt(int64(len(code))))...)
	deploy = append(deploy, byte(vm.DUP1))
	deploy = append(deploy, byte(vm.PUSH1))
	deploy = append(deploy, 42) // the prelude length
	deploy = append(deploy, byte(vm.PUSH1))
	deploy = append(deploy, 0)
	deploy = append(deploy, byte(vm.CODECOPY))
	deploy = append(deploy, byte(vm.PUSH1))
	deploy = append(deploy, 0)
	deploy = append(deploy, byte(last_opcode))
	deploy = append(deploy, code...)
	return deploy
}

func deployContract(
	t *testing.T, ctx context.Context, auth bind.TransactOpts, client *ethclient.Client, code []byte,
) common.Address {
	deploy := deployContractInitCode(code, false)
	basefee := arbmath.BigMulByFrac(GetBaseFee(t, client, ctx), 6, 5) // current*1.2
	nonce, err := client.NonceAt(ctx, auth.From, nil)
	Require(t, err)
	gas, err := client.EstimateGas(ctx, ethereum.CallMsg{
		From:      auth.From,
		GasPrice:  basefee,
		GasTipCap: auth.GasTipCap,
		Value:     big.NewInt(0),
		Data:      deploy,
	})
	Require(t, err)
	tx := types.NewContractCreation(nonce, big.NewInt(0), gas, basefee, deploy)
	tx, err = auth.Signer(auth.From, tx)
	Require(t, err)
	Require(t, client.SendTransaction(ctx, tx))
	_, err = EnsureTxSucceeded(ctx, client, tx)
	Require(t, err)
	return crypto.CreateAddress(auth.From, nonce)
}

func sendContractCall(
	t *testing.T, ctx context.Context, to common.Address, client *ethclient.Client, data []byte,
) []byte {
	t.Helper()
	msg := ethereum.CallMsg{
		To:    &to,
		Value: big.NewInt(0),
		Data:  data,
	}
	res, err := client.CallContract(ctx, msg, nil)
	Require(t, err)
	return res
}

func doUntil(t *testing.T, delay time.Duration, max int, lambda func() bool) {
	t.Helper()
	for i := 0; i < max; i++ {
		if lambda() {
			return
		}
		time.Sleep(delay)
	}
	Fatal(t, "failed to complete after ", delay*time.Duration(max))
}

func initDefaultTestLog() {
	flag.Parse()
	if *testflag.LogLevelFlag != "" {
		logLevel, err := strconv.ParseInt(*testflag.LogLevelFlag, 10, 32)
		if err != nil || logLevel > int64(log.LevelCrit) {
			log.Warn("-test_loglevel exists but out of bound, ignoring", "logLevel", *testflag.LogLevelFlag, "max", log.LvlTrace)
		}
		glogger := log.NewGlogHandler(
			log.NewTerminalHandler(io.Writer(os.Stderr), false))
		glogger.Verbosity(slog.Level(logLevel))
		log.SetDefault(log.NewLogger(glogger))
	}
}

func TestMain(m *testing.M) {
	initDefaultTestLog()
	initTestCollection()
	code := m.Run()
	os.Exit(code)
}

func getExecNode(t *testing.T, node *arbnode.Node) *gethexec.ExecutionNode {
	t.Helper()
	gethExec, ok := node.ExecutionClient.(*gethexec.ExecutionNode)
	if !ok {
		t.Fatal("failed to get exec node from arbnode")
	}
	return gethExec
}

func logParser[T any](t *testing.T, source string, name string) func(*types.Log) *T {
	parser := arbosutil.NewLogParser[T](source, name)
	return func(log *types.Log) *T {
		t.Helper()
		event, err := parser(log)
		Require(t, err, "failed to parse log")
		return event
	}
}

// recordBlock writes a json file with all of the data needed to validate a block.
//
// This can be used as an input to the arbitrator prover to validate a block.
func recordBlock(t *testing.T, block uint64, builder *NodeBuilder, targets ...rawdb.WasmTarget) {
	t.Helper()
	if !*testflag.RecordBlockInputsEnable {
		return
	}
	ctx := builder.ctx
	inboxPos := arbutil.MessageIndex(block)
	for {
		time.Sleep(250 * time.Millisecond)
		batches, err := builder.L2.ConsensusNode.InboxTracker.GetBatchCount()
		Require(t, err)
		haveMessages, err := builder.L2.ConsensusNode.InboxTracker.GetBatchMessageCount(batches - 1)
		Require(t, err)
		if haveMessages >= inboxPos {
			break
		}
	}
	var options []inputs.WriterOption
	options = append(options, inputs.WithTimestampDirEnabled(*testflag.RecordBlockInputsWithTimestampDirEnabled))
	options = append(options, inputs.WithBlockIdInFileNameEnabled(*testflag.RecordBlockInputsWithBlockIdInFileNameEnabled))
	if *testflag.RecordBlockInputsWithBaseDir != "" {
		options = append(options, inputs.WithBaseDir(*testflag.RecordBlockInputsWithBaseDir))
	}
	if *testflag.RecordBlockInputsWithSlug != "" {
		options = append(options, inputs.WithSlug(*testflag.RecordBlockInputsWithSlug))
	} else {
		options = append(options, inputs.WithSlug(t.Name()))
	}
	validationInputsWriter, err := inputs.NewWriter(options...)
	Require(t, err)
	inputJson, err := builder.L2.ConsensusNode.StatelessBlockValidator.ValidationInputsAt(ctx, inboxPos, targets...)
	if err != nil {
		Fatal(t, "failed to get validation inputs", block, err)
	}
	if err := validationInputsWriter.Write(&inputJson); err != nil {
		Fatal(t, "failed to write validation inputs", block, err)
	}
}

func populateMachineDir(t *testing.T, cr *github.ConsensusRelease) string {
	baseDir := t.TempDir()
	machineDir := baseDir + "/machines"
	err := os.Mkdir(machineDir, 0755)
	Require(t, err)
	err = os.Mkdir(machineDir+"/latest", 0755)
	Require(t, err)
	mrFile, err := os.Create(machineDir + "/latest/module-root.txt")
	Require(t, err)
	_, err = mrFile.WriteString(cr.WavmModuleRoot)
	Require(t, err)
	machResp, err := http.Get(cr.MachineWavmURL.String())
	Require(t, err)
	defer machResp.Body.Close()
	machineFile, err := os.Create(machineDir + "/latest/machine.wavm.br")
	Require(t, err)
	_, err = io.Copy(machineFile, machResp.Body)
	Require(t, err)
	replayResp, err := http.Get(cr.ReplayWasmURL.String())
	Require(t, err)
	defer replayResp.Body.Close()
	replayFile, err := os.Create(machineDir + "/latest/replay.wasm")
	Require(t, err)
	_, err = io.Copy(replayFile, replayResp.Body)
	Require(t, err)
	return machineDir
}<|MERGE_RESOLUTION|>--- conflicted
+++ resolved
@@ -1822,12 +1822,10 @@
 			UseBlobs:               chainSupportsBlobs,
 			MinimumAssertionPeriod: 0,
 		}
-<<<<<<< HEAD
+
 		if deployConfig.DeployReferenceDA {
 			rollupStackConfig.CustomDAOsp = customOspAddr
 		}
-=======
->>>>>>> 179bd980
 
 		boldAddresses, err := setup.DeployFullRollupStack(
 			ctx,
