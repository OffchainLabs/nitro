--- conflicted
+++ resolved
@@ -183,11 +183,7 @@
 	if b.withL1 {
 		l1, l2 := NewTestClient(b.ctx), NewTestClient(b.ctx)
 		b.L2Info, l2.ConsensusNode, l2.Client, l2.Stack, b.L1Info, l1.L1Backend, l1.Client, l1.Stack =
-<<<<<<< HEAD
-			createTestNodeWithL1(t, b.ctx, b.isSequencer, b.nodeConfig, b.execConfig, b.chainConfig, b.l2StackConfig, b.L2Info)
-=======
 			createTestNodeOnL1WithConfigImpl(t, b.ctx, b.isSequencer, b.nodeConfig, b.execConfig, b.chainConfig, b.l1StackConfig, b.l2StackConfig, b.L2Info)
->>>>>>> d12b7a03
 		b.L1, b.L2 = l1, l2
 		b.L1.cleanup = func() { requireClose(t, b.L1.Stack) }
 	} else {
@@ -731,39 +727,7 @@
 	return ethclient.NewClient(rpcClient)
 }
 
-// Create and deploy L1 and arbnode for L2
-<<<<<<< HEAD
-func createTestNodeWithL1(
-=======
-func createTestNodeOnL1(
-	t *testing.T,
-	ctx context.Context,
-	isSequencer bool,
-) (
-	l2info info, node *arbnode.Node, l2client *ethclient.Client, l1info info,
-	l1backend *eth.Ethereum, l1client *ethclient.Client, l1stack *node.Node,
-) {
-	return createTestNodeOnL1WithConfig(t, ctx, isSequencer, nil, nil, nil, nil)
-}
-
-func createTestNodeOnL1WithConfig(
-	t *testing.T,
-	ctx context.Context,
-	isSequencer bool,
-	nodeConfig *arbnode.Config,
-	execConfig *gethexec.Config,
-	chainConfig *params.ChainConfig,
-	stackConfig *node.Config,
-) (
-	l2info info, currentNode *arbnode.Node, l2client *ethclient.Client, l1info info,
-	l1backend *eth.Ethereum, l1client *ethclient.Client, l1stack *node.Node,
-) {
-	l2info, currentNode, l2client, _, l1info, l1backend, l1client, l1stack = createTestNodeOnL1WithConfigImpl(t, ctx, isSequencer, nodeConfig, execConfig, chainConfig, nil, stackConfig, nil)
-	return
-}
-
 func createTestNodeOnL1WithConfigImpl(
->>>>>>> d12b7a03
 	t *testing.T,
 	ctx context.Context,
 	isSequencer bool,
