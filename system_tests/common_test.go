// Copyright 2021-2023, Offchain Labs, Inc.
// For license information, see https://github.com/nitro/blob/master/LICENSE

package arbtest

import (
	"bytes"
	"context"
	"encoding/binary"
	"encoding/hex"
	"encoding/json"
	"flag"
	"io"
	"log/slog"
	"math/big"
	"net"
	"net/http"
	"os"
	"reflect"
	"strconv"
	"strings"
	"testing"
	"time"

	"github.com/redis/go-redis/v9"

	"github.com/ethereum/go-ethereum"
	"github.com/ethereum/go-ethereum/accounts/abi"
	"github.com/ethereum/go-ethereum/accounts/abi/bind"
	"github.com/ethereum/go-ethereum/accounts/keystore"
	"github.com/ethereum/go-ethereum/arbitrum"
	"github.com/ethereum/go-ethereum/common"
	"github.com/ethereum/go-ethereum/common/math"
	"github.com/ethereum/go-ethereum/core"
	"github.com/ethereum/go-ethereum/core/rawdb"
	"github.com/ethereum/go-ethereum/core/types"
	"github.com/ethereum/go-ethereum/core/vm"
	"github.com/ethereum/go-ethereum/crypto"
	"github.com/ethereum/go-ethereum/eth"
	"github.com/ethereum/go-ethereum/eth/catalyst"
	"github.com/ethereum/go-ethereum/eth/downloader"
	"github.com/ethereum/go-ethereum/eth/ethconfig"
	"github.com/ethereum/go-ethereum/eth/filters"
	"github.com/ethereum/go-ethereum/eth/tracers"
	_ "github.com/ethereum/go-ethereum/eth/tracers/js"
	_ "github.com/ethereum/go-ethereum/eth/tracers/native"
	"github.com/ethereum/go-ethereum/ethclient"
	"github.com/ethereum/go-ethereum/ethdb"
	"github.com/ethereum/go-ethereum/log"
	"github.com/ethereum/go-ethereum/node"
	"github.com/ethereum/go-ethereum/params"
	"github.com/ethereum/go-ethereum/rpc"

	boldMocksgen "github.com/offchainlabs/bold/solgen/go/mocksgen"
	"github.com/offchainlabs/bold/solgen/go/rollupgen"
	"github.com/offchainlabs/bold/testing/setup"
	butil "github.com/offchainlabs/bold/util"
	"github.com/offchainlabs/nitro/arbnode"
	"github.com/offchainlabs/nitro/arbos"
	"github.com/offchainlabs/nitro/arbos/arbostypes"
	"github.com/offchainlabs/nitro/arbos/util"
	"github.com/offchainlabs/nitro/arbstate/daprovider"
	"github.com/offchainlabs/nitro/arbutil"
	"github.com/offchainlabs/nitro/blsSignatures"
	"github.com/offchainlabs/nitro/cmd/chaininfo"
	"github.com/offchainlabs/nitro/cmd/conf"
	"github.com/offchainlabs/nitro/cmd/genericconf"
	"github.com/offchainlabs/nitro/das"
	"github.com/offchainlabs/nitro/deploy"
	"github.com/offchainlabs/nitro/execution/gethexec"
	_ "github.com/offchainlabs/nitro/execution/nodeInterface"
	"github.com/offchainlabs/nitro/solgen/go/bridgegen"
	"github.com/offchainlabs/nitro/solgen/go/mocksgen"
	"github.com/offchainlabs/nitro/solgen/go/precompilesgen"
	"github.com/offchainlabs/nitro/solgen/go/upgrade_executorgen"
	"github.com/offchainlabs/nitro/statetransfer"
	"github.com/offchainlabs/nitro/util/arbmath"
	"github.com/offchainlabs/nitro/util/headerreader"
	"github.com/offchainlabs/nitro/util/redisutil"
	"github.com/offchainlabs/nitro/util/signature"
	"github.com/offchainlabs/nitro/util/testhelpers"
	"github.com/offchainlabs/nitro/util/testhelpers/env"
	testflag "github.com/offchainlabs/nitro/util/testhelpers/flag"
	"github.com/offchainlabs/nitro/util/testhelpers/github"
	"github.com/offchainlabs/nitro/validator/inputs"
	"github.com/offchainlabs/nitro/validator/server_api"
	"github.com/offchainlabs/nitro/validator/server_arb"
	"github.com/offchainlabs/nitro/validator/server_common"
	"github.com/offchainlabs/nitro/validator/valnode"
	rediscons "github.com/offchainlabs/nitro/validator/valnode/redis"
)

type info = *BlockchainTestInfo

type SecondNodeParams struct {
<<<<<<< HEAD
	nodeConfig  *arbnode.Config
	execConfig  *gethexec.Config
	stackConfig *node.Config
	dasConfig   *das.DataAvailabilityConfig
	initData    *statetransfer.ArbosInitializationInfo
	addresses   *chaininfo.RollupAddresses
=======
	nodeConfig             *arbnode.Config
	execConfig             *gethexec.Config
	stackConfig            *node.Config
	dasConfig              *das.DataAvailabilityConfig
	initData               *statetransfer.ArbosInitializationInfo
	addresses              *chaininfo.RollupAddresses
	wasmCacheTag           uint32
	useExecutionClientOnly bool
>>>>>>> 7c2bf2ac
}

type TestClient struct {
	ctx           context.Context
	Client        *ethclient.Client
	L1Backend     *eth.Ethereum
	Stack         *node.Node
	ConsensusNode *arbnode.Node
	ExecNode      *gethexec.ExecutionNode

	// having cleanup() field makes cleanup customizable from default cleanup methods after calling build
	cleanup func()
}

func NewTestClient(ctx context.Context) *TestClient {
	return &TestClient{ctx: ctx}
}

func (tc *TestClient) SendSignedTx(t *testing.T, l2Client *ethclient.Client, transaction *types.Transaction, lInfo info) *types.Receipt {
	return SendSignedTxViaL1(t, tc.ctx, lInfo, tc.Client, l2Client, transaction)
}

func (tc *TestClient) SendUnsignedTx(t *testing.T, l2Client *ethclient.Client, transaction *types.Transaction, lInfo info) *types.Receipt {
	return SendUnsignedTxViaL1(t, tc.ctx, lInfo, tc.Client, l2Client, transaction)
}

func (tc *TestClient) TransferBalance(t *testing.T, from string, to string, amount *big.Int, lInfo info) (*types.Transaction, *types.Receipt) {
	return TransferBalanceTo(t, from, lInfo.GetAddress(to), amount, lInfo, tc.Client, tc.ctx)
}

func (tc *TestClient) TransferBalanceTo(t *testing.T, from string, to common.Address, amount *big.Int, lInfo info) (*types.Transaction, *types.Receipt) {
	return TransferBalanceTo(t, from, to, amount, lInfo, tc.Client, tc.ctx)
}

func (tc *TestClient) GetBalance(t *testing.T, account common.Address) *big.Int {
	return GetBalance(t, tc.ctx, tc.Client, account)
}

func (tc *TestClient) GetBaseFee(t *testing.T) *big.Int {
	return GetBaseFee(t, tc.Client, tc.ctx)
}

func (tc *TestClient) GetBaseFeeAt(t *testing.T, blockNum *big.Int) *big.Int {
	return GetBaseFeeAt(t, tc.Client, tc.ctx, blockNum)
}

func (tc *TestClient) SendWaitTestTransactions(t *testing.T, txs []*types.Transaction) []*types.Receipt {
	return SendWaitTestTransactions(t, tc.ctx, tc.Client, txs)
}

func (tc *TestClient) DeployBigMap(t *testing.T, auth bind.TransactOpts) (common.Address, *mocksgen.BigMap) {
	return deployBigMap(t, tc.ctx, auth, tc.Client)
}

func (tc *TestClient) DeploySimple(t *testing.T, auth bind.TransactOpts) (common.Address, *mocksgen.Simple) {
	return deploySimple(t, tc.ctx, auth, tc.Client)
}

func (tc *TestClient) EnsureTxSucceeded(transaction *types.Transaction) (*types.Receipt, error) {
	return tc.EnsureTxSucceededWithTimeout(transaction, time.Second*5)
}

func (tc *TestClient) EnsureTxSucceededWithTimeout(transaction *types.Transaction, timeout time.Duration) (*types.Receipt, error) {
	return EnsureTxSucceededWithTimeout(tc.ctx, tc.Client, transaction, timeout)
}

var DefaultTestForwarderConfig = gethexec.ForwarderConfig{
	ConnectionTimeout:     2 * time.Second,
	IdleConnectionTimeout: 2 * time.Second,
	MaxIdleConnections:    1,
	RedisUrl:              "",
	UpdateInterval:        time.Millisecond * 10,
	RetryInterval:         time.Millisecond * 3,
}

var TestSequencerConfig = gethexec.SequencerConfig{
	Enable:                       true,
	MaxBlockSpeed:                time.Millisecond * 10,
	MaxRevertGasReject:           params.TxGas + 10000,
	MaxAcceptableTimestampDelta:  time.Hour,
	SenderWhitelist:              []string{},
	Forwarder:                    DefaultTestForwarderConfig,
	QueueSize:                    128,
	QueueTimeout:                 time.Second * 5,
	NonceCacheSize:               4,
	MaxTxDataSize:                95000,
	NonceFailureCacheSize:        1024,
	NonceFailureCacheExpiry:      time.Second,
	ExpectedSurplusSoftThreshold: "default",
	ExpectedSurplusHardThreshold: "default",
	EnableProfiling:              false,
}

func ExecConfigDefaultNonSequencerTest(t *testing.T) *gethexec.Config {
	config := gethexec.ConfigDefault
	config.Caching.StateScheme = env.GetTestStateScheme()
	config.ParentChainReader = headerreader.TestConfig
	config.Sequencer.Enable = false
	config.Forwarder = DefaultTestForwarderConfig
	config.ForwardingTarget = "null"
	config.TxPreChecker.Strictness = gethexec.TxPreCheckerStrictnessNone

	Require(t, config.Validate())

	return &config
}

func ExecConfigDefaultTest(t *testing.T) *gethexec.Config {
	config := gethexec.ConfigDefault
	config.Caching.StateScheme = env.GetTestStateScheme()
	config.Sequencer = TestSequencerConfig
	config.ParentChainReader = headerreader.TestConfig
	config.ForwardingTarget = "null"
	config.TxPreChecker.Strictness = gethexec.TxPreCheckerStrictnessNone

	Require(t, config.Validate())

	return &config
}

type NodeBuilder struct {
	// NodeBuilder configuration
	ctx           context.Context
	chainConfig   *params.ChainConfig
	nodeConfig    *arbnode.Config
	execConfig    *gethexec.Config
	l1StackConfig *node.Config
	l2StackConfig *node.Config
	valnodeConfig *valnode.Config
	l3Config      *NitroConfig
	deployBold    bool
	L1Info        info
	L2Info        info
	L3Info        info

	// L1, L2, L3 Node parameters
	dataDir                     string
	isSequencer                 bool
	takeOwnership               bool
	withL1                      bool
	addresses                   *chaininfo.RollupAddresses
	l3Addresses                 *chaininfo.RollupAddresses
	initMessage                 *arbostypes.ParsedInitMessage
	l3InitMessage               *arbostypes.ParsedInitMessage
	withProdConfirmPeriodBlocks bool
	delayBufferThreshold        uint64
	useFreezer                  bool

	// Created nodes
	L1 *TestClient
	L2 *TestClient
	L3 *TestClient
}

type NitroConfig struct {
	chainConfig   *params.ChainConfig
	nodeConfig    *arbnode.Config
	execConfig    *gethexec.Config
	stackConfig   *node.Config
	valnodeConfig *valnode.Config

	withProdConfirmPeriodBlocks bool
	isSequencer                 bool
}

func L3NitroConfigDefaultTest(t *testing.T) *NitroConfig {
	chainConfig := &params.ChainConfig{
		ChainID:             big.NewInt(333333),
		HomesteadBlock:      big.NewInt(0),
		DAOForkBlock:        nil,
		DAOForkSupport:      true,
		EIP150Block:         big.NewInt(0),
		EIP155Block:         big.NewInt(0),
		EIP158Block:         big.NewInt(0),
		ByzantiumBlock:      big.NewInt(0),
		ConstantinopleBlock: big.NewInt(0),
		PetersburgBlock:     big.NewInt(0),
		IstanbulBlock:       big.NewInt(0),
		MuirGlacierBlock:    big.NewInt(0),
		BerlinBlock:         big.NewInt(0),
		LondonBlock:         big.NewInt(0),
		ArbitrumChainParams: chaininfo.ArbitrumDevTestParams(),
		Clique: &params.CliqueConfig{
			Period: 0,
			Epoch:  0,
		},
	}

	valnodeConfig := valnode.TestValidationConfig
	return &NitroConfig{
		chainConfig:   chainConfig,
		nodeConfig:    arbnode.ConfigDefaultL1Test(),
		execConfig:    ExecConfigDefaultTest(t),
		stackConfig:   testhelpers.CreateStackConfigForTest(t.TempDir()),
		valnodeConfig: &valnodeConfig,

		withProdConfirmPeriodBlocks: false,
		isSequencer:                 true,
	}
}

func NewNodeBuilder(ctx context.Context) *NodeBuilder {
	return &NodeBuilder{ctx: ctx}
}

func (b *NodeBuilder) DefaultConfig(t *testing.T, withL1 bool) *NodeBuilder {
	// most used values across current tests are set here as default
	b.withL1 = withL1
	if withL1 {
		b.isSequencer = true
		b.nodeConfig = arbnode.ConfigDefaultL1Test()
	} else {
		b.takeOwnership = true
		b.nodeConfig = arbnode.ConfigDefaultL2Test()
	}
	b.chainConfig = chaininfo.ArbitrumDevTestChainConfig()
	b.L1Info = NewL1TestInfo(t)
	b.L2Info = NewArbTestInfo(t, b.chainConfig.ChainID)
	b.dataDir = t.TempDir()
	b.l1StackConfig = testhelpers.CreateStackConfigForTest(b.dataDir)
	b.l2StackConfig = testhelpers.CreateStackConfigForTest(b.dataDir)
	cp := valnode.TestValidationConfig
	b.valnodeConfig = &cp
	b.execConfig = ExecConfigDefaultTest(t)
	b.l3Config = L3NitroConfigDefaultTest(t)
	b.useFreezer = true
	return b
}

func (b *NodeBuilder) WithArbOSVersion(arbosVersion uint64) *NodeBuilder {
	newChainConfig := *b.chainConfig
	newChainConfig.ArbitrumChainParams.InitialArbOSVersion = arbosVersion
	b.chainConfig = &newChainConfig
	return b
}

func (b *NodeBuilder) WithProdConfirmPeriodBlocks() *NodeBuilder {
	b.withProdConfirmPeriodBlocks = true
	return b
}

func (b *NodeBuilder) WithBoldDeployment() *NodeBuilder {
	b.deployBold = true
	return b
}

func (b *NodeBuilder) WithWasmRootDir(wasmRootDir string) *NodeBuilder {
	b.valnodeConfig.Wasm.RootPath = wasmRootDir
	return b
}

func (b *NodeBuilder) WithExtraArchs(targets []string) *NodeBuilder {
	b.execConfig.StylusTarget.ExtraArchs = targets
	return b
}

// WithDelayBuffer sets the delay-buffer threshold, which is the number of blocks the batch-poster
// is allowed to delay a batch with a delayed message.
// Setting the threshold to zero disabled the delay buffer (default behaviour).
func (b *NodeBuilder) WithDelayBuffer(threshold uint64) *NodeBuilder {
	b.delayBufferThreshold = threshold
	return b
}

func (b *NodeBuilder) Build(t *testing.T) func() {
	b.CheckConfig(t)
	if b.withL1 {
		b.BuildL1(t)
		return b.BuildL2OnL1(t)
	}
	return b.BuildL2(t)
}

func (b *NodeBuilder) CheckConfig(t *testing.T) {
	if b.chainConfig == nil {
		b.chainConfig = chaininfo.ArbitrumDevTestChainConfig()
	}
	if b.nodeConfig == nil {
		b.nodeConfig = arbnode.ConfigDefaultL1Test()
	}
	if b.execConfig == nil {
		b.execConfig = ExecConfigDefaultTest(t)
	}
	if b.L1Info == nil {
		b.L1Info = NewL1TestInfo(t)
	}
	if b.L2Info == nil {
		b.L2Info = NewArbTestInfo(t, b.chainConfig.ChainID)
	}
	if b.execConfig.RPC.MaxRecreateStateDepth == arbitrum.UninitializedMaxRecreateStateDepth {
		if b.execConfig.Caching.Archive {
			b.execConfig.RPC.MaxRecreateStateDepth = arbitrum.DefaultArchiveNodeMaxRecreateStateDepth
		} else {
			b.execConfig.RPC.MaxRecreateStateDepth = arbitrum.DefaultNonArchiveNodeMaxRecreateStateDepth
		}
	}
}

func (b *NodeBuilder) BuildL1(t *testing.T) {
	b.L1 = NewTestClient(b.ctx)
	b.L1Info, b.L1.Client, b.L1.L1Backend, b.L1.Stack = createTestL1BlockChain(t, b.L1Info)
	locator, err := server_common.NewMachineLocator(b.valnodeConfig.Wasm.RootPath)
	Require(t, err)
	b.addresses, b.initMessage = deployOnParentChain(
		t,
		b.ctx,
		b.L1Info,
		b.L1.Client,
		&headerreader.TestConfig,
		b.chainConfig,
		locator.LatestWasmModuleRoot(),
		b.withProdConfirmPeriodBlocks,
		true,
		b.deployBold,
		b.delayBufferThreshold,
	)
	b.L1.cleanup = func() { requireClose(t, b.L1.Stack) }
}

func buildOnParentChain(
	t *testing.T,
	ctx context.Context,

	dataDir string,

	parentChainInfo info,
	parentChainTestClient *TestClient,
	parentChainId *big.Int,

	chainConfig *params.ChainConfig,
	stackConfig *node.Config,
	execConfig *gethexec.Config,
	nodeConfig *arbnode.Config,
	valnodeConfig *valnode.Config,
	isSequencer bool,
	chainInfo info,

	initMessage *arbostypes.ParsedInitMessage,
	addresses *chaininfo.RollupAddresses,
<<<<<<< HEAD
=======

	wasmCacheTag uint32,
	useFreezer bool,
>>>>>>> 7c2bf2ac
) *TestClient {
	if parentChainTestClient == nil {
		t.Fatal("must build parent chain before building chain")
	}

	chainTestClient := NewTestClient(ctx)

	var chainDb ethdb.Database
	var arbDb ethdb.Database
	var blockchain *core.BlockChain
	_, chainTestClient.Stack, chainDb, arbDb, blockchain = createNonL1BlockChainWithStackConfig(
<<<<<<< HEAD
		t, chainInfo, dataDir, chainConfig, initMessage, stackConfig, execConfig)
=======
		t, chainInfo, dataDir, chainConfig, initMessage, stackConfig, execConfig, wasmCacheTag, useFreezer)
>>>>>>> 7c2bf2ac

	var sequencerTxOptsPtr *bind.TransactOpts
	var dataSigner signature.DataSignerFunc
	if isSequencer {
		sequencerTxOpts := parentChainInfo.GetDefaultTransactOpts("Sequencer", ctx)
		sequencerTxOptsPtr = &sequencerTxOpts
		dataSigner = signature.DataSignerFromPrivateKey(parentChainInfo.GetInfoWithPrivKey("Sequencer").PrivateKey)
	} else {
		nodeConfig.BatchPoster.Enable = false
		nodeConfig.Sequencer = false
		nodeConfig.DelayedSequencer.Enable = false
		execConfig.Sequencer.Enable = false
	}

	var validatorTxOptsPtr *bind.TransactOpts
	if nodeConfig.Staker.Enable {
		validatorTxOpts := parentChainInfo.GetDefaultTransactOpts("Validator", ctx)
		validatorTxOptsPtr = &validatorTxOpts
	}

	AddValNodeIfNeeded(t, ctx, nodeConfig, true, "", valnodeConfig.Wasm.RootPath)

	Require(t, execConfig.Validate())
	execConfigToBeUsedInConfigFetcher := execConfig
	execConfigFetcher := func() *gethexec.Config { return execConfigToBeUsedInConfigFetcher }
	execNode, err := gethexec.CreateExecutionNode(ctx, chainTestClient.Stack, chainDb, blockchain, parentChainTestClient.Client, execConfigFetcher, 0)
	Require(t, err)

	fatalErrChan := make(chan error, 10)
	chainTestClient.ConsensusNode, err = arbnode.CreateNodeFullExecutionClient(
		ctx, chainTestClient.Stack, execNode, execNode, execNode, execNode, arbDb, NewFetcherFromConfig(nodeConfig), blockchain.Config(), parentChainTestClient.Client,
		addresses, validatorTxOptsPtr, sequencerTxOptsPtr, dataSigner, fatalErrChan, parentChainId, nil)
	Require(t, err)

	err = chainTestClient.ConsensusNode.Start(ctx)
	Require(t, err)

	chainTestClient.Client = ClientForStack(t, chainTestClient.Stack)

	StartWatchChanErr(t, ctx, fatalErrChan, chainTestClient.ConsensusNode)

	chainTestClient.ExecNode = getExecNode(t, chainTestClient.ConsensusNode)
	chainTestClient.cleanup = func() { chainTestClient.ConsensusNode.StopAndWait() }

	return chainTestClient
}

func (b *NodeBuilder) BuildL3OnL2(t *testing.T) func() {
	b.L3Info = NewArbTestInfo(t, b.l3Config.chainConfig.ChainID)

	locator, err := server_common.NewMachineLocator(b.l3Config.valnodeConfig.Wasm.RootPath)
	Require(t, err)

	parentChainReaderConfig := headerreader.TestConfig
	parentChainReaderConfig.Dangerous.WaitForTxApprovalSafePoll = 0
	b.l3Addresses, b.l3InitMessage = deployOnParentChain(
		t,
		b.ctx,
		b.L2Info,
		b.L2.Client,
		&parentChainReaderConfig,
		b.l3Config.chainConfig,
		locator.LatestWasmModuleRoot(),
		b.l3Config.withProdConfirmPeriodBlocks,
		false,
		b.deployBold,
		0,
	)

	b.L3 = buildOnParentChain(
		t,
		b.ctx,

		b.dataDir,

		b.L2Info,
		b.L2,
		b.chainConfig.ChainID,

		b.l3Config.chainConfig,
		b.l3Config.stackConfig,
		b.l3Config.execConfig,
		b.l3Config.nodeConfig,
		b.l3Config.valnodeConfig,
		b.l3Config.isSequencer,
		b.L3Info,

		b.l3InitMessage,
		b.l3Addresses,
<<<<<<< HEAD
=======

		b.wasmCacheTag,
		b.useFreezer,
>>>>>>> 7c2bf2ac
	)

	return func() {
		b.L3.cleanup()
	}
}

func (b *NodeBuilder) BuildL2OnL1(t *testing.T) func() {
	b.L2 = buildOnParentChain(
		t,
		b.ctx,

		b.dataDir,

		b.L1Info,
		b.L1,
		big.NewInt(1337),

		b.chainConfig,
		b.l2StackConfig,
		b.execConfig,
		b.nodeConfig,
		b.valnodeConfig,
		b.isSequencer,
		b.L2Info,

		b.initMessage,
		b.addresses,
<<<<<<< HEAD
=======

		b.wasmCacheTag,
		b.useFreezer,
>>>>>>> 7c2bf2ac
	)

	return func() {
		b.L2.cleanup()
		if b.L1 != nil && b.L1.cleanup != nil {
			b.L1.cleanup()
		}
	}
}

// L2 -Only. Enough for tests that needs no interface to L1
// Requires precompiles.AllowDebugPrecompiles = true
func (b *NodeBuilder) BuildL2(t *testing.T) func() {
	b.L2 = NewTestClient(b.ctx)

	AddValNodeIfNeeded(t, b.ctx, b.nodeConfig, true, "", b.valnodeConfig.Wasm.RootPath)

	var chainDb ethdb.Database
	var arbDb ethdb.Database
	var blockchain *core.BlockChain
	b.L2Info, b.L2.Stack, chainDb, arbDb, blockchain = createL2BlockChain(
<<<<<<< HEAD
		t, b.L2Info, b.dataDir, b.chainConfig, b.execConfig)
=======
		t, b.L2Info, b.dataDir, b.chainConfig, b.execConfig, b.wasmCacheTag, b.useFreezer)
>>>>>>> 7c2bf2ac

	Require(t, b.execConfig.Validate())
	execConfig := b.execConfig
	execConfigFetcher := func() *gethexec.Config { return execConfig }
	execNode, err := gethexec.CreateExecutionNode(b.ctx, b.L2.Stack, chainDb, blockchain, nil, execConfigFetcher, 0)
	Require(t, err)

	fatalErrChan := make(chan error, 10)
	b.L2.ConsensusNode, err = arbnode.CreateNodeFullExecutionClient(
		b.ctx, b.L2.Stack, execNode, execNode, execNode, execNode, arbDb, NewFetcherFromConfig(b.nodeConfig), blockchain.Config(),
		nil, nil, nil, nil, nil, fatalErrChan, big.NewInt(1337), nil)
	Require(t, err)

	// Give the node an init message
	err = b.L2.ConsensusNode.TxStreamer.AddFakeInitMessage()
	Require(t, err)

	err = b.L2.ConsensusNode.Start(b.ctx)
	Require(t, err)

	b.L2.Client = ClientForStack(t, b.L2.Stack)

	if b.takeOwnership {
		debugAuth := b.L2Info.GetDefaultTransactOpts("Owner", b.ctx)

		// make auth a chain owner
		arbdebug, err := precompilesgen.NewArbDebug(common.HexToAddress("0xff"), b.L2.Client)
		Require(t, err, "failed to deploy ArbDebug")

		tx, err := arbdebug.BecomeChainOwner(&debugAuth)
		Require(t, err, "failed to deploy ArbDebug")

		_, err = EnsureTxSucceeded(b.ctx, b.L2.Client, tx)
		Require(t, err)
	}

	StartWatchChanErr(t, b.ctx, fatalErrChan, b.L2.ConsensusNode)

	b.L2.ExecNode = getExecNode(t, b.L2.ConsensusNode)
	b.L2.cleanup = func() { b.L2.ConsensusNode.StopAndWait() }
	return func() { b.L2.cleanup() }
}

// L2 -Only. RestartL2Node shutdowns the existing l2 node and start it again using the same data dir.
func (b *NodeBuilder) RestartL2Node(t *testing.T) {
	if b.L2 == nil {
		t.Fatalf("L2 was not created")
	}
	b.L2.cleanup()

<<<<<<< HEAD
	l2info, stack, chainDb, arbDb, blockchain := createNonL1BlockChainWithStackConfig(t, b.L2Info, b.dataDir, b.chainConfig, b.initMessage, b.l2StackConfig, b.execConfig)
=======
	l2info, stack, chainDb, arbDb, blockchain := createNonL1BlockChainWithStackConfig(t, b.L2Info, b.dataDir, b.chainConfig, b.initMessage, b.l2StackConfig, b.execConfig, b.wasmCacheTag, b.useFreezer)
>>>>>>> 7c2bf2ac

	execConfigFetcher := func() *gethexec.Config { return b.execConfig }
	execNode, err := gethexec.CreateExecutionNode(b.ctx, stack, chainDb, blockchain, nil, execConfigFetcher, 0)
	Require(t, err)

	feedErrChan := make(chan error, 10)
	currentNode, err := arbnode.CreateNodeFullExecutionClient(b.ctx, stack, execNode, execNode, execNode, execNode, arbDb, NewFetcherFromConfig(b.nodeConfig), blockchain.Config(), nil, nil, nil, nil, nil, feedErrChan, big.NewInt(1337), nil)
	Require(t, err)

	Require(t, currentNode.Start(b.ctx))
	client := ClientForStack(t, stack)

	StartWatchChanErr(t, b.ctx, feedErrChan, currentNode)

	l2 := NewTestClient(b.ctx)
	l2.ConsensusNode = currentNode
	l2.Client = client
	l2.ExecNode = execNode
	l2.cleanup = func() { b.L2.ConsensusNode.StopAndWait() }
	l2.Stack = stack

	b.L2 = l2
	b.L2Info = l2info
}

func build2ndNode(
	t *testing.T,
	ctx context.Context,

	firstNodeStackConfig *node.Config,
	firsNodeExecConfig *gethexec.Config,
	firstNodeNodeConfig *arbnode.Config,
	firstNodeInfo info,
	firstNodeTestClient *TestClient,
	valnodeConfig *valnode.Config,

	parentChainTestClient *TestClient,
	parentChainInfo info,

	params *SecondNodeParams,

	addresses *chaininfo.RollupAddresses,
	initMessage *arbostypes.ParsedInitMessage,
) (*TestClient, func()) {
	if params.nodeConfig == nil {
		params.nodeConfig = arbnode.ConfigDefaultL1NonSequencerTest()
	}
	if params.dasConfig != nil {
		params.nodeConfig.DataAvailability = *params.dasConfig
	}
	if params.stackConfig == nil {
		params.stackConfig = firstNodeStackConfig
		// should use different dataDir from the previously used ones
		params.stackConfig.DataDir = t.TempDir()
	}
	if params.initData == nil {
		params.initData = &firstNodeInfo.ArbInitData
	}
	if params.execConfig == nil {
		params.execConfig = firsNodeExecConfig
	}
	if params.addresses == nil {
		params.addresses = addresses
	}
	if params.execConfig.RPC.MaxRecreateStateDepth == arbitrum.UninitializedMaxRecreateStateDepth {
		if params.execConfig.Caching.Archive {
			params.execConfig.RPC.MaxRecreateStateDepth = arbitrum.DefaultArchiveNodeMaxRecreateStateDepth
		} else {
			params.execConfig.RPC.MaxRecreateStateDepth = arbitrum.DefaultNonArchiveNodeMaxRecreateStateDepth
		}
	}
	if firstNodeNodeConfig.BatchPoster.Enable && params.nodeConfig.BatchPoster.Enable && params.nodeConfig.BatchPoster.RedisUrl == "" {
		t.Fatal("The batch poster must use Redis when enabled for multiple nodes")
	}

	testClient := NewTestClient(ctx)
	testClient.Client, testClient.ConsensusNode =
<<<<<<< HEAD
		Create2ndNodeWithConfig(t, ctx, firstNodeTestClient.ConsensusNode, parentChainTestClient.Stack, parentChainInfo, params.initData, params.nodeConfig, params.execConfig, params.stackConfig, valnodeConfig, params.addresses, initMessage)
=======
		Create2ndNodeWithConfig(t, ctx, firstNodeTestClient.ConsensusNode, parentChainTestClient.Stack, parentChainInfo, params.initData, params.nodeConfig, params.execConfig, params.stackConfig, valnodeConfig, params.addresses, initMessage, params.wasmCacheTag, params.useExecutionClientOnly)
>>>>>>> 7c2bf2ac
	testClient.ExecNode = getExecNode(t, testClient.ConsensusNode)
	testClient.cleanup = func() { testClient.ConsensusNode.StopAndWait() }
	return testClient, func() { testClient.cleanup() }
}

func (b *NodeBuilder) Build2ndNode(t *testing.T, params *SecondNodeParams) (*TestClient, func()) {
	if b.L2 == nil {
		t.Fatal("builder did not previously built an L2 Node")
	}
	if b.withL1 && b.L1 == nil {
		t.Fatal("builder did not previously built an L1 Node")
	}
	return build2ndNode(
		t,
		b.ctx,

		b.l2StackConfig,
		b.execConfig,
		b.nodeConfig,
		b.L2Info,
		b.L2,
		b.valnodeConfig,

		b.L1,
		b.L1Info,

		params,

		b.addresses,
		b.initMessage,
	)
}

func (b *NodeBuilder) Build2ndNodeOnL3(t *testing.T, params *SecondNodeParams) (*TestClient, func()) {
	if b.L3 == nil {
		t.Fatal("builder did not previously built an L3 Node")
	}
	return build2ndNode(
		t,
		b.ctx,

		b.l3Config.stackConfig,
		b.l3Config.execConfig,
		b.l3Config.nodeConfig,
		b.L3Info,
		b.L3,
		b.l3Config.valnodeConfig,

		b.L2,
		b.L2Info,

		params,

		b.l3Addresses,
		b.l3InitMessage,
	)
}

func (b *NodeBuilder) BridgeBalance(t *testing.T, account string, amount *big.Int) (*types.Transaction, *types.Receipt) {
	return BridgeBalance(t, account, amount, b.L1Info, b.L2Info, b.L1.Client, b.L2.Client, b.ctx)
}

func SendWaitTestTransactions(t *testing.T, ctx context.Context, client *ethclient.Client, txs []*types.Transaction) []*types.Receipt {
	t.Helper()
	receipts := make([]*types.Receipt, len(txs))
	for _, tx := range txs {
		Require(t, client.SendTransaction(ctx, tx))
	}
	for i, tx := range txs {
		var err error
		receipts[i], err = EnsureTxSucceeded(ctx, client, tx)
		Require(t, err)
	}
	return receipts
}

func TransferBalance(
	t *testing.T, from, to string, amount *big.Int, l2info info, client *ethclient.Client, ctx context.Context,
) (*types.Transaction, *types.Receipt) {
	t.Helper()
	return TransferBalanceTo(t, from, l2info.GetAddress(to), amount, l2info, client, ctx)
}

func TransferBalanceTo(
	t *testing.T, from string, to common.Address, amount *big.Int, l2info info, client *ethclient.Client, ctx context.Context,
) (*types.Transaction, *types.Receipt) {
	t.Helper()
	tx := l2info.PrepareTxTo(from, &to, l2info.TransferGas, amount, nil)
	err := client.SendTransaction(ctx, tx)
	Require(t, err)
	res, err := EnsureTxSucceeded(ctx, client, tx)
	Require(t, err)
	return tx, res
}

// if l2client is not nil - will wait until balance appears in l2
func BridgeBalance(
	t *testing.T, account string, amount *big.Int, l1info info, l2info info, l1client *ethclient.Client, l2client *ethclient.Client, ctx context.Context,
) (*types.Transaction, *types.Receipt) {
	t.Helper()

	// setup or validate the same account on l2info
	l1acct := l1info.GetInfoWithPrivKey(account)
	if l2info.Accounts[account] == nil {
		l2info.SetFullAccountInfo(account, &AccountInfo{
			Address:    l1acct.Address,
			PrivateKey: l1acct.PrivateKey,
		})
	} else {
		l2acct := l2info.GetInfoWithPrivKey(account)
		if l2acct.PrivateKey.X.Cmp(l1acct.PrivateKey.X) != 0 ||
			l2acct.PrivateKey.Y.Cmp(l1acct.PrivateKey.Y) != 0 {
			Fatal(t, "l2 account already exists and not compatible to l1")
		}
	}

	// check previous balance
	var l2Balance *big.Int
	var err error
	if l2client != nil {
		l2Balance, err = l2client.BalanceAt(ctx, l2info.GetAddress("Faucet"), nil)
		Require(t, err)
	}

	// send transaction
	data, err := hex.DecodeString("0f4d14e9000000000000000000000000000000000000000000000000000082f79cd90000")
	Require(t, err)
	tx := l1info.PrepareTx(account, "Inbox", l1info.TransferGas*100, amount, data)
	err = l1client.SendTransaction(ctx, tx)
	Require(t, err)
	res, err := EnsureTxSucceeded(ctx, l1client, tx)
	Require(t, err)

	// wait for balance to appear in l2
	if l2client != nil {
		l2Balance.Add(l2Balance, amount)
		for i := 0; true; i++ {
			balance, err := l2client.BalanceAt(ctx, l2info.GetAddress("Faucet"), nil)
			Require(t, err)
			if balance.Cmp(l2Balance) >= 0 {
				break
			}
			TransferBalance(t, "Faucet", "User", big.NewInt(1), l1info, l1client, ctx)
			if i > 200 {
				Fatal(t, "bridging failed")
			}
			<-time.After(time.Millisecond * 100)
		}
	}

	return tx, res
}

// AdvanceL1 sends dummy transactions to L1 to create blocks.
func AdvanceL1(
	t *testing.T,
	ctx context.Context,
	l1client *ethclient.Client,
	l1info *BlockchainTestInfo,
	numBlocks int,
) {
	for i := 0; i < numBlocks; i++ {
		SendWaitTestTransactions(t, ctx, l1client, []*types.Transaction{
			l1info.PrepareTx("Faucet", "Faucet", 30000, big.NewInt(1e12), nil),
		})
	}
}

func SendSignedTxesInBatchViaL1(
	t *testing.T,
	ctx context.Context,
	l1info *BlockchainTestInfo,
	l1client *ethclient.Client,
	l2client *ethclient.Client,
	delayedTxes types.Transactions,
) types.Receipts {
	delayedInboxContract, err := bridgegen.NewInbox(l1info.GetAddress("Inbox"), l1client)
	Require(t, err)
	usertxopts := l1info.GetDefaultTransactOpts("User", ctx)

	wraped, err := l2MessageBatchDataFromTxes(delayedTxes)
	Require(t, err)
	l1tx, err := delayedInboxContract.SendL2Message(&usertxopts, wraped)
	Require(t, err)
	_, err = EnsureTxSucceeded(ctx, l1client, l1tx)
	Require(t, err)

	AdvanceL1(t, ctx, l1client, l1info, 30)
	var receipts types.Receipts
	for _, tx := range delayedTxes {
		receipt, err := EnsureTxSucceeded(ctx, l2client, tx)
		Require(t, err)
		receipts = append(receipts, receipt)
	}
	return receipts
}

func l2MessageBatchDataFromTxes(txes types.Transactions) ([]byte, error) {
	var l2Message []byte
	l2Message = append(l2Message, arbos.L2MessageKind_Batch)
	sizeBuf := make([]byte, 8)
	for _, tx := range txes {
		txBytes, err := tx.MarshalBinary()
		if err != nil {
			return nil, err
		}
		binary.BigEndian.PutUint64(sizeBuf, uint64(len(txBytes))+1)
		l2Message = append(l2Message, sizeBuf...)
		l2Message = append(l2Message, arbos.L2MessageKind_SignedTx)
		l2Message = append(l2Message, txBytes...)
	}
	return l2Message, nil
}

func SendSignedTxViaL1(
	t *testing.T,
	ctx context.Context,
	l1info *BlockchainTestInfo,
	l1client *ethclient.Client,
	l2client *ethclient.Client,
	delayedTx *types.Transaction,
) *types.Receipt {
	delayedInboxContract, err := bridgegen.NewInbox(l1info.GetAddress("Inbox"), l1client)
	Require(t, err)
	usertxopts := l1info.GetDefaultTransactOpts("User", ctx)

	txbytes, err := delayedTx.MarshalBinary()
	Require(t, err)
	txwrapped := append([]byte{arbos.L2MessageKind_SignedTx}, txbytes...)
	l1tx, err := delayedInboxContract.SendL2Message(&usertxopts, txwrapped)
	Require(t, err)
	_, err = EnsureTxSucceeded(ctx, l1client, l1tx)
	Require(t, err)

	AdvanceL1(t, ctx, l1client, l1info, 30)
	receipt, err := EnsureTxSucceeded(ctx, l2client, delayedTx)
	Require(t, err)
	return receipt
}

func SendUnsignedTxViaL1(
	t *testing.T,
	ctx context.Context,
	l1info *BlockchainTestInfo,
	l1client *ethclient.Client,
	l2client *ethclient.Client,
	templateTx *types.Transaction,
) *types.Receipt {
	delayedInboxContract, err := bridgegen.NewInbox(l1info.GetAddress("Inbox"), l1client)
	Require(t, err)

	usertxopts := l1info.GetDefaultTransactOpts("User", ctx)
	remapped := util.RemapL1Address(usertxopts.From)
	nonce, err := l2client.NonceAt(ctx, remapped, nil)
	Require(t, err)

	unsignedTx := types.NewTx(&types.ArbitrumUnsignedTx{
		ChainId:   templateTx.ChainId(),
		From:      remapped,
		Nonce:     nonce,
		GasFeeCap: templateTx.GasFeeCap(),
		Gas:       templateTx.Gas(),
		To:        templateTx.To(),
		Value:     templateTx.Value(),
		Data:      templateTx.Data(),
	})

	l1tx, err := delayedInboxContract.SendUnsignedTransaction(
		&usertxopts,
		arbmath.UintToBig(unsignedTx.Gas()),
		unsignedTx.GasFeeCap(),
		arbmath.UintToBig(unsignedTx.Nonce()),
		*unsignedTx.To(),
		unsignedTx.Value(),
		unsignedTx.Data(),
	)
	Require(t, err)
	_, err = EnsureTxSucceeded(ctx, l1client, l1tx)
	Require(t, err)

	AdvanceL1(t, ctx, l1client, l1info, 30)
	receipt, err := EnsureTxSucceeded(ctx, l2client, unsignedTx)
	Require(t, err)
	return receipt
}

func GetBaseFee(t *testing.T, client *ethclient.Client, ctx context.Context) *big.Int {
	header, err := client.HeaderByNumber(ctx, nil)
	Require(t, err)
	return header.BaseFee
}

func GetBaseFeeAt(t *testing.T, client *ethclient.Client, ctx context.Context, blockNum *big.Int) *big.Int {
	header, err := client.HeaderByNumber(ctx, blockNum)
	Require(t, err)
	return header.BaseFee
}

type lifecycle struct {
	start func() error
	stop  func() error
}

func (l *lifecycle) Start() error {
	if l.start != nil {
		return l.start()
	}
	return nil
}

func (l *lifecycle) Stop() error {
	if l.start != nil {
		return l.stop()
	}
	return nil
}

type staticNodeConfigFetcher struct {
	config *arbnode.Config
}

func NewFetcherFromConfig(c *arbnode.Config) *staticNodeConfigFetcher {
	err := c.Validate()
	if err != nil {
		panic("invalid static config: " + err.Error())
	}
	return &staticNodeConfigFetcher{c}
}

func (c *staticNodeConfigFetcher) Get() *arbnode.Config {
	return c.config
}

func (c *staticNodeConfigFetcher) Start(context.Context) {}

func (c *staticNodeConfigFetcher) StopAndWait() {}

func (c *staticNodeConfigFetcher) Started() bool {
	return true
}

func createRedisGroup(ctx context.Context, t *testing.T, streamName string, client redis.UniversalClient) {
	t.Helper()
	// Stream name and group name are the same.
	if _, err := client.XGroupCreateMkStream(ctx, streamName, streamName, "$").Result(); err != nil {
		log.Debug("Error creating stream group: %v", err)
	}
}

func destroyRedisGroup(ctx context.Context, t *testing.T, streamName string, client redis.UniversalClient) {
	t.Helper()
	if client == nil {
		return
	}
	if _, err := client.XGroupDestroy(ctx, streamName, streamName).Result(); err != nil {
		log.Debug("Error destroying a stream group", "error", err)
	}
}

func createTestValidationNode(t *testing.T, ctx context.Context, config *valnode.Config, spawnerOpts ...server_arb.SpawnerOption) (*valnode.ValidationNode, *node.Node) {
	stackConf := node.DefaultConfig
	stackConf.HTTPPort = 0
	stackConf.DataDir = ""
	stackConf.WSHost = "127.0.0.1"
	stackConf.WSPort = 0
	stackConf.WSModules = []string{server_api.Namespace}
	stackConf.P2P.NoDiscovery = true
	stackConf.P2P.ListenAddr = ""
	stackConf.DBEngine = "leveldb" // TODO Try pebble again in future once iterator race condition issues are fixed

	valnode.EnsureValidationExposedViaAuthRPC(&stackConf)

	stack, err := node.New(&stackConf)
	Require(t, err)

	configFetcher := func() *valnode.Config { return config }
	valnode, err := valnode.CreateValidationNode(configFetcher, stack, nil, spawnerOpts...)
	Require(t, err)

	err = stack.Start()
	Require(t, err)

	err = valnode.Start(ctx)
	Require(t, err)

	t.Cleanup(func() {
		stack.Close()
		valnode.Stop()
	})

	return valnode, stack
}

type validated interface {
	Validate() error
}

func StaticFetcherFrom[T any](t *testing.T, config *T) func() *T {
	t.Helper()
	tCopy := *config
	asEmptyIf := interface{}(&tCopy)
	if asValidtedIf, ok := asEmptyIf.(validated); ok {
		err := asValidtedIf.Validate()
		if err != nil {
			Fatal(t, err)
		}
	}
	return func() *T { return &tCopy }
}

func configByValidationNode(clientConfig *arbnode.Config, valStack *node.Node) {
	clientConfig.BlockValidator.ValidationServerConfigs[0].URL = valStack.WSEndpoint()
	clientConfig.BlockValidator.ValidationServerConfigs[0].JWTSecret = ""
}

func currentRootModule(t *testing.T) common.Hash {
	t.Helper()
	locator, err := server_common.NewMachineLocator("")
	if err != nil {
		t.Fatalf("Error creating machine locator: %v", err)
	}
	return locator.LatestWasmModuleRoot()
}

func AddValNodeIfNeeded(t *testing.T, ctx context.Context, nodeConfig *arbnode.Config, useJit bool, redisURL string, wasmRootDir string) {
	if !nodeConfig.ValidatorRequired() || nodeConfig.BlockValidator.ValidationServerConfigs[0].URL != "" {
		return
	}
	AddValNode(t, ctx, nodeConfig, useJit, redisURL, wasmRootDir)
}

func AddValNode(t *testing.T, ctx context.Context, nodeConfig *arbnode.Config, useJit bool, redisURL string, wasmRootDir string) {
	conf := valnode.TestValidationConfig
	conf.UseJit = useJit
	conf.Wasm.RootPath = wasmRootDir
	// Enable redis streams when URL is specified
	if redisURL != "" {
		conf.Arbitrator.RedisValidationServerConfig = rediscons.TestValidationServerConfig
		redisClient, err := redisutil.RedisClientFromURL(redisURL)
		if err != nil {
			t.Fatalf("Error creating redis coordinator: %v", err)
		}
		redisStream := server_api.RedisStreamForRoot(rediscons.TestValidationServerConfig.StreamPrefix, currentRootModule(t))
		createRedisGroup(ctx, t, redisStream, redisClient)
		conf.Arbitrator.RedisValidationServerConfig.RedisURL = redisURL
		t.Cleanup(func() { destroyRedisGroup(ctx, t, redisStream, redisClient) })
		conf.Arbitrator.RedisValidationServerConfig.ModuleRoots = []string{currentRootModule(t).Hex()}
	}
	_, valStack := createTestValidationNode(t, ctx, &conf)
	configByValidationNode(nodeConfig, valStack)
}

func createTestL1BlockChain(t *testing.T, l1info info) (info, *ethclient.Client, *eth.Ethereum, *node.Node) {
	if l1info == nil {
		l1info = NewL1TestInfo(t)
	}
	stackConfig := testhelpers.CreateStackConfigForTest(t.TempDir())
	l1info.GenerateAccount("Faucet")

	chainConfig := chaininfo.ArbitrumDevTestChainConfig()
	chainConfig.ArbitrumChainParams = params.ArbitrumChainParams{}

	stack, err := node.New(stackConfig)
	Require(t, err)

	nodeConf := ethconfig.Defaults
	nodeConf.NetworkId = chainConfig.ChainID.Uint64()
	faucetAddr := l1info.GetAddress("Faucet")
	l1Genesis := core.DeveloperGenesisBlock(15_000_000, &faucetAddr)
	infoGenesis := l1info.GetGenesisAlloc()
	for acct, info := range infoGenesis {
		l1Genesis.Alloc[acct] = info
	}
	l1Genesis.BaseFee = big.NewInt(50 * params.GWei)
	nodeConf.Genesis = l1Genesis
	nodeConf.Miner.Etherbase = l1info.GetAddress("Faucet")
	nodeConf.Miner.PendingFeeRecipient = l1info.GetAddress("Faucet")
	nodeConf.SyncMode = downloader.FullSync

	l1backend, err := eth.New(stack, &nodeConf)
	Require(t, err)

	simBeacon, err := catalyst.NewSimulatedBeacon(0, l1backend)
	Require(t, err)
	catalyst.RegisterSimulatedBeaconAPIs(stack, simBeacon)
	stack.RegisterLifecycle(simBeacon)

	tempKeyStore := keystore.NewKeyStore(t.TempDir(), keystore.LightScryptN, keystore.LightScryptP)
	faucetAccount, err := tempKeyStore.ImportECDSA(l1info.Accounts["Faucet"].PrivateKey, "passphrase")
	Require(t, err)
	Require(t, tempKeyStore.Unlock(faucetAccount, "passphrase"))
	l1backend.AccountManager().AddBackend(tempKeyStore)

	stack.RegisterLifecycle(&lifecycle{stop: func() error {
		return l1backend.Stop()
	}})

	stack.RegisterAPIs([]rpc.API{{
		Namespace: "eth",
		Service:   filters.NewFilterAPI(filters.NewFilterSystem(l1backend.APIBackend, filters.Config{})),
	}})
	stack.RegisterAPIs(tracers.APIs(l1backend.APIBackend))

	Require(t, stack.Start())

	rpcClient := stack.Attach()

	l1Client := ethclient.NewClient(rpcClient)

	return l1info, l1Client, l1backend, stack
}

func getInitMessage(ctx context.Context, t *testing.T, parentChainClient *ethclient.Client, addresses *chaininfo.RollupAddresses) *arbostypes.ParsedInitMessage {
	bridge, err := arbnode.NewDelayedBridge(parentChainClient, addresses.Bridge, addresses.DeployedAt)
	Require(t, err)
	deployedAtBig := arbmath.UintToBig(addresses.DeployedAt)
	messages, err := bridge.LookupMessagesInRange(ctx, deployedAtBig, deployedAtBig, nil)
	Require(t, err)
	if len(messages) == 0 {
		Fatal(t, "No delayed messages found at rollup creation block")
	}
	initMessage, err := messages[0].Message.ParseInitMessage()
	Require(t, err, "Failed to parse rollup init message")

	return initMessage
}

var (
	blockChallengeLeafHeight     = uint64(1 << 5) // 32
	bigStepChallengeLeafHeight   = uint64(1 << 10)
	smallStepChallengeLeafHeight = uint64(1 << 10)
)

func deployOnParentChain(
	t *testing.T,
	ctx context.Context,
	parentChainInfo info,
	parentChainClient *ethclient.Client,
	parentChainReaderConfig *headerreader.Config,
	chainConfig *params.ChainConfig,
	wasmModuleRoot common.Hash,
	prodConfirmPeriodBlocks bool,
	chainSupportsBlobs bool,
	deployBold bool,
	delayBufferThreshold uint64,
) (*chaininfo.RollupAddresses, *arbostypes.ParsedInitMessage) {
	parentChainInfo.GenerateAccount("RollupOwner")
	parentChainInfo.GenerateAccount("Sequencer")
	parentChainInfo.GenerateAccount("Validator")
	parentChainInfo.GenerateAccount("User")

	SendWaitTestTransactions(t, ctx, parentChainClient, []*types.Transaction{
		parentChainInfo.PrepareTx("Faucet", "RollupOwner", parentChainInfo.TransferGas, big.NewInt(9223372036854775807), nil),
		parentChainInfo.PrepareTx("Faucet", "Sequencer", parentChainInfo.TransferGas, big.NewInt(9223372036854775807), nil),
		parentChainInfo.PrepareTx("Faucet", "Validator", parentChainInfo.TransferGas, big.NewInt(9223372036854775807), nil),
		parentChainInfo.PrepareTx("Faucet", "User", parentChainInfo.TransferGas, big.NewInt(9223372036854775807), nil)})

	parentChainTransactionOpts := parentChainInfo.GetDefaultTransactOpts("RollupOwner", ctx)
	serializedChainConfig, err := json.Marshal(chainConfig)
	Require(t, err)

	arbSys, _ := precompilesgen.NewArbSys(types.ArbSysAddress, parentChainClient)
	parentChainReader, err := headerreader.New(ctx, parentChainClient, func() *headerreader.Config { return parentChainReaderConfig }, arbSys)
	Require(t, err)
	parentChainReader.Start(ctx)
	defer parentChainReader.StopAndWait()

	nativeToken := common.Address{}
	maxDataSize := big.NewInt(117964)
	var addresses *chaininfo.RollupAddresses
	if deployBold {
		stakeToken, tx, _, err := boldMocksgen.DeployTestWETH9(
			&parentChainTransactionOpts,
			parentChainReader.Client(),
			"Weth",
			"WETH",
		)
		Require(t, err)
		_, err = EnsureTxSucceeded(ctx, parentChainReader.Client(), tx)
		Require(t, err)
		miniStakeValues := []*big.Int{big.NewInt(5), big.NewInt(4), big.NewInt(3), big.NewInt(2), big.NewInt(1)}
		genesisExecutionState := rollupgen.AssertionState{
			GlobalState:    rollupgen.GlobalState{},
			MachineStatus:  1, // Finished
			EndHistoryRoot: [32]byte{},
		}
		bufferConfig := rollupgen.BufferConfig{
			Threshold:            delayBufferThreshold, // number of blocks
			Max:                  14400,                // 2 days of blocks
			ReplenishRateInBasis: 500,                  // 5%
		}
		cfg := rollupgen.Config{
			MiniStakeValues:        miniStakeValues,
			ConfirmPeriodBlocks:    120,
			StakeToken:             stakeToken,
			BaseStake:              big.NewInt(1),
			WasmModuleRoot:         wasmModuleRoot,
			Owner:                  parentChainTransactionOpts.From,
			LoserStakeEscrow:       parentChainTransactionOpts.From,
			MinimumAssertionPeriod: big.NewInt(75),
			ValidatorAfkBlocks:     201600,
			ChainId:                chainConfig.ChainID,
			ChainConfig:            string(serializedChainConfig),
			SequencerInboxMaxTimeVariation: rollupgen.ISequencerInboxMaxTimeVariation{
				DelayBlocks:   big.NewInt(60 * 60 * 24 / 15),
				FutureBlocks:  big.NewInt(12),
				DelaySeconds:  big.NewInt(60 * 60 * 24),
				FutureSeconds: big.NewInt(60 * 60),
			},
			LayerZeroBlockEdgeHeight:     new(big.Int).SetUint64(blockChallengeLeafHeight),
			LayerZeroBigStepEdgeHeight:   new(big.Int).SetUint64(bigStepChallengeLeafHeight),
			LayerZeroSmallStepEdgeHeight: new(big.Int).SetUint64(smallStepChallengeLeafHeight),
			GenesisAssertionState:        genesisExecutionState,
			GenesisInboxCount:            common.Big0,
			AnyTrustFastConfirmer:        common.Address{},
			NumBigStepLevel:              3,
			ChallengeGracePeriodBlocks:   3,
			BufferConfig:                 bufferConfig,
		}
		wrappedClient := butil.NewBackendWrapper(parentChainReader.Client(), rpc.LatestBlockNumber)
		boldAddresses, err := setup.DeployFullRollupStack(
			ctx,
			wrappedClient,
			&parentChainTransactionOpts,
			parentChainInfo.GetAddress("Sequencer"),
			cfg,
			setup.RollupStackConfig{
				UseMockBridge:          false,
				UseMockOneStepProver:   false,
				MinimumAssertionPeriod: 0,
			},
		)
		Require(t, err)
		addresses = &chaininfo.RollupAddresses{
			Bridge:                 boldAddresses.Bridge,
			Inbox:                  boldAddresses.Inbox,
			SequencerInbox:         boldAddresses.SequencerInbox,
			Rollup:                 boldAddresses.Rollup,
			NativeToken:            nativeToken,
			UpgradeExecutor:        boldAddresses.UpgradeExecutor,
			ValidatorUtils:         boldAddresses.ValidatorUtils,
			ValidatorWalletCreator: boldAddresses.ValidatorWalletCreator,
			StakeToken:             stakeToken,
			DeployedAt:             boldAddresses.DeployedAt,
		}
	} else {
		addresses, err = deploy.DeployLegacyOnParentChain(
			ctx,
			parentChainReader,
			&parentChainTransactionOpts,
			[]common.Address{parentChainInfo.GetAddress("Sequencer")},
			parentChainInfo.GetAddress("RollupOwner"),
			0,
			deploy.GenerateLegacyRollupConfig(prodConfirmPeriodBlocks, wasmModuleRoot, parentChainInfo.GetAddress("RollupOwner"), chainConfig, serializedChainConfig, common.Address{}),
			nativeToken,
			maxDataSize,
			chainSupportsBlobs,
		)
	}
	Require(t, err)
	parentChainInfo.SetContract("Bridge", addresses.Bridge)
	parentChainInfo.SetContract("SequencerInbox", addresses.SequencerInbox)
	parentChainInfo.SetContract("Inbox", addresses.Inbox)
	parentChainInfo.SetContract("UpgradeExecutor", addresses.UpgradeExecutor)
	initMessage := getInitMessage(ctx, t, parentChainClient, addresses)
	return addresses, initMessage
}

func createL2BlockChain(
<<<<<<< HEAD
	t *testing.T, l2info *BlockchainTestInfo, dataDir string, chainConfig *params.ChainConfig, execConfig *gethexec.Config,
) (*BlockchainTestInfo, *node.Node, ethdb.Database, ethdb.Database, *core.BlockChain) {
	return createNonL1BlockChainWithStackConfig(t, l2info, dataDir, chainConfig, nil, nil, execConfig)
}

func createNonL1BlockChainWithStackConfig(
	t *testing.T, info *BlockchainTestInfo, dataDir string, chainConfig *params.ChainConfig, initMessage *arbostypes.ParsedInitMessage, stackConfig *node.Config, execConfig *gethexec.Config,
=======
	t *testing.T, l2info *BlockchainTestInfo, dataDir string, chainConfig *params.ChainConfig, execConfig *gethexec.Config, wasmCacheTag uint32, useFreezer bool,
) (*BlockchainTestInfo, *node.Node, ethdb.Database, ethdb.Database, *core.BlockChain) {
	return createNonL1BlockChainWithStackConfig(t, l2info, dataDir, chainConfig, nil, nil, execConfig, wasmCacheTag, useFreezer)
}

func createNonL1BlockChainWithStackConfig(
	t *testing.T, info *BlockchainTestInfo, dataDir string, chainConfig *params.ChainConfig, initMessage *arbostypes.ParsedInitMessage, stackConfig *node.Config, execConfig *gethexec.Config, wasmCacheTag uint32, useFreezer bool,
>>>>>>> 7c2bf2ac
) (*BlockchainTestInfo, *node.Node, ethdb.Database, ethdb.Database, *core.BlockChain) {
	if info == nil {
		info = NewArbTestInfo(t, chainConfig.ChainID)
	}
	if stackConfig == nil {
		stackConfig = testhelpers.CreateStackConfigForTest(dataDir)
	}
	if execConfig == nil {
		execConfig = ExecConfigDefaultTest(t)
	}
	Require(t, execConfig.Validate())

	stack, err := node.New(stackConfig)
	Require(t, err)

	var chainData ethdb.Database
	if useFreezer {
		chainData, err = stack.OpenDatabaseWithFreezerWithExtraOptions("l2chaindata", 0, 0, "", "l2chaindata/", false, conf.PersistentConfigDefault.Pebble.ExtraOptions("l2chaindata"))
	} else {
		chainData, err = stack.OpenDatabaseWithExtraOptions("l2chaindata", 0, 0, "l2chaindata/", false, conf.PersistentConfigDefault.Pebble.ExtraOptions("l2chaindata"))
	}
	Require(t, err)

	wasmData, err := stack.OpenDatabaseWithExtraOptions("wasm", 0, 0, "wasm/", false, conf.PersistentConfigDefault.Pebble.ExtraOptions("wasm"))
	Require(t, err)
<<<<<<< HEAD
	chainDb := rawdb.WrapDatabaseWithWasm(chainData, wasmData)
=======

	chainDb := rawdb.WrapDatabaseWithWasm(chainData, wasmData, wasmCacheTag, execConfig.StylusTarget.WasmTargets())
>>>>>>> 7c2bf2ac
	arbDb, err := stack.OpenDatabaseWithExtraOptions("arbitrumdata", 0, 0, "arbitrumdata/", false, conf.PersistentConfigDefault.Pebble.ExtraOptions("arbitrumdata"))
	Require(t, err)

	initReader := statetransfer.NewMemoryInitDataReader(&info.ArbInitData)
	if initMessage == nil {
		serializedChainConfig, err := json.Marshal(chainConfig)
		Require(t, err)
		initMessage = &arbostypes.ParsedInitMessage{
			ChainId:               chainConfig.ChainID,
			InitialL1BaseFee:      arbostypes.DefaultInitialL1BaseFee,
			ChainConfig:           chainConfig,
			SerializedChainConfig: serializedChainConfig,
		}
	}
	coreCacheConfig := gethexec.DefaultCacheConfigFor(stack, &execConfig.Caching)
	blockchain, err := gethexec.WriteOrTestBlockChain(chainDb, coreCacheConfig, initReader, chainConfig, initMessage, ExecConfigDefaultTest(t).TxLookupLimit, 0)
	Require(t, err)

	return info, stack, chainDb, arbDb, blockchain
}

func ClientForStack(t *testing.T, backend *node.Node) *ethclient.Client {
	rpcClient := backend.Attach()
	return ethclient.NewClient(rpcClient)
}

func StartWatchChanErr(t *testing.T, ctx context.Context, feedErrChan chan error, node *arbnode.Node) {
	go func() {
		select {
		case <-ctx.Done():
			return
		case err := <-feedErrChan:
			t.Errorf("error occurred: %v", err)
			if node != nil {
				node.StopAndWait()
			}
		}
	}()
}

func Require(t *testing.T, err error, text ...interface{}) {
	t.Helper()
	testhelpers.RequireImpl(t, err, text...)
}

func Fatal(t *testing.T, printables ...interface{}) {
	t.Helper()
	testhelpers.FailImpl(t, printables...)
}

func CheckEqual[T any](t *testing.T, want T, got T, printables ...interface{}) {
	t.Helper()
	if !reflect.DeepEqual(want, got) {
		testhelpers.FailImpl(t, "wrong result, want ", want, ", got ", got, printables)
	}
}

func Create2ndNodeWithConfig(
	t *testing.T,
	ctx context.Context,
	first *arbnode.Node,
	parentChainStack *node.Node,
	parentChainInfo *BlockchainTestInfo,
	chainInitData *statetransfer.ArbosInitializationInfo,
	nodeConfig *arbnode.Config,
	execConfig *gethexec.Config,
	stackConfig *node.Config,
	valnodeConfig *valnode.Config,
	addresses *chaininfo.RollupAddresses,
	initMessage *arbostypes.ParsedInitMessage,
<<<<<<< HEAD
=======
	wasmCacheTag uint32,
	useExecutionClientOnly bool,
>>>>>>> 7c2bf2ac
) (*ethclient.Client, *arbnode.Node) {
	if nodeConfig == nil {
		nodeConfig = arbnode.ConfigDefaultL1NonSequencerTest()
	}
	if execConfig == nil {
		execConfig = ExecConfigDefaultNonSequencerTest(t)
	}
	Require(t, execConfig.Validate())

	feedErrChan := make(chan error, 10)
	parentChainRpcClient := parentChainStack.Attach()
	parentChainClient := ethclient.NewClient(parentChainRpcClient)

	if stackConfig == nil {
		stackConfig = testhelpers.CreateStackConfigForTest(t.TempDir())
	}
	chainStack, err := node.New(stackConfig)
	Require(t, err)

	chainData, err := chainStack.OpenDatabaseWithExtraOptions("l2chaindata", 0, 0, "l2chaindata/", false, conf.PersistentConfigDefault.Pebble.ExtraOptions("l2chaindata"))
	Require(t, err)
	wasmData, err := chainStack.OpenDatabaseWithExtraOptions("wasm", 0, 0, "wasm/", false, conf.PersistentConfigDefault.Pebble.ExtraOptions("wasm"))
	Require(t, err)
	chainDb := rawdb.WrapDatabaseWithWasm(chainData, wasmData)

	arbDb, err := chainStack.OpenDatabaseWithExtraOptions("arbitrumdata", 0, 0, "arbitrumdata/", false, conf.PersistentConfigDefault.Pebble.ExtraOptions("arbitrumdata"))
	Require(t, err)
	initReader := statetransfer.NewMemoryInitDataReader(chainInitData)

	dataSigner := signature.DataSignerFromPrivateKey(parentChainInfo.GetInfoWithPrivKey("Sequencer").PrivateKey)
	sequencerTxOpts := parentChainInfo.GetDefaultTransactOpts("Sequencer", ctx)
	validatorTxOpts := parentChainInfo.GetDefaultTransactOpts("Validator", ctx)
	firstExec := getExecNode(t, first)

	chainConfig := firstExec.ArbInterface.BlockChain().Config()

	coreCacheConfig := gethexec.DefaultCacheConfigFor(chainStack, &execConfig.Caching)
	blockchain, err := gethexec.WriteOrTestBlockChain(chainDb, coreCacheConfig, initReader, chainConfig, initMessage, ExecConfigDefaultTest(t).TxLookupLimit, 0)
	Require(t, err)

	AddValNodeIfNeeded(t, ctx, nodeConfig, true, "", valnodeConfig.Wasm.RootPath)

	Require(t, nodeConfig.Validate())
	configFetcher := func() *gethexec.Config { return execConfig }
	currentExec, err := gethexec.CreateExecutionNode(ctx, chainStack, chainDb, blockchain, parentChainClient, configFetcher, 0)
	Require(t, err)

	var currentNode *arbnode.Node
	if useExecutionClientOnly {
		currentNode, err = arbnode.CreateNodeExecutionClient(ctx, chainStack, currentExec, arbDb, NewFetcherFromConfig(nodeConfig), blockchain.Config(), parentChainClient, addresses, &validatorTxOpts, &sequencerTxOpts, dataSigner, feedErrChan, big.NewInt(1337), nil)
	} else {
		currentNode, err = arbnode.CreateNodeFullExecutionClient(ctx, chainStack, currentExec, currentExec, currentExec, currentExec, arbDb, NewFetcherFromConfig(nodeConfig), blockchain.Config(), parentChainClient, addresses, &validatorTxOpts, &sequencerTxOpts, dataSigner, feedErrChan, big.NewInt(1337), nil)
	}

	Require(t, err)

	err = currentNode.Start(ctx)
	Require(t, err)
	chainClient := ClientForStack(t, chainStack)

	StartWatchChanErr(t, ctx, feedErrChan, currentNode)

	return chainClient, currentNode
}

func GetBalance(t *testing.T, ctx context.Context, client *ethclient.Client, account common.Address) *big.Int {
	t.Helper()
	balance, err := client.BalanceAt(ctx, account, nil)
	Require(t, err, "could not get balance")
	return balance
}

func requireClose(t *testing.T, s *node.Node, text ...interface{}) {
	t.Helper()
	Require(t, s.Close(), text...)
}

func authorizeDASKeyset(
	t *testing.T,
	ctx context.Context,
	dasSignerKey *blsSignatures.PublicKey,
	l1info info,
	l1client *ethclient.Client,
) {
	if dasSignerKey == nil {
		return
	}
	keyset := &daprovider.DataAvailabilityKeyset{
		AssumedHonest: 1,
		PubKeys:       []blsSignatures.PublicKey{*dasSignerKey},
	}
	wr := bytes.NewBuffer([]byte{})
	err := keyset.Serialize(wr)
	Require(t, err, "unable to serialize DAS keyset")
	keysetBytes := wr.Bytes()

	sequencerInboxABI, err := abi.JSON(strings.NewReader(bridgegen.SequencerInboxABI))
	Require(t, err, "unable to parse sequencer inbox ABI")
	setKeysetCalldata, err := sequencerInboxABI.Pack("setValidKeyset", keysetBytes)
	Require(t, err, "unable to generate calldata")

	upgradeExecutor, err := upgrade_executorgen.NewUpgradeExecutor(l1info.Accounts["UpgradeExecutor"].Address, l1client)
	Require(t, err, "unable to bind upgrade executor")

	trOps := l1info.GetDefaultTransactOpts("RollupOwner", ctx)
	tx, err := upgradeExecutor.ExecuteCall(&trOps, l1info.Accounts["SequencerInbox"].Address, setKeysetCalldata)
	Require(t, err, "unable to set valid keyset")

	_, err = EnsureTxSucceeded(ctx, l1client, tx)
	Require(t, err, "unable to ensure transaction success for setting valid keyset")
}

func setupConfigWithDAS(
	t *testing.T, ctx context.Context, dasModeString string,
) (*params.ChainConfig, *arbnode.Config, *das.LifecycleManager, string, *blsSignatures.PublicKey) {
	l1NodeConfigA := arbnode.ConfigDefaultL1Test()
	chainConfig := chaininfo.ArbitrumDevTestChainConfig()
	var dbPath string
	var err error

	enableFileStorage, enableDbStorage, enableDas := false, false, true
	switch dasModeString {
	case "db":
		enableDbStorage = true
		chainConfig = chaininfo.ArbitrumDevTestDASChainConfig()
	case "files":
		enableFileStorage = true
		chainConfig = chaininfo.ArbitrumDevTestDASChainConfig()
	case "onchain":
		enableDas = false
	default:
		Fatal(t, "unknown storage type")
	}
	dbPath = t.TempDir()
	dasSignerKey, _, err := das.GenerateAndStoreKeys(dbPath)
	Require(t, err)

	dbConfig := das.DefaultLocalDBStorageConfig
	dbConfig.Enable = enableDbStorage
	dbConfig.DataDir = dbPath

	dasConfig := &das.DataAvailabilityConfig{
		Enable: enableDas,
		Key: das.KeyConfig{
			KeyDir: dbPath,
		},
		LocalFileStorage: das.LocalFileStorageConfig{
			Enable:  enableFileStorage,
			DataDir: dbPath,
		},
		LocalDBStorage:           dbConfig,
		RequestTimeout:           5 * time.Second,
		ParentChainNodeURL:       "none",
		SequencerInboxAddress:    "none",
		PanicOnError:             true,
		DisableSignatureChecking: true,
	}

	l1NodeConfigA.DataAvailability = das.DefaultDataAvailabilityConfig
	var lifecycleManager *das.LifecycleManager
	var daReader das.DataAvailabilityServiceReader
	var daWriter das.DataAvailabilityServiceWriter
	var daHealthChecker das.DataAvailabilityServiceHealthChecker
	var signatureVerifier *das.SignatureVerifier
	if dasModeString != "onchain" {
		daReader, daWriter, signatureVerifier, daHealthChecker, lifecycleManager, err = das.CreateDAComponentsForDaserver(ctx, dasConfig, nil, nil)

		Require(t, err)
		rpcLis, err := net.Listen("tcp", "localhost:0")
		Require(t, err)
		restLis, err := net.Listen("tcp", "localhost:0")
		Require(t, err)
		_, err = das.StartDASRPCServerOnListener(ctx, rpcLis, genericconf.HTTPServerTimeoutConfigDefault, genericconf.HTTPServerBodyLimitDefault, daReader, daWriter, daHealthChecker, signatureVerifier)
		Require(t, err)
		_, err = das.NewRestfulDasServerOnListener(restLis, genericconf.HTTPServerTimeoutConfigDefault, daReader, daHealthChecker)
		Require(t, err)

		beConfigA := das.BackendConfig{
			URL:    "http://" + rpcLis.Addr().String(),
			Pubkey: blsPubToBase64(dasSignerKey),
		}
		l1NodeConfigA.DataAvailability.RPCAggregator = aggConfigForBackend(beConfigA)
		l1NodeConfigA.DataAvailability.Enable = true
		l1NodeConfigA.DataAvailability.RestAggregator = das.DefaultRestfulClientAggregatorConfig
		l1NodeConfigA.DataAvailability.RestAggregator.Enable = true
		l1NodeConfigA.DataAvailability.RestAggregator.Urls = []string{"http://" + restLis.Addr().String()}
		l1NodeConfigA.DataAvailability.ParentChainNodeURL = "none"
	}

	return chainConfig, l1NodeConfigA, lifecycleManager, dbPath, dasSignerKey
}

func getDeadlineTimeout(t *testing.T, defaultTimeout time.Duration) time.Duration {
	testDeadLine, deadlineExist := t.Deadline()
	var timeout time.Duration
	if deadlineExist {
		timeout = time.Until(testDeadLine) - (time.Second * 10)
		if timeout > time.Second*10 {
			timeout = timeout - (time.Second * 10)
		}
	} else {
		timeout = defaultTimeout
	}

	return timeout
}

func deployBigMap(t *testing.T, ctx context.Context, auth bind.TransactOpts, client *ethclient.Client,
) (common.Address, *mocksgen.BigMap) {
	addr, tx, bigMap, err := mocksgen.DeployBigMap(&auth, client)
	Require(t, err, "could not deploy BigMap.sol contract")
	_, err = EnsureTxSucceeded(ctx, client, tx)
	Require(t, err)
	return addr, bigMap
}

func deploySimple(
	t *testing.T, ctx context.Context, auth bind.TransactOpts, client *ethclient.Client,
) (common.Address, *mocksgen.Simple) {
	addr, tx, simple, err := mocksgen.DeploySimple(&auth, client)
	Require(t, err, "could not deploy Simple.sol contract")
	_, err = EnsureTxSucceeded(ctx, client, tx)
	Require(t, err)
	return addr, simple
}

func deployContractInitCode(code []byte, revert bool) []byte {
	// a small prelude to return the given contract code
	last_opcode := vm.RETURN
	if revert {
		last_opcode = vm.REVERT
	}
	deploy := []byte{byte(vm.PUSH32)}
	deploy = append(deploy, math.U256Bytes(big.NewInt(int64(len(code))))...)
	deploy = append(deploy, byte(vm.DUP1))
	deploy = append(deploy, byte(vm.PUSH1))
	deploy = append(deploy, 42) // the prelude length
	deploy = append(deploy, byte(vm.PUSH1))
	deploy = append(deploy, 0)
	deploy = append(deploy, byte(vm.CODECOPY))
	deploy = append(deploy, byte(vm.PUSH1))
	deploy = append(deploy, 0)
	deploy = append(deploy, byte(last_opcode))
	deploy = append(deploy, code...)
	return deploy
}

func deployContract(
	t *testing.T, ctx context.Context, auth bind.TransactOpts, client *ethclient.Client, code []byte,
) common.Address {
	deploy := deployContractInitCode(code, false)
	basefee := arbmath.BigMulByFrac(GetBaseFee(t, client, ctx), 6, 5) // current*1.2
	nonce, err := client.NonceAt(ctx, auth.From, nil)
	Require(t, err)
	gas, err := client.EstimateGas(ctx, ethereum.CallMsg{
		From:      auth.From,
		GasPrice:  basefee,
		GasTipCap: auth.GasTipCap,
		Value:     big.NewInt(0),
		Data:      deploy,
	})
	Require(t, err)
	tx := types.NewContractCreation(nonce, big.NewInt(0), gas, basefee, deploy)
	tx, err = auth.Signer(auth.From, tx)
	Require(t, err)
	Require(t, client.SendTransaction(ctx, tx))
	_, err = EnsureTxSucceeded(ctx, client, tx)
	Require(t, err)
	return crypto.CreateAddress(auth.From, nonce)
}

func sendContractCall(
	t *testing.T, ctx context.Context, to common.Address, client *ethclient.Client, data []byte,
) []byte {
	t.Helper()
	msg := ethereum.CallMsg{
		To:    &to,
		Value: big.NewInt(0),
		Data:  data,
	}
	res, err := client.CallContract(ctx, msg, nil)
	Require(t, err)
	return res
}

func doUntil(t *testing.T, delay time.Duration, max int, lambda func() bool) {
	t.Helper()
	for i := 0; i < max; i++ {
		if lambda() {
			return
		}
		time.Sleep(delay)
	}
	Fatal(t, "failed to complete after ", delay*time.Duration(max))
}

func TestMain(m *testing.M) {
	flag.Parse()
	if *testflag.LogLevelFlag != "" {
		logLevel, err := strconv.ParseInt(*testflag.LogLevelFlag, 10, 32)
		if err != nil || logLevel > int64(log.LevelCrit) {
			log.Warn("-test_loglevel exists but out of bound, ignoring", "logLevel", *testflag.LogLevelFlag, "max", log.LvlTrace)
		}
		glogger := log.NewGlogHandler(
			log.NewTerminalHandler(io.Writer(os.Stderr), false))
		glogger.Verbosity(slog.Level(logLevel))
		log.SetDefault(log.NewLogger(glogger))
	}
	code := m.Run()
	os.Exit(code)
}

func getExecNode(t *testing.T, node *arbnode.Node) *gethexec.ExecutionNode {
	t.Helper()
	gethExec, ok := node.ExecutionClient.(*gethexec.ExecutionNode)
	if !ok {
		t.Fatal("failed to get exec node from arbnode")
	}
	return gethExec
}

func logParser[T any](t *testing.T, source string, name string) func(*types.Log) *T {
	parser := util.NewLogParser[T](source, name)
	return func(log *types.Log) *T {
		t.Helper()
		event, err := parser(log)
		Require(t, err, "failed to parse log")
		return event
	}
}

// recordBlock writes a json file with all of the data needed to validate a block.
//
// This can be used as an input to the arbitrator prover to validate a block.
func recordBlock(t *testing.T, block uint64, builder *NodeBuilder, targets ...rawdb.WasmTarget) {
	t.Helper()
	if !*testflag.RecordBlockInputsEnable {
		return
	}
	ctx := builder.ctx
	inboxPos := arbutil.MessageIndex(block)
	for {
		time.Sleep(250 * time.Millisecond)
		batches, err := builder.L2.ConsensusNode.InboxTracker.GetBatchCount()
		Require(t, err)
		haveMessages, err := builder.L2.ConsensusNode.InboxTracker.GetBatchMessageCount(batches - 1)
		Require(t, err)
		if haveMessages >= inboxPos {
			break
		}
	}
	var options []inputs.WriterOption
	options = append(options, inputs.WithTimestampDirEnabled(*testflag.RecordBlockInputsWithTimestampDirEnabled))
	options = append(options, inputs.WithBlockIdInFileNameEnabled(*testflag.RecordBlockInputsWithBlockIdInFileNameEnabled))
	if *testflag.RecordBlockInputsWithBaseDir != "" {
		options = append(options, inputs.WithBaseDir(*testflag.RecordBlockInputsWithBaseDir))
	}
	if *testflag.RecordBlockInputsWithSlug != "" {
		options = append(options, inputs.WithSlug(*testflag.RecordBlockInputsWithSlug))
	} else {
		options = append(options, inputs.WithSlug(t.Name()))
	}
	validationInputsWriter, err := inputs.NewWriter(options...)
	Require(t, err)
	inputJson, err := builder.L2.ConsensusNode.StatelessBlockValidator.ValidationInputsAt(ctx, inboxPos, targets...)
	if err != nil {
		Fatal(t, "failed to get validation inputs", block, err)
	}
	if err := validationInputsWriter.Write(&inputJson); err != nil {
		Fatal(t, "failed to write validation inputs", block, err)
	}
}

func populateMachineDir(t *testing.T, cr *github.ConsensusRelease) string {
	baseDir := t.TempDir()
	machineDir := baseDir + "/machines"
	err := os.Mkdir(machineDir, 0755)
	Require(t, err)
	err = os.Mkdir(machineDir+"/latest", 0755)
	Require(t, err)
	mrFile, err := os.Create(machineDir + "/latest/module-root.txt")
	Require(t, err)
	_, err = mrFile.WriteString(cr.WavmModuleRoot)
	Require(t, err)
	machResp, err := http.Get(cr.MachineWavmURL.String())
	Require(t, err)
	defer machResp.Body.Close()
	machineFile, err := os.Create(machineDir + "/latest/machine.wavm.br")
	Require(t, err)
	_, err = io.Copy(machineFile, machResp.Body)
	Require(t, err)
	replayResp, err := http.Get(cr.ReplayWasmURL.String())
	Require(t, err)
	defer replayResp.Body.Close()
	replayFile, err := os.Create(machineDir + "/latest/replay.wasm")
	Require(t, err)
	_, err = io.Copy(replayFile, replayResp.Body)
	Require(t, err)
	return machineDir
}<|MERGE_RESOLUTION|>--- conflicted
+++ resolved
@@ -93,23 +93,13 @@
 type info = *BlockchainTestInfo
 
 type SecondNodeParams struct {
-<<<<<<< HEAD
-	nodeConfig  *arbnode.Config
-	execConfig  *gethexec.Config
-	stackConfig *node.Config
-	dasConfig   *das.DataAvailabilityConfig
-	initData    *statetransfer.ArbosInitializationInfo
-	addresses   *chaininfo.RollupAddresses
-=======
 	nodeConfig             *arbnode.Config
 	execConfig             *gethexec.Config
 	stackConfig            *node.Config
 	dasConfig              *das.DataAvailabilityConfig
 	initData               *statetransfer.ArbosInitializationInfo
 	addresses              *chaininfo.RollupAddresses
-	wasmCacheTag           uint32
 	useExecutionClientOnly bool
->>>>>>> 7c2bf2ac
 }
 
 type TestClient struct {
@@ -449,12 +439,8 @@
 
 	initMessage *arbostypes.ParsedInitMessage,
 	addresses *chaininfo.RollupAddresses,
-<<<<<<< HEAD
-=======
-
-	wasmCacheTag uint32,
+
 	useFreezer bool,
->>>>>>> 7c2bf2ac
 ) *TestClient {
 	if parentChainTestClient == nil {
 		t.Fatal("must build parent chain before building chain")
@@ -466,11 +452,7 @@
 	var arbDb ethdb.Database
 	var blockchain *core.BlockChain
 	_, chainTestClient.Stack, chainDb, arbDb, blockchain = createNonL1BlockChainWithStackConfig(
-<<<<<<< HEAD
-		t, chainInfo, dataDir, chainConfig, initMessage, stackConfig, execConfig)
-=======
-		t, chainInfo, dataDir, chainConfig, initMessage, stackConfig, execConfig, wasmCacheTag, useFreezer)
->>>>>>> 7c2bf2ac
+		t, chainInfo, dataDir, chainConfig, initMessage, stackConfig, execConfig, useFreezer)
 
 	var sequencerTxOptsPtr *bind.TransactOpts
 	var dataSigner signature.DataSignerFunc
@@ -560,12 +542,8 @@
 
 		b.l3InitMessage,
 		b.l3Addresses,
-<<<<<<< HEAD
-=======
-
-		b.wasmCacheTag,
+
 		b.useFreezer,
->>>>>>> 7c2bf2ac
 	)
 
 	return func() {
@@ -594,12 +572,8 @@
 
 		b.initMessage,
 		b.addresses,
-<<<<<<< HEAD
-=======
-
-		b.wasmCacheTag,
+
 		b.useFreezer,
->>>>>>> 7c2bf2ac
 	)
 
 	return func() {
@@ -621,11 +595,7 @@
 	var arbDb ethdb.Database
 	var blockchain *core.BlockChain
 	b.L2Info, b.L2.Stack, chainDb, arbDb, blockchain = createL2BlockChain(
-<<<<<<< HEAD
-		t, b.L2Info, b.dataDir, b.chainConfig, b.execConfig)
-=======
-		t, b.L2Info, b.dataDir, b.chainConfig, b.execConfig, b.wasmCacheTag, b.useFreezer)
->>>>>>> 7c2bf2ac
+		t, b.L2Info, b.dataDir, b.chainConfig, b.execConfig, b.useFreezer)
 
 	Require(t, b.execConfig.Validate())
 	execConfig := b.execConfig
@@ -676,11 +646,7 @@
 	}
 	b.L2.cleanup()
 
-<<<<<<< HEAD
-	l2info, stack, chainDb, arbDb, blockchain := createNonL1BlockChainWithStackConfig(t, b.L2Info, b.dataDir, b.chainConfig, b.initMessage, b.l2StackConfig, b.execConfig)
-=======
-	l2info, stack, chainDb, arbDb, blockchain := createNonL1BlockChainWithStackConfig(t, b.L2Info, b.dataDir, b.chainConfig, b.initMessage, b.l2StackConfig, b.execConfig, b.wasmCacheTag, b.useFreezer)
->>>>>>> 7c2bf2ac
+	l2info, stack, chainDb, arbDb, blockchain := createNonL1BlockChainWithStackConfig(t, b.L2Info, b.dataDir, b.chainConfig, b.initMessage, b.l2StackConfig, b.execConfig, b.useFreezer)
 
 	execConfigFetcher := func() *gethexec.Config { return b.execConfig }
 	execNode, err := gethexec.CreateExecutionNode(b.ctx, stack, chainDb, blockchain, nil, execConfigFetcher, 0)
@@ -758,11 +724,7 @@
 
 	testClient := NewTestClient(ctx)
 	testClient.Client, testClient.ConsensusNode =
-<<<<<<< HEAD
-		Create2ndNodeWithConfig(t, ctx, firstNodeTestClient.ConsensusNode, parentChainTestClient.Stack, parentChainInfo, params.initData, params.nodeConfig, params.execConfig, params.stackConfig, valnodeConfig, params.addresses, initMessage)
-=======
-		Create2ndNodeWithConfig(t, ctx, firstNodeTestClient.ConsensusNode, parentChainTestClient.Stack, parentChainInfo, params.initData, params.nodeConfig, params.execConfig, params.stackConfig, valnodeConfig, params.addresses, initMessage, params.wasmCacheTag, params.useExecutionClientOnly)
->>>>>>> 7c2bf2ac
+		Create2ndNodeWithConfig(t, ctx, firstNodeTestClient.ConsensusNode, parentChainTestClient.Stack, parentChainInfo, params.initData, params.nodeConfig, params.execConfig, params.stackConfig, valnodeConfig, params.addresses, initMessage, params.useExecutionClientOnly)
 	testClient.ExecNode = getExecNode(t, testClient.ConsensusNode)
 	testClient.cleanup = func() { testClient.ConsensusNode.StopAndWait() }
 	return testClient, func() { testClient.cleanup() }
@@ -1432,23 +1394,13 @@
 }
 
 func createL2BlockChain(
-<<<<<<< HEAD
-	t *testing.T, l2info *BlockchainTestInfo, dataDir string, chainConfig *params.ChainConfig, execConfig *gethexec.Config,
+	t *testing.T, l2info *BlockchainTestInfo, dataDir string, chainConfig *params.ChainConfig, execConfig *gethexec.Config, useFreezer bool,
 ) (*BlockchainTestInfo, *node.Node, ethdb.Database, ethdb.Database, *core.BlockChain) {
-	return createNonL1BlockChainWithStackConfig(t, l2info, dataDir, chainConfig, nil, nil, execConfig)
+	return createNonL1BlockChainWithStackConfig(t, l2info, dataDir, chainConfig, nil, nil, execConfig, useFreezer)
 }
 
 func createNonL1BlockChainWithStackConfig(
-	t *testing.T, info *BlockchainTestInfo, dataDir string, chainConfig *params.ChainConfig, initMessage *arbostypes.ParsedInitMessage, stackConfig *node.Config, execConfig *gethexec.Config,
-=======
-	t *testing.T, l2info *BlockchainTestInfo, dataDir string, chainConfig *params.ChainConfig, execConfig *gethexec.Config, wasmCacheTag uint32, useFreezer bool,
-) (*BlockchainTestInfo, *node.Node, ethdb.Database, ethdb.Database, *core.BlockChain) {
-	return createNonL1BlockChainWithStackConfig(t, l2info, dataDir, chainConfig, nil, nil, execConfig, wasmCacheTag, useFreezer)
-}
-
-func createNonL1BlockChainWithStackConfig(
-	t *testing.T, info *BlockchainTestInfo, dataDir string, chainConfig *params.ChainConfig, initMessage *arbostypes.ParsedInitMessage, stackConfig *node.Config, execConfig *gethexec.Config, wasmCacheTag uint32, useFreezer bool,
->>>>>>> 7c2bf2ac
+	t *testing.T, info *BlockchainTestInfo, dataDir string, chainConfig *params.ChainConfig, initMessage *arbostypes.ParsedInitMessage, stackConfig *node.Config, execConfig *gethexec.Config, useFreezer bool,
 ) (*BlockchainTestInfo, *node.Node, ethdb.Database, ethdb.Database, *core.BlockChain) {
 	if info == nil {
 		info = NewArbTestInfo(t, chainConfig.ChainID)
@@ -1474,12 +1426,8 @@
 
 	wasmData, err := stack.OpenDatabaseWithExtraOptions("wasm", 0, 0, "wasm/", false, conf.PersistentConfigDefault.Pebble.ExtraOptions("wasm"))
 	Require(t, err)
-<<<<<<< HEAD
+
 	chainDb := rawdb.WrapDatabaseWithWasm(chainData, wasmData)
-=======
-
-	chainDb := rawdb.WrapDatabaseWithWasm(chainData, wasmData, wasmCacheTag, execConfig.StylusTarget.WasmTargets())
->>>>>>> 7c2bf2ac
 	arbDb, err := stack.OpenDatabaseWithExtraOptions("arbitrumdata", 0, 0, "arbitrumdata/", false, conf.PersistentConfigDefault.Pebble.ExtraOptions("arbitrumdata"))
 	Require(t, err)
 
@@ -1550,11 +1498,7 @@
 	valnodeConfig *valnode.Config,
 	addresses *chaininfo.RollupAddresses,
 	initMessage *arbostypes.ParsedInitMessage,
-<<<<<<< HEAD
-=======
-	wasmCacheTag uint32,
 	useExecutionClientOnly bool,
->>>>>>> 7c2bf2ac
 ) (*ethclient.Client, *arbnode.Node) {
 	if nodeConfig == nil {
 		nodeConfig = arbnode.ConfigDefaultL1NonSequencerTest()
