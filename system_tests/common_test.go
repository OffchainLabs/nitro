// Copyright 2021-2023, Offchain Labs, Inc.
// For license information, see https://github.com/OffchainLabs/nitro/blob/master/LICENSE.md

package arbtest

import (
	"bytes"
	"context"
	"encoding/binary"
	"encoding/gob"
	"encoding/hex"
	"encoding/json"
	"flag"
	"fmt"
	"io"
	"log/slog"
	"math/big"
	"net"
	"net/http"
	"os"
	"reflect"
	"strconv"
	"strings"
	"sync"
	"sync/atomic"
	"testing"
	"time"

	"github.com/redis/go-redis/v9"

	"github.com/ethereum/go-ethereum"
	"github.com/ethereum/go-ethereum/accounts/abi"
	"github.com/ethereum/go-ethereum/accounts/abi/bind"
	"github.com/ethereum/go-ethereum/accounts/keystore"
	"github.com/ethereum/go-ethereum/arbitrum"
	"github.com/ethereum/go-ethereum/common"
	"github.com/ethereum/go-ethereum/common/math"
	"github.com/ethereum/go-ethereum/core"
	"github.com/ethereum/go-ethereum/core/rawdb"
	"github.com/ethereum/go-ethereum/core/tracing"
	"github.com/ethereum/go-ethereum/core/types"
	"github.com/ethereum/go-ethereum/core/vm"
	"github.com/ethereum/go-ethereum/crypto"
	"github.com/ethereum/go-ethereum/eth"
	"github.com/ethereum/go-ethereum/eth/catalyst"
	"github.com/ethereum/go-ethereum/eth/ethconfig"
	"github.com/ethereum/go-ethereum/eth/filters"
	"github.com/ethereum/go-ethereum/eth/tracers"
	_ "github.com/ethereum/go-ethereum/eth/tracers/js"
	_ "github.com/ethereum/go-ethereum/eth/tracers/native"
	"github.com/ethereum/go-ethereum/ethclient"
	"github.com/ethereum/go-ethereum/ethdb"
	"github.com/ethereum/go-ethereum/log"
	"github.com/ethereum/go-ethereum/node"
	"github.com/ethereum/go-ethereum/params"
	"github.com/ethereum/go-ethereum/rpc"

	"github.com/offchainlabs/nitro/arbnode"
	"github.com/offchainlabs/nitro/arbos"
	"github.com/offchainlabs/nitro/arbos/arbostypes"
	arbosutil "github.com/offchainlabs/nitro/arbos/util"
	"github.com/offchainlabs/nitro/arbutil"
	"github.com/offchainlabs/nitro/blsSignatures"
	"github.com/offchainlabs/nitro/bold/testing/setup"
	"github.com/offchainlabs/nitro/cmd/chaininfo"
	"github.com/offchainlabs/nitro/cmd/conf"
	"github.com/offchainlabs/nitro/cmd/genericconf"
	"github.com/offchainlabs/nitro/daprovider"
	"github.com/offchainlabs/nitro/daprovider/das"
	"github.com/offchainlabs/nitro/daprovider/das/dastree"
	"github.com/offchainlabs/nitro/daprovider/das/dasutil"
	"github.com/offchainlabs/nitro/daprovider/data_streaming"
	"github.com/offchainlabs/nitro/daprovider/referenceda"
	dapserver "github.com/offchainlabs/nitro/daprovider/server"
	"github.com/offchainlabs/nitro/deploy"
	"github.com/offchainlabs/nitro/execution/gethexec"
	_ "github.com/offchainlabs/nitro/execution/nodeInterface"
	"github.com/offchainlabs/nitro/solgen/go/bridgegen"
	"github.com/offchainlabs/nitro/solgen/go/localgen"
	"github.com/offchainlabs/nitro/solgen/go/ospgen"
	"github.com/offchainlabs/nitro/solgen/go/precompilesgen"
	"github.com/offchainlabs/nitro/solgen/go/rollupgen"
	"github.com/offchainlabs/nitro/solgen/go/upgrade_executorgen"
	"github.com/offchainlabs/nitro/statetransfer"
	"github.com/offchainlabs/nitro/util"
	"github.com/offchainlabs/nitro/util/arbmath"
	"github.com/offchainlabs/nitro/util/containers"
	"github.com/offchainlabs/nitro/util/headerreader"
	"github.com/offchainlabs/nitro/util/redisutil"
	"github.com/offchainlabs/nitro/util/signature"
	"github.com/offchainlabs/nitro/util/testhelpers"
	"github.com/offchainlabs/nitro/util/testhelpers/env"
	testflag "github.com/offchainlabs/nitro/util/testhelpers/flag"
	"github.com/offchainlabs/nitro/util/testhelpers/github"
	"github.com/offchainlabs/nitro/validator/inputs"
	"github.com/offchainlabs/nitro/validator/server_api"
	"github.com/offchainlabs/nitro/validator/server_arb"
	"github.com/offchainlabs/nitro/validator/server_common"
	"github.com/offchainlabs/nitro/validator/valnode"
	rediscons "github.com/offchainlabs/nitro/validator/valnode/redis"
)

type info = *BlockchainTestInfo

type SecondNodeParams struct {
	nodeConfig             *arbnode.Config
	execConfig             *gethexec.Config
	stackConfig            *node.Config
	dasConfig              *das.DataAvailabilityConfig
	initData               *statetransfer.ArbosInitializationInfo
	addresses              *chaininfo.RollupAddresses
	useExecutionClientOnly bool
}

type TestClient struct {
	ctx                    context.Context
	Client                 *ethclient.Client
	L1Backend              *eth.Ethereum
	L1BlobReader           daprovider.BlobReader
	Stack                  *node.Node
	ConsensusNode          *arbnode.Node
	ExecNode               *gethexec.ExecutionNode
	ClientWrapper          *ClientWrapper
	ConsensusConfigFetcher ConfigFetcher[arbnode.Config]
	ExecutionConfigFetcher ConfigFetcher[gethexec.Config]

	// having cleanup() field makes cleanup customizable from default cleanup methods after calling build
	cleanup func()
}

var RollupOwner = "RollupOwner"
var Sequencer = "Sequencer"
var Validator = "Validator"
var User = "User"

var DefaultChainAccounts = []string{RollupOwner, Sequencer, Validator, User}

func NewTestClient(ctx context.Context) *TestClient {
	return &TestClient{ctx: ctx}
}

func (tc *TestClient) SendSignedTx(t *testing.T, l2Client *ethclient.Client, transaction *types.Transaction, lInfo info) *types.Receipt {
	t.Helper()
	return SendSignedTxViaL1(t, tc.ctx, lInfo, tc.Client, l2Client, transaction)
}

func (tc *TestClient) SendUnsignedTx(t *testing.T, l2Client *ethclient.Client, transaction *types.Transaction, lInfo info) *types.Receipt {
	t.Helper()
	return SendUnsignedTxViaL1(t, tc.ctx, lInfo, tc.Client, l2Client, transaction)
}

func (tc *TestClient) TransferBalance(t *testing.T, from string, to string, amount *big.Int, lInfo info) (*types.Transaction, *types.Receipt) {
	t.Helper()
	return TransferBalanceTo(t, from, lInfo.GetAddress(to), amount, lInfo, tc.Client, tc.ctx)
}

func (tc *TestClient) TransferBalanceTo(t *testing.T, from string, to common.Address, amount *big.Int, lInfo info) (*types.Transaction, *types.Receipt) {
	t.Helper()
	return TransferBalanceTo(t, from, to, amount, lInfo, tc.Client, tc.ctx)
}

func (tc *TestClient) GetBalance(t *testing.T, account common.Address) *big.Int {
	t.Helper()
	return GetBalance(t, tc.ctx, tc.Client, account)
}

func (tc *TestClient) GetBaseFee(t *testing.T) *big.Int {
	t.Helper()
	return GetBaseFee(t, tc.Client, tc.ctx)
}

func (tc *TestClient) GetBaseFeeAt(t *testing.T, blockNum *big.Int) *big.Int {
	t.Helper()
	return GetBaseFeeAt(t, tc.Client, tc.ctx, blockNum)
}

func (tc *TestClient) SendWaitTestTransactions(t *testing.T, txs []*types.Transaction) []*types.Receipt {
	t.Helper()
	return SendWaitTestTransactions(t, tc.ctx, tc.Client, txs)
}

func (tc *TestClient) DeployBigMap(t *testing.T, auth bind.TransactOpts) (common.Address, *localgen.BigMap) {
	t.Helper()
	return deployBigMap(t, tc.ctx, auth, tc.Client)
}

func (tc *TestClient) DeploySimple(t *testing.T, auth bind.TransactOpts) (common.Address, *localgen.Simple) {
	t.Helper()
	return deploySimple(t, tc.ctx, auth, tc.Client)
}

func (tc *TestClient) EnsureTxSucceeded(transaction *types.Transaction) (*types.Receipt, error) {
	return tc.EnsureTxSucceededWithTimeout(transaction, time.Second*5)
}

func (tc *TestClient) EnsureTxSucceededWithTimeout(transaction *types.Transaction, timeout time.Duration) (*types.Receipt, error) {
	return EnsureTxSucceededWithTimeout(tc.ctx, tc.Client, transaction, timeout)
}

func (tc *TestClient) BalanceDifferenceAtBlock(address common.Address, blockNum *big.Int) (*big.Int, error) {
	if blockNum.Cmp(common.Big1) < 0 {
		return nil, fmt.Errorf("blocknum must be > 1")
	}
	prevBlock := arbmath.BigSub(blockNum, common.Big1)
	prevBalance, err := tc.Client.BalanceAt(tc.ctx, address, prevBlock)
	if err != nil {
		return nil, err
	}
	newBalance, err := tc.Client.BalanceAt(tc.ctx, address, blockNum)
	if err != nil {
		return nil, err
	}
	return arbmath.BigSub(newBalance, prevBalance), nil
}

var DefaultTestForwarderConfig = gethexec.ForwarderConfig{
	ConnectionTimeout:     2 * time.Second,
	IdleConnectionTimeout: 2 * time.Second,
	MaxIdleConnections:    1,
	RedisUrl:              "",
	UpdateInterval:        time.Millisecond * 10,
	RetryInterval:         time.Millisecond * 3,
}

var TestSequencerConfig = gethexec.SequencerConfig{
	Enable:                       true,
	MaxBlockSpeed:                time.Millisecond * 10,
	ReadFromTxQueueTimeout:       time.Second, // Dont want this to affect tests
	MaxRevertGasReject:           params.TxGas + 10000,
	MaxAcceptableTimestampDelta:  time.Hour,
	SenderWhitelist:              []string{},
	Forwarder:                    DefaultTestForwarderConfig,
	QueueSize:                    128,
	QueueTimeout:                 time.Second * 5,
	NonceCacheSize:               4,
	MaxTxDataSize:                95000,
	NonceFailureCacheSize:        1024,
	NonceFailureCacheExpiry:      time.Second,
	ExpectedSurplusGasPriceMode:  "CalldataPrice",
	ExpectedSurplusSoftThreshold: "default",
	ExpectedSurplusHardThreshold: "default",
	EnableProfiling:              false,
}

func ExecConfigDefaultNonSequencerTest(t *testing.T, stateScheme string) *gethexec.Config {
	config := gethexec.ConfigDefault
	config.Caching.StateScheme = stateScheme
	config.ParentChainReader = headerreader.TestConfig
	config.Sequencer.Enable = false
	config.Forwarder = DefaultTestForwarderConfig
	config.ForwardingTarget = "null"
	config.TxPreChecker.Strictness = gethexec.TxPreCheckerStrictnessNone

	Require(t, config.Validate())

	return &config
}

func ExecConfigDefaultTest(t *testing.T, stateScheme string) *gethexec.Config {
	config := gethexec.ConfigDefault
	config.Caching.StateScheme = stateScheme
	config.Sequencer = TestSequencerConfig
	config.ParentChainReader = headerreader.TestConfig
	config.ForwardingTarget = "null"
	config.TxPreChecker.Strictness = gethexec.TxPreCheckerStrictnessNone
	config.ExposeMultiGas = true

	Require(t, config.Validate())

	return &config
}

// DeployConfig contains options for deployOnParentChain
type DeployConfig struct {
	DeployBold                 bool
	DeployReferenceDAContracts bool
	DelayBufferThreshold       uint64
}

type NodeBuilder struct {
	// NodeBuilder configuration
	ctx           context.Context
	ctxCancel     context.CancelFunc
	chainConfig   *params.ChainConfig
	arbOSInit     *params.ArbOSInit
	nodeConfig    *arbnode.Config
	execConfig    *gethexec.Config
	l1StackConfig *node.Config
	l2StackConfig *node.Config
	valnodeConfig *valnode.Config
	l3Config      *NitroConfig
	deployBold    bool
	parallelise   bool
	L1Info        info
	L2Info        info
	L3Info        info

	// L1, L2, L3 Node parameters
	dataDir                     string
	isSequencer                 bool
	takeOwnership               bool
	withL1                      bool
	defaultStateScheme          string
	addresses                   *chaininfo.RollupAddresses
	l3Addresses                 *chaininfo.RollupAddresses
	initMessage                 *arbostypes.ParsedInitMessage
	l3InitMessage               *arbostypes.ParsedInitMessage
	withProdConfirmPeriodBlocks bool
	delayBufferThreshold        uint64
	withL1ClientWrapper         bool
	deployReferenceDAContracts  bool
	withReferenceDAProvider     bool
	TrieNoAsyncFlush            bool

	// ReferenceDA server (created if withReferenceDAProvider is true)
	referenceDAServer *http.Server
	referenceDAURL    string

	// Created nodes
	L1 *TestClient
	L2 *TestClient
	L3 *TestClient
}

type NitroConfig struct {
	chainConfig   *params.ChainConfig
	arbOSConfig   *params.ArbOSInit
	nodeConfig    *arbnode.Config
	execConfig    *gethexec.Config
	stackConfig   *node.Config
	valnodeConfig *valnode.Config

	withProdConfirmPeriodBlocks bool
	isSequencer                 bool
}

func L3NitroConfigDefaultTest(t *testing.T) *NitroConfig {
	chainConfig := &params.ChainConfig{
		ChainID:             big.NewInt(333333),
		HomesteadBlock:      big.NewInt(0),
		DAOForkBlock:        nil,
		DAOForkSupport:      true,
		EIP150Block:         big.NewInt(0),
		EIP155Block:         big.NewInt(0),
		EIP158Block:         big.NewInt(0),
		ByzantiumBlock:      big.NewInt(0),
		ConstantinopleBlock: big.NewInt(0),
		PetersburgBlock:     big.NewInt(0),
		IstanbulBlock:       big.NewInt(0),
		MuirGlacierBlock:    big.NewInt(0),
		BerlinBlock:         big.NewInt(0),
		LondonBlock:         big.NewInt(0),
		ArbitrumChainParams: chaininfo.ArbitrumDevTestParams(),
		Clique: &params.CliqueConfig{
			Period: 0,
			Epoch:  0,
		},
	}

	valnodeConfig := valnode.TestValidationConfig
	return &NitroConfig{
		chainConfig:   chainConfig,
		nodeConfig:    arbnode.ConfigDefaultL1Test(),
		execConfig:    ExecConfigDefaultTest(t, rawdb.HashScheme),
		stackConfig:   testhelpers.CreateStackConfigForTest(t.TempDir()),
		valnodeConfig: &valnodeConfig,

		withProdConfirmPeriodBlocks: false,
		isSequencer:                 true,
	}
}

func NewNodeBuilder(ctxIn context.Context) *NodeBuilder {
	ctx, cancel := context.WithCancel(ctxIn)
	return &NodeBuilder{ctx: ctx, ctxCancel: cancel}
}

func (b *NodeBuilder) DefaultConfig(t *testing.T, withL1 bool) *NodeBuilder {
	// most used values across current tests are set here as default
	b.withL1 = withL1
	b.parallelise = true
	b.deployBold = true
	b.takeOwnership = true
	if withL1 {
		b.isSequencer = true
		b.nodeConfig = arbnode.ConfigDefaultL1Test()
		b.nodeConfig.MessageExtraction.Enable = true
	} else {
		b.nodeConfig = arbnode.ConfigDefaultL2Test()
	}
	b.chainConfig = chaininfo.ArbitrumDevTestChainConfig()
	b.L1Info = NewL1TestInfo(t)
	b.L2Info = NewArbTestInfo(t, b.chainConfig.ChainID)
	b.dataDir = t.TempDir()
	b.l1StackConfig = testhelpers.CreateStackConfigForTest(b.dataDir)
	b.l2StackConfig = testhelpers.CreateStackConfigForTest(b.dataDir)
	cp := valnode.TestValidationConfig
	b.valnodeConfig = &cp
	b.defaultStateScheme = rawdb.HashScheme
	if *testflag.StateSchemeFlag == rawdb.PathScheme || *testflag.StateSchemeFlag == rawdb.HashScheme {
		b.defaultStateScheme = *testflag.StateSchemeFlag
	}
	b.execConfig = ExecConfigDefaultTest(t, b.defaultStateScheme)
	b.l3Config = L3NitroConfigDefaultTest(t)

	return b
}

// Overrides the database selected with `--test_database_engine` flag
//
// Useful if the test needs a specific database engine to be used
func (b *NodeBuilder) WithDatabase(database string) *NodeBuilder {
	if database != env.MemoryDB && database != rawdb.DBPebble && database != rawdb.DBLeveldb {
		panic("unknown database engine: " + database)
	}

	b.l1StackConfig.DBEngine = database
	b.l2StackConfig.DBEngine = database
	b.l3Config.stackConfig.DBEngine = database
	return b
}

func (b *NodeBuilder) DontParalellise() *NodeBuilder {
	b.parallelise = false
	return b
}

func (b *NodeBuilder) WithArbOSVersion(arbosVersion uint64) *NodeBuilder {
	newChainConfig := *b.chainConfig
	newChainConfig.ArbitrumChainParams.InitialArbOSVersion = arbosVersion
	b.chainConfig = &newChainConfig
	return b
}

func (b *NodeBuilder) WithArbOSInit(arbOSInit *params.ArbOSInit) *NodeBuilder {
	b.arbOSInit = arbOSInit
	return b
}

func (b *NodeBuilder) WithProdConfirmPeriodBlocks() *NodeBuilder {
	b.withProdConfirmPeriodBlocks = true
	return b
}

func (b *NodeBuilder) WithPreBoldDeployment() *NodeBuilder {
	b.deployBold = false
	return b
}

func (b *NodeBuilder) WithWasmRootDir(wasmRootDir string) *NodeBuilder {
	b.valnodeConfig.Wasm.RootPath = wasmRootDir
	return b
}

func (b *NodeBuilder) WithExtraArchs(targets []string) *NodeBuilder {
	b.execConfig.StylusTarget.ExtraArchs = targets
	return b
}

// WithDelayBuffer sets the delay-buffer threshold, which is the number of blocks the batch-poster
// is allowed to delay a batch with a delayed message.
// Setting the threshold to zero disabled the delay buffer (default behaviour).
func (b *NodeBuilder) WithDelayBuffer(threshold uint64) *NodeBuilder {
	b.delayBufferThreshold = threshold
	return b
}

// WithReferenceDAContractsOnly deploys the ReferenceDA proof validator contract on L1
// but does not create a provider server. Use this when you need manual server setup
// (e.g., multi-writer tests that combine ReferenceDA with other DA backends).
func (b *NodeBuilder) WithReferenceDAContractsOnly() *NodeBuilder {
	b.deployReferenceDAContracts = true
	return b
}

// WithReferenceDA enables ReferenceDA with an external provider server.
// The server is created after L1 is built and configured automatically.
func (b *NodeBuilder) WithReferenceDA() *NodeBuilder {
	b.deployReferenceDAContracts = true
	b.withReferenceDAProvider = true
	return b
}

// setupReferenceDAServer creates the ReferenceDA provider server and configures the node.
// Must be called after BuildL1 completes (needs L1 client and deployed contracts).
func (b *NodeBuilder) setupReferenceDAServer(t *testing.T) {
	validatorAddr := b.L1Info.GetAddress("ReferenceDAProofValidator")
	dataSigner := signature.DataSignerFromPrivateKey(b.L1Info.GetInfoWithPrivKey("Sequencer").PrivateKey)

	b.referenceDAServer, b.referenceDAURL =
		createReferenceDAProviderServer(t, b.ctx, b.L1.Client, validatorAddr, dataSigner, 0)

	// Configure the node to use the ReferenceDA provider
	b.nodeConfig.DA.ExternalProvider.Enable = true
	b.nodeConfig.DA.ExternalProvider.RPC.URL = b.referenceDAURL
	b.nodeConfig.DA.ExternalProvider.WithWriter = true
}

func (b *NodeBuilder) RequireScheme(t *testing.T, scheme string) *NodeBuilder {
	if testflag.StateSchemeFlag != nil && *testflag.StateSchemeFlag != "" && *testflag.StateSchemeFlag != scheme {
		t.Skip("skipping because db scheme is set and not ", scheme)
	}
	if b.defaultStateScheme != scheme && b.execConfig != nil {
		b.execConfig.Caching.StateScheme = scheme
		Require(t, b.execConfig.Validate())
	}
	b.defaultStateScheme = scheme
	return b
}

func (b *NodeBuilder) ExecConfigDefaultTest(t *testing.T, sequencer bool) *gethexec.Config {
	if sequencer {
		ExecConfigDefaultTest(t, b.defaultStateScheme)
	}
	return ExecConfigDefaultNonSequencerTest(t, b.defaultStateScheme)
}

// WithL1ClientWrapper creates a ClientWrapper for the L1 RPC client before passing it to the L2 node.
func (b *NodeBuilder) WithL1ClientWrapper(t *testing.T) *NodeBuilder {
	if !b.withL1 {
		Fatal(t, "WithL1ClientWrapper only works when L1 is enabled")
	}
	b.withL1ClientWrapper = true
	return b
}

func (b *NodeBuilder) TakeOwnership() *NodeBuilder {
	b.takeOwnership = true
	return b
}

func (b *NodeBuilder) WithTakeOwnership(takeOwnership bool) *NodeBuilder {
	b.takeOwnership = takeOwnership
	return b
}

func (b *NodeBuilder) waitForMelToReadInitMsg(t *testing.T, tc *TestClient) {
	for {
		count, err := tc.ConsensusNode.TxStreamer.GetMessageCount()
		Require(t, err)
		if count > 0 {
			break
		}
		time.Sleep(100 * time.Millisecond)
	}
}

func (b *NodeBuilder) Build(t *testing.T) func() {
	if b.parallelise {
		b.parallelise = false
		t.Parallel()
	}
	b.CheckConfig(t)
	if b.withL1 {
		b.BuildL1(t)
<<<<<<< HEAD
		cleanup := b.BuildL2OnL1(t)
		return cleanup
=======
		if b.withReferenceDAProvider {
			b.setupReferenceDAServer(t)
		}
		return b.BuildL2OnL1(t)
>>>>>>> 6f29ebac
	}
	cleanup := b.BuildL2(t)
	return cleanup
}

type testCollection struct {
	room    atomic.Int64
	cond    *sync.Cond
	running map[string]int64
	waiting map[string]int64
}

var globalCollection *testCollection

func initTestCollection() {
	if globalCollection != nil {
		panic("trying to init testCollection twice")
	}
	globalCollection = &testCollection{}
	globalCollection.cond = sync.NewCond(&sync.Mutex{})
	room := int64(util.GoMaxProcs())
	if room < 2 {
		room = 2
	}
	globalCollection.running = make(map[string]int64)
	globalCollection.waiting = make(map[string]int64)
	globalCollection.room.Store(room)
}

func runningWithContext(ctx context.Context, weight int64, name string) {
	current := globalCollection.running[name]
	globalCollection.running[name] = current + weight
	globalCollection.cond.L.Unlock()
	go func() {
		<-ctx.Done()
		globalCollection.cond.L.Lock()
		current := globalCollection.running[name]
		if current-weight <= 0 {
			delete(globalCollection.running, name)
		} else {
			globalCollection.running[name] = current - weight
		}
		if globalCollection.room.Add(weight) > 0 {
			globalCollection.cond.Broadcast()
		}
		globalCollection.cond.L.Unlock()
	}()
}

func WaitAndRun(ctx context.Context, weight int64, name string) error {
	globalCollection.cond.L.Lock()
	current := globalCollection.waiting[name]
	globalCollection.waiting[name] = current + weight
	for globalCollection.room.Add(0-weight) < 0 {
		if globalCollection.room.Add(weight) > 0 {
			globalCollection.cond.Broadcast()
		}
		if ctx.Err() != nil {
			return fmt.Errorf("Context cancelled while waiting to launch test: %s", name)
		}
		globalCollection.cond.Wait()
	}
	current = globalCollection.waiting[name]
	if current-weight <= 0 {
		delete(globalCollection.waiting, name)
	} else {
		globalCollection.waiting[name] = current - weight
	}
	runningWithContext(ctx, weight, name)
	return nil
}

func DontWaitAndRun(ctx context.Context, weight int64, name string) {
	globalCollection.room.Add(0 - weight)
	globalCollection.cond.L.Lock()
	runningWithContext(ctx, weight, name)
}

func CurrentlyRunning() (map[string]int64, map[string]int64) {
	running := make(map[string]int64)
	waiting := make(map[string]int64)
	globalCollection.cond.L.Lock()
	for k, v := range globalCollection.running {
		if v > 0 {
			running[k] = v
		}
	}
	for k, v := range globalCollection.waiting {
		if v > 0 {
			waiting[k] = v
		}
	}
	globalCollection.cond.L.Unlock()
	return running, waiting
}

func (b *NodeBuilder) CheckConfig(t *testing.T) {
	if b.chainConfig == nil {
		b.chainConfig = chaininfo.ArbitrumDevTestChainConfig()
	}
	if b.nodeConfig == nil {
		b.nodeConfig = arbnode.ConfigDefaultL1Test()
	}
	if b.nodeConfig.ValidatorRequired() {
		// validation currently requires hash
		b.RequireScheme(t, rawdb.HashScheme)
	}
	if b.defaultStateScheme == "" {
		b.defaultStateScheme = env.GetTestStateScheme()
	}
	if b.execConfig == nil {
		b.execConfig = b.ExecConfigDefaultTest(t, true)
	}
	if b.L1Info == nil {
		b.L1Info = NewL1TestInfo(t)
	}
	if b.L2Info == nil {
		b.L2Info = NewArbTestInfo(t, b.chainConfig.ChainID)
	}
	if b.execConfig.RPC.MaxRecreateStateDepth == arbitrum.UninitializedMaxRecreateStateDepth {
		if b.execConfig.Caching.Archive {
			b.execConfig.RPC.MaxRecreateStateDepth = arbitrum.DefaultArchiveNodeMaxRecreateStateDepth
		} else {
			b.execConfig.RPC.MaxRecreateStateDepth = arbitrum.DefaultNonArchiveNodeMaxRecreateStateDepth
		}
	}
	if b.nodeConfig.BlockValidator.Enable {
		b.nodeConfig.MessageExtraction.Enable = false // Skip running in MEL mode for block validator tests
	}
}

func (b *NodeBuilder) BuildL1(t *testing.T) {
	if b.parallelise {
		b.parallelise = false
		t.Parallel()
	}
	err := WaitAndRun(b.ctx, 2, t.Name())
	if err != nil {
		t.Fatal(err)
	}
	b.L1 = NewTestClient(b.ctx)
	b.L1Info, b.L1.Client, b.L1.L1Backend, b.L1.Stack, b.L1.ClientWrapper, b.L1.L1BlobReader = createTestL1BlockChain(t, b.L1Info, b.withL1ClientWrapper, b.l1StackConfig)
	locator, err := server_common.NewMachineLocator(b.valnodeConfig.Wasm.RootPath)
	Require(t, err)
	deployConfig := DeployConfig{
		DeployBold:                 b.deployBold,
		DeployReferenceDAContracts: b.deployReferenceDAContracts,
		DelayBufferThreshold:       b.delayBufferThreshold,
	}
	t.Logf("BuildL1 deployConfig: DeployBold=%v, DeployReferenceDAContracts=%v", deployConfig.DeployBold, deployConfig.DeployReferenceDAContracts)
	b.addresses, b.initMessage = deployOnParentChain(
		t,
		b.ctx,
		b.L1Info,
		b.L1.Client,
		&headerreader.TestConfig,
		b.chainConfig,
		locator.LatestWasmModuleRoot(),
		b.withProdConfirmPeriodBlocks,
		true,
		deployConfig,
	)
	b.L1.cleanup = func() { requireClose(t, b.L1.Stack) }
}

func buildOnParentChain(
	t *testing.T,
	ctx context.Context,

	dataDir string,

	parentChainInfo info,
	parentChainTestClient *TestClient,
	parentChainId *big.Int,

	chainConfig *params.ChainConfig,
	arbOSInit *params.ArbOSInit,
	stackConfig *node.Config,
	execConfig *gethexec.Config,
	nodeConfig *arbnode.Config,
	valnodeConfig *valnode.Config,
	isSequencer bool,
	chainInfo info,

	initMessage *arbostypes.ParsedInitMessage,
	addresses *chaininfo.RollupAddresses,
	trieNoAsyncFlush bool,
) *TestClient {
	if parentChainTestClient == nil {
		t.Fatal("must build parent chain before building chain")
	}

	chainTestClient := NewTestClient(ctx)

	var chainDb ethdb.Database
	var arbDb ethdb.Database
	var blockchain *core.BlockChain
	_, chainTestClient.Stack, chainDb, arbDb, blockchain = createNonL1BlockChainWithStackConfig(
		t, chainInfo, dataDir, chainConfig, arbOSInit, initMessage, stackConfig, execConfig, trieNoAsyncFlush)

	var sequencerTxOptsPtr *bind.TransactOpts
	var dataSigner signature.DataSignerFunc
	if isSequencer {
		sequencerTxOpts := parentChainInfo.GetDefaultTransactOpts("Sequencer", ctx)
		sequencerTxOptsPtr = &sequencerTxOpts
		dataSigner = signature.DataSignerFromPrivateKey(parentChainInfo.GetInfoWithPrivKey("Sequencer").PrivateKey)
	} else {
		nodeConfig.BatchPoster.Enable = false
		nodeConfig.Sequencer = false
		nodeConfig.DelayedSequencer.Enable = false
		execConfig.Sequencer.Enable = false
	}

	var validatorTxOptsPtr *bind.TransactOpts
	if nodeConfig.Staker.Enable {
		validatorTxOpts := parentChainInfo.GetDefaultTransactOpts("Validator", ctx)
		validatorTxOptsPtr = &validatorTxOpts
	}

	AddValNodeIfNeeded(t, ctx, nodeConfig, true, "", valnodeConfig.Wasm.RootPath)

	execConfigFetcher := NewCommonConfigFetcher(execConfig)
	execNode, err := gethexec.CreateExecutionNode(ctx, chainTestClient.Stack, chainDb, blockchain, parentChainTestClient.Client, execConfigFetcher, parentChainId, 0)
	Require(t, err)
	chainTestClient.ExecutionConfigFetcher = execConfigFetcher

	fatalErrChan := make(chan error, 10)
	locator, err := server_common.NewMachineLocator(valnodeConfig.Wasm.RootPath)
	Require(t, err)
	consensusConfigFetcher := NewCommonConfigFetcher(nodeConfig)
	chainTestClient.ConsensusNode, err = arbnode.CreateNodeFullExecutionClient(
		ctx, chainTestClient.Stack, execNode, execNode, execNode, execNode, arbDb, consensusConfigFetcher, blockchain.Config(), parentChainTestClient.Client,
		addresses, validatorTxOptsPtr, sequencerTxOptsPtr, dataSigner, fatalErrChan, parentChainId, parentChainTestClient.L1BlobReader, locator.LatestWasmModuleRoot())
	Require(t, err)
	chainTestClient.ConsensusConfigFetcher = consensusConfigFetcher

	err = chainTestClient.ConsensusNode.Start(ctx)
	Require(t, err)

	chainTestClient.Client = ClientForStack(t, chainTestClient.Stack)

	StartWatchChanErr(t, ctx, fatalErrChan, chainTestClient.ConsensusNode)

	chainTestClient.ExecNode = getExecNode(t, chainTestClient.ConsensusNode)
	chainTestClient.cleanup = func() { chainTestClient.ConsensusNode.StopAndWait() }

	chainTestClient.L1BlobReader = parentChainTestClient.L1BlobReader

	return chainTestClient
}

func (b *NodeBuilder) BuildL3OnL2(t *testing.T) func() {
	DontWaitAndRun(b.ctx, 1, t.Name())
	b.L3Info = NewArbTestInfo(t, b.l3Config.chainConfig.ChainID)

	locator, err := server_common.NewMachineLocator(b.l3Config.valnodeConfig.Wasm.RootPath)
	Require(t, err)

	parentChainReaderConfig := headerreader.TestConfig
	parentChainReaderConfig.Dangerous.WaitForTxApprovalSafePoll = 0
	deployConfig := DeployConfig{
		DeployBold:                 b.deployBold,
		DeployReferenceDAContracts: false, // L3 doesn't need ReferenceDA
		DelayBufferThreshold:       0,
	}
	b.l3Addresses, b.l3InitMessage = deployOnParentChain(
		t,
		b.ctx,
		b.L2Info,
		b.L2.Client,
		&parentChainReaderConfig,
		b.l3Config.chainConfig,
		locator.LatestWasmModuleRoot(),
		b.l3Config.withProdConfirmPeriodBlocks,
		false,
		deployConfig,
	)

	b.L3 = buildOnParentChain(
		t,
		b.ctx,

		b.dataDir,

		b.L2Info,
		b.L2,
		b.chainConfig.ChainID,

		b.l3Config.chainConfig,
		b.l3Config.arbOSConfig,
		b.l3Config.stackConfig,
		b.l3Config.execConfig,
		b.l3Config.nodeConfig,
		b.l3Config.valnodeConfig,
		b.l3Config.isSequencer,
		b.L3Info,

		b.l3InitMessage,
		b.l3Addresses,
		b.TrieNoAsyncFlush,
	)

	return func() {
		b.L3.cleanup()
	}
}

func (b *NodeBuilder) BuildL2OnL1(t *testing.T) func() {
	b.L2 = buildOnParentChain(
		t,
		b.ctx,

		b.dataDir,

		b.L1Info,
		b.L1,
		big.NewInt(1337),

		b.chainConfig,
		b.arbOSInit,
		b.l2StackConfig,
		b.execConfig,
		b.nodeConfig,
		b.valnodeConfig,
		b.isSequencer,
		b.L2Info,

		b.initMessage,
		b.addresses,
		b.TrieNoAsyncFlush,
	)

	_, hasOwnerAccount := b.L2Info.Accounts["Owner"]
	if b.takeOwnership && hasOwnerAccount {
		debugAuth := b.L2Info.GetDefaultTransactOpts("Owner", b.ctx)

		// make auth a chain owner
		arbdebug, err := precompilesgen.NewArbDebug(common.HexToAddress("0xff"), b.L2.Client)
		Require(t, err, "failed to deploy ArbDebug")

		tx, err := arbdebug.BecomeChainOwner(&debugAuth)
		Require(t, err, "failed to deploy ArbDebug")

		_, err = EnsureTxSucceeded(b.ctx, b.L2.Client, tx)
		Require(t, err)

		if b.chainConfig.ArbitrumChainParams.InitialArbOSVersion >= params.ArbosVersion_MultiConstraintFix {
			arbowner, err := precompilesgen.NewArbOwner(common.HexToAddress("70"), b.L2.Client)
			Require(t, err)
			tx, err = arbowner.SetGasPricingConstraints(&debugAuth, [][3]uint64{{30_000_000, 102, 800_000}, {15_000_000, 600, 1_600_000}})
			Require(t, err)
			_, err = EnsureTxSucceeded(b.ctx, b.L2.Client, tx)
			Require(t, err)
		}
	}

	if b.nodeConfig.MessageExtraction.Enable {
		b.waitForMelToReadInitMsg(t, b.L2)
	}
	return func() {
		b.L2.cleanup()
		if b.L1 != nil && b.L1.cleanup != nil {
			b.L1.cleanup()
		}
		if b.referenceDAServer != nil {
			if err := b.referenceDAServer.Shutdown(context.Background()); err != nil {
				t.Logf("Error shutting down ReferenceDA server: %v", err)
			}
		}
		b.ctxCancel()
	}
}

// L2 -Only. Enough for tests that needs no interface to L1
// Requires precompiles.AllowDebugPrecompiles = true
func (b *NodeBuilder) BuildL2(t *testing.T) func() {
	if b.parallelise {
		b.parallelise = false
		t.Parallel()
	}
	err := WaitAndRun(b.ctx, 1, t.Name())
	if err != nil {
		Fatal(t, err)
	}
	b.L2 = NewTestClient(b.ctx)

	AddValNodeIfNeeded(t, b.ctx, b.nodeConfig, true, "", b.valnodeConfig.Wasm.RootPath)

	var chainDb ethdb.Database
	var arbDb ethdb.Database
	var blockchain *core.BlockChain
	b.L2Info, b.L2.Stack, chainDb, arbDb, blockchain = createNonL1BlockChainWithStackConfig(
		t, b.L2Info, b.dataDir, b.chainConfig, b.arbOSInit, nil, b.l2StackConfig, b.execConfig, b.TrieNoAsyncFlush)

	execConfigFetcher := NewCommonConfigFetcher(b.execConfig)
	execNode, err := gethexec.CreateExecutionNode(b.ctx, b.L2.Stack, chainDb, blockchain, nil, execConfigFetcher, big.NewInt(1337), 0)
	Require(t, err)
	b.L2.ExecutionConfigFetcher = execConfigFetcher

	fatalErrChan := make(chan error, 10)
	locator, err := server_common.NewMachineLocator(b.valnodeConfig.Wasm.RootPath)
	Require(t, err)
	consensusConfigFetcher := NewCommonConfigFetcher(b.nodeConfig)
	b.L2.ConsensusNode, err = arbnode.CreateNodeFullExecutionClient(
		b.ctx, b.L2.Stack, execNode, execNode, execNode, execNode, arbDb, consensusConfigFetcher, blockchain.Config(),
		nil, nil, nil, nil, nil, fatalErrChan, big.NewInt(1337), nil, locator.LatestWasmModuleRoot())
	Require(t, err)
	b.L2.ConsensusConfigFetcher = consensusConfigFetcher

	// Give the node an init message
	err = b.L2.ConsensusNode.TxStreamer.AddFakeInitMessage()
	Require(t, err)

	err = b.L2.ConsensusNode.Start(b.ctx)
	Require(t, err)

	b.L2.Client = ClientForStack(t, b.L2.Stack)

	if b.takeOwnership {
		debugAuth := b.L2Info.GetDefaultTransactOpts("Owner", b.ctx)

		// make auth a chain owner
		arbdebug, err := precompilesgen.NewArbDebug(common.HexToAddress("0xff"), b.L2.Client)
		Require(t, err, "failed to deploy ArbDebug")

		tx, err := arbdebug.BecomeChainOwner(&debugAuth)
		Require(t, err, "failed to deploy ArbDebug")

		_, err = EnsureTxSucceeded(b.ctx, b.L2.Client, tx)
		Require(t, err)
	}

	StartWatchChanErr(t, b.ctx, fatalErrChan, b.L2.ConsensusNode)

	b.L2.ExecNode = getExecNode(t, b.L2.ConsensusNode)
	b.L2.cleanup = func() { b.L2.ConsensusNode.StopAndWait() }
	if b.nodeConfig.MessageExtraction.Enable {
		b.waitForMelToReadInitMsg(t, b.L2)
	}
	return func() {
		b.L2.cleanup()
		b.ctxCancel()
	}
}

// L2 -Only. RestartL2Node shutdowns the existing l2 node and start it again using the same data dir.
func (b *NodeBuilder) RestartL2Node(t *testing.T) {
	if b.L2 == nil {
		t.Fatalf("L2 was not created")
	}
	b.L2.cleanup()

	l2info, stack, chainDb, arbDb, blockchain := createNonL1BlockChainWithStackConfig(t, b.L2Info, b.dataDir, b.chainConfig, b.arbOSInit, b.initMessage, b.l2StackConfig, b.execConfig, b.TrieNoAsyncFlush)

	execConfigFetcher := NewCommonConfigFetcher(b.execConfig)
	execNode, err := gethexec.CreateExecutionNode(b.ctx, stack, chainDb, blockchain, nil, execConfigFetcher, big.NewInt(1337), 0)
	Require(t, err)

	feedErrChan := make(chan error, 10)
	locator, err := server_common.NewMachineLocator(b.valnodeConfig.Wasm.RootPath)
	Require(t, err)
	var sequencerTxOpts *bind.TransactOpts
	var validatorTxOpts *bind.TransactOpts
	var dataSigner signature.DataSignerFunc
	var l1Client *ethclient.Client
	if b.withL1 {
		sequencerTxOptsNP := b.L1Info.GetDefaultTransactOpts("Sequencer", b.ctx)
		sequencerTxOpts = &sequencerTxOptsNP
		validatorTxOptsNP := b.L1Info.GetDefaultTransactOpts("Validator", b.ctx)
		validatorTxOpts = &validatorTxOptsNP
		dataSigner = signature.DataSignerFromPrivateKey(b.L1Info.GetInfoWithPrivKey("Sequencer").PrivateKey)
		l1Client = b.L1.Client
	}
	consensusConfigFetcher := NewCommonConfigFetcher(b.nodeConfig)
	currentNode, err := arbnode.CreateNodeFullExecutionClient(b.ctx, stack, execNode, execNode, execNode, execNode, arbDb, consensusConfigFetcher, blockchain.Config(), l1Client, b.addresses, validatorTxOpts, sequencerTxOpts, dataSigner, feedErrChan, big.NewInt(1337), nil, locator.LatestWasmModuleRoot())
	Require(t, err)

	Require(t, currentNode.Start(b.ctx))
	client := ClientForStack(t, stack)

	StartWatchChanErr(t, b.ctx, feedErrChan, currentNode)

	l2 := NewTestClient(b.ctx)
	l2.ConsensusNode = currentNode
	l2.Client = client
	l2.ExecNode = execNode
	l2.cleanup = func() { b.L2.ConsensusNode.StopAndWait() }
	l2.Stack = stack
	l2.ExecutionConfigFetcher = execConfigFetcher
	l2.ConsensusConfigFetcher = consensusConfigFetcher

	b.L2 = l2
	b.L2Info = l2info
}

func build2ndNode(
	t *testing.T,
	ctx context.Context,

	firstNodeStackConfig *node.Config,
	firsNodeExecConfig *gethexec.Config,
	firstNodeNodeConfig *arbnode.Config,
	firstNodeInfo info,
	firstNodeTestClient *TestClient,
	valnodeConfig *valnode.Config,

	parentChainTestClient *TestClient,
	parentChainInfo info,

	params *SecondNodeParams,

	addresses *chaininfo.RollupAddresses,
	initMessage *arbostypes.ParsedInitMessage,
) (*TestClient, func()) {
	if params.nodeConfig == nil {
		params.nodeConfig = arbnode.ConfigDefaultL1NonSequencerTest()
	}
	if params.dasConfig != nil {
		params.nodeConfig.DataAvailability = *params.dasConfig
	}
	if params.stackConfig == nil {
		params.stackConfig = firstNodeStackConfig
		// should use different dataDir from the previously used ones
		params.stackConfig.DataDir = t.TempDir()
	}
	if params.initData == nil {
		params.initData = &firstNodeInfo.ArbInitData
	}
	if params.execConfig == nil {
		params.execConfig = firsNodeExecConfig
	}
	if params.addresses == nil {
		params.addresses = addresses
	}
	if params.execConfig.RPC.MaxRecreateStateDepth == arbitrum.UninitializedMaxRecreateStateDepth {
		if params.execConfig.Caching.Archive {
			params.execConfig.RPC.MaxRecreateStateDepth = arbitrum.DefaultArchiveNodeMaxRecreateStateDepth
		} else {
			params.execConfig.RPC.MaxRecreateStateDepth = arbitrum.DefaultNonArchiveNodeMaxRecreateStateDepth
		}
	}
	if firstNodeNodeConfig.BatchPoster.Enable && params.nodeConfig.BatchPoster.Enable && params.nodeConfig.BatchPoster.RedisUrl == "" {
		t.Fatal("The batch poster must use Redis when enabled for multiple nodes")
	}

	testClient := NewTestClient(ctx)
	testClient.Client, testClient.ConsensusNode, testClient.ExecutionConfigFetcher, testClient.ConsensusConfigFetcher =
		Create2ndNodeWithConfig(t, ctx, firstNodeTestClient.ConsensusNode, parentChainTestClient.Stack, parentChainInfo, params.initData, params.nodeConfig, params.execConfig, params.stackConfig, valnodeConfig, params.addresses, initMessage, params.useExecutionClientOnly, parentChainTestClient.L1BlobReader)
	testClient.ExecNode = getExecNode(t, testClient.ConsensusNode)
	testClient.cleanup = func() { testClient.ConsensusNode.StopAndWait() }

	testClient.L1BlobReader = parentChainTestClient.L1BlobReader

	return testClient, func() { testClient.cleanup() }
}

func (b *NodeBuilder) Build2ndNode(t *testing.T, params *SecondNodeParams) (*TestClient, func()) {
	DontWaitAndRun(b.ctx, 1, t.Name())
	if b.L2 == nil {
		t.Fatal("builder did not previously build an L2 Node")
	}
	if b.L1 == nil {
		t.Fatal("builder did not previously build an L1 Node")
	}
	return build2ndNode(
		t,
		b.ctx,

		b.l2StackConfig,
		b.execConfig,
		b.nodeConfig,
		b.L2Info,
		b.L2,
		b.valnodeConfig,

		b.L1,
		b.L1Info,

		params,

		b.addresses,
		b.initMessage,
	)
}

func (b *NodeBuilder) Build2ndNodeOnL3(t *testing.T, params *SecondNodeParams) (*TestClient, func()) {
	DontWaitAndRun(b.ctx, 1, t.Name())
	if b.L3 == nil {
		t.Fatal("builder did not previously built an L3 Node")
	}
	return build2ndNode(
		t,
		b.ctx,

		b.l3Config.stackConfig,
		b.l3Config.execConfig,
		b.l3Config.nodeConfig,
		b.L3Info,
		b.L3,
		b.l3Config.valnodeConfig,

		b.L2,
		b.L2Info,

		params,

		b.l3Addresses,
		b.l3InitMessage,
	)
}

func (b *NodeBuilder) BridgeBalance(t *testing.T, account string, amount *big.Int) (*types.Transaction, *types.Receipt) {
	return BridgeBalance(t, account, amount, b.L1Info, b.L2Info, b.L1.Client, b.L2.Client, b.ctx)
}

func SendWaitTestTransactions(t *testing.T, ctx context.Context, client *ethclient.Client, txs []*types.Transaction) []*types.Receipt {
	t.Helper()
	receipts := make([]*types.Receipt, len(txs))
	for _, tx := range txs {
		Require(t, client.SendTransaction(ctx, tx))
	}
	for i, tx := range txs {
		var err error
		receipts[i], err = EnsureTxSucceeded(ctx, client, tx)
		Require(t, err)
	}
	return receipts
}

// checkBatchPosting sends a transaction and verifies it gets posted to L1 and syncs to followers.
//
// This function works quickly because TestBatchPosterConfig sets MaxDelay=0, which forces
// the batch poster to post batches immediately rather than waiting (production uses MaxDelay=1 hour).
// The L1 block creation loop provides additional insurance that the batch posts quickly by:
//  1. Advancing L1 time to trigger any time-based posting logic
//  2. Ensuring the sequencer "catches up" to recent L1 state
//  3. Making the test deterministic and faster
//
// Note: In production with MaxDelay=1h, you'd need to wait much longer or have a full batch
// before posting occurs. This aggressive test configuration (MaxDelay=0, PollInterval=10ms)
// is designed for fast CI/CD, not realistic production behavior.
func checkBatchPosting(t *testing.T, ctx context.Context, l1client, l2clientA *ethclient.Client, l1info, l2info info, expectedBalance *big.Int, l2ClientsToCheck ...*ethclient.Client) {
	t.Helper()

	// Send L2 transaction and wait for execution
	tx := l2info.PrepareTx("Owner", "User2", l2info.TransferGas, big.NewInt(1e12), nil)
	err := l2clientA.SendTransaction(ctx, tx)
	Require(t, err)
	_, err = EnsureTxSucceeded(ctx, l2clientA, tx)
	Require(t, err)

	// Brief pause for inbox reader to process the message
	time.Sleep(time.Millisecond * 100)

	// Create L1 blocks to trigger batch posting (with MaxDelay=0, this ensures immediate posting)
	AdvanceL1(t, ctx, l1client, l1info, 30)

	// Verify all follower nodes synced the transaction
	for _, client := range l2ClientsToCheck {
		_, err = WaitForTx(ctx, client, tx.Hash(), time.Second*30)
		Require(t, err)

		l2balance, err := client.BalanceAt(ctx, l2info.GetAddress("User2"), nil)
		Require(t, err)

		if l2balance.Cmp(expectedBalance) != 0 {
			Fatal(t, "Unexpected balance:", l2balance)
		}
	}
}

func TransferBalance(
	t *testing.T, from, to string, amount *big.Int, l2info info, client *ethclient.Client, ctx context.Context,
) (*types.Transaction, *types.Receipt) {
	t.Helper()
	return TransferBalanceTo(t, from, l2info.GetAddress(to), amount, l2info, client, ctx)
}

func TransferBalanceTo(
	t *testing.T, from string, to common.Address, amount *big.Int, l2info info, client *ethclient.Client, ctx context.Context,
) (*types.Transaction, *types.Receipt) {
	t.Helper()
	tx := l2info.PrepareTxTo(from, &to, l2info.TransferGas, amount, nil)
	err := client.SendTransaction(ctx, tx)
	Require(t, err)
	res, err := EnsureTxSucceeded(ctx, client, tx)
	Require(t, err)
	return tx, res
}

// if l2client is not nil - will wait until balance appears in l2
func BridgeBalance(
	t *testing.T, account string, amount *big.Int, l1info info, l2info info, l1client *ethclient.Client, l2client *ethclient.Client, ctx context.Context,
) (*types.Transaction, *types.Receipt) {
	t.Helper()

	// setup or validate the same account on l2info
	l1acct := l1info.GetInfoWithPrivKey(account)
	if l2info.Accounts[account] == nil {
		l2info.SetFullAccountInfo(account, &AccountInfo{
			Address:    l1acct.Address,
			PrivateKey: l1acct.PrivateKey,
		})
	} else {
		l2acct := l2info.GetInfoWithPrivKey(account)
		if l2acct.PrivateKey.X.Cmp(l1acct.PrivateKey.X) != 0 ||
			l2acct.PrivateKey.Y.Cmp(l1acct.PrivateKey.Y) != 0 {
			Fatal(t, "l2 account already exists and not compatible to l1")
		}
	}

	// check previous balance
	var l2Balance *big.Int
	var err error
	if l2client != nil {
		l2Balance, err = l2client.BalanceAt(ctx, l2info.GetAddress("Faucet"), nil)
		Require(t, err)
	}

	// send transaction
	data, err := hex.DecodeString("0f4d14e9000000000000000000000000000000000000000000000000000082f79cd90000")
	Require(t, err)
	tx := l1info.PrepareTx(account, "Inbox", l1info.TransferGas*100, amount, data)
	err = l1client.SendTransaction(ctx, tx)
	Require(t, err)
	res, err := EnsureTxSucceeded(ctx, l1client, tx)
	Require(t, err)

	// wait for balance to appear in l2
	if l2client != nil {
		l2Balance.Add(l2Balance, amount)
		for i := 0; true; i++ {
			balance, err := l2client.BalanceAt(ctx, l2info.GetAddress("Faucet"), nil)
			Require(t, err)
			if balance.Cmp(l2Balance) >= 0 {
				break
			}
			TransferBalance(t, "Faucet", "User", big.NewInt(1), l1info, l1client, ctx)
			if i > 200 {
				Fatal(t, "bridging failed")
			}
			<-time.After(time.Millisecond * 100)
		}
	}

	return tx, res
}

// AdvanceL1 sends dummy transactions to L1 to create blocks.
func AdvanceL1(
	t *testing.T,
	ctx context.Context,
	l1client *ethclient.Client,
	l1info *BlockchainTestInfo,
	numBlocks int,
) {
	for i := 0; i < numBlocks; i++ {
		SendWaitTestTransactions(t, ctx, l1client, []*types.Transaction{
			l1info.PrepareTx("Faucet", "Faucet", 30000, big.NewInt(1e12), nil),
		})
	}
}

func SendSignedTxesInBatchViaL1(
	t *testing.T,
	ctx context.Context,
	l1info *BlockchainTestInfo,
	l1client *ethclient.Client,
	l2client *ethclient.Client,
	delayedTxes types.Transactions,
) types.Receipts {
	delayedInboxContract, err := bridgegen.NewInbox(l1info.GetAddress("Inbox"), l1client)
	Require(t, err)
	usertxopts := l1info.GetDefaultTransactOpts("User", ctx)

	wraped, err := l2MessageBatchDataFromTxes(delayedTxes)
	Require(t, err)
	l1tx, err := delayedInboxContract.SendL2Message(&usertxopts, wraped)
	Require(t, err)
	_, err = EnsureTxSucceeded(ctx, l1client, l1tx)
	Require(t, err)

	AdvanceL1(t, ctx, l1client, l1info, 30)
	var receipts types.Receipts
	for _, tx := range delayedTxes {
		receipt, err := EnsureTxSucceeded(ctx, l2client, tx)
		Require(t, err)
		receipts = append(receipts, receipt)
	}
	return receipts
}

func l2MessageBatchDataFromTxes(txes types.Transactions) ([]byte, error) {
	var l2Message []byte
	l2Message = append(l2Message, arbos.L2MessageKind_Batch)
	sizeBuf := make([]byte, 8)
	for _, tx := range txes {
		txBytes, err := tx.MarshalBinary()
		if err != nil {
			return nil, err
		}
		binary.BigEndian.PutUint64(sizeBuf, uint64(len(txBytes))+1)
		l2Message = append(l2Message, sizeBuf...)
		l2Message = append(l2Message, arbos.L2MessageKind_SignedTx)
		l2Message = append(l2Message, txBytes...)
	}
	return l2Message, nil
}

func SendSignedTxViaL1(
	t *testing.T,
	ctx context.Context,
	l1info *BlockchainTestInfo,
	l1client *ethclient.Client,
	l2client *ethclient.Client,
	delayedTx *types.Transaction,
) *types.Receipt {
	delayedInboxContract, err := bridgegen.NewInbox(l1info.GetAddress("Inbox"), l1client)
	Require(t, err)
	usertxopts := l1info.GetDefaultTransactOpts("User", ctx)

	txbytes, err := delayedTx.MarshalBinary()
	Require(t, err)
	txwrapped := append([]byte{arbos.L2MessageKind_SignedTx}, txbytes...)
	l1tx, err := delayedInboxContract.SendL2Message(&usertxopts, txwrapped)
	Require(t, err)
	_, err = EnsureTxSucceeded(ctx, l1client, l1tx)
	Require(t, err)

	AdvanceL1(t, ctx, l1client, l1info, 30)
	receipt, err := EnsureTxSucceeded(ctx, l2client, delayedTx)
	Require(t, err)
	return receipt
}

func SendUnsignedTxViaL1(
	t *testing.T,
	ctx context.Context,
	l1info *BlockchainTestInfo,
	l1client *ethclient.Client,
	l2client *ethclient.Client,
	templateTx *types.Transaction,
) *types.Receipt {
	delayedInboxContract, err := bridgegen.NewInbox(l1info.GetAddress("Inbox"), l1client)
	Require(t, err)

	usertxopts := l1info.GetDefaultTransactOpts("User", ctx)
	remapped := arbosutil.RemapL1Address(usertxopts.From)
	nonce, err := l2client.NonceAt(ctx, remapped, nil)
	Require(t, err)

	unsignedTx := types.NewTx(&types.ArbitrumUnsignedTx{
		ChainId:   templateTx.ChainId(),
		From:      remapped,
		Nonce:     nonce,
		GasFeeCap: templateTx.GasFeeCap(),
		Gas:       templateTx.Gas(),
		To:        templateTx.To(),
		Value:     templateTx.Value(),
		Data:      templateTx.Data(),
	})

	l1tx, err := delayedInboxContract.SendUnsignedTransaction(
		&usertxopts,
		arbmath.UintToBig(unsignedTx.Gas()),
		unsignedTx.GasFeeCap(),
		arbmath.UintToBig(unsignedTx.Nonce()),
		*unsignedTx.To(),
		unsignedTx.Value(),
		unsignedTx.Data(),
	)
	Require(t, err)
	_, err = EnsureTxSucceeded(ctx, l1client, l1tx)
	Require(t, err)

	AdvanceL1(t, ctx, l1client, l1info, 30)
	receipt, err := EnsureTxSucceeded(ctx, l2client, unsignedTx)
	Require(t, err)
	return receipt
}

func GetBaseFee(t *testing.T, client *ethclient.Client, ctx context.Context) *big.Int {
	header, err := client.HeaderByNumber(ctx, nil)
	Require(t, err)
	return header.BaseFee
}

func GetBaseFeeAt(t *testing.T, client *ethclient.Client, ctx context.Context, blockNum *big.Int) *big.Int {
	header, err := client.HeaderByNumber(ctx, blockNum)
	Require(t, err)
	return header.BaseFee
}

type lifecycle struct {
	start func() error
	stop  func() error
}

func (l *lifecycle) Start() error {
	if l.start != nil {
		return l.start()
	}
	return nil
}

func (l *lifecycle) Stop() error {
	if l.start != nil {
		return l.stop()
	}
	return nil
}

type ConfigFetcher[T any] interface {
	Set(*T)
	Get() *T
	Start(context.Context)
	StopAndWait()
	Started() bool
}

type commonConfigFetcher[T any] struct {
	config atomic.Pointer[T]
}

func cloneAndValidateConfig[T any](cfg *T) *T {
	var b bytes.Buffer
	if err := gob.NewEncoder(&b).Encode(cfg); err != nil {
		panic("error marshalling config using gob: " + err.Error())
	}
	data := b.Bytes()
	var clonedCfg T
	if err := gob.NewDecoder(bytes.NewReader(data)).Decode(&clonedCfg); err != nil {
		panic("error unmarshalling bytes using gob into clonedCfg: " + err.Error())
	}
	if v, ok := any(&clonedCfg).(interface{ Validate() error }); ok {
		if err := v.Validate(); err != nil {
			panic("invalid cloned config: " + err.Error())
		}
	}
	return &clonedCfg
}

func NewCommonConfigFetcher[T any](cfg *T) ConfigFetcher[T] {
	clonedCfg := cloneAndValidateConfig(cfg)
	fetcher := &commonConfigFetcher[T]{}
	fetcher.config.Store(clonedCfg)
	return fetcher
}

// Set first clones the cfg and then stores the new config atomically
func (fetcher *commonConfigFetcher[T]) Set(cfg *T) {
	clonedCfg := cloneAndValidateConfig(cfg)
	fetcher.config.Store(clonedCfg)
}

func (fetcher *commonConfigFetcher[T]) Get() *T {
	return fetcher.config.Load()
}

func (fetcher *commonConfigFetcher[T]) Start(context.Context) {}
func (fetcher *commonConfigFetcher[T]) StopAndWait()          {}
func (fetcher *commonConfigFetcher[T]) Started() bool         { return true }

func createRedisGroup(ctx context.Context, t *testing.T, streamName string, client redis.UniversalClient) {
	t.Helper()
	// Stream name and group name are the same.
	if _, err := client.XGroupCreateMkStream(ctx, streamName, streamName, "$").Result(); err != nil {
		log.Debug("Error creating stream group: %v", err)
	}
}

func destroyRedisGroup(ctx context.Context, t *testing.T, streamName string, client redis.UniversalClient) {
	t.Helper()
	if client == nil {
		return
	}
	if _, err := client.XGroupDestroy(ctx, streamName, streamName).Result(); err != nil {
		log.Debug("Error destroying a stream group", "error", err)
	}
}

func createTestValidationNode(t *testing.T, ctx context.Context, config *valnode.Config, spawnerOpts ...server_arb.SpawnerOption) (*valnode.ValidationNode, *node.Node) {
	stackConf := node.DefaultConfig
	stackConf.HTTPPort = 0
	stackConf.DataDir = ""
	stackConf.WSHost = "127.0.0.1"
	stackConf.WSPort = 0
	stackConf.WSModules = []string{server_api.Namespace}
	stackConf.P2P.NoDiscovery = true
	stackConf.P2P.ListenAddr = ""
	stackConf.DBEngine = env.GetTestDatabaseEngine()

	valnode.EnsureValidationExposedViaAuthRPC(&stackConf)

	stack, err := node.New(&stackConf)
	Require(t, err)

	configFetcher := func() *valnode.Config { return config }
	valnode, err := valnode.CreateValidationNode(configFetcher, stack, nil, spawnerOpts...)
	Require(t, err)

	err = stack.Start()
	Require(t, err)

	err = valnode.Start(ctx)
	Require(t, err)

	t.Cleanup(func() {
		stack.Close()
		valnode.Stop()
	})

	return valnode, stack
}

type validated interface {
	Validate() error
}

func StaticFetcherFrom[T any](t *testing.T, config *T) func() *T {
	t.Helper()
	tCopy := *config
	asEmptyIf := interface{}(&tCopy)
	if asValidtedIf, ok := asEmptyIf.(validated); ok {
		err := asValidtedIf.Validate()
		if err != nil {
			Fatal(t, err)
		}
	}
	return func() *T { return &tCopy }
}

func configByValidationNode(clientConfig *arbnode.Config, valStack *node.Node) {
	clientConfig.BlockValidator.ValidationServerConfigs[0].URL = valStack.WSEndpoint()
	clientConfig.BlockValidator.ValidationServerConfigs[0].JWTSecret = ""
}

func currentRootModule(t *testing.T) common.Hash {
	t.Helper()
	locator, err := server_common.NewMachineLocator("")
	if err != nil {
		t.Fatalf("Error creating machine locator: %v", err)
	}
	return locator.LatestWasmModuleRoot()
}

func AddValNodeIfNeeded(t *testing.T, ctx context.Context, nodeConfig *arbnode.Config, useJit bool, redisURL string, wasmRootDir string) {
	if !nodeConfig.ValidatorRequired() || nodeConfig.BlockValidator.ValidationServerConfigs[0].URL != "" {
		return
	}
	AddValNode(t, ctx, nodeConfig, useJit, redisURL, wasmRootDir)
}

func AddValNode(t *testing.T, ctx context.Context, nodeConfig *arbnode.Config, useJit bool, redisURL string, wasmRootDir string) {
	conf := valnode.TestValidationConfig
	conf.UseJit = useJit
	conf.Wasm.RootPath = wasmRootDir
	DontWaitAndRun(ctx, 2, t.Name())
	// Enable redis streams when URL is specified
	if redisURL != "" {
		conf.Arbitrator.RedisValidationServerConfig = rediscons.TestValidationServerConfig
		redisClient, err := redisutil.RedisClientFromURL(redisURL)
		if err != nil {
			t.Fatalf("Error creating redis coordinator: %v", err)
		}
		redisStream := server_api.RedisStreamForRoot(rediscons.TestValidationServerConfig.StreamPrefix, currentRootModule(t))
		createRedisGroup(ctx, t, redisStream, redisClient)
		conf.Arbitrator.RedisValidationServerConfig.RedisURL = redisURL
		t.Cleanup(func() { destroyRedisGroup(ctx, t, redisStream, redisClient) })
		conf.Arbitrator.RedisValidationServerConfig.ModuleRoots = []string{currentRootModule(t).Hex()}
	}
	_, valStack := createTestValidationNode(t, ctx, &conf)
	configByValidationNode(nodeConfig, valStack)
}

func createTestL1BlockChain(t *testing.T, l1info info, withClientWrapper bool, stackConfig *node.Config) (info, *ethclient.Client, *eth.Ethereum, *node.Node, *ClientWrapper, daprovider.BlobReader) {
	if l1info == nil {
		l1info = NewL1TestInfo(t)
	}
	l1info.GenerateAccount("Faucet")
	for _, acct := range DefaultChainAccounts {
		l1info.GenerateAccount(acct)
	}

	chainConfig := chaininfo.ArbitrumDevTestChainConfig()
	chainConfig.ArbitrumChainParams = params.ArbitrumChainParams{}

	stackConfig.DataDir = ""
	stack, err := node.New(stackConfig)
	Require(t, err)

	nodeConf := ethconfig.Defaults
	nodeConf.NetworkId = chainConfig.ChainID.Uint64()
	faucetAddr := l1info.GetAddress("Faucet")
	l1Genesis := core.DeveloperGenesisBlock(15_000_000, &faucetAddr)

	// Pre-fund with large values some common accounts
	infoGenesis := l1info.GetGenesisAlloc()
	bigBalance := big.NewInt(0).SetUint64(9223372036854775807)
	for _, acct := range DefaultChainAccounts {
		addr := l1info.GetAddress(acct)
		if l1Genesis.Alloc[addr].Balance == nil {
			l1Genesis.Alloc[addr] = types.Account{Balance: bigBalance}
		} else {
			l1Genesis.Alloc[addr].Balance.Add(l1Genesis.Alloc[addr].Balance, bigBalance)
		}
	}
	for acct, info := range infoGenesis {
		l1Genesis.Alloc[acct] = info
	}
	l1Genesis.BaseFee = big.NewInt(50 * params.GWei)
	nodeConf.Genesis = l1Genesis
	nodeConf.Miner.Etherbase = l1info.GetAddress("Faucet")
	nodeConf.Miner.PendingFeeRecipient = l1info.GetAddress("Faucet")
	nodeConf.SyncMode = ethconfig.FullSync

	l1backend, err := eth.New(stack, &nodeConf)
	Require(t, err)

	simBeacon, err := catalyst.NewSimulatedBeacon(0, common.Address{}, l1backend)
	Require(t, err)
	catalyst.RegisterSimulatedBeaconAPIs(stack, simBeacon)
	stack.RegisterLifecycle(simBeacon)

	tempKeyStore := keystore.NewKeyStore(t.TempDir(), keystore.LightScryptN, keystore.LightScryptP)
	faucetAccount, err := tempKeyStore.ImportECDSA(l1info.Accounts["Faucet"].PrivateKey, "passphrase")
	Require(t, err)
	Require(t, tempKeyStore.Unlock(faucetAccount, "passphrase"))
	l1backend.AccountManager().AddBackend(tempKeyStore)

	stack.RegisterLifecycle(&lifecycle{stop: func() error {
		return l1backend.Stop()
	}})

	stack.RegisterAPIs([]rpc.API{{
		Namespace: "eth",
		Service:   filters.NewFilterAPI(filters.NewFilterSystem(l1backend.APIBackend, filters.Config{})),
	}})
	stack.RegisterAPIs(tracers.APIs(l1backend.APIBackend))

	Require(t, stack.Start())

	var rpcClient rpc.ClientInterface = stack.Attach()
	var clientWrapper *ClientWrapper
	if withClientWrapper {
		clientWrapper = NewClientWrapper(rpcClient, l1info)
		rpcClient = clientWrapper
	}

	l1Client := ethclient.NewClient(rpcClient)

	return l1info, l1Client, l1backend, stack, clientWrapper, simBeacon
}

func getInitMessage(ctx context.Context, t *testing.T, parentChainClient *ethclient.Client, addresses *chaininfo.RollupAddresses) *arbostypes.ParsedInitMessage {
	bridge, err := arbnode.NewDelayedBridge(parentChainClient, addresses.Bridge, addresses.DeployedAt)
	Require(t, err)
	deployedAtBig := arbmath.UintToBig(addresses.DeployedAt)
	messages, err := bridge.LookupMessagesInRange(ctx, deployedAtBig, deployedAtBig, nil)
	Require(t, err)
	if len(messages) == 0 {
		Fatal(t, "No delayed messages found at rollup creation block")
	}
	initMessage, err := messages[0].Message.ParseInitMessage()
	Require(t, err, "Failed to parse rollup init message")

	return initMessage
}

var (
	blockChallengeLeafHeight     = uint64(1 << 5) // 32
	bigStepChallengeLeafHeight   = uint64(1 << 10)
	smallStepChallengeLeafHeight = uint64(1 << 10)
)

// deployCustomDAOSP deploys the OneStepProver contracts configured for custom DA.
// Returns the address of the custom OneStepProofEntry contract.
func deployCustomDAOSP(
	t *testing.T,
	ctx context.Context,
	client *ethclient.Client,
	opts *bind.TransactOpts,
	refDAValidatorAddr common.Address,
) common.Address {
	// Deploy custom OneStepProverHostIo with the ReferenceDAProofValidator
	ospHostIoAddr, tx, _, err := ospgen.DeployOneStepProverHostIo(opts, client, refDAValidatorAddr)
	Require(t, err)
	_, err = EnsureTxSucceeded(ctx, client, tx)
	Require(t, err)

	// Deploy the other OSP contracts
	osp0Addr, tx, _, err := ospgen.DeployOneStepProver0(opts, client)
	Require(t, err)
	_, err = EnsureTxSucceeded(ctx, client, tx)
	Require(t, err)

	ospMemAddr, tx, _, err := ospgen.DeployOneStepProverMemory(opts, client)
	Require(t, err)
	_, err = EnsureTxSucceeded(ctx, client, tx)
	Require(t, err)

	ospMathAddr, tx, _, err := ospgen.DeployOneStepProverMath(opts, client)
	Require(t, err)
	_, err = EnsureTxSucceeded(ctx, client, tx)
	Require(t, err)

	// Deploy custom OneStepProofEntry with all the OSP contracts
	customOspAddr, tx, _, err := ospgen.DeployOneStepProofEntry(opts, client, osp0Addr, ospMemAddr, ospMathAddr, ospHostIoAddr)
	Require(t, err)
	_, err = EnsureTxSucceeded(ctx, client, tx)
	Require(t, err)

	return customOspAddr
}

func deployOnParentChain(
	t *testing.T,
	ctx context.Context,
	parentChainInfo info,
	parentChainClient *ethclient.Client,
	parentChainReaderConfig *headerreader.Config,
	chainConfig *params.ChainConfig,
	wasmModuleRoot common.Hash,
	prodConfirmPeriodBlocks bool,
	chainSupportsBlobs bool,
	deployConfig DeployConfig,
) (*chaininfo.RollupAddresses, *arbostypes.ParsedInitMessage) {
	var fundingTxs []*types.Transaction
	for _, acct := range DefaultChainAccounts {
		if !parentChainInfo.HasAccount(acct) {
			parentChainInfo.GenerateAccount(acct)
			fundingTxs = append(fundingTxs, parentChainInfo.PrepareTx("Faucet", acct, parentChainInfo.TransferGas, big.NewInt(9223372036854775807), nil))
		}
	}
	if len(fundingTxs) > 0 {
		// TODO(NIT-3910): Use ArbosInitializationInfo to fund accounts at genesis instead of sending transactions
		SendWaitTestTransactions(t, ctx, parentChainClient, fundingTxs)
	}

	parentChainTransactionOpts := parentChainInfo.GetDefaultTransactOpts("RollupOwner", ctx)
	serializedChainConfig, err := json.Marshal(chainConfig)
	Require(t, err)

	arbSys, _ := precompilesgen.NewArbSys(types.ArbSysAddress, parentChainClient)
	parentChainReader, err := headerreader.New(ctx, parentChainClient, func() *headerreader.Config { return parentChainReaderConfig }, arbSys)
	Require(t, err)
	parentChainReader.Start(ctx)
	defer parentChainReader.StopAndWait()

	nativeToken := common.Address{}
	maxDataSize := big.NewInt(117964)

	// Deploy ReferenceDA contracts if enabled (needed for both BOLD and legacy)
	if deployConfig.DeployReferenceDAContracts {
		t.Logf("Deploying ReferenceDA contracts (deployConfig.DeployReferenceDAContracts = true)")
		// Deploy ReferenceDAProofValidator with trusted signers
		// Using Sequencer as the trusted signer since it's the one signing certificates
		trustedSigners := []common.Address{parentChainInfo.GetAddress("Sequencer")}
		refDAValidatorAddr, tx, _, err := localgen.DeployReferenceDAProofValidator(
			&parentChainTransactionOpts, parentChainReader.Client(), trustedSigners)
		Require(t, err)
		_, err = EnsureTxSucceeded(ctx, parentChainReader.Client(), tx)
		Require(t, err)

		// Store the validator address in parentChainInfo
		parentChainInfo.SetContract("ReferenceDAProofValidator", refDAValidatorAddr)
		t.Logf("Set ReferenceDAProofValidator contract address: %s", refDAValidatorAddr.Hex())
	}

	var addresses *chaininfo.RollupAddresses
	if deployConfig.DeployBold {
		stakeToken, tx, _, err := localgen.DeployTestWETH9(
			&parentChainTransactionOpts,
			parentChainReader.Client(),
			"Weth",
			"WETH",
		)
		Require(t, err)
		_, err = EnsureTxSucceeded(ctx, parentChainReader.Client(), tx)
		Require(t, err)
		miniStakeValues := []*big.Int{big.NewInt(5), big.NewInt(4), big.NewInt(3), big.NewInt(2), big.NewInt(1)}
		genesisExecutionState := rollupgen.AssertionState{
			GlobalState:    rollupgen.GlobalState{},
			MachineStatus:  1, // Finished
			EndHistoryRoot: [32]byte{},
		}
		bufferConfig := rollupgen.BufferConfig{
			Threshold:            deployConfig.DelayBufferThreshold, // number of blocks
			Max:                  14400,                             // 2 days of blocks
			ReplenishRateInBasis: 500,                               // 5%
		}
		cfg := rollupgen.Config{
			MiniStakeValues:        miniStakeValues,
			ConfirmPeriodBlocks:    120,
			StakeToken:             stakeToken,
			BaseStake:              big.NewInt(1),
			WasmModuleRoot:         wasmModuleRoot,
			Owner:                  parentChainTransactionOpts.From,
			LoserStakeEscrow:       parentChainTransactionOpts.From,
			MinimumAssertionPeriod: big.NewInt(75),
			ValidatorAfkBlocks:     201600,
			ChainId:                chainConfig.ChainID,
			ChainConfig:            string(serializedChainConfig),
			SequencerInboxMaxTimeVariation: rollupgen.ISequencerInboxMaxTimeVariation{
				DelayBlocks:   big.NewInt(60 * 60 * 24 / 15),
				FutureBlocks:  big.NewInt(12),
				DelaySeconds:  big.NewInt(60 * 60 * 24),
				FutureSeconds: big.NewInt(60 * 60),
			},
			LayerZeroBlockEdgeHeight:     new(big.Int).SetUint64(blockChallengeLeafHeight),
			LayerZeroBigStepEdgeHeight:   new(big.Int).SetUint64(bigStepChallengeLeafHeight),
			LayerZeroSmallStepEdgeHeight: new(big.Int).SetUint64(smallStepChallengeLeafHeight),
			GenesisAssertionState:        genesisExecutionState,
			GenesisInboxCount:            common.Big0,
			AnyTrustFastConfirmer:        common.Address{},
			NumBigStepLevel:              3,
			ChallengeGracePeriodBlocks:   3,
			BufferConfig:                 bufferConfig,
			DataCostEstimate:             big.NewInt(0),
		}

		// Deploy custom OSP for ReferenceDA if enabled
		var customOspAddr common.Address
		if deployConfig.DeployReferenceDAContracts {
			refDAValidatorAddr := parentChainInfo.GetAddress("ReferenceDAProofValidator")
			customOspAddr = deployCustomDAOSP(t, ctx, parentChainReader.Client(), &parentChainTransactionOpts, refDAValidatorAddr)
			t.Logf("Deployed custom OneStepProofEntry at %s", customOspAddr.Hex())
		}

		parentReader := parentChainReader.Client()
		rollupStackConfig := setup.RollupStackConfig{
			UseMockBridge:          false,
			UseMockOneStepProver:   false,
			UseBlobs:               chainSupportsBlobs,
			MinimumAssertionPeriod: 0,
		}

		if deployConfig.DeployReferenceDAContracts {
			rollupStackConfig.CustomDAOsp = customOspAddr
		}

		boldAddresses, err := setup.DeployFullRollupStack(
			ctx,
			parentReader,
			&parentChainTransactionOpts,
			parentChainInfo.GetAddress("Sequencer"),
			cfg,
			rollupStackConfig,
		)
		Require(t, err)
		addresses = &chaininfo.RollupAddresses{
			Bridge:                 boldAddresses.Bridge,
			Inbox:                  boldAddresses.Inbox,
			SequencerInbox:         boldAddresses.SequencerInbox,
			Rollup:                 boldAddresses.Rollup,
			NativeToken:            nativeToken,
			UpgradeExecutor:        boldAddresses.UpgradeExecutor,
			ValidatorUtils:         boldAddresses.ValidatorUtils,
			ValidatorWalletCreator: boldAddresses.ValidatorWalletCreator,
			StakeToken:             stakeToken,
			DeployedAt:             boldAddresses.DeployedAt,
		}
	} else {
		addresses, err = deploy.DeployLegacyOnParentChain(
			ctx,
			parentChainReader,
			&parentChainTransactionOpts,
			[]common.Address{parentChainInfo.GetAddress("Sequencer")},
			parentChainInfo.GetAddress("RollupOwner"),
			0,
			deploy.GenerateLegacyRollupConfig(prodConfirmPeriodBlocks, wasmModuleRoot, parentChainInfo.GetAddress("RollupOwner"), chainConfig, serializedChainConfig, common.Address{}),
			nativeToken,
			maxDataSize,
			chainSupportsBlobs,
		)
	}
	Require(t, err)
	parentChainInfo.SetContract("Bridge", addresses.Bridge)
	parentChainInfo.SetContract("SequencerInbox", addresses.SequencerInbox)
	parentChainInfo.SetContract("Inbox", addresses.Inbox)
	parentChainInfo.SetContract("UpgradeExecutor", addresses.UpgradeExecutor)
	initMessage := getInitMessage(ctx, t, parentChainClient, addresses)
	return addresses, initMessage
}

func createNonL1BlockChainWithStackConfig(
	t *testing.T, info *BlockchainTestInfo, dataDir string, chainConfig *params.ChainConfig, arbOSInit *params.ArbOSInit, initMessage *arbostypes.ParsedInitMessage, stackConfig *node.Config, execConfig *gethexec.Config, trieNoAsyncFlush bool,
) (*BlockchainTestInfo, *node.Node, ethdb.Database, ethdb.Database, *core.BlockChain) {
	if info == nil {
		info = NewArbTestInfo(t, chainConfig.ChainID)
	}
	if stackConfig == nil {
		stackConfig = testhelpers.CreateStackConfigForTest(dataDir)
	}
	if execConfig == nil {
		execConfig = ExecConfigDefaultTest(t, env.GetTestStateScheme())
	}
	Require(t, execConfig.Validate())

	stack, err := node.New(stackConfig)
	Require(t, err)

	chainData := rawdb.NewMemoryDatabase()
	if stack.Config().DBEngine != env.MemoryDB {
		chainData, err = stack.OpenDatabaseWithOptions("l2chaindata", node.DatabaseOptions{MetricsNamespace: "l2chaindata/", PebbleExtraOptions: conf.PersistentConfigDefault.Pebble.ExtraOptions("l2chaindata")})
		Require(t, err)
	}
	wasmData := rawdb.NewMemoryDatabase()
	if stack.Config().DBEngine != env.MemoryDB {
		wasmData, err = stack.OpenDatabaseWithOptions("wasm", node.DatabaseOptions{MetricsNamespace: "wasm/", PebbleExtraOptions: conf.PersistentConfigDefault.Pebble.ExtraOptions("wasm"), NoFreezer: true})
		Require(t, err)
	}

	chainDb := rawdb.WrapDatabaseWithWasm(chainData, wasmData)
	arbDb := rawdb.NewMemoryDatabase()
	if stack.Config().DBEngine != env.MemoryDB {
		arbDb, err = stack.OpenDatabaseWithOptions("arbitrumdata", node.DatabaseOptions{MetricsNamespace: "arbitrumdata/", PebbleExtraOptions: conf.PersistentConfigDefault.Pebble.ExtraOptions("arbitrumdata"), NoFreezer: true})
		Require(t, err)
	}

	initReader := statetransfer.NewMemoryInitDataReader(&info.ArbInitData)
	if initMessage == nil {
		serializedChainConfig, err := json.Marshal(chainConfig)
		Require(t, err)
		initMessage = &arbostypes.ParsedInitMessage{
			ChainId:               chainConfig.ChainID,
			InitialL1BaseFee:      arbostypes.DefaultInitialL1BaseFee,
			ChainConfig:           chainConfig,
			SerializedChainConfig: serializedChainConfig,
		}
	}
	coreCacheConfig := gethexec.DefaultCacheConfigTrieNoFlushFor(&execConfig.Caching, trieNoAsyncFlush)
	blockchain, err := gethexec.WriteOrTestBlockChain(chainDb, coreCacheConfig, initReader, chainConfig, arbOSInit, nil, initMessage, &gethexec.ConfigDefault.TxIndexer, 0)
	Require(t, err)

	return info, stack, chainDb, arbDb, blockchain
}

func ClientForStack(t *testing.T, backend *node.Node) *ethclient.Client {
	rpcClient := backend.Attach()
	return ethclient.NewClient(rpcClient)
}

func StartWatchChanErr(t *testing.T, ctx context.Context, feedErrChan chan error, node *arbnode.Node) {
	go func() {
		select {
		case <-ctx.Done():
			return
		case err := <-feedErrChan:
			t.Errorf("error occurred: %v", err)
			if node != nil {
				node.StopAndWait()
			}
		}
	}()
}

func Require(t *testing.T, err error, text ...interface{}) {
	t.Helper()
	testhelpers.RequireImpl(t, err, text...)
}

func Fatal(t *testing.T, printables ...interface{}) {
	t.Helper()
	testhelpers.FailImpl(t, printables...)
}

func CheckEqual[T any](t *testing.T, want T, got T, printables ...interface{}) {
	t.Helper()
	if !reflect.DeepEqual(want, got) {
		testhelpers.FailImpl(t, "wrong result, want ", want, ", got ", got, printables)
	}
}

func Create2ndNodeWithConfig(
	t *testing.T,
	ctx context.Context,
	first *arbnode.Node,
	parentChainStack *node.Node,
	parentChainInfo *BlockchainTestInfo,
	chainInitData *statetransfer.ArbosInitializationInfo,
	nodeConfig *arbnode.Config,
	execConfig *gethexec.Config,
	stackConfig *node.Config,
	valnodeConfig *valnode.Config,
	addresses *chaininfo.RollupAddresses,
	initMessage *arbostypes.ParsedInitMessage,
	useExecutionClientOnly bool,
	blobReader daprovider.BlobReader,
) (*ethclient.Client, *arbnode.Node, ConfigFetcher[gethexec.Config], ConfigFetcher[arbnode.Config]) {
	if nodeConfig == nil {
		nodeConfig = arbnode.ConfigDefaultL1NonSequencerTest()
	}
	if execConfig == nil {
		t.Fatal("should not be nil")
	}
	Require(t, execConfig.Validate())

	feedErrChan := make(chan error, 10)
	parentChainRpcClient := parentChainStack.Attach()
	parentChainClient := ethclient.NewClient(parentChainRpcClient)

	if stackConfig == nil {
		stackConfig = testhelpers.CreateStackConfigForTest(t.TempDir())
	}
	chainStack, err := node.New(stackConfig)
	Require(t, err)

	chainData := rawdb.NewMemoryDatabase()
	if chainStack.Config().DBEngine != env.MemoryDB {
		chainData, err = chainStack.OpenDatabaseWithOptions("l2chaindata", node.DatabaseOptions{MetricsNamespace: "l2chaindata/", PebbleExtraOptions: conf.PersistentConfigDefault.Pebble.ExtraOptions("l2chaindata")})
		Require(t, err)
	}
	wasmData := rawdb.NewMemoryDatabase()
	if chainStack.Config().DBEngine != env.MemoryDB {
		wasmData, err = chainStack.OpenDatabaseWithOptions("wasm", node.DatabaseOptions{MetricsNamespace: "wasm/", PebbleExtraOptions: conf.PersistentConfigDefault.Pebble.ExtraOptions("wasm"), NoFreezer: true})
		Require(t, err)
	}
	chainDb := rawdb.WrapDatabaseWithWasm(chainData, wasmData)

	arbDb := rawdb.NewMemoryDatabase()
	if chainStack.Config().DBEngine != env.MemoryDB {
		arbDb, err = chainStack.OpenDatabaseWithOptions("arbitrumdata", node.DatabaseOptions{MetricsNamespace: "arbitrumdata/", PebbleExtraOptions: conf.PersistentConfigDefault.Pebble.ExtraOptions("arbitrumdata"), NoFreezer: true})
		Require(t, err)
	}
	initReader := statetransfer.NewMemoryInitDataReader(chainInitData)

	dataSigner := signature.DataSignerFromPrivateKey(parentChainInfo.GetInfoWithPrivKey("Sequencer").PrivateKey)
	sequencerTxOpts := parentChainInfo.GetDefaultTransactOpts("Sequencer", ctx)
	validatorTxOpts := parentChainInfo.GetDefaultTransactOpts("Validator", ctx)
	firstExec := getExecNode(t, first)

	chainConfig := firstExec.ArbInterface.BlockChain().Config()

	coreCacheConfig := gethexec.DefaultCacheConfigFor(&execConfig.Caching)
	var tracer *tracing.Hooks
	if execConfig.VmTrace.TracerName != "" {
		tracer, err = tracers.LiveDirectory.New(execConfig.VmTrace.TracerName, json.RawMessage(execConfig.VmTrace.JSONConfig))
		Require(t, err)
	}
	blockchain, err := gethexec.WriteOrTestBlockChain(chainDb, coreCacheConfig, initReader, chainConfig, nil, tracer, initMessage, &execConfig.TxIndexer, 0)
	Require(t, err)

	AddValNodeIfNeeded(t, ctx, nodeConfig, true, "", valnodeConfig.Wasm.RootPath)

	execConfigFetcher := NewCommonConfigFetcher(execConfig)
	currentExec, err := gethexec.CreateExecutionNode(ctx, chainStack, chainDb, blockchain, parentChainClient, execConfigFetcher, big.NewInt(1337), 0)
	Require(t, err)

	var currentNode *arbnode.Node
	locator, err := server_common.NewMachineLocator(valnodeConfig.Wasm.RootPath)
	Require(t, err)
	consensusConfigFetcher := NewCommonConfigFetcher(nodeConfig)
	if useExecutionClientOnly {
		currentNode, err = arbnode.CreateNodeExecutionClient(ctx, chainStack, currentExec, arbDb, consensusConfigFetcher, blockchain.Config(), parentChainClient, addresses, &validatorTxOpts, &sequencerTxOpts, dataSigner, feedErrChan, big.NewInt(1337), blobReader, locator.LatestWasmModuleRoot())
	} else {
		currentNode, err = arbnode.CreateNodeFullExecutionClient(ctx, chainStack, currentExec, currentExec, currentExec, currentExec, arbDb, consensusConfigFetcher, blockchain.Config(), parentChainClient, addresses, &validatorTxOpts, &sequencerTxOpts, dataSigner, feedErrChan, big.NewInt(1337), blobReader, locator.LatestWasmModuleRoot())
	}

	Require(t, err)

	err = currentNode.Start(ctx)
	Require(t, err)
	chainClient := ClientForStack(t, chainStack)

	StartWatchChanErr(t, ctx, feedErrChan, currentNode)

	return chainClient, currentNode, execConfigFetcher, consensusConfigFetcher
}

func GetBalance(t *testing.T, ctx context.Context, client *ethclient.Client, account common.Address) *big.Int {
	t.Helper()
	balance, err := client.BalanceAt(ctx, account, nil)
	Require(t, err, "could not get balance")
	return balance
}

func requireClose(t *testing.T, s *node.Node, text ...interface{}) {
	t.Helper()
	Require(t, s.Close(), text...)
}

func authorizeDASKeyset(
	t *testing.T,
	ctx context.Context,
	dasSignerKey *blsSignatures.PublicKey,
	l1info info,
	l1client *ethclient.Client,
) {
	if dasSignerKey == nil {
		return
	}
	keyset := &dasutil.DataAvailabilityKeyset{
		AssumedHonest: 1,
		PubKeys:       []blsSignatures.PublicKey{*dasSignerKey},
	}
	wr := bytes.NewBuffer([]byte{})
	err := keyset.Serialize(wr)
	Require(t, err, "unable to serialize DAS keyset")
	keysetBytes := wr.Bytes()

	sequencerInboxABI, err := abi.JSON(strings.NewReader(bridgegen.SequencerInboxABI))
	Require(t, err, "unable to parse sequencer inbox ABI")
	setKeysetCalldata, err := sequencerInboxABI.Pack("setValidKeyset", keysetBytes)
	Require(t, err, "unable to generate calldata")

	upgradeExecutor, err := upgrade_executorgen.NewUpgradeExecutor(l1info.Accounts["UpgradeExecutor"].Address, l1client)
	Require(t, err, "unable to bind upgrade executor")

	trOps := l1info.GetDefaultTransactOpts("RollupOwner", ctx)
	tx, err := upgradeExecutor.ExecuteCall(&trOps, l1info.Accounts["SequencerInbox"].Address, setKeysetCalldata)
	Require(t, err, "unable to set valid keyset")

	receipt, err := EnsureTxSucceeded(ctx, l1client, tx)
	Require(t, err, "unable to ensure transaction success for setting valid keyset")

	// Wait for the keyset event to be queryable via eth_getLogs
	// This prevents race conditions where batch posting happens before L1 indexing completes
	keysetHash := dastree.Hash(keysetBytes)
	seqInbox, err := bridgegen.NewSequencerInbox(l1info.Accounts["SequencerInbox"].Address, l1client)
	Require(t, err, "unable to bind sequencer inbox")

	blockNum := receipt.BlockNumber.Uint64()
	maxRetries := 10
	for i := 0; i < maxRetries; i++ {
		filterOpts := &bind.FilterOpts{
			Start:   blockNum,
			End:     &blockNum,
			Context: ctx,
		}
		iter, err := seqInbox.FilterSetValidKeyset(filterOpts, [][32]byte{keysetHash})
		if err == nil {
			// Successfully queried logs, keyset is now fetchable
			iter.Close()
			break
		}
		if i == maxRetries-1 {
			Require(t, err, "unable to query keyset logs after retries")
		}
		time.Sleep(250 * time.Millisecond)
	}
}

func setupConfigWithDAS(
	t *testing.T, ctx context.Context, dasModeString string,
) (*params.ChainConfig, *arbnode.Config, *das.LifecycleManager, string, *blsSignatures.PublicKey) {
	l1NodeConfigA := arbnode.ConfigDefaultL1Test()
	chainConfig := chaininfo.ArbitrumDevTestChainConfig()
	var dbPath string
	var err error

	enableFileStorage, enableDas := false, true
	switch dasModeString {
	case "files":
		enableFileStorage = true
		chainConfig = chaininfo.ArbitrumDevTestDASChainConfig()
	case "onchain":
		enableDas = false
	case "referenceda":
		// For referenceda, we use the standard dev chain config (not DAS/AnyTrust)
		// chainConfig already initialized to ArbitrumDevTestChainConfig() above
		enableDas = false // We'll use external referenceda provider instead of traditional DAS
	default:
		Fatal(t, "unknown storage type")
	}
	dbPath = t.TempDir()
	dasSignerKey, _, err := das.GenerateAndStoreKeys(dbPath)
	Require(t, err)

	dasConfig := das.DefaultDataAvailabilityConfig
	dasConfig.Enable = enableDas
	dasConfig.Key.KeyDir = dbPath
	dasConfig.LocalFileStorage.Enable = enableFileStorage
	dasConfig.LocalFileStorage.DataDir = dbPath
	dasConfig.LocalFileStorage.MaxRetention = time.Hour * 24 * 30
	dasConfig.PanicOnError = true
	dasConfig.DisableSignatureChecking = true

	l1NodeConfigA.DataAvailability = das.DefaultDataAvailabilityConfig
	var lifecycleManager *das.LifecycleManager
	var daReader dasutil.DASReader
	var daWriter dasutil.DASWriter
	var daHealthChecker das.DataAvailabilityServiceHealthChecker
	var signatureVerifier *das.SignatureVerifier
	if dasModeString != "onchain" && dasModeString != "referenceda" {
		daReader, daWriter, signatureVerifier, daHealthChecker, lifecycleManager, err = das.CreateDAComponentsForDaserver(ctx, &dasConfig, nil, nil)

		Require(t, err)
		rpcLis, err := net.Listen("tcp", "localhost:0")
		Require(t, err)
		restLis, err := net.Listen("tcp", "localhost:0")
		Require(t, err)
		_, err = das.StartDASRPCServerOnListener(ctx, rpcLis, genericconf.HTTPServerTimeoutConfigDefault, genericconf.HTTPServerBodyLimitDefault, daReader, daWriter, daHealthChecker, signatureVerifier)
		Require(t, err)
		_, err = das.NewRestfulDasServerOnListener(restLis, genericconf.HTTPServerTimeoutConfigDefault, daReader, daHealthChecker)
		Require(t, err)

		beConfigA := das.BackendConfig{
			URL:    "http://" + rpcLis.Addr().String(),
			Pubkey: blsPubToBase64(dasSignerKey),
		}
		l1NodeConfigA.DataAvailability.RPCAggregator = aggConfigForBackend(beConfigA)
		l1NodeConfigA.DataAvailability.Enable = true
		l1NodeConfigA.DataAvailability.RestAggregator = das.DefaultRestfulClientAggregatorConfig
		l1NodeConfigA.DataAvailability.RestAggregator.Enable = true
		l1NodeConfigA.DataAvailability.RestAggregator.Urls = []string{"http://" + restLis.Addr().String()}
	} else if dasModeString == "referenceda" {
		// For referenceda mode, we'll use external provider
		// The URL will be configured after the validator contract is deployed and server is created
		l1NodeConfigA.DA.ExternalProvider.Enable = true
		l1NodeConfigA.DataAvailability.Enable = false
	}

	return chainConfig, l1NodeConfigA, lifecycleManager, dbPath, dasSignerKey
}

// controllableWriter wraps a DA writer and can be controlled to return specific errors
type controllableWriter struct {
	mu             sync.RWMutex
	writer         daprovider.Writer
	shouldFallback bool
	customError    error
}

func (w *controllableWriter) SetShouldFallback(val bool) {
	w.mu.Lock()
	defer w.mu.Unlock()
	w.shouldFallback = val
}

func (w *controllableWriter) SetCustomError(err error) {
	w.mu.Lock()
	defer w.mu.Unlock()
	w.customError = err
}

func (w *controllableWriter) Store(msg []byte, timeout uint64) containers.PromiseInterface[[]byte] {
	w.mu.RLock()
	shouldFallback := w.shouldFallback
	customError := w.customError
	w.mu.RUnlock()

	log.Info("controllableWriter.Store called", "msgLen", len(msg), "timeout", timeout, "shouldFallback", shouldFallback)

	// Check for custom error first
	if customError != nil {
		log.Info("controllableWriter returning custom error", "error", customError)
		return containers.NewReadyPromise[[]byte](nil, customError)
	}

	// Check for fallback signal
	if shouldFallback {
		log.Warn("controllableWriter returning ErrFallbackRequested")
		return containers.NewReadyPromise[[]byte](nil, daprovider.ErrFallbackRequested)
	}

	// Normal operation
	log.Info("controllableWriter delegating to underlying writer")
	return w.writer.Store(msg, timeout)
}

func (w *controllableWriter) GetMaxMessageSize() containers.PromiseInterface[int] {
	return w.writer.GetMaxMessageSize()
}

// createReferenceDAProviderServer creates and starts a basic ReferenceDA provider server.
// This is a convenience wrapper around createReferenceDAProviderServerWithControl
// for tests that don't need runtime control of error injection.
func createReferenceDAProviderServer(t *testing.T, ctx context.Context, l1Client *ethclient.Client, validatorAddr common.Address, dataSigner signature.DataSignerFunc, port int) (*http.Server, string) {
	server, url, _ := createReferenceDAProviderServerWithControl(t, ctx, l1Client, validatorAddr, dataSigner, port, referenceda.DefaultConfig.MaxBatchSize)
	return server, url
}

// createReferenceDAProviderServerWithControl creates a ReferenceDA provider server with controllable error injection.
// Returns: server, URL, and controllableWriter for direct manipulation in tests.
func createReferenceDAProviderServerWithControl(t *testing.T, ctx context.Context, l1Client *ethclient.Client, validatorAddr common.Address, dataSigner signature.DataSignerFunc, port int, maxMessageSize int) (*http.Server, string, *controllableWriter) {
	// Create ReferenceDA components
	storage := referenceda.GetInMemoryStorage()
	reader := referenceda.NewReader(storage, l1Client, validatorAddr)
	writer := referenceda.NewWriter(dataSigner, maxMessageSize)
	validator := referenceda.NewValidator(l1Client, validatorAddr)

	// Create controllable wrapper
	wrappedWriter := &controllableWriter{
		writer: writer,
	}

	// Create server config
	serverConfig := &dapserver.ServerConfig{
		Addr:               "127.0.0.1",
		Port:               uint64(port), // #nosec G115
		JWTSecret:          "",
		EnableDAWriter:     true,
		ServerTimeouts:     dapserver.DefaultServerConfig.ServerTimeouts,
		RPCServerBodyLimit: dapserver.DefaultServerConfig.RPCServerBodyLimit,
	}

	// Create the provider server
	headerBytes := []byte{daprovider.DACertificateMessageHeaderFlag}
	server, err := dapserver.NewServerWithDAPProvider(ctx, serverConfig, reader, wrappedWriter, validator, headerBytes, data_streaming.PayloadCommitmentVerifier())
	Require(t, err)

	t.Logf("Started controllable ReferenceDA provider server at %s", server.Addr)

	// Return server, URL, and controllable writer for direct manipulation
	return server, server.Addr, wrappedWriter
}

func getDeadlineTimeout(t *testing.T, defaultTimeout time.Duration) time.Duration {
	testDeadLine, deadlineExist := t.Deadline()
	var timeout time.Duration
	if deadlineExist {
		timeout = time.Until(testDeadLine) - (time.Second * 10)
		if timeout > time.Second*10 {
			timeout = timeout - (time.Second * 10)
		}
	} else {
		timeout = defaultTimeout
	}

	return timeout
}

func deployBigMap(t *testing.T, ctx context.Context, auth bind.TransactOpts, client *ethclient.Client,
) (common.Address, *localgen.BigMap) {
	addr, tx, bigMap, err := localgen.DeployBigMap(&auth, client)
	Require(t, err, "could not deploy BigMap.sol contract")
	_, err = EnsureTxSucceeded(ctx, client, tx)
	Require(t, err)
	return addr, bigMap
}

func deploySimple(
	t *testing.T, ctx context.Context, auth bind.TransactOpts, client *ethclient.Client,
) (common.Address, *localgen.Simple) {
	addr, tx, simple, err := localgen.DeploySimple(&auth, client)
	Require(t, err, "could not deploy Simple.sol contract")
	_, err = EnsureTxSucceeded(ctx, client, tx)
	Require(t, err)
	return addr, simple
}

func deployContractInitCode(code []byte, revert bool) []byte {
	// a small prelude to return the given contract code
	last_opcode := vm.RETURN
	if revert {
		last_opcode = vm.REVERT
	}
	deploy := []byte{byte(vm.PUSH32)}
	deploy = append(deploy, math.U256Bytes(big.NewInt(int64(len(code))))...)
	deploy = append(deploy, byte(vm.DUP1))
	deploy = append(deploy, byte(vm.PUSH1))
	deploy = append(deploy, 42) // the prelude length
	deploy = append(deploy, byte(vm.PUSH1))
	deploy = append(deploy, 0)
	deploy = append(deploy, byte(vm.CODECOPY))
	deploy = append(deploy, byte(vm.PUSH1))
	deploy = append(deploy, 0)
	deploy = append(deploy, byte(last_opcode))
	deploy = append(deploy, code...)
	return deploy
}

func deployContract(
	t *testing.T, ctx context.Context, auth bind.TransactOpts, client *ethclient.Client, code []byte,
) common.Address {
	deploy := deployContractInitCode(code, false)
	basefee := arbmath.BigMulByFrac(GetBaseFee(t, client, ctx), 6, 5) // current*1.2
	nonce, err := client.NonceAt(ctx, auth.From, nil)
	Require(t, err)
	gas, err := client.EstimateGas(ctx, ethereum.CallMsg{
		From:      auth.From,
		GasPrice:  basefee,
		GasTipCap: auth.GasTipCap,
		Value:     big.NewInt(0),
		Data:      deploy,
	})
	Require(t, err)
	tx := types.NewContractCreation(nonce, big.NewInt(0), gas, basefee, deploy)
	tx, err = auth.Signer(auth.From, tx)
	Require(t, err)
	Require(t, client.SendTransaction(ctx, tx))
	_, err = EnsureTxSucceeded(ctx, client, tx)
	Require(t, err)
	return crypto.CreateAddress(auth.From, nonce)
}

func sendContractCall(
	t *testing.T, ctx context.Context, to common.Address, client *ethclient.Client, data []byte,
) []byte {
	t.Helper()
	msg := ethereum.CallMsg{
		To:    &to,
		Value: big.NewInt(0),
		Data:  data,
	}
	res, err := client.CallContract(ctx, msg, nil)
	Require(t, err)
	return res
}

func doUntil(t *testing.T, delay time.Duration, max int, lambda func() bool) {
	t.Helper()
	for i := 0; i < max; i++ {
		if lambda() {
			return
		}
		time.Sleep(delay)
	}
	Fatal(t, "failed to complete after ", delay*time.Duration(max))
}

func initDefaultTestLog() {
	flag.Parse()
	if *testflag.LogLevelFlag != "" {
		logLevel, err := strconv.ParseInt(*testflag.LogLevelFlag, 10, 32)
		if err != nil || logLevel > int64(log.LevelCrit) {
			log.Warn("-test_loglevel exists but out of bound, ignoring", "logLevel", *testflag.LogLevelFlag, "max", log.LvlTrace)
		}
		glogger := log.NewGlogHandler(
			log.NewTerminalHandler(io.Writer(os.Stderr), false))
		glogger.Verbosity(slog.Level(logLevel))
		log.SetDefault(log.NewLogger(glogger))
	}
}

func TestMain(m *testing.M) {
	initDefaultTestLog()
	initTestCollection()
	code := m.Run()
	os.Exit(code)
}

func getExecNode(t *testing.T, node *arbnode.Node) *gethexec.ExecutionNode {
	t.Helper()
	gethExec, ok := node.ExecutionClient.(*gethexec.ExecutionNode)
	if !ok {
		t.Fatal("failed to get exec node from arbnode")
	}
	return gethExec
}

func logParser[T any](t *testing.T, source string, name string) func(*types.Log) *T {
	parser := arbosutil.NewLogParser[T](source, name)
	return func(log *types.Log) *T {
		t.Helper()
		event, err := parser(log)
		Require(t, err, "failed to parse log")
		return event
	}
}

// recordBlock writes a json file with all of the data needed to validate a block.
//
// This can be used as an input to the arbitrator prover to validate a block.
func recordBlock(t *testing.T, block uint64, builder *NodeBuilder, targets ...rawdb.WasmTarget) {
	t.Helper()
	if !*testflag.RecordBlockInputsEnable {
		return
	}
	ctx := builder.ctx
	inboxPos := arbutil.MessageIndex(block)
	for {
		time.Sleep(250 * time.Millisecond)
		batches, err := builder.L2.ConsensusNode.InboxTracker.GetBatchCount()
		Require(t, err)
		haveMessages, err := builder.L2.ConsensusNode.InboxTracker.GetBatchMessageCount(batches - 1)
		Require(t, err)
		if haveMessages >= inboxPos {
			break
		}
	}
	var options []inputs.WriterOption
	options = append(options, inputs.WithTimestampDirEnabled(*testflag.RecordBlockInputsWithTimestampDirEnabled))
	options = append(options, inputs.WithBlockIdInFileNameEnabled(*testflag.RecordBlockInputsWithBlockIdInFileNameEnabled))
	if *testflag.RecordBlockInputsWithBaseDir != "" {
		options = append(options, inputs.WithBaseDir(*testflag.RecordBlockInputsWithBaseDir))
	}
	if *testflag.RecordBlockInputsWithSlug != "" {
		options = append(options, inputs.WithSlug(*testflag.RecordBlockInputsWithSlug))
	} else {
		options = append(options, inputs.WithSlug(t.Name()))
	}
	validationInputsWriter, err := inputs.NewWriter(options...)
	Require(t, err)
	inputJson, err := builder.L2.ConsensusNode.StatelessBlockValidator.ValidationInputsAt(ctx, inboxPos, targets...)
	if err != nil {
		Fatal(t, "failed to get validation inputs", block, err)
	}
	if err := validationInputsWriter.Write(&inputJson); err != nil {
		Fatal(t, "failed to write validation inputs", block, err)
	}
}

func populateMachineDir(t *testing.T, cr *github.ConsensusRelease) string {
	baseDir := t.TempDir()
	machineDir := baseDir + "/machines"
	err := os.Mkdir(machineDir, 0755)
	Require(t, err)
	err = os.Mkdir(machineDir+"/latest", 0755)
	Require(t, err)
	mrFile, err := os.Create(machineDir + "/latest/module-root.txt")
	Require(t, err)
	_, err = mrFile.WriteString(cr.WavmModuleRoot)
	Require(t, err)
	machResp, err := http.Get(cr.MachineWavmURL.String())
	Require(t, err)
	defer machResp.Body.Close()
	machineFile, err := os.Create(machineDir + "/latest/machine.wavm.br")
	Require(t, err)
	_, err = io.Copy(machineFile, machResp.Body)
	Require(t, err)
	replayResp, err := http.Get(cr.ReplayWasmURL.String())
	Require(t, err)
	defer replayResp.Body.Close()
	replayFile, err := os.Create(machineDir + "/latest/replay.wasm")
	Require(t, err)
	_, err = io.Copy(replayFile, replayResp.Body)
	Require(t, err)
	return machineDir
}<|MERGE_RESOLUTION|>--- conflicted
+++ resolved
@@ -553,15 +553,11 @@
 	b.CheckConfig(t)
 	if b.withL1 {
 		b.BuildL1(t)
-<<<<<<< HEAD
+		if b.withReferenceDAProvider {
+			b.setupReferenceDAServer(t)
+		}
 		cleanup := b.BuildL2OnL1(t)
 		return cleanup
-=======
-		if b.withReferenceDAProvider {
-			b.setupReferenceDAServer(t)
-		}
-		return b.BuildL2OnL1(t)
->>>>>>> 6f29ebac
 	}
 	cleanup := b.BuildL2(t)
 	return cleanup
