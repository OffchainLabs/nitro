--- conflicted
+++ resolved
@@ -304,11 +304,8 @@
 	withProdConfirmPeriodBlocks bool
 	delayBufferThreshold        uint64
 	withL1ClientWrapper         bool
-<<<<<<< HEAD
 	deployReferenceDA           bool
-=======
 	TrieNoAsyncFlush            bool
->>>>>>> 6723698e
 
 	// Created nodes
 	L1 *TestClient
