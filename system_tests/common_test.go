// Copyright 2021-2023, Offchain Labs, Inc.
// For license information, see https://github.com/OffchainLabs/nitro/blob/master/LICENSE.md

package arbtest

import (
	"bytes"
	"context"
	"encoding/binary"
	"encoding/hex"
	"encoding/json"
	"flag"
	"fmt"
	"io"
	"log/slog"
	"math/big"
	"net"
	"net/http"
	"os"
	"reflect"
	"strconv"
	"strings"
	"sync"
	"sync/atomic"
	"testing"
	"time"

	"github.com/redis/go-redis/v9"

	"github.com/ethereum/go-ethereum"
	"github.com/ethereum/go-ethereum/accounts/abi"
	"github.com/ethereum/go-ethereum/accounts/abi/bind"
	"github.com/ethereum/go-ethereum/accounts/keystore"
	"github.com/ethereum/go-ethereum/arbitrum"
	"github.com/ethereum/go-ethereum/common"
	"github.com/ethereum/go-ethereum/common/math"
	"github.com/ethereum/go-ethereum/core"
	"github.com/ethereum/go-ethereum/core/rawdb"
	"github.com/ethereum/go-ethereum/core/tracing"
	"github.com/ethereum/go-ethereum/core/types"
	"github.com/ethereum/go-ethereum/core/vm"
	"github.com/ethereum/go-ethereum/crypto"
	"github.com/ethereum/go-ethereum/eth"
	"github.com/ethereum/go-ethereum/eth/catalyst"
	"github.com/ethereum/go-ethereum/eth/downloader"
	"github.com/ethereum/go-ethereum/eth/ethconfig"
	"github.com/ethereum/go-ethereum/eth/filters"
	"github.com/ethereum/go-ethereum/eth/tracers"
	_ "github.com/ethereum/go-ethereum/eth/tracers/js"
	_ "github.com/ethereum/go-ethereum/eth/tracers/native"
	"github.com/ethereum/go-ethereum/ethclient"
	"github.com/ethereum/go-ethereum/ethdb"
	"github.com/ethereum/go-ethereum/log"
	"github.com/ethereum/go-ethereum/node"
	"github.com/ethereum/go-ethereum/params"
	"github.com/ethereum/go-ethereum/rpc"

	"github.com/offchainlabs/bold/testing/setup"
	butil "github.com/offchainlabs/bold/util"
	"github.com/offchainlabs/nitro/arbnode"
	"github.com/offchainlabs/nitro/arbos"
	"github.com/offchainlabs/nitro/arbos/arbostypes"
	"github.com/offchainlabs/nitro/arbos/multigascollector"
	arbosutil "github.com/offchainlabs/nitro/arbos/util"
	"github.com/offchainlabs/nitro/arbutil"
	"github.com/offchainlabs/nitro/blsSignatures"
	"github.com/offchainlabs/nitro/cmd/chaininfo"
	"github.com/offchainlabs/nitro/cmd/conf"
	"github.com/offchainlabs/nitro/cmd/genericconf"
	"github.com/offchainlabs/nitro/daprovider"
	"github.com/offchainlabs/nitro/daprovider/das"
	"github.com/offchainlabs/nitro/daprovider/das/dasutil"
	"github.com/offchainlabs/nitro/deploy"
	"github.com/offchainlabs/nitro/execution/gethexec"
	_ "github.com/offchainlabs/nitro/execution/nodeInterface"
	"github.com/offchainlabs/nitro/solgen/go/bridgegen"
	"github.com/offchainlabs/nitro/solgen/go/localgen"
	"github.com/offchainlabs/nitro/solgen/go/precompilesgen"
	"github.com/offchainlabs/nitro/solgen/go/rollupgen"
	"github.com/offchainlabs/nitro/solgen/go/upgrade_executorgen"
	"github.com/offchainlabs/nitro/statetransfer"
	"github.com/offchainlabs/nitro/util"
	"github.com/offchainlabs/nitro/util/arbmath"
	"github.com/offchainlabs/nitro/util/headerreader"
	"github.com/offchainlabs/nitro/util/redisutil"
	"github.com/offchainlabs/nitro/util/signature"
	"github.com/offchainlabs/nitro/util/testhelpers"
	"github.com/offchainlabs/nitro/util/testhelpers/env"
	testflag "github.com/offchainlabs/nitro/util/testhelpers/flag"
	"github.com/offchainlabs/nitro/util/testhelpers/github"
	"github.com/offchainlabs/nitro/validator/inputs"
	"github.com/offchainlabs/nitro/validator/server_api"
	"github.com/offchainlabs/nitro/validator/server_arb"
	"github.com/offchainlabs/nitro/validator/server_common"
	"github.com/offchainlabs/nitro/validator/valnode"
	rediscons "github.com/offchainlabs/nitro/validator/valnode/redis"
)

type info = *BlockchainTestInfo

type SecondNodeParams struct {
	nodeConfig             *arbnode.Config
	execConfig             *gethexec.Config
	stackConfig            *node.Config
	dasConfig              *das.DataAvailabilityConfig
	initData               *statetransfer.ArbosInitializationInfo
	addresses              *chaininfo.RollupAddresses
	useExecutionClientOnly bool
}

type TestClient struct {
	ctx           context.Context
	Client        *ethclient.Client
	L1Backend     *eth.Ethereum
	Stack         *node.Node
	ConsensusNode *arbnode.Node
	ExecNode      *gethexec.ExecutionNode
	ClientWrapper *ClientWrapper
	blobReader    daprovider.BlobReader

	// having cleanup() field makes cleanup customizable from default cleanup methods after calling build
	cleanup func()
}

func NewTestClient(ctx context.Context) *TestClient {
	return &TestClient{ctx: ctx}
}

func (tc *TestClient) SendSignedTx(t *testing.T, l2Client *ethclient.Client, transaction *types.Transaction, lInfo info) *types.Receipt {
	t.Helper()
	return SendSignedTxViaL1(t, tc.ctx, lInfo, tc.Client, l2Client, transaction)
}

func (tc *TestClient) SendUnsignedTx(t *testing.T, l2Client *ethclient.Client, transaction *types.Transaction, lInfo info) *types.Receipt {
	t.Helper()
	return SendUnsignedTxViaL1(t, tc.ctx, lInfo, tc.Client, l2Client, transaction)
}

func (tc *TestClient) TransferBalance(t *testing.T, from string, to string, amount *big.Int, lInfo info) (*types.Transaction, *types.Receipt) {
	t.Helper()
	return TransferBalanceTo(t, from, lInfo.GetAddress(to), amount, lInfo, tc.Client, tc.ctx)
}

func (tc *TestClient) TransferBalanceTo(t *testing.T, from string, to common.Address, amount *big.Int, lInfo info) (*types.Transaction, *types.Receipt) {
	t.Helper()
	return TransferBalanceTo(t, from, to, amount, lInfo, tc.Client, tc.ctx)
}

func (tc *TestClient) GetBalance(t *testing.T, account common.Address) *big.Int {
	t.Helper()
	return GetBalance(t, tc.ctx, tc.Client, account)
}

func (tc *TestClient) GetBaseFee(t *testing.T) *big.Int {
	t.Helper()
	return GetBaseFee(t, tc.Client, tc.ctx)
}

func (tc *TestClient) GetBaseFeeAt(t *testing.T, blockNum *big.Int) *big.Int {
	t.Helper()
	return GetBaseFeeAt(t, tc.Client, tc.ctx, blockNum)
}

func (tc *TestClient) SendWaitTestTransactions(t *testing.T, txs []*types.Transaction) []*types.Receipt {
	t.Helper()
	return SendWaitTestTransactions(t, tc.ctx, tc.Client, txs)
}

func (tc *TestClient) DeployBigMap(t *testing.T, auth bind.TransactOpts) (common.Address, *localgen.BigMap) {
	t.Helper()
	return deployBigMap(t, tc.ctx, auth, tc.Client)
}

func (tc *TestClient) DeploySimple(t *testing.T, auth bind.TransactOpts) (common.Address, *localgen.Simple) {
	t.Helper()
	return deploySimple(t, tc.ctx, auth, tc.Client)
}

func (tc *TestClient) EnsureTxSucceeded(transaction *types.Transaction) (*types.Receipt, error) {
	return tc.EnsureTxSucceededWithTimeout(transaction, time.Second*5)
}

func (tc *TestClient) EnsureTxSucceededWithTimeout(transaction *types.Transaction, timeout time.Duration) (*types.Receipt, error) {
	return EnsureTxSucceededWithTimeout(tc.ctx, tc.Client, transaction, timeout)
}

var DefaultTestForwarderConfig = gethexec.ForwarderConfig{
	ConnectionTimeout:     2 * time.Second,
	IdleConnectionTimeout: 2 * time.Second,
	MaxIdleConnections:    1,
	RedisUrl:              "",
	UpdateInterval:        time.Millisecond * 10,
	RetryInterval:         time.Millisecond * 3,
}

var TestSequencerConfig = gethexec.SequencerConfig{
	Enable:                       true,
	MaxBlockSpeed:                time.Millisecond * 10,
	ReadFromTxQueueTimeout:       time.Second, // Dont want this to affect tests
	MaxRevertGasReject:           params.TxGas + 10000,
	MaxAcceptableTimestampDelta:  time.Hour,
	SenderWhitelist:              []string{},
	Forwarder:                    DefaultTestForwarderConfig,
	QueueSize:                    128,
	QueueTimeout:                 time.Second * 5,
	NonceCacheSize:               4,
	MaxTxDataSize:                95000,
	NonceFailureCacheSize:        1024,
	NonceFailureCacheExpiry:      time.Second,
	ExpectedSurplusGasPriceMode:  "CalldataPrice",
	ExpectedSurplusSoftThreshold: "default",
	ExpectedSurplusHardThreshold: "default",
	EnableProfiling:              false,
}

func ExecConfigDefaultNonSequencerTest(t *testing.T, stateScheme string) *gethexec.Config {
	config := gethexec.ConfigDefault
	config.Caching.StateScheme = stateScheme
	config.RPC.StateScheme = stateScheme
	config.ParentChainReader = headerreader.TestConfig
	config.Sequencer.Enable = false
	config.Forwarder = DefaultTestForwarderConfig
	config.ForwardingTarget = "null"
	config.TxPreChecker.Strictness = gethexec.TxPreCheckerStrictnessNone

	Require(t, config.Validate())

	return &config
}

func ExecConfigDefaultTest(t *testing.T, stateScheme string) *gethexec.Config {
	config := gethexec.ConfigDefault
	config.Caching.StateScheme = stateScheme
	config.RPC.StateScheme = stateScheme
	config.Sequencer = TestSequencerConfig
	config.ParentChainReader = headerreader.TestConfig
	config.ForwardingTarget = "null"
	config.TxPreChecker.Strictness = gethexec.TxPreCheckerStrictnessNone

	Require(t, config.Validate())

	return &config
}

type NodeBuilder struct {
	// NodeBuilder configuration
	ctx           context.Context
	ctxCancel     context.CancelFunc
	chainConfig   *params.ChainConfig
	arbOSInit     *params.ArbOSInit
	nodeConfig    *arbnode.Config
	execConfig    *gethexec.Config
	l1StackConfig *node.Config
	l2StackConfig *node.Config
	valnodeConfig *valnode.Config
	l3Config      *NitroConfig
	deployBold    bool
	parallelise   bool
	L1Info        info
	L2Info        info
	L3Info        info

	// L1, L2, L3 Node parameters
	dataDir                     string
	isSequencer                 bool
	takeOwnership               bool
	withL1                      bool
	defaultDbScheme             string
	addresses                   *chaininfo.RollupAddresses
	l3Addresses                 *chaininfo.RollupAddresses
	initMessage                 *arbostypes.ParsedInitMessage
	l3InitMessage               *arbostypes.ParsedInitMessage
	withProdConfirmPeriodBlocks bool
	delayBufferThreshold        uint64
	withL1ClientWrapper         bool
	withBlobReader              bool

	// Created nodes
	L1 *TestClient
	L2 *TestClient
	L3 *TestClient
}

type NitroConfig struct {
	chainConfig   *params.ChainConfig
	arbOSConfig   *params.ArbOSInit
	nodeConfig    *arbnode.Config
	execConfig    *gethexec.Config
	stackConfig   *node.Config
	valnodeConfig *valnode.Config

	withProdConfirmPeriodBlocks bool
	isSequencer                 bool
}

func L3NitroConfigDefaultTest(t *testing.T) *NitroConfig {
	chainConfig := &params.ChainConfig{
		ChainID:             big.NewInt(333333),
		HomesteadBlock:      big.NewInt(0),
		DAOForkBlock:        nil,
		DAOForkSupport:      true,
		EIP150Block:         big.NewInt(0),
		EIP155Block:         big.NewInt(0),
		EIP158Block:         big.NewInt(0),
		ByzantiumBlock:      big.NewInt(0),
		ConstantinopleBlock: big.NewInt(0),
		PetersburgBlock:     big.NewInt(0),
		IstanbulBlock:       big.NewInt(0),
		MuirGlacierBlock:    big.NewInt(0),
		BerlinBlock:         big.NewInt(0),
		LondonBlock:         big.NewInt(0),
		ArbitrumChainParams: chaininfo.ArbitrumDevTestParams(),
		Clique: &params.CliqueConfig{
			Period: 0,
			Epoch:  0,
		},
	}

	valnodeConfig := valnode.TestValidationConfig
	return &NitroConfig{
		chainConfig:   chainConfig,
		nodeConfig:    arbnode.ConfigDefaultL1Test(),
		execConfig:    ExecConfigDefaultTest(t, rawdb.HashScheme),
		stackConfig:   testhelpers.CreateStackConfigForTest(t.TempDir()),
		valnodeConfig: &valnodeConfig,

		withProdConfirmPeriodBlocks: false,
		isSequencer:                 true,
	}
}

func NewNodeBuilder(ctxIn context.Context) *NodeBuilder {
	ctx, cancel := context.WithCancel(ctxIn)
	return &NodeBuilder{ctx: ctx, ctxCancel: cancel}
}

func (b *NodeBuilder) DefaultConfig(t *testing.T, withL1 bool) *NodeBuilder {
	// most used values across current tests are set here as default
	b.withL1 = withL1
	b.parallelise = true
	if withL1 {
		b.isSequencer = true
		b.nodeConfig = arbnode.ConfigDefaultL1Test()
		b.nodeConfig.MessageExtraction.Enable = true
	} else {
		b.takeOwnership = true
		b.nodeConfig = arbnode.ConfigDefaultL2Test()
	}
	b.chainConfig = chaininfo.ArbitrumDevTestChainConfig()
	b.L1Info = NewL1TestInfo(t)
	b.L2Info = NewArbTestInfo(t, b.chainConfig.ChainID)
	b.dataDir = t.TempDir()
	b.l1StackConfig = testhelpers.CreateStackConfigForTest(b.dataDir)
	b.l2StackConfig = testhelpers.CreateStackConfigForTest(b.dataDir)
	cp := valnode.TestValidationConfig
	b.valnodeConfig = &cp
	b.defaultDbScheme = rawdb.HashScheme
	if *testflag.StateSchemeFlag == rawdb.PathScheme || *testflag.StateSchemeFlag == rawdb.HashScheme {
		b.defaultDbScheme = *testflag.StateSchemeFlag
	}
	b.execConfig = ExecConfigDefaultTest(t, b.defaultDbScheme)
	b.l3Config = L3NitroConfigDefaultTest(t)
	return b
}

func (b *NodeBuilder) DontParalellise() *NodeBuilder {
	b.parallelise = false
	return b
}

func (b *NodeBuilder) WithArbOSVersion(arbosVersion uint64) *NodeBuilder {
	newChainConfig := *b.chainConfig
	newChainConfig.ArbitrumChainParams.InitialArbOSVersion = arbosVersion
	b.chainConfig = &newChainConfig
	return b
}

func (b *NodeBuilder) WithArbOSInit(arbOSInit *params.ArbOSInit) *NodeBuilder {
	b.arbOSInit = arbOSInit
	return b
}

func (b *NodeBuilder) WithProdConfirmPeriodBlocks() *NodeBuilder {
	b.withProdConfirmPeriodBlocks = true
	return b
}

func (b *NodeBuilder) WithBoldDeployment() *NodeBuilder {
	b.deployBold = true
	return b
}

func (b *NodeBuilder) WithWasmRootDir(wasmRootDir string) *NodeBuilder {
	b.valnodeConfig.Wasm.RootPath = wasmRootDir
	return b
}

func (b *NodeBuilder) WithExtraArchs(targets []string) *NodeBuilder {
	b.execConfig.StylusTarget.ExtraArchs = targets
	return b
}

func (b *NodeBuilder) WithMultigasCollector(config multigascollector.CollectorConfig) *NodeBuilder {
	b.execConfig.MultigasCollector = config
	return b
}

// WithDelayBuffer sets the delay-buffer threshold, which is the number of blocks the batch-poster
// is allowed to delay a batch with a delayed message.
// Setting the threshold to zero disabled the delay buffer (default behaviour).
func (b *NodeBuilder) WithDelayBuffer(threshold uint64) *NodeBuilder {
	b.delayBufferThreshold = threshold
	return b
}

func (b *NodeBuilder) RequireScheme(t *testing.T, scheme string) *NodeBuilder {
	if testflag.StateSchemeFlag != nil && *testflag.StateSchemeFlag != "" && *testflag.StateSchemeFlag != scheme {
		t.Skip("skipping because db scheme is set and not ", scheme)
	}
	if b.defaultDbScheme != scheme && b.execConfig != nil {
		b.execConfig.Caching.StateScheme = scheme
		b.execConfig.RPC.StateScheme = scheme
		Require(t, b.execConfig.Validate())
	}
	b.defaultDbScheme = scheme
	return b
}

func (b *NodeBuilder) ExecConfigDefaultTest(t *testing.T, sequencer bool) *gethexec.Config {
	if sequencer {
		ExecConfigDefaultTest(t, b.defaultDbScheme)
	}
	return ExecConfigDefaultNonSequencerTest(t, b.defaultDbScheme)
}

// WithL1ClientWrapper creates a ClientWrapper for the L1 RPC client before passing it to the L2 node.
func (b *NodeBuilder) WithL1ClientWrapper(t *testing.T) *NodeBuilder {
	if !b.withL1 {
		Fatal(t, "WithL1ClientWrapper only works when L1 is enabled")
	}
	b.withL1ClientWrapper = true
	return b
}

func (b *NodeBuilder) waitForMelToReadInitMsg(t *testing.T, tc *TestClient) {
	for {
		count, err := tc.ConsensusNode.TxStreamer.GetMessageCount()
		Require(t, err)
		if count > 0 {
			break
		}
		time.Sleep(100 * time.Millisecond)
	}
}

func (b *NodeBuilder) Build(t *testing.T) func() {
	if b.parallelise {
		b.parallelise = false
		t.Parallel()
	}
	b.CheckConfig(t)
	if b.withL1 {
		b.BuildL1(t)
		cleanup := b.BuildL2OnL1(t)
		if b.nodeConfig.MessageExtraction.Enable {
			b.waitForMelToReadInitMsg(t, b.L2)
		}
		return cleanup
	}
	cleanup := b.BuildL2(t)
	if b.nodeConfig.MessageExtraction.Enable {
		b.waitForMelToReadInitMsg(t, b.L2)
	}
	return cleanup
}

type testCollection struct {
	room    atomic.Int64
	cond    *sync.Cond
	running map[string]int64
	waiting map[string]int64
}

var globalCollection *testCollection

func initTestCollection() {
	if globalCollection != nil {
		panic("trying to init testCollection twice")
	}
	globalCollection = &testCollection{}
	globalCollection.cond = sync.NewCond(&sync.Mutex{})
	room := int64(util.GoMaxProcs())
	if room < 2 {
		room = 2
	}
	globalCollection.running = make(map[string]int64)
	globalCollection.waiting = make(map[string]int64)
	globalCollection.room.Store(room)
}

func runningWithContext(ctx context.Context, weight int64, name string) {
	current := globalCollection.running[name]
	globalCollection.running[name] = current + weight
	globalCollection.cond.L.Unlock()
	go func() {
		<-ctx.Done()
		globalCollection.cond.L.Lock()
		current := globalCollection.running[name]
		if current-weight <= 0 {
			delete(globalCollection.running, name)
		} else {
			globalCollection.running[name] = current - weight
		}
		if globalCollection.room.Add(weight) > 0 {
			globalCollection.cond.Broadcast()
		}
		globalCollection.cond.L.Unlock()
	}()
}

func WaitAndRun(ctx context.Context, weight int64, name string) error {
	globalCollection.cond.L.Lock()
	current := globalCollection.waiting[name]
	globalCollection.waiting[name] = current + weight
	for globalCollection.room.Add(0-weight) < 0 {
		if globalCollection.room.Add(weight) > 0 {
			globalCollection.cond.Broadcast()
		}
		if ctx.Err() != nil {
			return fmt.Errorf("Context cancelled while waiting to launch test: %s", name)
		}
		globalCollection.cond.Wait()
	}
	current = globalCollection.waiting[name]
	if current-weight <= 0 {
		delete(globalCollection.waiting, name)
	} else {
		globalCollection.waiting[name] = current - weight
	}
	runningWithContext(ctx, weight, name)
	return nil
}

func DontWaitAndRun(ctx context.Context, weight int64, name string) {
	globalCollection.room.Add(0 - weight)
	globalCollection.cond.L.Lock()
	runningWithContext(ctx, weight, name)
}

func CurrentlyRunning() (map[string]int64, map[string]int64) {
	running := make(map[string]int64)
	waiting := make(map[string]int64)
	globalCollection.cond.L.Lock()
	for k, v := range globalCollection.running {
		if v > 0 {
			running[k] = v
		}
	}
	for k, v := range globalCollection.waiting {
		if v > 0 {
			waiting[k] = v
		}
	}
	globalCollection.cond.L.Unlock()
	return running, waiting
}

func (b *NodeBuilder) CheckConfig(t *testing.T) {
	if b.chainConfig == nil {
		b.chainConfig = chaininfo.ArbitrumDevTestChainConfig()
	}
	if b.nodeConfig == nil {
		b.nodeConfig = arbnode.ConfigDefaultL1Test()
	}
	if b.nodeConfig.ValidatorRequired() {
		// validation currently requires hash
		b.RequireScheme(t, rawdb.HashScheme)
	}
	if b.defaultDbScheme == "" {
		b.defaultDbScheme = env.GetTestStateScheme()
	}
	if b.execConfig == nil {
		b.execConfig = b.ExecConfigDefaultTest(t, true)
	}
	if b.execConfig.Caching.Archive {
		// archive currently requires hash
		b.RequireScheme(t, rawdb.HashScheme)
	}
	if b.L1Info == nil {
		b.L1Info = NewL1TestInfo(t)
	}
	if b.L2Info == nil {
		b.L2Info = NewArbTestInfo(t, b.chainConfig.ChainID)
	}
	if b.execConfig.RPC.MaxRecreateStateDepth == arbitrum.UninitializedMaxRecreateStateDepth {
		if b.execConfig.Caching.Archive {
			b.execConfig.RPC.MaxRecreateStateDepth = arbitrum.DefaultArchiveNodeMaxRecreateStateDepth
		} else {
			b.execConfig.RPC.MaxRecreateStateDepth = arbitrum.DefaultNonArchiveNodeMaxRecreateStateDepth
		}
	}
	if b.nodeConfig.BlockValidator.Enable {
		b.nodeConfig.MessageExtraction.Enable = false // Skip running in MEL mode for block validator tests
	}
}

func (b *NodeBuilder) BuildL1(t *testing.T) {
	if b.parallelise {
		b.parallelise = false
		t.Parallel()
	}
	err := WaitAndRun(b.ctx, 2, t.Name())
	if err != nil {
		t.Fatal(err)
	}
	b.L1 = NewTestClient(b.ctx)
	b.L1Info, b.L1.Client, b.L1.L1Backend, b.L1.Stack, b.L1.ClientWrapper, b.L1.blobReader = createTestL1BlockChain(t, b.L1Info, b.withL1ClientWrapper)
	if !b.withBlobReader {
		b.L1.blobReader = nil
	}
	locator, err := server_common.NewMachineLocator(b.valnodeConfig.Wasm.RootPath)
	Require(t, err)
	b.addresses, b.initMessage = deployOnParentChain(
		t,
		b.ctx,
		b.L1Info,
		b.L1.Client,
		&headerreader.TestConfig,
		b.chainConfig,
		locator.LatestWasmModuleRoot(),
		b.withProdConfirmPeriodBlocks,
		true,
		b.deployBold,
		b.delayBufferThreshold,
	)
	b.L1.cleanup = func() { requireClose(t, b.L1.Stack) }
}

func buildOnParentChain(
	t *testing.T,
	ctx context.Context,

	dataDir string,

	parentChainInfo info,
	parentChainTestClient *TestClient,
	parentChainId *big.Int,

	chainConfig *params.ChainConfig,
	arbOSInit *params.ArbOSInit,
	stackConfig *node.Config,
	execConfig *gethexec.Config,
	nodeConfig *arbnode.Config,
	valnodeConfig *valnode.Config,
	isSequencer bool,
	chainInfo info,

	initMessage *arbostypes.ParsedInitMessage,
	addresses *chaininfo.RollupAddresses,
<<<<<<< HEAD

	useFreezer bool,

	blobReader daprovider.BlobReader,
=======
>>>>>>> dae12230
) *TestClient {
	if parentChainTestClient == nil {
		t.Fatal("must build parent chain before building chain")
	}

	chainTestClient := NewTestClient(ctx)

	var chainDb ethdb.Database
	var arbDb ethdb.Database
	var blockchain *core.BlockChain
	_, chainTestClient.Stack, chainDb, arbDb, blockchain = createNonL1BlockChainWithStackConfig(
		t, chainInfo, dataDir, chainConfig, arbOSInit, initMessage, stackConfig, execConfig)

	var sequencerTxOptsPtr *bind.TransactOpts
	var dataSigner signature.DataSignerFunc
	if isSequencer {
		sequencerTxOpts := parentChainInfo.GetDefaultTransactOpts("Sequencer", ctx)
		sequencerTxOptsPtr = &sequencerTxOpts
		dataSigner = signature.DataSignerFromPrivateKey(parentChainInfo.GetInfoWithPrivKey("Sequencer").PrivateKey)
	} else {
		nodeConfig.BatchPoster.Enable = false
		nodeConfig.Sequencer = false
		nodeConfig.DelayedSequencer.Enable = false
		execConfig.Sequencer.Enable = false
	}

	var validatorTxOptsPtr *bind.TransactOpts
	if nodeConfig.Staker.Enable {
		validatorTxOpts := parentChainInfo.GetDefaultTransactOpts("Validator", ctx)
		validatorTxOptsPtr = &validatorTxOpts
	}

	AddValNodeIfNeeded(t, ctx, nodeConfig, true, "", valnodeConfig.Wasm.RootPath)

	Require(t, execConfig.Validate())
	execConfigToBeUsedInConfigFetcher := execConfig
	execConfigFetcher := func() *gethexec.Config { return execConfigToBeUsedInConfigFetcher }
	execNode, err := gethexec.CreateExecutionNode(ctx, chainTestClient.Stack, chainDb, blockchain, parentChainTestClient.Client, execConfigFetcher, parentChainId, 0)
	Require(t, err)

	fatalErrChan := make(chan error, 10)
	locator, err := server_common.NewMachineLocator(valnodeConfig.Wasm.RootPath)
	Require(t, err)
	chainTestClient.ConsensusNode, err = arbnode.CreateNodeFullExecutionClient(
		ctx, chainTestClient.Stack, execNode, execNode, execNode, execNode, arbDb, NewFetcherFromConfig(nodeConfig), blockchain.Config(), parentChainTestClient.Client,
		addresses, validatorTxOptsPtr, sequencerTxOptsPtr, dataSigner, fatalErrChan, parentChainId, blobReader, locator.LatestWasmModuleRoot())
	Require(t, err)

	err = chainTestClient.ConsensusNode.Start(ctx)
	Require(t, err)

	chainTestClient.Client = ClientForStack(t, chainTestClient.Stack)

	StartWatchChanErr(t, ctx, fatalErrChan, chainTestClient.ConsensusNode)

	chainTestClient.ExecNode = getExecNode(t, chainTestClient.ConsensusNode)
	chainTestClient.cleanup = func() { chainTestClient.ConsensusNode.StopAndWait() }

	return chainTestClient
}

func (b *NodeBuilder) BuildL3OnL2(t *testing.T) func() {
	DontWaitAndRun(b.ctx, 1, t.Name())
	b.L3Info = NewArbTestInfo(t, b.l3Config.chainConfig.ChainID)

	locator, err := server_common.NewMachineLocator(b.l3Config.valnodeConfig.Wasm.RootPath)
	Require(t, err)

	parentChainReaderConfig := headerreader.TestConfig
	parentChainReaderConfig.Dangerous.WaitForTxApprovalSafePoll = 0
	b.l3Addresses, b.l3InitMessage = deployOnParentChain(
		t,
		b.ctx,
		b.L2Info,
		b.L2.Client,
		&parentChainReaderConfig,
		b.l3Config.chainConfig,
		locator.LatestWasmModuleRoot(),
		b.l3Config.withProdConfirmPeriodBlocks,
		false,
		b.deployBold,
		0,
	)

	b.L3 = buildOnParentChain(
		t,
		b.ctx,

		b.dataDir,

		b.L2Info,
		b.L2,
		b.chainConfig.ChainID,

		b.l3Config.chainConfig,
		b.l3Config.arbOSConfig,
		b.l3Config.stackConfig,
		b.l3Config.execConfig,
		b.l3Config.nodeConfig,
		b.l3Config.valnodeConfig,
		b.l3Config.isSequencer,
		b.L3Info,

		b.l3InitMessage,
		b.l3Addresses,
<<<<<<< HEAD

		b.useFreezer,
		nil,
=======
>>>>>>> dae12230
	)

	return func() {
		b.L3.cleanup()
	}
}

func (b *NodeBuilder) BuildL2OnL1(t *testing.T) func() {
	b.L2 = buildOnParentChain(
		t,
		b.ctx,

		b.dataDir,

		b.L1Info,
		b.L1,
		big.NewInt(1337),

		b.chainConfig,
		b.arbOSInit,
		b.l2StackConfig,
		b.execConfig,
		b.nodeConfig,
		b.valnodeConfig,
		b.isSequencer,
		b.L2Info,

		b.initMessage,
		b.addresses,
<<<<<<< HEAD

		b.useFreezer,
		b.L1.blobReader,
=======
>>>>>>> dae12230
	)

	return func() {
		b.L2.cleanup()
		if b.L1 != nil && b.L1.cleanup != nil {
			b.L1.cleanup()
		}
		b.ctxCancel()
	}
}

// L2 -Only. Enough for tests that needs no interface to L1
// Requires precompiles.AllowDebugPrecompiles = true
func (b *NodeBuilder) BuildL2(t *testing.T) func() {
	if b.parallelise {
		b.parallelise = false
		t.Parallel()
	}
	err := WaitAndRun(b.ctx, 1, t.Name())
	if err != nil {
		Fatal(t, err)
	}
	b.L2 = NewTestClient(b.ctx)

	AddValNodeIfNeeded(t, b.ctx, b.nodeConfig, true, "", b.valnodeConfig.Wasm.RootPath)

	var chainDb ethdb.Database
	var arbDb ethdb.Database
	var blockchain *core.BlockChain
	b.L2Info, b.L2.Stack, chainDb, arbDb, blockchain = createNonL1BlockChainWithStackConfig(
		t, b.L2Info, b.dataDir, b.chainConfig, b.arbOSInit, nil, b.l2StackConfig, b.execConfig)

	Require(t, b.execConfig.Validate())
	execConfig := b.execConfig
	execConfigFetcher := func() *gethexec.Config { return execConfig }
	execNode, err := gethexec.CreateExecutionNode(b.ctx, b.L2.Stack, chainDb, blockchain, nil, execConfigFetcher, big.NewInt(1337), 0)
	Require(t, err)

	fatalErrChan := make(chan error, 10)
	locator, err := server_common.NewMachineLocator(b.valnodeConfig.Wasm.RootPath)
	Require(t, err)
	b.L2.ConsensusNode, err = arbnode.CreateNodeFullExecutionClient(
		b.ctx, b.L2.Stack, execNode, execNode, execNode, execNode, arbDb, NewFetcherFromConfig(b.nodeConfig), blockchain.Config(),
		nil, nil, nil, nil, nil, fatalErrChan, big.NewInt(1337), nil, locator.LatestWasmModuleRoot())
	Require(t, err)

	// Give the node an init message
	err = b.L2.ConsensusNode.TxStreamer.AddFakeInitMessage()
	Require(t, err)

	err = b.L2.ConsensusNode.Start(b.ctx)
	Require(t, err)

	b.L2.Client = ClientForStack(t, b.L2.Stack)

	if b.takeOwnership {
		debugAuth := b.L2Info.GetDefaultTransactOpts("Owner", b.ctx)

		// make auth a chain owner
		arbdebug, err := precompilesgen.NewArbDebug(common.HexToAddress("0xff"), b.L2.Client)
		Require(t, err, "failed to deploy ArbDebug")

		tx, err := arbdebug.BecomeChainOwner(&debugAuth)
		Require(t, err, "failed to deploy ArbDebug")

		_, err = EnsureTxSucceeded(b.ctx, b.L2.Client, tx)
		Require(t, err)
	}

	StartWatchChanErr(t, b.ctx, fatalErrChan, b.L2.ConsensusNode)

	b.L2.ExecNode = getExecNode(t, b.L2.ConsensusNode)
	b.L2.cleanup = func() { b.L2.ConsensusNode.StopAndWait() }
	return func() {
		b.L2.cleanup()
		b.ctxCancel()
	}
}

// L2 -Only. RestartL2Node shutdowns the existing l2 node and start it again using the same data dir.
func (b *NodeBuilder) RestartL2Node(t *testing.T) {
	if b.L2 == nil {
		t.Fatalf("L2 was not created")
	}
	b.L2.cleanup()

	l2info, stack, chainDb, arbDb, blockchain := createNonL1BlockChainWithStackConfig(t, b.L2Info, b.dataDir, b.chainConfig, b.arbOSInit, b.initMessage, b.l2StackConfig, b.execConfig)

	execConfigFetcher := func() *gethexec.Config { return b.execConfig }
	execNode, err := gethexec.CreateExecutionNode(b.ctx, stack, chainDb, blockchain, nil, execConfigFetcher, big.NewInt(1337), 0)
	Require(t, err)

	feedErrChan := make(chan error, 10)
	locator, err := server_common.NewMachineLocator(b.valnodeConfig.Wasm.RootPath)
	Require(t, err)
	var sequencerTxOpts *bind.TransactOpts
	var validatorTxOpts *bind.TransactOpts
	var dataSigner signature.DataSignerFunc
	var l1Client *ethclient.Client
	if b.withL1 {
		sequencerTxOptsNP := b.L1Info.GetDefaultTransactOpts("Sequencer", b.ctx)
		sequencerTxOpts = &sequencerTxOptsNP
		validatorTxOptsNP := b.L1Info.GetDefaultTransactOpts("Validator", b.ctx)
		validatorTxOpts = &validatorTxOptsNP
		dataSigner = signature.DataSignerFromPrivateKey(b.L1Info.GetInfoWithPrivKey("Sequencer").PrivateKey)
		l1Client = b.L1.Client
	}
	currentNode, err := arbnode.CreateNodeFullExecutionClient(b.ctx, stack, execNode, execNode, execNode, execNode, arbDb, NewFetcherFromConfig(b.nodeConfig), blockchain.Config(), l1Client, b.addresses, validatorTxOpts, sequencerTxOpts, dataSigner, feedErrChan, big.NewInt(1337), nil, locator.LatestWasmModuleRoot())
	Require(t, err)

	Require(t, currentNode.Start(b.ctx))
	client := ClientForStack(t, stack)

	StartWatchChanErr(t, b.ctx, feedErrChan, currentNode)

	l2 := NewTestClient(b.ctx)
	l2.ConsensusNode = currentNode
	l2.Client = client
	l2.ExecNode = execNode
	l2.cleanup = func() { b.L2.ConsensusNode.StopAndWait() }
	l2.Stack = stack

	b.L2 = l2
	b.L2Info = l2info
}

func build2ndNode(
	t *testing.T,
	ctx context.Context,

	firstNodeStackConfig *node.Config,
	firsNodeExecConfig *gethexec.Config,
	firstNodeNodeConfig *arbnode.Config,
	firstNodeInfo info,
	firstNodeTestClient *TestClient,
	valnodeConfig *valnode.Config,

	parentChainTestClient *TestClient,
	parentChainInfo info,

	params *SecondNodeParams,

	addresses *chaininfo.RollupAddresses,
	initMessage *arbostypes.ParsedInitMessage,
	blobReader daprovider.BlobReader,
) (*TestClient, func()) {
	if params.nodeConfig == nil {
		params.nodeConfig = arbnode.ConfigDefaultL1NonSequencerTest()
	}
	if params.dasConfig != nil {
		params.nodeConfig.DataAvailability = *params.dasConfig
	}
	if params.stackConfig == nil {
		params.stackConfig = firstNodeStackConfig
		// should use different dataDir from the previously used ones
		params.stackConfig.DataDir = t.TempDir()
	}
	if params.initData == nil {
		params.initData = &firstNodeInfo.ArbInitData
	}
	if params.execConfig == nil {
		params.execConfig = firsNodeExecConfig
	}
	if params.addresses == nil {
		params.addresses = addresses
	}
	if params.execConfig.RPC.MaxRecreateStateDepth == arbitrum.UninitializedMaxRecreateStateDepth {
		if params.execConfig.Caching.Archive {
			params.execConfig.RPC.MaxRecreateStateDepth = arbitrum.DefaultArchiveNodeMaxRecreateStateDepth
		} else {
			params.execConfig.RPC.MaxRecreateStateDepth = arbitrum.DefaultNonArchiveNodeMaxRecreateStateDepth
		}
	}
	if firstNodeNodeConfig.BatchPoster.Enable && params.nodeConfig.BatchPoster.Enable && params.nodeConfig.BatchPoster.RedisUrl == "" {
		t.Fatal("The batch poster must use Redis when enabled for multiple nodes")
	}

	testClient := NewTestClient(ctx)
	testClient.Client, testClient.ConsensusNode =
		Create2ndNodeWithConfig(t, ctx, firstNodeTestClient.ConsensusNode, parentChainTestClient.Stack, parentChainInfo, params.initData, params.nodeConfig, params.execConfig, params.stackConfig, valnodeConfig, params.addresses, initMessage, params.useExecutionClientOnly, blobReader)
	testClient.ExecNode = getExecNode(t, testClient.ConsensusNode)
	testClient.cleanup = func() { testClient.ConsensusNode.StopAndWait() }
	return testClient, func() { testClient.cleanup() }
}

func (b *NodeBuilder) Build2ndNode(t *testing.T, params *SecondNodeParams) (*TestClient, func()) {
	DontWaitAndRun(b.ctx, 1, t.Name())
	if b.L2 == nil {
		t.Fatal("builder did not previously built an L2 Node")
	}
	if b.withL1 && b.L1 == nil {
		t.Fatal("builder did not previously built an L1 Node")
	}
	var blobReader daprovider.BlobReader
	if b.L1 != nil {
		blobReader = b.L1.blobReader
	}
	return build2ndNode(
		t,
		b.ctx,

		b.l2StackConfig,
		b.execConfig,
		b.nodeConfig,
		b.L2Info,
		b.L2,
		b.valnodeConfig,

		b.L1,
		b.L1Info,

		params,

		b.addresses,
		b.initMessage,
		blobReader,
	)
}

func (b *NodeBuilder) Build2ndNodeOnL3(t *testing.T, params *SecondNodeParams) (*TestClient, func()) {
	DontWaitAndRun(b.ctx, 1, t.Name())
	if b.L3 == nil {
		t.Fatal("builder did not previously built an L3 Node")
	}
	return build2ndNode(
		t,
		b.ctx,

		b.l3Config.stackConfig,
		b.l3Config.execConfig,
		b.l3Config.nodeConfig,
		b.L3Info,
		b.L3,
		b.l3Config.valnodeConfig,

		b.L2,
		b.L2Info,

		params,

		b.l3Addresses,
		b.l3InitMessage,
		nil,
	)
}

func (b *NodeBuilder) BridgeBalance(t *testing.T, account string, amount *big.Int) (*types.Transaction, *types.Receipt) {
	return BridgeBalance(t, account, amount, b.L1Info, b.L2Info, b.L1.Client, b.L2.Client, b.ctx)
}

func SendWaitTestTransactions(t *testing.T, ctx context.Context, client *ethclient.Client, txs []*types.Transaction) []*types.Receipt {
	t.Helper()
	receipts := make([]*types.Receipt, len(txs))
	for _, tx := range txs {
		Require(t, client.SendTransaction(ctx, tx))
	}
	for i, tx := range txs {
		var err error
		receipts[i], err = EnsureTxSucceeded(ctx, client, tx)
		Require(t, err)
	}
	return receipts
}

func TransferBalance(
	t *testing.T, from, to string, amount *big.Int, l2info info, client *ethclient.Client, ctx context.Context,
) (*types.Transaction, *types.Receipt) {
	t.Helper()
	return TransferBalanceTo(t, from, l2info.GetAddress(to), amount, l2info, client, ctx)
}

func TransferBalanceTo(
	t *testing.T, from string, to common.Address, amount *big.Int, l2info info, client *ethclient.Client, ctx context.Context,
) (*types.Transaction, *types.Receipt) {
	t.Helper()
	tx := l2info.PrepareTxTo(from, &to, l2info.TransferGas, amount, nil)
	err := client.SendTransaction(ctx, tx)
	Require(t, err)
	res, err := EnsureTxSucceeded(ctx, client, tx)
	Require(t, err)
	return tx, res
}

// if l2client is not nil - will wait until balance appears in l2
func BridgeBalance(
	t *testing.T, account string, amount *big.Int, l1info info, l2info info, l1client *ethclient.Client, l2client *ethclient.Client, ctx context.Context,
) (*types.Transaction, *types.Receipt) {
	t.Helper()

	// setup or validate the same account on l2info
	l1acct := l1info.GetInfoWithPrivKey(account)
	if l2info.Accounts[account] == nil {
		l2info.SetFullAccountInfo(account, &AccountInfo{
			Address:    l1acct.Address,
			PrivateKey: l1acct.PrivateKey,
		})
	} else {
		l2acct := l2info.GetInfoWithPrivKey(account)
		if l2acct.PrivateKey.X.Cmp(l1acct.PrivateKey.X) != 0 ||
			l2acct.PrivateKey.Y.Cmp(l1acct.PrivateKey.Y) != 0 {
			Fatal(t, "l2 account already exists and not compatible to l1")
		}
	}

	// check previous balance
	var l2Balance *big.Int
	var err error
	if l2client != nil {
		l2Balance, err = l2client.BalanceAt(ctx, l2info.GetAddress("Faucet"), nil)
		Require(t, err)
	}

	// send transaction
	data, err := hex.DecodeString("0f4d14e9000000000000000000000000000000000000000000000000000082f79cd90000")
	Require(t, err)
	tx := l1info.PrepareTx(account, "Inbox", l1info.TransferGas*100, amount, data)
	err = l1client.SendTransaction(ctx, tx)
	Require(t, err)
	res, err := EnsureTxSucceeded(ctx, l1client, tx)
	Require(t, err)

	// wait for balance to appear in l2
	if l2client != nil {
		l2Balance.Add(l2Balance, amount)
		for i := 0; true; i++ {
			balance, err := l2client.BalanceAt(ctx, l2info.GetAddress("Faucet"), nil)
			Require(t, err)
			if balance.Cmp(l2Balance) >= 0 {
				break
			}
			TransferBalance(t, "Faucet", "User", big.NewInt(1), l1info, l1client, ctx)
			if i > 200 {
				Fatal(t, "bridging failed")
			}
			<-time.After(time.Millisecond * 100)
		}
	}

	return tx, res
}

// AdvanceL1 sends dummy transactions to L1 to create blocks.
func AdvanceL1(
	t *testing.T,
	ctx context.Context,
	l1client *ethclient.Client,
	l1info *BlockchainTestInfo,
	numBlocks int,
) {
	for i := 0; i < numBlocks; i++ {
		SendWaitTestTransactions(t, ctx, l1client, []*types.Transaction{
			l1info.PrepareTx("Faucet", "Faucet", 30000, big.NewInt(1e12), nil),
		})
	}
}

func SendSignedTxesInBatchViaL1(
	t *testing.T,
	ctx context.Context,
	l1info *BlockchainTestInfo,
	l1client *ethclient.Client,
	l2client *ethclient.Client,
	delayedTxes types.Transactions,
) types.Receipts {
	delayedInboxContract, err := bridgegen.NewInbox(l1info.GetAddress("Inbox"), l1client)
	Require(t, err)
	usertxopts := l1info.GetDefaultTransactOpts("User", ctx)

	wraped, err := l2MessageBatchDataFromTxes(delayedTxes)
	Require(t, err)
	l1tx, err := delayedInboxContract.SendL2Message(&usertxopts, wraped)
	Require(t, err)
	_, err = EnsureTxSucceeded(ctx, l1client, l1tx)
	Require(t, err)

	AdvanceL1(t, ctx, l1client, l1info, 30)
	var receipts types.Receipts
	for _, tx := range delayedTxes {
		receipt, err := EnsureTxSucceeded(ctx, l2client, tx)
		Require(t, err)
		receipts = append(receipts, receipt)
	}
	return receipts
}

func l2MessageBatchDataFromTxes(txes types.Transactions) ([]byte, error) {
	var l2Message []byte
	l2Message = append(l2Message, arbos.L2MessageKind_Batch)
	sizeBuf := make([]byte, 8)
	for _, tx := range txes {
		txBytes, err := tx.MarshalBinary()
		if err != nil {
			return nil, err
		}
		binary.BigEndian.PutUint64(sizeBuf, uint64(len(txBytes))+1)
		l2Message = append(l2Message, sizeBuf...)
		l2Message = append(l2Message, arbos.L2MessageKind_SignedTx)
		l2Message = append(l2Message, txBytes...)
	}
	return l2Message, nil
}

func SendSignedTxViaL1(
	t *testing.T,
	ctx context.Context,
	l1info *BlockchainTestInfo,
	l1client *ethclient.Client,
	l2client *ethclient.Client,
	delayedTx *types.Transaction,
) *types.Receipt {
	delayedInboxContract, err := bridgegen.NewInbox(l1info.GetAddress("Inbox"), l1client)
	Require(t, err)
	usertxopts := l1info.GetDefaultTransactOpts("User", ctx)

	txbytes, err := delayedTx.MarshalBinary()
	Require(t, err)
	txwrapped := append([]byte{arbos.L2MessageKind_SignedTx}, txbytes...)
	l1tx, err := delayedInboxContract.SendL2Message(&usertxopts, txwrapped)
	Require(t, err)
	_, err = EnsureTxSucceeded(ctx, l1client, l1tx)
	Require(t, err)

	AdvanceL1(t, ctx, l1client, l1info, 30)
	receipt, err := EnsureTxSucceeded(ctx, l2client, delayedTx)
	Require(t, err)
	return receipt
}

func SendUnsignedTxViaL1(
	t *testing.T,
	ctx context.Context,
	l1info *BlockchainTestInfo,
	l1client *ethclient.Client,
	l2client *ethclient.Client,
	templateTx *types.Transaction,
) *types.Receipt {
	delayedInboxContract, err := bridgegen.NewInbox(l1info.GetAddress("Inbox"), l1client)
	Require(t, err)

	usertxopts := l1info.GetDefaultTransactOpts("User", ctx)
	remapped := arbosutil.RemapL1Address(usertxopts.From)
	nonce, err := l2client.NonceAt(ctx, remapped, nil)
	Require(t, err)

	unsignedTx := types.NewTx(&types.ArbitrumUnsignedTx{
		ChainId:   templateTx.ChainId(),
		From:      remapped,
		Nonce:     nonce,
		GasFeeCap: templateTx.GasFeeCap(),
		Gas:       templateTx.Gas(),
		To:        templateTx.To(),
		Value:     templateTx.Value(),
		Data:      templateTx.Data(),
	})

	l1tx, err := delayedInboxContract.SendUnsignedTransaction(
		&usertxopts,
		arbmath.UintToBig(unsignedTx.Gas()),
		unsignedTx.GasFeeCap(),
		arbmath.UintToBig(unsignedTx.Nonce()),
		*unsignedTx.To(),
		unsignedTx.Value(),
		unsignedTx.Data(),
	)
	Require(t, err)
	_, err = EnsureTxSucceeded(ctx, l1client, l1tx)
	Require(t, err)

	AdvanceL1(t, ctx, l1client, l1info, 30)
	receipt, err := EnsureTxSucceeded(ctx, l2client, unsignedTx)
	Require(t, err)
	return receipt
}

func GetBaseFee(t *testing.T, client *ethclient.Client, ctx context.Context) *big.Int {
	header, err := client.HeaderByNumber(ctx, nil)
	Require(t, err)
	return header.BaseFee
}

func GetBaseFeeAt(t *testing.T, client *ethclient.Client, ctx context.Context, blockNum *big.Int) *big.Int {
	header, err := client.HeaderByNumber(ctx, blockNum)
	Require(t, err)
	return header.BaseFee
}

type lifecycle struct {
	start func() error
	stop  func() error
}

func (l *lifecycle) Start() error {
	if l.start != nil {
		return l.start()
	}
	return nil
}

func (l *lifecycle) Stop() error {
	if l.start != nil {
		return l.stop()
	}
	return nil
}

type staticNodeConfigFetcher struct {
	config *arbnode.Config
}

func NewFetcherFromConfig(c *arbnode.Config) *staticNodeConfigFetcher {
	err := c.Validate()
	if err != nil {
		panic("invalid static config: " + err.Error())
	}
	return &staticNodeConfigFetcher{c}
}

func (c *staticNodeConfigFetcher) Get() *arbnode.Config {
	return c.config
}

func (c *staticNodeConfigFetcher) Start(context.Context) {}

func (c *staticNodeConfigFetcher) StopAndWait() {}

func (c *staticNodeConfigFetcher) Started() bool {
	return true
}

func createRedisGroup(ctx context.Context, t *testing.T, streamName string, client redis.UniversalClient) {
	t.Helper()
	// Stream name and group name are the same.
	if _, err := client.XGroupCreateMkStream(ctx, streamName, streamName, "$").Result(); err != nil {
		log.Debug("Error creating stream group: %v", err)
	}
}

func destroyRedisGroup(ctx context.Context, t *testing.T, streamName string, client redis.UniversalClient) {
	t.Helper()
	if client == nil {
		return
	}
	if _, err := client.XGroupDestroy(ctx, streamName, streamName).Result(); err != nil {
		log.Debug("Error destroying a stream group", "error", err)
	}
}

func createTestValidationNode(t *testing.T, ctx context.Context, config *valnode.Config, spawnerOpts ...server_arb.SpawnerOption) (*valnode.ValidationNode, *node.Node) {
	stackConf := node.DefaultConfig
	stackConf.HTTPPort = 0
	stackConf.DataDir = ""
	stackConf.WSHost = "127.0.0.1"
	stackConf.WSPort = 0
	stackConf.WSModules = []string{server_api.Namespace}
	stackConf.P2P.NoDiscovery = true
	stackConf.P2P.ListenAddr = ""
	stackConf.DBEngine = "leveldb" // TODO Try pebble again in future once iterator race condition issues are fixed

	valnode.EnsureValidationExposedViaAuthRPC(&stackConf)

	stack, err := node.New(&stackConf)
	Require(t, err)

	configFetcher := func() *valnode.Config { return config }
	valnode, err := valnode.CreateValidationNode(configFetcher, stack, nil, spawnerOpts...)
	Require(t, err)

	err = stack.Start()
	Require(t, err)

	err = valnode.Start(ctx)
	Require(t, err)

	t.Cleanup(func() {
		stack.Close()
		valnode.Stop()
	})

	return valnode, stack
}

type validated interface {
	Validate() error
}

func StaticFetcherFrom[T any](t *testing.T, config *T) func() *T {
	t.Helper()
	tCopy := *config
	asEmptyIf := interface{}(&tCopy)
	if asValidtedIf, ok := asEmptyIf.(validated); ok {
		err := asValidtedIf.Validate()
		if err != nil {
			Fatal(t, err)
		}
	}
	return func() *T { return &tCopy }
}

func configByValidationNode(clientConfig *arbnode.Config, valStack *node.Node) {
	clientConfig.BlockValidator.ValidationServerConfigs[0].URL = valStack.WSEndpoint()
	clientConfig.BlockValidator.ValidationServerConfigs[0].JWTSecret = ""
}

func currentRootModule(t *testing.T) common.Hash {
	t.Helper()
	locator, err := server_common.NewMachineLocator("")
	if err != nil {
		t.Fatalf("Error creating machine locator: %v", err)
	}
	return locator.LatestWasmModuleRoot()
}

func AddValNodeIfNeeded(t *testing.T, ctx context.Context, nodeConfig *arbnode.Config, useJit bool, redisURL string, wasmRootDir string) {
	if !nodeConfig.ValidatorRequired() || nodeConfig.BlockValidator.ValidationServerConfigs[0].URL != "" {
		return
	}
	AddValNode(t, ctx, nodeConfig, useJit, redisURL, wasmRootDir)
}

func AddValNode(t *testing.T, ctx context.Context, nodeConfig *arbnode.Config, useJit bool, redisURL string, wasmRootDir string) {
	conf := valnode.TestValidationConfig
	conf.UseJit = useJit
	conf.Wasm.RootPath = wasmRootDir
	DontWaitAndRun(ctx, 2, t.Name())
	// Enable redis streams when URL is specified
	if redisURL != "" {
		conf.Arbitrator.RedisValidationServerConfig = rediscons.TestValidationServerConfig
		redisClient, err := redisutil.RedisClientFromURL(redisURL)
		if err != nil {
			t.Fatalf("Error creating redis coordinator: %v", err)
		}
		redisStream := server_api.RedisStreamForRoot(rediscons.TestValidationServerConfig.StreamPrefix, currentRootModule(t))
		createRedisGroup(ctx, t, redisStream, redisClient)
		conf.Arbitrator.RedisValidationServerConfig.RedisURL = redisURL
		t.Cleanup(func() { destroyRedisGroup(ctx, t, redisStream, redisClient) })
		conf.Arbitrator.RedisValidationServerConfig.ModuleRoots = []string{currentRootModule(t).Hex()}
	}
	_, valStack := createTestValidationNode(t, ctx, &conf)
	configByValidationNode(nodeConfig, valStack)
}

func createTestL1BlockChain(t *testing.T, l1info info, withClientWrapper bool) (info, *ethclient.Client, *eth.Ethereum, *node.Node, *ClientWrapper, daprovider.BlobReader) {
	if l1info == nil {
		l1info = NewL1TestInfo(t)
	}
	stackConfig := testhelpers.CreateStackConfigForTest("")
	l1info.GenerateAccount("Faucet")

	chainConfig := chaininfo.ArbitrumDevTestChainConfig()
	chainConfig.ArbitrumChainParams = params.ArbitrumChainParams{}

	stack, err := node.New(stackConfig)
	Require(t, err)

	nodeConf := ethconfig.Defaults
	nodeConf.NetworkId = chainConfig.ChainID.Uint64()
	faucetAddr := l1info.GetAddress("Faucet")
	l1Genesis := core.DeveloperGenesisBlock(15_000_000, &faucetAddr)
	infoGenesis := l1info.GetGenesisAlloc()
	for acct, info := range infoGenesis {
		l1Genesis.Alloc[acct] = info
	}
	l1Genesis.BaseFee = big.NewInt(50 * params.GWei)
	nodeConf.Genesis = l1Genesis
	nodeConf.Miner.Etherbase = l1info.GetAddress("Faucet")
	nodeConf.Miner.PendingFeeRecipient = l1info.GetAddress("Faucet")
	nodeConf.SyncMode = downloader.FullSync

	l1backend, err := eth.New(stack, &nodeConf)
	Require(t, err)

	simBeacon, err := catalyst.NewSimulatedBeacon(0, common.Address{}, l1backend)
	Require(t, err)
	catalyst.RegisterSimulatedBeaconAPIs(stack, simBeacon)
	stack.RegisterLifecycle(simBeacon)

	tempKeyStore := keystore.NewKeyStore(t.TempDir(), keystore.LightScryptN, keystore.LightScryptP)
	faucetAccount, err := tempKeyStore.ImportECDSA(l1info.Accounts["Faucet"].PrivateKey, "passphrase")
	Require(t, err)
	Require(t, tempKeyStore.Unlock(faucetAccount, "passphrase"))
	l1backend.AccountManager().AddBackend(tempKeyStore)

	stack.RegisterLifecycle(&lifecycle{stop: func() error {
		return l1backend.Stop()
	}})

	stack.RegisterAPIs([]rpc.API{{
		Namespace: "eth",
		Service:   filters.NewFilterAPI(filters.NewFilterSystem(l1backend.APIBackend, filters.Config{})),
	}})
	stack.RegisterAPIs(tracers.APIs(l1backend.APIBackend))

	Require(t, stack.Start())

	var rpcClient rpc.ClientInterface = stack.Attach()
	var clientWrapper *ClientWrapper
	if withClientWrapper {
		clientWrapper = NewClientWrapper(rpcClient, l1info)
		rpcClient = clientWrapper
	}

	l1Client := ethclient.NewClient(rpcClient)

	return l1info, l1Client, l1backend, stack, clientWrapper, simBeacon
}

func getInitMessage(ctx context.Context, t *testing.T, parentChainClient *ethclient.Client, addresses *chaininfo.RollupAddresses) *arbostypes.ParsedInitMessage {
	bridge, err := arbnode.NewDelayedBridge(parentChainClient, addresses.Bridge, addresses.DeployedAt)
	Require(t, err)
	deployedAtBig := arbmath.UintToBig(addresses.DeployedAt)
	messages, err := bridge.LookupMessagesInRange(ctx, deployedAtBig, deployedAtBig, nil)
	Require(t, err)
	if len(messages) == 0 {
		Fatal(t, "No delayed messages found at rollup creation block")
	}
	initMessage, err := messages[0].Message.ParseInitMessage()
	Require(t, err, "Failed to parse rollup init message")

	return initMessage
}

var (
	blockChallengeLeafHeight     = uint64(1 << 5) // 32
	bigStepChallengeLeafHeight   = uint64(1 << 10)
	smallStepChallengeLeafHeight = uint64(1 << 10)
)

func deployOnParentChain(
	t *testing.T,
	ctx context.Context,
	parentChainInfo info,
	parentChainClient *ethclient.Client,
	parentChainReaderConfig *headerreader.Config,
	chainConfig *params.ChainConfig,
	wasmModuleRoot common.Hash,
	prodConfirmPeriodBlocks bool,
	chainSupportsBlobs bool,
	deployBold bool,
	delayBufferThreshold uint64,
) (*chaininfo.RollupAddresses, *arbostypes.ParsedInitMessage) {
	parentChainInfo.GenerateAccount("RollupOwner")
	parentChainInfo.GenerateAccount("Sequencer")
	parentChainInfo.GenerateAccount("Validator")
	parentChainInfo.GenerateAccount("User")

	SendWaitTestTransactions(t, ctx, parentChainClient, []*types.Transaction{
		parentChainInfo.PrepareTx("Faucet", "RollupOwner", parentChainInfo.TransferGas, big.NewInt(9223372036854775807), nil),
		parentChainInfo.PrepareTx("Faucet", "Sequencer", parentChainInfo.TransferGas, big.NewInt(9223372036854775807), nil),
		parentChainInfo.PrepareTx("Faucet", "Validator", parentChainInfo.TransferGas, big.NewInt(9223372036854775807), nil),
		parentChainInfo.PrepareTx("Faucet", "User", parentChainInfo.TransferGas, big.NewInt(9223372036854775807), nil)})

	parentChainTransactionOpts := parentChainInfo.GetDefaultTransactOpts("RollupOwner", ctx)
	serializedChainConfig, err := json.Marshal(chainConfig)
	Require(t, err)

	arbSys, _ := precompilesgen.NewArbSys(types.ArbSysAddress, parentChainClient)
	parentChainReader, err := headerreader.New(ctx, parentChainClient, func() *headerreader.Config { return parentChainReaderConfig }, arbSys)
	Require(t, err)
	parentChainReader.Start(ctx)
	defer parentChainReader.StopAndWait()

	nativeToken := common.Address{}
	maxDataSize := big.NewInt(117964)
	var addresses *chaininfo.RollupAddresses
	if deployBold {
		stakeToken, tx, _, err := localgen.DeployTestWETH9(
			&parentChainTransactionOpts,
			parentChainReader.Client(),
			"Weth",
			"WETH",
		)
		Require(t, err)
		_, err = EnsureTxSucceeded(ctx, parentChainReader.Client(), tx)
		Require(t, err)
		miniStakeValues := []*big.Int{big.NewInt(5), big.NewInt(4), big.NewInt(3), big.NewInt(2), big.NewInt(1)}
		genesisExecutionState := rollupgen.AssertionState{
			GlobalState:    rollupgen.GlobalState{},
			MachineStatus:  1, // Finished
			EndHistoryRoot: [32]byte{},
		}
		bufferConfig := rollupgen.BufferConfig{
			Threshold:            delayBufferThreshold, // number of blocks
			Max:                  14400,                // 2 days of blocks
			ReplenishRateInBasis: 500,                  // 5%
		}
		cfg := rollupgen.Config{
			MiniStakeValues:        miniStakeValues,
			ConfirmPeriodBlocks:    120,
			StakeToken:             stakeToken,
			BaseStake:              big.NewInt(1),
			WasmModuleRoot:         wasmModuleRoot,
			Owner:                  parentChainTransactionOpts.From,
			LoserStakeEscrow:       parentChainTransactionOpts.From,
			MinimumAssertionPeriod: big.NewInt(75),
			ValidatorAfkBlocks:     201600,
			ChainId:                chainConfig.ChainID,
			ChainConfig:            string(serializedChainConfig),
			SequencerInboxMaxTimeVariation: rollupgen.ISequencerInboxMaxTimeVariation{
				DelayBlocks:   big.NewInt(60 * 60 * 24 / 15),
				FutureBlocks:  big.NewInt(12),
				DelaySeconds:  big.NewInt(60 * 60 * 24),
				FutureSeconds: big.NewInt(60 * 60),
			},
			LayerZeroBlockEdgeHeight:     new(big.Int).SetUint64(blockChallengeLeafHeight),
			LayerZeroBigStepEdgeHeight:   new(big.Int).SetUint64(bigStepChallengeLeafHeight),
			LayerZeroSmallStepEdgeHeight: new(big.Int).SetUint64(smallStepChallengeLeafHeight),
			GenesisAssertionState:        genesisExecutionState,
			GenesisInboxCount:            common.Big0,
			AnyTrustFastConfirmer:        common.Address{},
			NumBigStepLevel:              3,
			ChallengeGracePeriodBlocks:   3,
			BufferConfig:                 bufferConfig,
		}
		wrappedClient := butil.NewBackendWrapper(parentChainReader.Client(), rpc.LatestBlockNumber)
		boldAddresses, err := setup.DeployFullRollupStack(
			ctx,
			wrappedClient,
			&parentChainTransactionOpts,
			parentChainInfo.GetAddress("Sequencer"),
			cfg,
			setup.RollupStackConfig{
				UseMockBridge:          false,
				UseMockOneStepProver:   false,
				UseBlobs:               chainSupportsBlobs,
				MinimumAssertionPeriod: 0,
			},
		)
		Require(t, err)
		addresses = &chaininfo.RollupAddresses{
			Bridge:                 boldAddresses.Bridge,
			Inbox:                  boldAddresses.Inbox,
			SequencerInbox:         boldAddresses.SequencerInbox,
			Rollup:                 boldAddresses.Rollup,
			NativeToken:            nativeToken,
			UpgradeExecutor:        boldAddresses.UpgradeExecutor,
			ValidatorUtils:         boldAddresses.ValidatorUtils,
			ValidatorWalletCreator: boldAddresses.ValidatorWalletCreator,
			StakeToken:             stakeToken,
			DeployedAt:             boldAddresses.DeployedAt,
		}
	} else {
		addresses, err = deploy.DeployLegacyOnParentChain(
			ctx,
			parentChainReader,
			&parentChainTransactionOpts,
			[]common.Address{parentChainInfo.GetAddress("Sequencer")},
			parentChainInfo.GetAddress("RollupOwner"),
			0,
			deploy.GenerateLegacyRollupConfig(prodConfirmPeriodBlocks, wasmModuleRoot, parentChainInfo.GetAddress("RollupOwner"), chainConfig, serializedChainConfig, common.Address{}),
			nativeToken,
			maxDataSize,
			chainSupportsBlobs,
		)
	}
	Require(t, err)
	parentChainInfo.SetContract("Bridge", addresses.Bridge)
	parentChainInfo.SetContract("SequencerInbox", addresses.SequencerInbox)
	parentChainInfo.SetContract("Inbox", addresses.Inbox)
	parentChainInfo.SetContract("UpgradeExecutor", addresses.UpgradeExecutor)
	initMessage := getInitMessage(ctx, t, parentChainClient, addresses)
	return addresses, initMessage
}

func createNonL1BlockChainWithStackConfig(
	t *testing.T, info *BlockchainTestInfo, dataDir string, chainConfig *params.ChainConfig, arbOSInit *params.ArbOSInit, initMessage *arbostypes.ParsedInitMessage, stackConfig *node.Config, execConfig *gethexec.Config,
) (*BlockchainTestInfo, *node.Node, ethdb.Database, ethdb.Database, *core.BlockChain) {
	if info == nil {
		info = NewArbTestInfo(t, chainConfig.ChainID)
	}
	if stackConfig == nil {
		stackConfig = testhelpers.CreateStackConfigForTest(dataDir)
	}
	if execConfig == nil {
		execConfig = ExecConfigDefaultTest(t, env.GetTestStateScheme())
	}
	Require(t, execConfig.Validate())

	stack, err := node.New(stackConfig)
	Require(t, err)

	chainData, err := stack.OpenDatabaseWithOptions("l2chaindata", node.DatabaseOptions{MetricsNamespace: "l2chaindata/", PebbleExtraOptions: conf.PersistentConfigDefault.Pebble.ExtraOptions("l2chaindata")})
	Require(t, err)

	wasmData, err := stack.OpenDatabaseWithOptions("wasm", node.DatabaseOptions{MetricsNamespace: "wasm/", PebbleExtraOptions: conf.PersistentConfigDefault.Pebble.ExtraOptions("wasm")})
	Require(t, err)

	chainDb := rawdb.WrapDatabaseWithWasm(chainData, wasmData)
	arbDb, err := stack.OpenDatabaseWithOptions("arbitrumdata", node.DatabaseOptions{MetricsNamespace: "arbitrumdata/", PebbleExtraOptions: conf.PersistentConfigDefault.Pebble.ExtraOptions("arbitrumdata")})
	Require(t, err)

	initReader := statetransfer.NewMemoryInitDataReader(&info.ArbInitData)
	if initMessage == nil {
		serializedChainConfig, err := json.Marshal(chainConfig)
		Require(t, err)
		initMessage = &arbostypes.ParsedInitMessage{
			ChainId:               chainConfig.ChainID,
			InitialL1BaseFee:      arbostypes.DefaultInitialL1BaseFee,
			ChainConfig:           chainConfig,
			SerializedChainConfig: serializedChainConfig,
		}
	}
	coreCacheConfig := gethexec.DefaultCacheConfigFor(&execConfig.Caching)
	blockchain, err := gethexec.WriteOrTestBlockChain(chainDb, coreCacheConfig, initReader, chainConfig, arbOSInit, nil, initMessage, &gethexec.ConfigDefault.TxIndexer, 0)
	Require(t, err)

	return info, stack, chainDb, arbDb, blockchain
}

func ClientForStack(t *testing.T, backend *node.Node) *ethclient.Client {
	rpcClient := backend.Attach()
	return ethclient.NewClient(rpcClient)
}

func StartWatchChanErr(t *testing.T, ctx context.Context, feedErrChan chan error, node *arbnode.Node) {
	go func() {
		select {
		case <-ctx.Done():
			return
		case err := <-feedErrChan:
			t.Errorf("error occurred: %v", err)
			if node != nil {
				node.StopAndWait()
			}
		}
	}()
}

func Require(t *testing.T, err error, text ...interface{}) {
	t.Helper()
	testhelpers.RequireImpl(t, err, text...)
}

func Fatal(t *testing.T, printables ...interface{}) {
	t.Helper()
	testhelpers.FailImpl(t, printables...)
}

func CheckEqual[T any](t *testing.T, want T, got T, printables ...interface{}) {
	t.Helper()
	if !reflect.DeepEqual(want, got) {
		testhelpers.FailImpl(t, "wrong result, want ", want, ", got ", got, printables)
	}
}

func Create2ndNodeWithConfig(
	t *testing.T,
	ctx context.Context,
	first *arbnode.Node,
	parentChainStack *node.Node,
	parentChainInfo *BlockchainTestInfo,
	chainInitData *statetransfer.ArbosInitializationInfo,
	nodeConfig *arbnode.Config,
	execConfig *gethexec.Config,
	stackConfig *node.Config,
	valnodeConfig *valnode.Config,
	addresses *chaininfo.RollupAddresses,
	initMessage *arbostypes.ParsedInitMessage,
	useExecutionClientOnly bool,
	blobReader daprovider.BlobReader,
) (*ethclient.Client, *arbnode.Node) {
	if nodeConfig == nil {
		nodeConfig = arbnode.ConfigDefaultL1NonSequencerTest()
	}
	if execConfig == nil {
		t.Fatal("should not be nil")
	}
	Require(t, execConfig.Validate())

	feedErrChan := make(chan error, 10)
	parentChainRpcClient := parentChainStack.Attach()
	parentChainClient := ethclient.NewClient(parentChainRpcClient)

	if stackConfig == nil {
		stackConfig = testhelpers.CreateStackConfigForTest(t.TempDir())
	}
	chainStack, err := node.New(stackConfig)
	Require(t, err)

	chainData, err := chainStack.OpenDatabaseWithOptions("l2chaindata", node.DatabaseOptions{MetricsNamespace: "l2chaindata/", PebbleExtraOptions: conf.PersistentConfigDefault.Pebble.ExtraOptions("l2chaindata")})
	Require(t, err)
	wasmData, err := chainStack.OpenDatabaseWithOptions("wasm", node.DatabaseOptions{MetricsNamespace: "wasm/", PebbleExtraOptions: conf.PersistentConfigDefault.Pebble.ExtraOptions("wasm")})
	Require(t, err)
	chainDb := rawdb.WrapDatabaseWithWasm(chainData, wasmData)

	arbDb, err := chainStack.OpenDatabaseWithOptions("arbitrumdata", node.DatabaseOptions{MetricsNamespace: "arbitrumdata/", PebbleExtraOptions: conf.PersistentConfigDefault.Pebble.ExtraOptions("arbitrumdata")})
	Require(t, err)
	initReader := statetransfer.NewMemoryInitDataReader(chainInitData)

	dataSigner := signature.DataSignerFromPrivateKey(parentChainInfo.GetInfoWithPrivKey("Sequencer").PrivateKey)
	sequencerTxOpts := parentChainInfo.GetDefaultTransactOpts("Sequencer", ctx)
	validatorTxOpts := parentChainInfo.GetDefaultTransactOpts("Validator", ctx)
	firstExec := getExecNode(t, first)

	chainConfig := firstExec.ArbInterface.BlockChain().Config()

	coreCacheConfig := gethexec.DefaultCacheConfigFor(&execConfig.Caching)
	var tracer *tracing.Hooks
	if execConfig.VmTrace.TracerName != "" {
		tracer, err = tracers.LiveDirectory.New(execConfig.VmTrace.TracerName, json.RawMessage(execConfig.VmTrace.JSONConfig))
		Require(t, err)
	}
	blockchain, err := gethexec.WriteOrTestBlockChain(chainDb, coreCacheConfig, initReader, chainConfig, nil, tracer, initMessage, &execConfig.TxIndexer, 0)
	Require(t, err)

	AddValNodeIfNeeded(t, ctx, nodeConfig, true, "", valnodeConfig.Wasm.RootPath)

	Require(t, nodeConfig.Validate())
	configFetcher := func() *gethexec.Config { return execConfig }
	currentExec, err := gethexec.CreateExecutionNode(ctx, chainStack, chainDb, blockchain, parentChainClient, configFetcher, big.NewInt(1337), 0)
	Require(t, err)

	var currentNode *arbnode.Node
	locator, err := server_common.NewMachineLocator(valnodeConfig.Wasm.RootPath)
	Require(t, err)
	if useExecutionClientOnly {
		currentNode, err = arbnode.CreateNodeExecutionClient(ctx, chainStack, currentExec, arbDb, NewFetcherFromConfig(nodeConfig), blockchain.Config(), parentChainClient, addresses, &validatorTxOpts, &sequencerTxOpts, dataSigner, feedErrChan, big.NewInt(1337), blobReader, locator.LatestWasmModuleRoot())
	} else {
		currentNode, err = arbnode.CreateNodeFullExecutionClient(ctx, chainStack, currentExec, currentExec, currentExec, currentExec, arbDb, NewFetcherFromConfig(nodeConfig), blockchain.Config(), parentChainClient, addresses, &validatorTxOpts, &sequencerTxOpts, dataSigner, feedErrChan, big.NewInt(1337), blobReader, locator.LatestWasmModuleRoot())
	}

	Require(t, err)

	err = currentNode.Start(ctx)
	Require(t, err)
	chainClient := ClientForStack(t, chainStack)

	StartWatchChanErr(t, ctx, feedErrChan, currentNode)

	return chainClient, currentNode
}

func GetBalance(t *testing.T, ctx context.Context, client *ethclient.Client, account common.Address) *big.Int {
	t.Helper()
	balance, err := client.BalanceAt(ctx, account, nil)
	Require(t, err, "could not get balance")
	return balance
}

func requireClose(t *testing.T, s *node.Node, text ...interface{}) {
	t.Helper()
	Require(t, s.Close(), text...)
}

func authorizeDASKeyset(
	t *testing.T,
	ctx context.Context,
	dasSignerKey *blsSignatures.PublicKey,
	l1info info,
	l1client *ethclient.Client,
) {
	if dasSignerKey == nil {
		return
	}
	keyset := &dasutil.DataAvailabilityKeyset{
		AssumedHonest: 1,
		PubKeys:       []blsSignatures.PublicKey{*dasSignerKey},
	}
	wr := bytes.NewBuffer([]byte{})
	err := keyset.Serialize(wr)
	Require(t, err, "unable to serialize DAS keyset")
	keysetBytes := wr.Bytes()

	sequencerInboxABI, err := abi.JSON(strings.NewReader(bridgegen.SequencerInboxABI))
	Require(t, err, "unable to parse sequencer inbox ABI")
	setKeysetCalldata, err := sequencerInboxABI.Pack("setValidKeyset", keysetBytes)
	Require(t, err, "unable to generate calldata")

	upgradeExecutor, err := upgrade_executorgen.NewUpgradeExecutor(l1info.Accounts["UpgradeExecutor"].Address, l1client)
	Require(t, err, "unable to bind upgrade executor")

	trOps := l1info.GetDefaultTransactOpts("RollupOwner", ctx)
	tx, err := upgradeExecutor.ExecuteCall(&trOps, l1info.Accounts["SequencerInbox"].Address, setKeysetCalldata)
	Require(t, err, "unable to set valid keyset")

	_, err = EnsureTxSucceeded(ctx, l1client, tx)
	Require(t, err, "unable to ensure transaction success for setting valid keyset")
}

func setupConfigWithDAS(
	t *testing.T, ctx context.Context, dasModeString string,
) (*params.ChainConfig, *arbnode.Config, *das.LifecycleManager, string, *blsSignatures.PublicKey) {
	l1NodeConfigA := arbnode.ConfigDefaultL1Test()
	chainConfig := chaininfo.ArbitrumDevTestChainConfig()
	var dbPath string
	var err error

	enableFileStorage, enableDbStorage, enableDas := false, false, true
	switch dasModeString {
	case "db":
		enableDbStorage = true
		chainConfig = chaininfo.ArbitrumDevTestDASChainConfig()
	case "files":
		enableFileStorage = true
		chainConfig = chaininfo.ArbitrumDevTestDASChainConfig()
	case "onchain":
		enableDas = false
	default:
		Fatal(t, "unknown storage type")
	}
	dbPath = t.TempDir()
	dasSignerKey, _, err := das.GenerateAndStoreKeys(dbPath)
	Require(t, err)

	dbConfig := das.DefaultLocalDBStorageConfig
	dbConfig.Enable = enableDbStorage
	dbConfig.DataDir = dbPath

	dasConfig := &das.DataAvailabilityConfig{
		Enable: enableDas,
		Key: das.KeyConfig{
			KeyDir: dbPath,
		},
		LocalFileStorage: das.LocalFileStorageConfig{
			Enable:  enableFileStorage,
			DataDir: dbPath,
		},
		LocalDBStorage:           dbConfig,
		RequestTimeout:           5 * time.Second,
		ParentChainNodeURL:       "none",
		SequencerInboxAddress:    "none",
		PanicOnError:             true,
		DisableSignatureChecking: true,
	}

	l1NodeConfigA.DataAvailability = das.DefaultDataAvailabilityConfig
	var lifecycleManager *das.LifecycleManager
	var daReader das.DataAvailabilityServiceReader
	var daWriter das.DataAvailabilityServiceWriter
	var daHealthChecker das.DataAvailabilityServiceHealthChecker
	var signatureVerifier *das.SignatureVerifier
	if dasModeString != "onchain" {
		daReader, daWriter, signatureVerifier, daHealthChecker, lifecycleManager, err = das.CreateDAComponentsForDaserver(ctx, dasConfig, nil, nil)

		Require(t, err)
		rpcLis, err := net.Listen("tcp", "localhost:0")
		Require(t, err)
		restLis, err := net.Listen("tcp", "localhost:0")
		Require(t, err)
		_, err = das.StartDASRPCServerOnListener(ctx, rpcLis, genericconf.HTTPServerTimeoutConfigDefault, genericconf.HTTPServerBodyLimitDefault, daReader, daWriter, daHealthChecker, signatureVerifier)
		Require(t, err)
		_, err = das.NewRestfulDasServerOnListener(restLis, genericconf.HTTPServerTimeoutConfigDefault, daReader, daHealthChecker)
		Require(t, err)

		beConfigA := das.BackendConfig{
			URL:    "http://" + rpcLis.Addr().String(),
			Pubkey: blsPubToBase64(dasSignerKey),
		}
		l1NodeConfigA.DataAvailability.RPCAggregator = aggConfigForBackend(beConfigA)
		l1NodeConfigA.DataAvailability.Enable = true
		l1NodeConfigA.DataAvailability.RestAggregator = das.DefaultRestfulClientAggregatorConfig
		l1NodeConfigA.DataAvailability.RestAggregator.Enable = true
		l1NodeConfigA.DataAvailability.RestAggregator.Urls = []string{"http://" + restLis.Addr().String()}
		l1NodeConfigA.DataAvailability.ParentChainNodeURL = "none"
	}

	return chainConfig, l1NodeConfigA, lifecycleManager, dbPath, dasSignerKey
}

func getDeadlineTimeout(t *testing.T, defaultTimeout time.Duration) time.Duration {
	testDeadLine, deadlineExist := t.Deadline()
	var timeout time.Duration
	if deadlineExist {
		timeout = time.Until(testDeadLine) - (time.Second * 10)
		if timeout > time.Second*10 {
			timeout = timeout - (time.Second * 10)
		}
	} else {
		timeout = defaultTimeout
	}

	return timeout
}

func deployBigMap(t *testing.T, ctx context.Context, auth bind.TransactOpts, client *ethclient.Client,
) (common.Address, *localgen.BigMap) {
	addr, tx, bigMap, err := localgen.DeployBigMap(&auth, client)
	Require(t, err, "could not deploy BigMap.sol contract")
	_, err = EnsureTxSucceeded(ctx, client, tx)
	Require(t, err)
	return addr, bigMap
}

func deploySimple(
	t *testing.T, ctx context.Context, auth bind.TransactOpts, client *ethclient.Client,
) (common.Address, *localgen.Simple) {
	addr, tx, simple, err := localgen.DeploySimple(&auth, client)
	Require(t, err, "could not deploy Simple.sol contract")
	_, err = EnsureTxSucceeded(ctx, client, tx)
	Require(t, err)
	return addr, simple
}

func deployContractInitCode(code []byte, revert bool) []byte {
	// a small prelude to return the given contract code
	last_opcode := vm.RETURN
	if revert {
		last_opcode = vm.REVERT
	}
	deploy := []byte{byte(vm.PUSH32)}
	deploy = append(deploy, math.U256Bytes(big.NewInt(int64(len(code))))...)
	deploy = append(deploy, byte(vm.DUP1))
	deploy = append(deploy, byte(vm.PUSH1))
	deploy = append(deploy, 42) // the prelude length
	deploy = append(deploy, byte(vm.PUSH1))
	deploy = append(deploy, 0)
	deploy = append(deploy, byte(vm.CODECOPY))
	deploy = append(deploy, byte(vm.PUSH1))
	deploy = append(deploy, 0)
	deploy = append(deploy, byte(last_opcode))
	deploy = append(deploy, code...)
	return deploy
}

func deployContract(
	t *testing.T, ctx context.Context, auth bind.TransactOpts, client *ethclient.Client, code []byte,
) common.Address {
	deploy := deployContractInitCode(code, false)
	basefee := arbmath.BigMulByFrac(GetBaseFee(t, client, ctx), 6, 5) // current*1.2
	nonce, err := client.NonceAt(ctx, auth.From, nil)
	Require(t, err)
	gas, err := client.EstimateGas(ctx, ethereum.CallMsg{
		From:      auth.From,
		GasPrice:  basefee,
		GasTipCap: auth.GasTipCap,
		Value:     big.NewInt(0),
		Data:      deploy,
	})
	Require(t, err)
	tx := types.NewContractCreation(nonce, big.NewInt(0), gas, basefee, deploy)
	tx, err = auth.Signer(auth.From, tx)
	Require(t, err)
	Require(t, client.SendTransaction(ctx, tx))
	_, err = EnsureTxSucceeded(ctx, client, tx)
	Require(t, err)
	return crypto.CreateAddress(auth.From, nonce)
}

func sendContractCall(
	t *testing.T, ctx context.Context, to common.Address, client *ethclient.Client, data []byte,
) []byte {
	t.Helper()
	msg := ethereum.CallMsg{
		To:    &to,
		Value: big.NewInt(0),
		Data:  data,
	}
	res, err := client.CallContract(ctx, msg, nil)
	Require(t, err)
	return res
}

func doUntil(t *testing.T, delay time.Duration, max int, lambda func() bool) {
	t.Helper()
	for i := 0; i < max; i++ {
		if lambda() {
			return
		}
		time.Sleep(delay)
	}
	Fatal(t, "failed to complete after ", delay*time.Duration(max))
}

func initDefaultTestLog() {
	flag.Parse()
	if *testflag.LogLevelFlag != "" {
		logLevel, err := strconv.ParseInt(*testflag.LogLevelFlag, 10, 32)
		if err != nil || logLevel > int64(log.LevelCrit) {
			log.Warn("-test_loglevel exists but out of bound, ignoring", "logLevel", *testflag.LogLevelFlag, "max", log.LvlTrace)
		}
		glogger := log.NewGlogHandler(
			log.NewTerminalHandler(io.Writer(os.Stderr), false))
		glogger.Verbosity(slog.Level(logLevel))
		log.SetDefault(log.NewLogger(glogger))
	}
}

func TestMain(m *testing.M) {
	initDefaultTestLog()
	initTestCollection()
	code := m.Run()
	os.Exit(code)
}

func getExecNode(t *testing.T, node *arbnode.Node) *gethexec.ExecutionNode {
	t.Helper()
	gethExec, ok := node.ExecutionClient.(*gethexec.ExecutionNode)
	if !ok {
		t.Fatal("failed to get exec node from arbnode")
	}
	return gethExec
}

func logParser[T any](t *testing.T, source string, name string) func(*types.Log) *T {
	parser := arbosutil.NewLogParser[T](source, name)
	return func(log *types.Log) *T {
		t.Helper()
		event, err := parser(log)
		Require(t, err, "failed to parse log")
		return event
	}
}

// recordBlock writes a json file with all of the data needed to validate a block.
//
// This can be used as an input to the arbitrator prover to validate a block.
func recordBlock(t *testing.T, block uint64, builder *NodeBuilder, targets ...rawdb.WasmTarget) {
	t.Helper()
	if !*testflag.RecordBlockInputsEnable {
		return
	}
	ctx := builder.ctx
	inboxPos := arbutil.MessageIndex(block)
	for {
		time.Sleep(250 * time.Millisecond)
		batches, err := builder.L2.ConsensusNode.InboxTracker.GetBatchCount()
		Require(t, err)
		haveMessages, err := builder.L2.ConsensusNode.InboxTracker.GetBatchMessageCount(batches - 1)
		Require(t, err)
		if haveMessages >= inboxPos {
			break
		}
	}
	var options []inputs.WriterOption
	options = append(options, inputs.WithTimestampDirEnabled(*testflag.RecordBlockInputsWithTimestampDirEnabled))
	options = append(options, inputs.WithBlockIdInFileNameEnabled(*testflag.RecordBlockInputsWithBlockIdInFileNameEnabled))
	if *testflag.RecordBlockInputsWithBaseDir != "" {
		options = append(options, inputs.WithBaseDir(*testflag.RecordBlockInputsWithBaseDir))
	}
	if *testflag.RecordBlockInputsWithSlug != "" {
		options = append(options, inputs.WithSlug(*testflag.RecordBlockInputsWithSlug))
	} else {
		options = append(options, inputs.WithSlug(t.Name()))
	}
	validationInputsWriter, err := inputs.NewWriter(options...)
	Require(t, err)
	inputJson, err := builder.L2.ConsensusNode.StatelessBlockValidator.ValidationInputsAt(ctx, inboxPos, targets...)
	if err != nil {
		Fatal(t, "failed to get validation inputs", block, err)
	}
	if err := validationInputsWriter.Write(&inputJson); err != nil {
		Fatal(t, "failed to write validation inputs", block, err)
	}
}

func populateMachineDir(t *testing.T, cr *github.ConsensusRelease) string {
	baseDir := t.TempDir()
	machineDir := baseDir + "/machines"
	err := os.Mkdir(machineDir, 0755)
	Require(t, err)
	err = os.Mkdir(machineDir+"/latest", 0755)
	Require(t, err)
	mrFile, err := os.Create(machineDir + "/latest/module-root.txt")
	Require(t, err)
	_, err = mrFile.WriteString(cr.WavmModuleRoot)
	Require(t, err)
	machResp, err := http.Get(cr.MachineWavmURL.String())
	Require(t, err)
	defer machResp.Body.Close()
	machineFile, err := os.Create(machineDir + "/latest/machine.wavm.br")
	Require(t, err)
	_, err = io.Copy(machineFile, machResp.Body)
	Require(t, err)
	replayResp, err := http.Get(cr.ReplayWasmURL.String())
	Require(t, err)
	defer replayResp.Body.Close()
	replayFile, err := os.Create(machineDir + "/latest/replay.wasm")
	Require(t, err)
	_, err = io.Copy(replayFile, replayResp.Body)
	Require(t, err)
	return machineDir
}<|MERGE_RESOLUTION|>--- conflicted
+++ resolved
@@ -657,13 +657,8 @@
 
 	initMessage *arbostypes.ParsedInitMessage,
 	addresses *chaininfo.RollupAddresses,
-<<<<<<< HEAD
-
-	useFreezer bool,
 
 	blobReader daprovider.BlobReader,
-=======
->>>>>>> dae12230
 ) *TestClient {
 	if parentChainTestClient == nil {
 		t.Fatal("must build parent chain before building chain")
@@ -769,12 +764,8 @@
 
 		b.l3InitMessage,
 		b.l3Addresses,
-<<<<<<< HEAD
-
-		b.useFreezer,
+
 		nil,
-=======
->>>>>>> dae12230
 	)
 
 	return func() {
@@ -804,12 +795,8 @@
 
 		b.initMessage,
 		b.addresses,
-<<<<<<< HEAD
-
-		b.useFreezer,
+
 		b.L1.blobReader,
-=======
->>>>>>> dae12230
 	)
 
 	return func() {
