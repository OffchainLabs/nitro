--- conflicted
+++ resolved
@@ -10,13 +10,9 @@
 	"errors"
 	"io"
 	"math/big"
-<<<<<<< HEAD
 	"os"
 	"path"
-	"path/filepath"
 	"sync"
-=======
->>>>>>> 6013c66d
 	"testing"
 	"time"
 
@@ -32,12 +28,7 @@
 	"github.com/ethereum/go-ethereum/ethdb"
 	"github.com/ethereum/go-ethereum/node"
 	"github.com/ethereum/go-ethereum/params"
-<<<<<<< HEAD
 	"github.com/ethereum/go-ethereum/rlp"
-	"github.com/ethereum/go-ethereum/rpc"
-=======
->>>>>>> 6013c66d
-
 	"github.com/offchainlabs/nitro/arbnode"
 	"github.com/offchainlabs/nitro/arbos"
 	"github.com/offchainlabs/nitro/arbstate"
@@ -115,9 +106,6 @@
 	return header.BaseFee
 }
 
-<<<<<<< HEAD
-func CreateTestL1BlockChain(t *testing.T, l1info info) (*ethclient.Client, *eth.Ethereum, *node.Node) {
-=======
 type lifecycle struct {
 	start func() error
 	stop  func() error
@@ -137,13 +125,7 @@
 	return nil
 }
 
-func CreateTestL1BlockChain(t *testing.T, l1info info) (info, *ethclient.Client, *eth.Ethereum, *node.Node) {
-	if l1info == nil {
-		l1info = NewL1TestInfo(t)
-	}
-	l1info.GenerateAccount("Faucet")
-
->>>>>>> 6013c66d
+func CreateTestL1BlockChain(t *testing.T, l1info info) (*ethclient.Client, *eth.Ethereum, *node.Node) {
 	chainConfig := params.ArbitrumDevTestChainConfig()
 	chainConfig.ArbitrumChainParams = params.ArbitrumChainParams{}
 
@@ -260,7 +242,6 @@
 	return CreateTestNodeOnL1WithConfig(t, ctx, isSequencer, conf, params.ArbitrumDevTestChainConfig())
 }
 
-<<<<<<< HEAD
 func saveAccount(t *testing.T, info info, folder, label string) {
 	accountInfo := info.GetInfoWithPrivKey(label)
 	data, err := json.Marshal(struct {
@@ -408,11 +389,6 @@
 	return
 }
 
-func CreateTestNodeOnL1WithConfig(t *testing.T, ctx context.Context, isSequencer bool, nodeConfig *arbnode.Config, chainConfig *params.ChainConfig) (l2info info, node *arbnode.Node, l2client *ethclient.Client, l1info info, l1backend *eth.Ethereum, l1client *ethclient.Client, l1stack *node.Node) {
-	var addresses *arbnode.RollupAddresses
-	l1info, l1client, l1backend, l1stack, addresses = CreateL1Rollup(t, ctx, chainConfig.ChainID)
-	l2info, l2stack, l2chainDb, l2arbDb, l2blockchain := createL2BlockChain(t, nil, chainConfig)
-=======
 func CreateTestNodeOnL1WithConfig(
 	t *testing.T,
 	ctx context.Context,
@@ -420,16 +396,13 @@
 	nodeConfig *arbnode.Config,
 	chainConfig *params.ChainConfig,
 ) (
-	l2info info, node *arbnode.Node, l2client *ethclient.Client, l2stack *node.Node, l1info info,
-	l1backend *eth.Ethereum, l1client *ethclient.Client, l1stack *node.Node,
+	l2info info, node *arbnode.Node, l2client *ethclient.Client, l2stack *node.Node,
+	l1info info, l1backend *eth.Ethereum, l1client *ethclient.Client, l1stack *node.Node,
 ) {
-	l1info, l1client, l1backend, l1stack = CreateTestL1BlockChain(t, nil)
-	var l2chainDb ethdb.Database
-	var l2arbDb ethdb.Database
-	var l2blockchain *core.BlockChain
-	l2info, l2stack, l2chainDb, l2arbDb, l2blockchain = createL2BlockChain(t, nil, "", chainConfig)
-	addresses := DeployOnTestL1(t, ctx, l1info, l1client, chainConfig.ChainID)
->>>>>>> 6013c66d
+	var addresses *arbnode.RollupAddresses
+	l1info, l1client, l1backend, l1stack, addresses = CreateL1Rollup(t, ctx, chainConfig.ChainID)
+	l2info, l2stack, l2chainDb, l2arbDb, l2blockchain := createL2BlockChain(t, nil, "", chainConfig)
+
 	var sequencerTxOptsPtr *bind.TransactOpts
 	if isSequencer {
 		sequencerTxOpts := l1info.GetDefaultTransactOpts("Sequencer", ctx)
