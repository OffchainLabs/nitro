--- conflicted
+++ resolved
@@ -6,11 +6,8 @@
 import (
 	"bytes"
 	"context"
-<<<<<<< HEAD
+	"encoding/hex"
 	"encoding/json"
-=======
-	"encoding/hex"
->>>>>>> c0ab203b
 	"fmt"
 	"math/big"
 	"net"
@@ -543,17 +540,12 @@
 	var l2chainDb ethdb.Database
 	var l2arbDb ethdb.Database
 	var l2blockchain *core.BlockChain
-<<<<<<< HEAD
-	l2info, l2stack, l2chainDb, l2arbDb, l2blockchain = createL2BlockChainWithStackConfig(t, nil, "", chainConfig, stackConfig)
-	addresses := DeployOnTestL1(t, ctx, l1info, l1client, chainConfig)
-=======
 	l2info = l2info_in
 	if l2info == nil {
 		l2info = NewArbTestInfo(t, chainConfig.ChainID)
 	}
 	_, l2stack, l2chainDb, l2arbDb, l2blockchain = createL2BlockChainWithStackConfig(t, l2info, "", chainConfig, stackConfig)
-	addresses := DeployOnTestL1(t, ctx, l1info, l1client, chainConfig.ChainID)
->>>>>>> c0ab203b
+	addresses := DeployOnTestL1(t, ctx, l1info, l1client, chainConfig)
 	var sequencerTxOptsPtr *bind.TransactOpts
 	var dataSigner signature.DataSignerFunc
 	if isSequencer {
