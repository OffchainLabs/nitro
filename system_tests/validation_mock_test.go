package arbtest

import (
	"bytes"
	"context"
	"math/big"
	"testing"
	"time"

	"github.com/ethereum/go-ethereum/common"
	"github.com/ethereum/go-ethereum/core/state"
	"github.com/ethereum/go-ethereum/crypto"
	"github.com/ethereum/go-ethereum/ethdb"
	"github.com/ethereum/go-ethereum/node"
	"github.com/ethereum/go-ethereum/rpc"

	"github.com/offchainlabs/nitro/arbnode"
	"github.com/offchainlabs/nitro/arbos/arbostypes"
	"github.com/offchainlabs/nitro/arbutil"
	"github.com/offchainlabs/nitro/execution"
	"github.com/offchainlabs/nitro/staker"
	"github.com/offchainlabs/nitro/util/containers"
	"github.com/offchainlabs/nitro/util/redisutil"
	"github.com/offchainlabs/nitro/util/rpcclient"
	"github.com/offchainlabs/nitro/validator"
	validatorclient "github.com/offchainlabs/nitro/validator/client"
	"github.com/offchainlabs/nitro/validator/client/redis"
	clientredis "github.com/offchainlabs/nitro/validator/client/redis"
	"github.com/offchainlabs/nitro/validator/server_api"
	"github.com/offchainlabs/nitro/validator/server_arb"
	"github.com/offchainlabs/nitro/validator/valnode"
	valnoderedis "github.com/offchainlabs/nitro/validator/valnode/redis"
)

type mockSpawner struct {
	ExecSpawned []uint64
	LaunchDelay time.Duration
}

var blockHashKey = common.HexToHash("0x11223344")
var sendRootKey = common.HexToHash("0x55667788")
var batchNumKey = common.HexToHash("0x99aabbcc")
var posInBatchKey = common.HexToHash("0xddeeff")

func globalstateFromTestPreimages(preimages map[arbutil.PreimageType]map[common.Hash][]byte) validator.GoGlobalState {
	keccakPreimages := preimages[arbutil.Keccak256PreimageType]
	return validator.GoGlobalState{
		Batch:      new(big.Int).SetBytes(keccakPreimages[batchNumKey]).Uint64(),
		PosInBatch: new(big.Int).SetBytes(keccakPreimages[posInBatchKey]).Uint64(),
		BlockHash:  common.BytesToHash(keccakPreimages[blockHashKey]),
		SendRoot:   common.BytesToHash(keccakPreimages[sendRootKey]),
	}
}

func globalstateToTestPreimages(gs validator.GoGlobalState) map[common.Hash][]byte {
	preimages := make(map[common.Hash][]byte)
	preimages[batchNumKey] = new(big.Int).SetUint64(gs.Batch).Bytes()
	preimages[posInBatchKey] = new(big.Int).SetUint64(gs.PosInBatch).Bytes()
	preimages[blockHashKey] = gs.BlockHash[:]
	preimages[sendRootKey] = gs.SendRoot[:]
	return preimages
}

func (s *mockSpawner) WasmModuleRoots() ([]common.Hash, error) {
	return mockWasmModuleRoots, nil
}

func (s *mockSpawner) StylusArchs() []ethdb.WasmTarget {
	return []ethdb.WasmTarget{"mock"}
}

func (s *mockSpawner) Launch(entry *validator.ValidationInput, moduleRoot common.Hash) validator.ValidationRun {
	run := &mockValRun{
		Promise: containers.NewPromise[validator.GoGlobalState](nil),
		root:    moduleRoot,
	}
	<-time.After(s.LaunchDelay)
	run.Produce(globalstateFromTestPreimages(entry.Preimages))
	return run
}

var mockWasmModuleRoots []common.Hash = []common.Hash{common.HexToHash("0xa5a5a5"), common.HexToHash("0x1212")}

func (s *mockSpawner) Start(context.Context) error {
	return nil
}
func (s *mockSpawner) Stop()        {}
func (s *mockSpawner) Name() string { return "mock" }
func (s *mockSpawner) Room() int    { return 4 }

func (s *mockSpawner) CreateExecutionRun(wasmModuleRoot common.Hash, input *validator.ValidationInput, _ bool) containers.PromiseInterface[validator.ExecutionRun] {
	s.ExecSpawned = append(s.ExecSpawned, input.Id)
	return containers.NewReadyPromise[validator.ExecutionRun](&mockExecRun{
		startState: input.StartState,
		endState:   globalstateFromTestPreimages(input.Preimages),
	}, nil)
}

type mockValRun struct {
	containers.Promise[validator.GoGlobalState]
	root common.Hash
}

func (v *mockValRun) WasmModuleRoot() common.Hash { return v.root }
func (v *mockValRun) Close()                      {}

const mockExecLastPos uint64 = 100

type mockExecRun struct {
	startState validator.GoGlobalState
	endState   validator.GoGlobalState
}

func (r *mockExecRun) GetStepAt(position uint64) containers.PromiseInterface[*validator.MachineStepResult] {
	status := validator.MachineStatusRunning
	resState := r.startState
	if position >= mockExecLastPos {
		position = mockExecLastPos
		status = validator.MachineStatusFinished
		resState = r.endState
	}
	return containers.NewReadyPromise[*validator.MachineStepResult](&validator.MachineStepResult{
		Hash:        crypto.Keccak256Hash(new(big.Int).SetUint64(position).Bytes()),
		Position:    position,
		Status:      status,
		GlobalState: resState,
	}, nil)
}

func (r *mockExecRun) GetMachineHashesWithStepSize(machineStartIndex, stepSize, maxIterations uint64) containers.PromiseInterface[[]common.Hash] {
	ctx := context.Background()
	hashes := make([]common.Hash, 0)
	for i := uint64(0); i < maxIterations; i++ {
		absoluteMachineIndex := machineStartIndex + stepSize*(i+1)
		stepResult, err := r.GetStepAt(absoluteMachineIndex).Await(ctx)
		if err != nil {
			return containers.NewReadyPromise[[]common.Hash](nil, err)
		}
		hashes = append(hashes, stepResult.Hash)
	}
	return containers.NewReadyPromise[[]common.Hash](hashes, nil)
}

func (r *mockExecRun) GetLastStep() containers.PromiseInterface[*validator.MachineStepResult] {
	return r.GetStepAt(mockExecLastPos)
}

var mockProof []byte = []byte("friendly jab at competitors")

func (r *mockExecRun) GetProofAt(uint64) containers.PromiseInterface[[]byte] {
	return containers.NewReadyPromise[[]byte](mockProof, nil)
}

func (r *mockExecRun) PrepareRange(uint64, uint64) containers.PromiseInterface[struct{}] {
	return containers.NewReadyPromise[struct{}](struct{}{}, nil)
}

func (r *mockExecRun) CheckAlive(ctx context.Context) error {
	return nil
}

func (r *mockExecRun) Close() {}

func createMockValidationNode(t *testing.T, ctx context.Context, config *server_arb.ArbitratorSpawnerConfig) (*mockSpawner, *node.Node) {
	stackConf := node.DefaultConfig
	stackConf.HTTPPort = 0
	stackConf.DataDir = ""
	stackConf.WSHost = "127.0.0.1"
	stackConf.WSPort = 0
	stackConf.WSModules = []string{server_api.Namespace}
	stackConf.P2P.NoDiscovery = true
	stackConf.P2P.ListenAddr = ""

	stack, err := node.New(&stackConf)
	Require(t, err)

	if config == nil {
		config = &server_arb.DefaultArbitratorSpawnerConfig
	}
	configFetcher := func() *server_arb.ArbitratorSpawnerConfig { return config }
	spawner := &mockSpawner{}
	serverAPI := valnode.NewExecutionServerAPI(spawner, spawner, configFetcher)

	valAPIs := []rpc.API{{
		Namespace:     server_api.Namespace,
		Version:       "1.0",
		Service:       serverAPI,
		Public:        true,
		Authenticated: false,
	}}
	stack.RegisterAPIs(valAPIs)

	err = stack.Start()
	Require(t, err)

	serverAPI.Start(ctx)

	var redisConsumer *valnoderedis.ValidationServer
	if config.RedisValidationServerConfig.Enabled() {
		redisConsumer, err = valnoderedis.NewValidationServer(&config.RedisValidationServerConfig, spawner)
		Require(t, err)
		redisConsumer.Start(ctx)
	}

	go func() {
		<-ctx.Done()
		stack.Close()
		serverAPI.StopOnly()
		if redisConsumer != nil {
			redisConsumer.StopOnly()
		}
	}()

	return spawner, stack
}

// mostly tests translation to/from json and running over network
func TestValidationServerAPI(t *testing.T) {
	testValidationServerAPI(t, false)
}

// mostly tests translation to/from json and running over network with bold validation redis consumer/producer
func TestValidationServerAPIWithBoldValidationConsumerProducer(t *testing.T) {
	testValidationServerAPI(t, true)
}
func testValidationServerAPI(t *testing.T, withBoldValidationConsumerProducer bool) {
	t.Parallel()
	ctx, cancel := context.WithCancel(context.Background())
	defer cancel()
	var client validator.ExecutionSpawner

	if withBoldValidationConsumerProducer {
		var redisBoldValidationClientConfig = &clientredis.TestValidationClientConfig
		redisUrl := redisutil.CreateTestRedis(ctx, t)
		redisBoldValidationClientConfig.RedisURL = redisUrl
		redisBoldValidationClientConfig.CreateStreams = true
		redisValClient, err := redis.NewValidationClient(redisBoldValidationClientConfig)
		Require(t, err)
		err = redisValClient.Start(ctx)
		Require(t, err)
		err = redisValClient.Initialize(ctx, mockWasmModuleRoots)
		Require(t, err)

		config := server_arb.DefaultArbitratorSpawnerConfig
		config.RedisValidationServerConfig = valnoderedis.TestValidationServerConfig
		config.RedisValidationServerConfig.RedisURL = redisUrl
		mockWasmModuleRootsStr := make([]string, len(mockWasmModuleRoots))
		for _, moduleRoot := range mockWasmModuleRoots {
			mockWasmModuleRootsStr = append(mockWasmModuleRootsStr, moduleRoot.Hex())
		}
		config.RedisValidationServerConfig.ModuleRoots = mockWasmModuleRootsStr
		_, validationDefault := createMockValidationNode(t, ctx, &config)
		executionClient := validatorclient.NewExecutionClient(StaticFetcherFrom(t, &rpcclient.TestClientConfig), validationDefault)
		client = validatorclient.NewBoldExecutionClient(StaticFetcherFrom(t, &rpcclient.TestClientConfig), redisValClient, validationDefault, executionClient)
		err = executionClient.Start(ctx)
		Require(t, err)
	} else {
		_, validationDefault := createMockValidationNode(t, ctx, nil)
		client = validatorclient.NewExecutionClient(StaticFetcherFrom(t, &rpcclient.TestClientConfig), validationDefault)
	}
	err := client.Start(ctx)
	Require(t, err)

	roots, err := client.WasmModuleRoots()
	Require(t, err)
	if len(roots) != len(mockWasmModuleRoots) {
		Fatal(t, "wrong number of wasmModuleRoots", len(roots))
	}
	for i := range roots {
		if roots[i] != mockWasmModuleRoots[i] {
			Fatal(t, "unexpected root", roots[i], mockWasmModuleRoots[i])
		}
	}

	hash1 := common.HexToHash("0x11223344556677889900aabbccddeeff")
	hash2 := common.HexToHash("0x11111111122222223333333444444444")

	startState := validator.GoGlobalState{
		BlockHash:  hash1,
		SendRoot:   hash2,
		Batch:      300,
		PosInBatch: 3000,
	}
	endState := validator.GoGlobalState{
		BlockHash:  hash2,
		SendRoot:   hash1,
		Batch:      3000,
		PosInBatch: 300,
	}

	valInput := validator.ValidationInput{
		StartState: startState,
		Preimages: map[arbutil.PreimageType]map[common.Hash][]byte{
			arbutil.Keccak256PreimageType: globalstateToTestPreimages(endState),
		},
	}
	valRun := client.Launch(&valInput, mockWasmModuleRoots[0])
	res, err := valRun.Await(ctx)
	Require(t, err)
	if res != endState {
		t.Error("unexpected mock validation run")
	}
<<<<<<< HEAD
	execRun, err := client.CreateExecutionRun(wasmRoot, &valInput, true).Await(ctx)
=======
	execRun, err := client.CreateExecutionRun(mockWasmModuleRoots[0], &valInput, false).Await(ctx)
>>>>>>> 5a1ba245
	Require(t, err)
	step0 := execRun.GetStepAt(0)
	step0Res, err := step0.Await(ctx)
	Require(t, err)
	if step0Res.GlobalState != startState {
		t.Error("unexpected globalstate on execution start")
	}
	lasteStep := execRun.GetLastStep()
	lasteStepRes, err := lasteStep.Await(ctx)
	Require(t, err)
	if lasteStepRes.GlobalState != endState {
		t.Error("unexpected globalstate on execution end")
	}
	proofPromise := execRun.GetProofAt(0)
	proof, err := proofPromise.Await(ctx)
	Require(t, err)
	if !bytes.Equal(proof, mockProof) {
		t.Error("mock proof not expected")
	}

	hashes := execRun.GetMachineHashesWithStepSize(0, 1, 5)
	hashesRes, err := hashes.Await(ctx)
	Require(t, err)
	if len(hashesRes) != 5 {
		t.Error("unexpected number of hashes")
	}
}

func TestValidationClientRoom(t *testing.T) {
	t.Parallel()
	ctx, cancel := context.WithCancel(context.Background())
	defer cancel()
	mockSpawner, spawnerStack := createMockValidationNode(t, ctx, nil)
	client := validatorclient.NewExecutionClient(StaticFetcherFrom(t, &rpcclient.TestClientConfig), spawnerStack)
	err := client.Start(ctx)
	Require(t, err)

	if client.Room() != 4 {
		Fatal(t, "wrong initial room ", client.Room())
	}

	hash1 := common.HexToHash("0x11223344556677889900aabbccddeeff")
	hash2 := common.HexToHash("0x11111111122222223333333444444444")

	startState := validator.GoGlobalState{
		BlockHash:  hash1,
		SendRoot:   hash2,
		Batch:      300,
		PosInBatch: 3000,
	}
	endState := validator.GoGlobalState{
		BlockHash:  hash2,
		SendRoot:   hash1,
		Batch:      3000,
		PosInBatch: 300,
	}

	valInput := validator.ValidationInput{
		StartState: startState,
		Preimages: map[arbutil.PreimageType]map[common.Hash][]byte{
			arbutil.Keccak256PreimageType: globalstateToTestPreimages(endState),
		},
	}

	valRuns := make([]validator.ValidationRun, 0, 4)

	for i := 0; i < 4; i++ {
		valRun := client.Launch(&valInput, mockWasmModuleRoots[0])
		valRuns = append(valRuns, valRun)
	}

	for i := range valRuns {
		_, err := valRuns[i].Await(ctx)
		Require(t, err)
	}

	if client.Room() != 4 {
		Fatal(t, "wrong room after launch", client.Room())
	}

	mockSpawner.LaunchDelay = time.Hour

	valRuns = make([]validator.ValidationRun, 0, 3)

	for i := 0; i < 4; i++ {
		valRun := client.Launch(&valInput, mockWasmModuleRoots[0])
		valRuns = append(valRuns, valRun)
		room := client.Room()
		if room != 3-i {
			Fatal(t, "wrong room after launch ", room, " expected: ", 4-i)
		}
	}

	for i := range valRuns {
		valRuns[i].Cancel()
		_, err := valRuns[i].Await(ctx)
		if err == nil {
			Fatal(t, "no error returned after cancel i:", i)
		}
	}

	room := client.Room()
	if room != 4 {
		Fatal(t, "wrong room after canceling runs: ", room)
	}
}

func TestExecutionKeepAlive(t *testing.T) {
	t.Parallel()
	ctx, cancel := context.WithCancel(context.Background())
	defer cancel()
	_, validationDefault := createMockValidationNode(t, ctx, nil)
	shortTimeoutConfig := server_arb.DefaultArbitratorSpawnerConfig
	shortTimeoutConfig.ExecutionRunTimeout = time.Second
	_, validationShortTO := createMockValidationNode(t, ctx, &shortTimeoutConfig)
	configFetcher := StaticFetcherFrom(t, &rpcclient.TestClientConfig)

	clientDefault := validatorclient.NewExecutionClient(configFetcher, validationDefault)
	err := clientDefault.Start(ctx)
	Require(t, err)
	clientShortTO := validatorclient.NewExecutionClient(configFetcher, validationShortTO)
	err = clientShortTO.Start(ctx)
	Require(t, err)

	valInput := validator.ValidationInput{}
	runDefault, err := clientDefault.CreateExecutionRun(mockWasmModuleRoots[0], &valInput, false).Await(ctx)
	Require(t, err)
	runShortTO, err := clientShortTO.CreateExecutionRun(mockWasmModuleRoots[0], &valInput, false).Await(ctx)
	Require(t, err)
	<-time.After(time.Second * 10)
	stepDefault := runDefault.GetStepAt(0)
	stepTO := runShortTO.GetStepAt(0)

	_, err = stepDefault.Await(ctx)
	Require(t, err)
	_, err = stepTO.Await(ctx)
	if err == nil {
		t.Error("getStep should have timed out but didn't")
	}
}

type mockBlockRecorder struct {
	validator *staker.StatelessBlockValidator
	streamer  *arbnode.TransactionStreamer
}

func (m *mockBlockRecorder) RecordBlockCreation(
	ctx context.Context,
	pos arbutil.MessageIndex,
	msg *arbostypes.MessageWithMetadata,
) (*execution.RecordResult, error) {
	_, globalpos, err := m.validator.GlobalStatePositionsAtCount(pos + 1)
	if err != nil {
		return nil, err
	}
	res, err := m.streamer.ResultAtMessageIndex(pos)
	if err != nil {
		return nil, err
	}
	globalState := validator.GoGlobalState{
		Batch:      globalpos.BatchNumber,
		PosInBatch: globalpos.PosInBatch,
		BlockHash:  res.BlockHash,
		SendRoot:   res.SendRoot,
	}
	return &execution.RecordResult{
		Pos:       pos,
		BlockHash: res.BlockHash,
		Preimages: globalstateToTestPreimages(globalState),
		UserWasms: make(state.UserWasms),
	}, nil
}

func (m *mockBlockRecorder) MarkValid(pos arbutil.MessageIndex, resultHash common.Hash) {}
func (m *mockBlockRecorder) PrepareForRecord(ctx context.Context, start, end arbutil.MessageIndex) error {
	return nil
}

func newMockRecorder(validator *staker.StatelessBlockValidator, streamer *arbnode.TransactionStreamer) *mockBlockRecorder {
	return &mockBlockRecorder{validator, streamer}
}<|MERGE_RESOLUTION|>--- conflicted
+++ resolved
@@ -216,51 +216,13 @@
 
 // mostly tests translation to/from json and running over network
 func TestValidationServerAPI(t *testing.T) {
-	testValidationServerAPI(t, false)
-}
-
-// mostly tests translation to/from json and running over network with bold validation redis consumer/producer
-func TestValidationServerAPIWithBoldValidationConsumerProducer(t *testing.T) {
-	testValidationServerAPI(t, true)
-}
-func testValidationServerAPI(t *testing.T, withBoldValidationConsumerProducer bool) {
 	t.Parallel()
 	ctx, cancel := context.WithCancel(context.Background())
 	defer cancel()
-	var client validator.ExecutionSpawner
-
-	if withBoldValidationConsumerProducer {
-		var redisBoldValidationClientConfig = &clientredis.TestValidationClientConfig
-		redisUrl := redisutil.CreateTestRedis(ctx, t)
-		redisBoldValidationClientConfig.RedisURL = redisUrl
-		redisBoldValidationClientConfig.CreateStreams = true
-		redisValClient, err := redis.NewValidationClient(redisBoldValidationClientConfig)
-		Require(t, err)
-		err = redisValClient.Start(ctx)
-		Require(t, err)
-		err = redisValClient.Initialize(ctx, mockWasmModuleRoots)
-		Require(t, err)
-
-		config := server_arb.DefaultArbitratorSpawnerConfig
-		config.RedisValidationServerConfig = valnoderedis.TestValidationServerConfig
-		config.RedisValidationServerConfig.RedisURL = redisUrl
-		mockWasmModuleRootsStr := make([]string, len(mockWasmModuleRoots))
-		for _, moduleRoot := range mockWasmModuleRoots {
-			mockWasmModuleRootsStr = append(mockWasmModuleRootsStr, moduleRoot.Hex())
-		}
-		config.RedisValidationServerConfig.ModuleRoots = mockWasmModuleRootsStr
-		_, validationDefault := createMockValidationNode(t, ctx, &config)
-		executionClient := validatorclient.NewExecutionClient(StaticFetcherFrom(t, &rpcclient.TestClientConfig), validationDefault)
-		client = validatorclient.NewBoldExecutionClient(StaticFetcherFrom(t, &rpcclient.TestClientConfig), redisValClient, validationDefault, executionClient)
-		err = executionClient.Start(ctx)
-		Require(t, err)
-	} else {
-		_, validationDefault := createMockValidationNode(t, ctx, nil)
-		client = validatorclient.NewExecutionClient(StaticFetcherFrom(t, &rpcclient.TestClientConfig), validationDefault)
-	}
+	_, validationDefault := createMockValidationNode(t, ctx, nil)
+	client := validatorclient.NewExecutionClient(StaticFetcherFrom(t, &rpcclient.TestClientConfig), validationDefault)
 	err := client.Start(ctx)
 	Require(t, err)
-
 	roots, err := client.WasmModuleRoots()
 	Require(t, err)
 	if len(roots) != len(mockWasmModuleRoots) {
@@ -300,11 +262,7 @@
 	if res != endState {
 		t.Error("unexpected mock validation run")
 	}
-<<<<<<< HEAD
-	execRun, err := client.CreateExecutionRun(wasmRoot, &valInput, true).Await(ctx)
-=======
-	execRun, err := client.CreateExecutionRun(mockWasmModuleRoots[0], &valInput, false).Await(ctx)
->>>>>>> 5a1ba245
+	execRun, err := client.CreateExecutionRun(mockWasmModuleRoots[0], &valInput, true).Await(ctx)
 	Require(t, err)
 	step0 := execRun.GetStepAt(0)
 	step0Res, err := step0.Await(ctx)
@@ -331,6 +289,86 @@
 	if len(hashesRes) != 5 {
 		t.Error("unexpected number of hashes")
 	}
+
+}
+
+// mostly tests translation to/from json and running over network with bold validation redis consumer/producer
+func TestValidationServerAPIWithBoldValidationConsumerProducer(t *testing.T) {
+	t.Parallel()
+	ctx, cancel := context.WithCancel(context.Background())
+	defer cancel()
+	var redisBoldValidationClientConfig = &clientredis.TestValidationClientConfig
+	redisUrl := redisutil.CreateTestRedis(ctx, t)
+	redisBoldValidationClientConfig.RedisURL = redisUrl
+	redisBoldValidationClientConfig.CreateStreams = true
+	redisValClient, err := redis.NewValidationClient(redisBoldValidationClientConfig)
+	Require(t, err)
+	err = redisValClient.Start(ctx)
+	Require(t, err)
+	err = redisValClient.Initialize(ctx, mockWasmModuleRoots)
+	Require(t, err)
+
+	config := server_arb.DefaultArbitratorSpawnerConfig
+	config.RedisValidationServerConfig = valnoderedis.TestValidationServerConfig
+	config.RedisValidationServerConfig.RedisURL = redisUrl
+	mockWasmModuleRootsStr := make([]string, len(mockWasmModuleRoots))
+	for _, moduleRoot := range mockWasmModuleRoots {
+		mockWasmModuleRootsStr = append(mockWasmModuleRootsStr, moduleRoot.Hex())
+	}
+	config.RedisValidationServerConfig.ModuleRoots = mockWasmModuleRootsStr
+	_, validationDefault := createMockValidationNode(t, ctx, &config)
+	executionClient := validatorclient.NewExecutionClient(StaticFetcherFrom(t, &rpcclient.TestClientConfig), validationDefault)
+	err = executionClient.Start(ctx)
+	Require(t, err)
+	client := redis.NewBOLDRedisExecutionClient(redisValClient)
+	err = client.Start(ctx)
+	Require(t, err)
+	roots, err := client.WasmModuleRoots()
+
+	Require(t, err)
+	if len(roots) != len(mockWasmModuleRoots) {
+		Fatal(t, "wrong number of wasmModuleRoots", len(roots))
+	}
+	for i := range roots {
+		if roots[i] != mockWasmModuleRoots[i] {
+			Fatal(t, "unexpected root", roots[i], mockWasmModuleRoots[i])
+		}
+	}
+
+	hash1 := common.HexToHash("0x11223344556677889900aabbccddeeff")
+	hash2 := common.HexToHash("0x11111111122222223333333444444444")
+
+	startState := validator.GoGlobalState{
+		BlockHash:  hash1,
+		SendRoot:   hash2,
+		Batch:      300,
+		PosInBatch: 3000,
+	}
+	endState := validator.GoGlobalState{
+		BlockHash:  hash2,
+		SendRoot:   hash1,
+		Batch:      3000,
+		PosInBatch: 300,
+	}
+
+	valInput := validator.ValidationInput{
+		StartState: startState,
+		Preimages: map[arbutil.PreimageType]map[common.Hash][]byte{
+			arbutil.Keccak256PreimageType: globalstateToTestPreimages(endState),
+		},
+	}
+	proof, err := client.GetProofAt(ctx, mockWasmModuleRoots[0], &valInput, 0)
+	Require(t, err)
+	if !bytes.Equal(proof, mockProof) {
+		t.Error("mock proof not expected")
+	}
+
+	hashes, err := client.GetMachineHashesWithStepSize(ctx, mockWasmModuleRoots[0], &valInput, 0, 1, 5)
+	Require(t, err)
+	if len(hashes) != 5 {
+		t.Error("unexpected number of hashes")
+	}
+
 }
 
 func TestValidationClientRoom(t *testing.T) {
