--- conflicted
+++ resolved
@@ -619,15 +619,9 @@
 
 	parentChainId, err := l1client.ChainID(ctx)
 	Require(t, err)
-<<<<<<< HEAD
-	currentNode, err = arbnode.CreateNode(
-		ctx, l2stack, execNode, l2arbDb, NewFetcherFromConfig(nodeConfig), l2blockchain.Config(), l1client,
-		addresses, sequencerTxOptsPtr, sequencerTxOptsPtr, dataSigner, fatalErrChan, quitNodeChan, parentChainId,
-=======
 	currentNode, err = arbnode.CreateNodeFullExecutionClient(
 		ctx, l2stack, execNode, execNode, execNode, execNode, l2arbDb, NewFetcherFromConfig(nodeConfig), l2blockchain.Config(), l1client,
-		addresses, sequencerTxOptsPtr, sequencerTxOptsPtr, dataSigner, fatalErrChan, parentChainId,
->>>>>>> 2eed6687
+		addresses, sequencerTxOptsPtr, sequencerTxOptsPtr, dataSigner, fatalErrChan, quitNodeChan, parentChainId,
 		nil, // Blob reader.
 	)
 	Require(t, err)
@@ -836,11 +830,7 @@
 	Require(t, err)
 	l1ChainId, err := l1client.ChainID(ctx)
 	Require(t, err)
-<<<<<<< HEAD
-	l2node, err := arbnode.CreateNode(ctx, l2stack, execNode, l2arbDb, NewFetcherFromConfig(nodeConfig), l2blockchain.Config(), l1client, addresses, &txOpts, &txOpts, dataSigner, fatalErrChan, quitNodeChan, l1ChainId, nil /* blob reader */)
-=======
-	l2node, err := arbnode.CreateNodeFullExecutionClient(ctx, l2stack, execNode, execNode, execNode, execNode, l2arbDb, NewFetcherFromConfig(nodeConfig), l2blockchain.Config(), l1client, addresses, &txOpts, &txOpts, dataSigner, fatalErrChan, l1ChainId, nil /* blob reader */)
->>>>>>> 2eed6687
+	l2node, err := arbnode.CreateNodeFullExecutionClient(ctx, l2stack, execNode, execNode, execNode, execNode, l2arbDb, NewFetcherFromConfig(nodeConfig), l2blockchain.Config(), l1client, addresses, &txOpts, &txOpts, dataSigner, fatalErrChan, quitNodeChan, l1ChainId, nil /* blob reader */)
 	Require(t, err)
 
 	l2client := ClientForStack(t, l2stack)
