// Copyright 2023, Offchain Labs, Inc.
// For license information, see https://github.com/OffchainLabs/nitro/blob/master/LICENSE.md

//go:build challengetest && !race

package arbtest

import (
	"bytes"
	"context"
	"encoding/json"
	"io"
	"math/big"
	"os"
	"strings"
	"testing"
	"time"

	"github.com/ethereum/go-ethereum/accounts/abi"
	"github.com/ethereum/go-ethereum/accounts/abi/bind"
	"github.com/ethereum/go-ethereum/common"
	"github.com/ethereum/go-ethereum/core"
	"github.com/ethereum/go-ethereum/core/rawdb"
	"github.com/ethereum/go-ethereum/core/types"
	"github.com/ethereum/go-ethereum/eth"
	"github.com/ethereum/go-ethereum/ethclient"
	"github.com/ethereum/go-ethereum/ethdb"
	"github.com/ethereum/go-ethereum/log"
	"github.com/ethereum/go-ethereum/node"
	"github.com/ethereum/go-ethereum/params"
	"github.com/ethereum/go-ethereum/rlp"
	"github.com/ethereum/go-ethereum/rpc"

	"github.com/offchainlabs/nitro/arbcompress"
	"github.com/offchainlabs/nitro/arbnode"
	"github.com/offchainlabs/nitro/arbnode/dataposter"
	"github.com/offchainlabs/nitro/arbnode/dataposter/externalsignertest"
	"github.com/offchainlabs/nitro/arbnode/dataposter/storage"
	"github.com/offchainlabs/nitro/arbos"
	"github.com/offchainlabs/nitro/arbos/l2pricing"
	"github.com/offchainlabs/nitro/arbstate"
	protocol "github.com/offchainlabs/nitro/bold/chain-abstraction"
	solimpl "github.com/offchainlabs/nitro/bold/chain-abstraction/sol-implementation"
	challengemanager "github.com/offchainlabs/nitro/bold/challenge-manager"
	modes "github.com/offchainlabs/nitro/bold/challenge-manager/types"
	l2stateprovider "github.com/offchainlabs/nitro/bold/layer2-state-provider"
	challenge_testing "github.com/offchainlabs/nitro/bold/testing"
	"github.com/offchainlabs/nitro/bold/testing/setup"
	butil "github.com/offchainlabs/nitro/bold/util"
	"github.com/offchainlabs/nitro/cmd/chaininfo"
	"github.com/offchainlabs/nitro/execution/gethexec"
	"github.com/offchainlabs/nitro/solgen/go/bridgegen"
	"github.com/offchainlabs/nitro/solgen/go/challengeV2gen"
	"github.com/offchainlabs/nitro/solgen/go/localgen"
	"github.com/offchainlabs/nitro/solgen/go/mocksgen"
	"github.com/offchainlabs/nitro/solgen/go/ospgen"
	"github.com/offchainlabs/nitro/solgen/go/rollupgen"
	"github.com/offchainlabs/nitro/staker"
	"github.com/offchainlabs/nitro/staker/bold"
	"github.com/offchainlabs/nitro/statetransfer"
	"github.com/offchainlabs/nitro/util"
	"github.com/offchainlabs/nitro/util/signature"
	"github.com/offchainlabs/nitro/util/testhelpers"
	"github.com/offchainlabs/nitro/validator/server_arb"
	"github.com/offchainlabs/nitro/validator/server_common"
	"github.com/offchainlabs/nitro/validator/valnode"
)

func TestChallengeProtocolBOLDReadInboxChallenge(t *testing.T) {
	testChallengeProtocolBOLD(t, false)
}

func TestChallengeProtocolBOLDReadInboxChallengeWithExternalSigner(t *testing.T) {
	testChallengeProtocolBOLD(t, true)
}

func TestChallengeProtocolBOLDStartStepChallenge(t *testing.T) {
	opts := []server_arb.SpawnerOption{
		server_arb.WithWrapper(func(inner server_arb.MachineInterface) server_arb.MachineInterface {
			// This wrapper is applied after the BOLD wrapper, so step 0 is the finished machine.
			// Modifying its hash results in invalid inclusion proofs for the evil validator,
			// so we start modifying hashes at step 1 (the first machine step in the running state).
			return NewIncorrectIntermediateMachine(inner, 1)
		}),
	}
	testChallengeProtocolBOLD(t, false, opts...)
}

func testChallengeProtocolBOLD(t *testing.T, useExternalSigner bool, spawnerOpts ...server_arb.SpawnerOption) {
	goodDir, err := os.MkdirTemp("", "good_*")
	Require(t, err)
	evilDir, err := os.MkdirTemp("", "evil_*")
	Require(t, err)
	t.Cleanup(func() {
		Require(t, os.RemoveAll(goodDir))
		Require(t, os.RemoveAll(evilDir))
	})
	ctx, cancelCtx := context.WithCancel(context.Background())
	defer cancelCtx()
	var transferGas = util.NormalizeL2GasForL1GasInitial(800_000, params.GWei) // include room for aggregator L1 costs
	l2chainConfig := chaininfo.ArbitrumDevTestChainConfig()
	l2info := NewBlockChainTestInfo(
		t,
		types.NewArbitrumSigner(types.NewLondonSigner(l2chainConfig.ChainID)), big.NewInt(l2pricing.InitialBaseFeeWei*2),
		transferGas,
	)
	ownerBal := big.NewInt(params.Ether)
	ownerBal.Mul(ownerBal, big.NewInt(1_000_000))
	l2info.GenerateGenesisAccount("Owner", ownerBal)
	sconf := setup.RollupStackConfig{
		UseBlobs:               true,
		UseMockBridge:          false,
		UseMockOneStepProver:   false,
		MinimumAssertionPeriod: 0,
	}

	_, l2nodeA, _, _, l1info, _, l1client, l1stack, assertionChain, stakeTokenAddr, asserterOpts := createTestNodeOnL1ForBoldProtocol(
		t,
		ctx,
		true,
		nil,
		l2chainConfig,
		nil,
		sconf,
		l2info,
		useExternalSigner,
		false,
	)
	defer requireClose(t, l1stack)
	defer l2nodeA.StopAndWait()

	// Make sure we shut down test functionality before the rest of the node
	ctx, cancelCtx = context.WithCancel(ctx)
	defer cancelCtx()

	go keepChainMoving(t, ctx, l1info, l1client)

	l2nodeConfig := arbnode.ConfigDefaultL1Test()
	_, l2nodeB, _ := create2ndNodeWithConfigForBoldProtocol(
		t,
		ctx,
		l2nodeA,
		l1stack,
		l1info,
		&l2info.ArbInitData,
		l2nodeConfig,
		nil,
		sconf,
		stakeTokenAddr,
		asserterOpts,
		false,
	)
	defer l2nodeB.StopAndWait()

	genesisA, err := l2nodeA.ExecutionClient.ResultAtMessageIndex(0).Await(ctx)
	Require(t, err)
	genesisB, err := l2nodeB.ExecutionClient.ResultAtMessageIndex(0).Await(ctx)
	Require(t, err)
	if genesisA.BlockHash != genesisB.BlockHash {
		Fatal(t, "genesis blocks mismatch between nodes")
	}

	balance := big.NewInt(params.Ether)
	balance.Mul(balance, big.NewInt(100))
	TransferBalanceTo(t, "Faucet", asserterOpts.From, balance, l1info, l1client, ctx)
	TransferBalance(t, "Faucet", "EvilAsserter", balance, l1info, l1client, ctx)

	valCfg := valnode.TestValidationConfig
	valCfg.UseJit = false
	_, valStack := createTestValidationNode(t, ctx, &valCfg)
	blockValidatorConfig := staker.TestBlockValidatorConfig

	locator, err := server_common.NewMachineLocator(valCfg.Wasm.RootPath)
	Require(t, err)
	statelessA, err := staker.NewStatelessBlockValidator(
		l2nodeA.InboxReader,
		l2nodeA.InboxTracker,
		l2nodeA.TxStreamer,
		l2nodeA.ExecutionRecorder,
		l2nodeA.ArbDB,
		nil,
		StaticFetcherFrom(t, &blockValidatorConfig),
		valStack,
		locator.LatestWasmModuleRoot(),
	)
	Require(t, err)
	err = statelessA.Start(ctx)
	Require(t, err)
	_, valStackB := createTestValidationNode(t, ctx, &valCfg, spawnerOpts...)

	statelessB, err := staker.NewStatelessBlockValidator(
		l2nodeB.InboxReader,
		l2nodeB.InboxTracker,
		l2nodeB.TxStreamer,
		l2nodeB.ExecutionRecorder,
		l2nodeB.ArbDB,
		nil,
		StaticFetcherFrom(t, &blockValidatorConfig),
		valStackB,
		locator.LatestWasmModuleRoot(),
	)
	Require(t, err)
	err = statelessB.Start(ctx)
	Require(t, err)

	blockValidatorA, err := staker.NewBlockValidator(
		statelessA,
		l2nodeA.InboxTracker,
		l2nodeA.TxStreamer,
		StaticFetcherFrom(t, &blockValidatorConfig),
		nil,
	)
	Require(t, err)
	Require(t, blockValidatorA.Initialize(ctx))
	Require(t, blockValidatorA.Start(ctx))

	blockValidatorB, err := staker.NewBlockValidator(
		statelessB,
		l2nodeB.InboxTracker,
		l2nodeB.TxStreamer,
		StaticFetcherFrom(t, &blockValidatorConfig),
		nil,
	)
	Require(t, err)
	Require(t, blockValidatorB.Initialize(ctx))
	Require(t, blockValidatorB.Start(ctx))

	stateManager, err := bold.NewBOLDStateProvider(
		blockValidatorA,
		statelessA,
		l2stateprovider.Height(blockChallengeLeafHeight),
		&bold.StateProviderConfig{
			ValidatorName:          "good",
			MachineLeavesCachePath: goodDir,
			CheckBatchFinality:     false,
		},
		goodDir,
		l2nodeA.InboxTracker,
		l2nodeA.TxStreamer,
		l2nodeA.InboxReader,
		nil,
	)
	Require(t, err)

	stateManagerB, err := bold.NewBOLDStateProvider(
		blockValidatorB,
		statelessB,
		l2stateprovider.Height(blockChallengeLeafHeight),
		&bold.StateProviderConfig{
			ValidatorName:          "evil",
			MachineLeavesCachePath: evilDir,
			CheckBatchFinality:     false,
		},
		evilDir,
		l2nodeB.InboxTracker,
		l2nodeB.TxStreamer,
		l2nodeB.InboxReader,
		nil,
	)
	Require(t, err)

	Require(t, l2nodeA.Start(ctx))
	Require(t, l2nodeB.Start(ctx))

	chalManagerAddr := assertionChain.SpecChallengeManager()
	evilOpts := l1info.GetDefaultTransactOpts("EvilAsserter", ctx)
	l1ChainId, err := l1client.ChainID(ctx)
	Require(t, err)
	dp, err := arbnode.StakerDataposter(
		ctx,
		rawdb.NewTable(l2nodeB.ArbDB, storage.StakerPrefix),
		l2nodeB.L1Reader,
		&evilOpts,
		NewCommonConfigFetcher(l2nodeConfig),
		l2nodeB.SyncMonitor,
		l1ChainId,
	)
	Require(t, err)
	chainB, err := solimpl.NewAssertionChain(
		ctx,
		assertionChain.RollupAddress(),
		chalManagerAddr.Address(),
		&evilOpts,
		butil.NewBackendWrapper(l1client, rpc.LatestBlockNumber),
		bold.NewDataPosterTransactor(dp),
		solimpl.WithRpcHeadBlockNumber(rpc.LatestBlockNumber),
	)
	Require(t, err)

	l2info.GenerateAccount("Destination")
	sequencerTxOpts := l1info.GetDefaultTransactOpts("Sequencer", ctx)

	honestSeqInbox := l1info.GetAddress("SequencerInbox")
	evilSeqInbox := l1info.GetAddress("EvilSequencerInbox")
	honestSeqInboxBinding, err := bridgegen.NewSequencerInbox(honestSeqInbox, l1client)
	Require(t, err)
	evilSeqInboxBinding, err := bridgegen.NewSequencerInbox(evilSeqInbox, l1client)
	Require(t, err)

	// Post batches to the honest and evil sequencer inbox that are internally equal.
	// This means the honest and evil sequencer inboxes will agree with all messages in the batch.
	seqInboxABI, err := abi.JSON(strings.NewReader(bridgegen.SequencerInboxABI))
	Require(t, err)

	honestUpgradeExec, err := mocksgen.NewUpgradeExecutorMock(l1info.GetAddress("UpgradeExecutor"), l1client)
	Require(t, err)
	data, err := seqInboxABI.Pack(
		"setIsBatchPoster",
		sequencerTxOpts.From,
		true,
	)
	Require(t, err)
	honestRollupOwnerOpts := l1info.GetDefaultTransactOpts("RollupOwner", ctx)
	_, err = honestUpgradeExec.ExecuteCall(&honestRollupOwnerOpts, honestSeqInbox, data)
	Require(t, err)

	evilUpgradeExec, err := mocksgen.NewUpgradeExecutorMock(l1info.GetAddress("EvilUpgradeExecutor"), l1client)
	Require(t, err)
	data, err = seqInboxABI.Pack(
		"setIsBatchPoster",
		sequencerTxOpts.From,
		true,
	)
	Require(t, err)
	evilRollupOwnerOpts := l1info.GetDefaultTransactOpts("RollupOwner", ctx)
	_, err = evilUpgradeExec.ExecuteCall(&evilRollupOwnerOpts, evilSeqInbox, data)
	Require(t, err)

	totalMessagesPosted := int64(0)
	numMessagesPerBatch := int64(5)
	divergeAt := int64(-1)
	makeBoldBatch(t, l2nodeA, l2info, l1client, &sequencerTxOpts, honestSeqInboxBinding, honestSeqInbox, numMessagesPerBatch, divergeAt)
	l2info.Accounts["Owner"].Nonce.Store(0)
	makeBoldBatch(t, l2nodeB, l2info, l1client, &sequencerTxOpts, evilSeqInboxBinding, evilSeqInbox, numMessagesPerBatch, divergeAt)
	totalMessagesPosted += numMessagesPerBatch

	// Next, we post another batch, this time containing more messages.
	// We diverge at message index 5 within the evil node's batch.
	l2info.Accounts["Owner"].Nonce.Store(5)
	numMessagesPerBatch = int64(10)
	makeBoldBatch(t, l2nodeA, l2info, l1client, &sequencerTxOpts, honestSeqInboxBinding, honestSeqInbox, numMessagesPerBatch, divergeAt)
	l2info.Accounts["Owner"].Nonce.Store(5)
	divergeAt = int64(5)
	makeBoldBatch(t, l2nodeB, l2info, l1client, &sequencerTxOpts, evilSeqInboxBinding, evilSeqInbox, numMessagesPerBatch, divergeAt)
	totalMessagesPosted += numMessagesPerBatch

	bcA, err := l2nodeA.InboxTracker.GetBatchCount()
	Require(t, err)
	bcB, err := l2nodeB.InboxTracker.GetBatchCount()
	Require(t, err)
	msgA, err := l2nodeA.InboxTracker.GetBatchMessageCount(bcA - 1)
	Require(t, err)
	msgB, err := l2nodeB.InboxTracker.GetBatchMessageCount(bcB - 1)
	Require(t, err)

	t.Logf("Node A batch count %d, msgs %d", bcA, msgA)
	t.Logf("Node B batch count %d, msgs %d", bcB, msgB)

	// Wait for both nodes' chains to catch up.
	nodeAExec, ok := l2nodeA.ExecutionClient.(*gethexec.ExecutionNode)
	if !ok {
		Fatal(t, "not geth execution node")
	}
	nodeBExec, ok := l2nodeB.ExecutionClient.(*gethexec.ExecutionNode)
	if !ok {
		Fatal(t, "not geth execution node")
	}
	for {
		nodeALatest := nodeAExec.Backend.APIBackend().CurrentHeader()
		nodeBLatest := nodeBExec.Backend.APIBackend().CurrentHeader()
		isCaughtUp := nodeALatest.Number.Uint64() == uint64(totalMessagesPosted)
		areEqual := nodeALatest.Number.Uint64() == nodeBLatest.Number.Uint64()
		if isCaughtUp && areEqual {
			if nodeALatest.Hash() == nodeBLatest.Hash() {
				Fatal(t, "node A L2 hash", nodeALatest, "matches node B L2 hash", nodeBLatest)
			}
			break
		}
	}

	bridgeBinding, err := bridgegen.NewBridge(l1info.GetAddress("Bridge"), l1client)
	Require(t, err)
	totalBatchesBig, err := bridgeBinding.SequencerMessageCount(&bind.CallOpts{Context: ctx})
	Require(t, err)
	totalBatches := totalBatchesBig.Uint64()

	// Wait until the validators have validated the batches.
	for {
		lastInfo, err := blockValidatorA.ReadLastValidatedInfo()
		if lastInfo == nil || err != nil {
			continue
		}
		t.Log(lastInfo.GlobalState.Batch, totalBatches-1)
		if lastInfo.GlobalState.Batch >= totalBatches-1 {
			break
		}
		time.Sleep(time.Millisecond * 200)
	}
	for {
		lastInfo, err := blockValidatorB.ReadLastValidatedInfo()
		if lastInfo == nil || err != nil {
			continue
		}
		t.Log(lastInfo.GlobalState.Batch, totalBatches-1)
		if lastInfo.GlobalState.Batch >= totalBatches-1 {
			break
		}
		time.Sleep(time.Millisecond * 200)
	}

	provider := l2stateprovider.NewHistoryCommitmentProvider(
		stateManager,
		stateManager,
		stateManager,
		[]l2stateprovider.Height{
			l2stateprovider.Height(blockChallengeLeafHeight),
			l2stateprovider.Height(bigStepChallengeLeafHeight),
			l2stateprovider.Height(bigStepChallengeLeafHeight),
			l2stateprovider.Height(bigStepChallengeLeafHeight),
			l2stateprovider.Height(smallStepChallengeLeafHeight),
		},
		stateManager,
		nil, // Api db
	)

	evilProvider := l2stateprovider.NewHistoryCommitmentProvider(
		stateManagerB,
		stateManagerB,
		stateManagerB,
		[]l2stateprovider.Height{
			l2stateprovider.Height(blockChallengeLeafHeight),
			l2stateprovider.Height(bigStepChallengeLeafHeight),
			l2stateprovider.Height(bigStepChallengeLeafHeight),
			l2stateprovider.Height(bigStepChallengeLeafHeight),
			l2stateprovider.Height(smallStepChallengeLeafHeight),
		},
		stateManagerB,
		nil, // Api db
	)

	stackOpts := []challengemanager.StackOpt{
		challengemanager.StackWithName("honest"),
		challengemanager.StackWithMode(modes.MakeMode),
		challengemanager.StackWithPostingInterval(time.Second * 3),
		challengemanager.StackWithPollingInterval(time.Second),
		challengemanager.StackWithMinimumGapToParentAssertion(0),
		challengemanager.StackWithAverageBlockCreationTime(time.Second),
	}

	manager, err := challengemanager.NewChallengeStack(
		assertionChain,
		provider,
		stackOpts...,
	)
	Require(t, err)

	evilStackOpts := append(stackOpts, challengemanager.StackWithName("evil"))

	managerB, err := challengemanager.NewChallengeStack(
		chainB,
		evilProvider,
		evilStackOpts...,
	)
	Require(t, err)

	manager.Start(ctx)
	managerB.Start(ctx)

	chalManager := assertionChain.SpecChallengeManager()
	filterer, err := challengeV2gen.NewEdgeChallengeManagerFilterer(chalManager.Address(), l1client)
	Require(t, err)

	fromBlock := uint64(0)
	ticker := time.NewTicker(time.Second)
	defer ticker.Stop()
	for {
		select {
		case <-ticker.C:
			latestBlock, err := l1client.HeaderByNumber(ctx, nil)
			Require(t, err)
			toBlock := latestBlock.Number.Uint64()
			if fromBlock == toBlock {
				continue
			}
			filterOpts := &bind.FilterOpts{
				Start:   fromBlock,
				End:     &toBlock,
				Context: ctx,
			}
			it, err := filterer.FilterEdgeConfirmedByOneStepProof(filterOpts, nil, nil)
			Require(t, err)
			for it.Next() {
				if it.Error() != nil {
					t.Fatalf("Error in filter iterator: %v", it.Error())
				}
				t.Log("Received event of OSP confirmation!")
				tx, _, err := l1client.TransactionByHash(ctx, it.Event.Raw.TxHash)
				Require(t, err)
				signer := types.NewCancunSigner(tx.ChainId())
				address, err := signer.Sender(tx)
				Require(t, err)
				if address == asserterOpts.From {
					t.Log("Honest party won OSP, impossible for evil party to win if honest party continues")
					Require(t, it.Close())
					return
				}
			}
			fromBlock = toBlock
		case <-ctx.Done():
			return
		}
	}
}

// Every 3 seconds, send an L1 transaction to keep the chain moving.
func keepChainMoving(t *testing.T, ctx context.Context, l1Info *BlockchainTestInfo, client *ethclient.Client) {
	delay := time.Second * 3
	for {
		select {
		case <-ctx.Done():
			return
		default:
			time.Sleep(delay)
			if ctx.Err() != nil {
				break
			}
			to := l1Info.GetAddress("Faucet")
			tx := l1Info.PrepareTxTo("Faucet", &to, l1Info.TransferGas, common.Big0, nil)
			if err := client.SendTransaction(ctx, tx); err != nil {
				t.Log("Error sending tx:", err)
				continue
			}
			if _, err := EnsureTxSucceeded(ctx, client, tx); err != nil {
				t.Log("Error ensuring tx succeeded:", err)
				continue
			}
		}
	}
}

func setupL1ForBoldProtocol(
	t *testing.T,
	ctx context.Context,
	rollupStackConf setup.RollupStackConfig,
	l2infoIn info,
	useExternalSigner bool,
	nodeConfig *arbnode.Config,
	chainConfig *params.ChainConfig,
	enableCustomDA bool,
) (
	l1info info, l1backend *eth.Ethereum, l1client *ethclient.Client, l1stack *node.Node,
	addresses *chaininfo.RollupAddresses, stakeTokenAddr common.Address, asserterOpts *bind.TransactOpts, signerCfg *dataposter.ExternalSignerCfg,
) {
	var srv *externalsignertest.SignerServer
	if useExternalSigner {
		srv = externalsignertest.NewServer(t)
		go func() {
			if err := srv.Start(); err != nil {
				log.Error("Failed to start external signer server:", err)
				return
			}
		}()
	}

	if nodeConfig == nil {
		nodeConfig = arbnode.ConfigDefaultL1Test()
	}
	nodeConfig.ParentChainReader.OldHeaderTimeout = time.Minute * 10
	if chainConfig == nil {
		chainConfig = chaininfo.ArbitrumDevTestChainConfig()
	}
	nodeConfig.BatchPoster.DataPoster.MaxMempoolTransactions = 18
	withoutClientWrapper := false
<<<<<<< HEAD
	l1info, l1client, l1backend, l1stack, _ = createTestL1BlockChain(t, nil, withoutClientWrapper)
	var l2info info
=======
	l1info, l1client, l1backend, l1stack, _, _ = createTestL1BlockChain(t, nil, withoutClientWrapper)
	var l2chainDb ethdb.Database
	var l2arbDb ethdb.Database
	var l2blockchain *core.BlockChain
>>>>>>> a4f103fd
	l2info = l2infoIn
	if l2info == nil {
		l2info = NewArbTestInfo(t, chainConfig.ChainID)
	}

	var err error
	if useExternalSigner {
		signerCfg, err = dataposter.ExternalSignerTestCfg(srv.Address, srv.URL())
		if err != nil {
			t.Fatalf("Error getting external signer config: %v", err)
		}
		asserterOpts, err = dataposter.ExternalSignerTxOpts(ctx, signerCfg)
		Require(t, err)
	} else {
		l1info.GenerateAccount("Asserter")
		tmpOpts := l1info.GetDefaultTransactOpts("Asserter", ctx)
		asserterOpts = &tmpOpts
	}
	l1info.GenerateAccount("EvilAsserter")

	startingBal := big.NewInt(params.Ether)
	startingBal.Mul(startingBal, big.NewInt(100))

	SendWaitTestTransactions(t, ctx, l1client, []*types.Transaction{
		l1info.PrepareTx("Faucet", "RollupOwner", 30000, startingBal, nil),
		l1info.PrepareTx("Faucet", "Sequencer", 30000, big.NewInt(9223372036854775807), nil),
		l1info.PrepareTx("Faucet", "User", 30000, big.NewInt(9223372036854775807), nil),
		l1info.PrepareTxTo("Faucet", &asserterOpts.From, 30000, big.NewInt(9223372036854775807), nil),
		l1info.PrepareTx("Faucet", "EvilAsserter", 30000, big.NewInt(9223372036854775807), nil),
	})

	l1TransactionOpts := l1info.GetDefaultTransactOpts("RollupOwner", ctx)
	stakeToken, tx, tokenBindings, err := mocksgen.DeployTestWETH9(
		&l1TransactionOpts,
		l1client,
		"Weth",
		"WETH",
	)
	Require(t, err)
	_, err = EnsureTxSucceeded(ctx, l1client, tx)
	Require(t, err)
	stakeTokenAddr = stakeToken
	value, ok := new(big.Int).SetString("10000", 10)
	if !ok {
		t.Fatal(t, "could not set value")
	}
	l1TransactionOpts.Value = value
	tx, err = tokenBindings.Deposit(&l1TransactionOpts)
	Require(t, err)
	_, err = EnsureTxSucceeded(ctx, l1client, tx)
	Require(t, err)
	l1TransactionOpts.Value = nil

	addresses = deployContractsOnly(t, ctx, l1info, l1client, chainConfig.ChainID, rollupStackConf, stakeToken, asserterOpts, enableCustomDA)
	l1info.SetContract("Bridge", addresses.Bridge)
	l1info.SetContract("SequencerInbox", addresses.SequencerInbox)
	l1info.SetContract("Inbox", addresses.Inbox)
	l1info.SetContract("Rollup", addresses.Rollup)
	l1info.SetContract("UpgradeExecutor", addresses.UpgradeExecutor)

	return l1info, l1backend, l1client, l1stack, addresses, stakeTokenAddr, asserterOpts, signerCfg
}

func createL2NodeForBoldProtocol(
	t *testing.T,
	ctx context.Context,
	isSequencer bool,
	nodeConfig *arbnode.Config,
	chainConfig *params.ChainConfig,
	l2infoIn info,
	l1info info,
	l1backend *eth.Ethereum,
	l1client *ethclient.Client,
	l1stack *node.Node,
	addresses *chaininfo.RollupAddresses,
	stakeTokenAddr common.Address,
	useExternalSigner bool,
	asserterOpts *bind.TransactOpts,
	signerCfg *dataposter.ExternalSignerCfg,
) (
	l2info info, currentNode *arbnode.Node, l2client *ethclient.Client, l2stack *node.Node,
	assertionChain *solimpl.AssertionChain,
) {
	fatalErrChan := make(chan error, 10)

	execConfig := ExecConfigDefaultNonSequencerTest(t, rawdb.HashScheme)

	Require(t, execConfig.Validate())
	initMessage := getInitMessage(ctx, t, l1client, addresses)
	var l2chainDb ethdb.Database
	var l2arbDb ethdb.Database
	var l2blockchain *core.BlockChain
	l2info, l2stack, l2chainDb, l2arbDb, l2blockchain = createNonL1BlockChainWithStackConfig(t, l2infoIn, "", chainConfig, nil, initMessage, nil, execConfig)
	var sequencerTxOptsPtr *bind.TransactOpts
	var dataSigner signature.DataSignerFunc
	if isSequencer {
		sequencerTxOpts := l1info.GetDefaultTransactOpts("Sequencer", ctx)
		sequencerTxOptsPtr = &sequencerTxOpts
		dataSigner = signature.DataSignerFromPrivateKey(l1info.GetInfoWithPrivKey("Sequencer").PrivateKey)
	}

	if !isSequencer {
		nodeConfig.BatchPoster.Enable = false
		nodeConfig.DelayedSequencer.Enable = false
	}

	AddValNodeIfNeeded(t, ctx, nodeConfig, true, "", "")

	parentChainId, err := l1client.ChainID(ctx)
	execNode, err := gethexec.CreateExecutionNode(ctx, l2stack, l2chainDb, l2blockchain, l1client, NewCommonConfigFetcher(execConfig), parentChainId, 0)
	Require(t, err)

	Require(t, err)
	locator, err := server_common.NewMachineLocator("")
	Require(t, err)
	currentNode, err = arbnode.CreateNodeFullExecutionClient(
		ctx, l2stack, execNode, execNode, execNode, execNode, l2arbDb, NewCommonConfigFetcher(nodeConfig), l2blockchain.Config(), l1client,
		addresses, sequencerTxOptsPtr, sequencerTxOptsPtr, dataSigner, fatalErrChan, parentChainId,
		nil, // Blob reader.
		locator.LatestWasmModuleRoot(),
	)
	Require(t, err)

	l2client = ClientForStack(t, l2stack)

	StartWatchChanErr(t, ctx, fatalErrChan, currentNode)

	// Get challenge manager address from rollup contract
	rollupUser, err := rollupgen.NewRollupUserLogic(addresses.Rollup, l1client)
	Require(t, err)
	chalManagerAddr, err := rollupUser.ChallengeManager(&bind.CallOpts{})
	Require(t, err)

	var dpOpts *bind.TransactOpts
	if useExternalSigner {
		nodeConfig.Staker.DataPoster.ExternalSigner = *signerCfg
	} else {
		dpOpts = asserterOpts
	}
	dp, err := arbnode.StakerDataposter(
		ctx,
		rawdb.NewTable(l2arbDb, storage.StakerPrefix),
		currentNode.L1Reader,
		dpOpts,
		NewCommonConfigFetcher(nodeConfig),
		currentNode.SyncMonitor,
		parentChainId,
	)
	Require(t, err)
	assertionChainBindings, err := solimpl.NewAssertionChain(
		ctx,
		addresses.Rollup,
		chalManagerAddr,
		dp.Auth(),
		butil.NewBackendWrapper(l1client, rpc.LatestBlockNumber),
		bold.NewDataPosterTransactor(dp),
		solimpl.WithRpcHeadBlockNumber(rpc.LatestBlockNumber),
	)
	Require(t, err)
	assertionChain = assertionChainBindings

	return l2info, currentNode, l2client, l2stack, assertionChain
}

func createTestNodeOnL1ForBoldProtocol(
	t *testing.T,
	ctx context.Context,
	isSequencer bool,
	nodeConfig *arbnode.Config,
	chainConfig *params.ChainConfig,
	_ *node.Config,
	rollupStackConf setup.RollupStackConfig,
	l2infoIn info,
	useExternalSigner bool,
	enableCustomDA bool,
) (
	l2info info, currentNode *arbnode.Node, l2client *ethclient.Client, l2stack *node.Node,
	l1info info, l1backend *eth.Ethereum, l1client *ethclient.Client, l1stack *node.Node,
	assertionChain *solimpl.AssertionChain, stakeTokenAddr common.Address, asserterOpts *bind.TransactOpts,
) {
	// First set up L1 and deploy contracts
	var addresses *chaininfo.RollupAddresses
	var signerCfg *dataposter.ExternalSignerCfg
	l1info, l1backend, l1client, l1stack, addresses, stakeTokenAddr, asserterOpts, signerCfg = setupL1ForBoldProtocol(
		t, ctx, rollupStackConf, l2infoIn, useExternalSigner, nodeConfig, chainConfig, enableCustomDA,
	)

	// Then create L2 node
	l2info, currentNode, l2client, l2stack, assertionChain = createL2NodeForBoldProtocol(
		t, ctx, isSequencer, nodeConfig, chainConfig, l2infoIn,
		l1info, l1backend, l1client, l1stack, addresses, stakeTokenAddr,
		useExternalSigner, asserterOpts, signerCfg,
	)

	return
}

func deployContractsOnly(
	t *testing.T,
	ctx context.Context,
	l1info info,
	backend *ethclient.Client,
	chainId *big.Int,
	rollupStackConf setup.RollupStackConfig,
	stakeToken common.Address,
	asserterOpts *bind.TransactOpts,
	enableCustomDA bool,
) *chaininfo.RollupAddresses {
	l1TransactionOpts := l1info.GetDefaultTransactOpts("RollupOwner", ctx)
	locator, err := server_common.NewMachineLocator("")
	Require(t, err)
	wasmModuleRoot := locator.LatestWasmModuleRoot()

	loserStakeEscrow := l1TransactionOpts.From
	genesisExecutionState := rollupgen.AssertionState{
		GlobalState:    rollupgen.GlobalState{},
		MachineStatus:  1,
		EndHistoryRoot: [32]byte{},
	}
	genesisInboxCount := big.NewInt(0)
	anyTrustFastConfirmer := common.Address{}
	miniStakeValues := []*big.Int{big.NewInt(5), big.NewInt(4), big.NewInt(3), big.NewInt(2), big.NewInt(1)}
	cfg := challenge_testing.GenerateRollupConfig(
		false,
		wasmModuleRoot,
		l1TransactionOpts.From,
		chainId,
		loserStakeEscrow,
		miniStakeValues,
		stakeToken,
		genesisExecutionState,
		genesisInboxCount,
		anyTrustFastConfirmer,
		challenge_testing.WithLayerZeroHeights(&protocol.LayerZeroHeights{
			BlockChallengeHeight:     protocol.Height(blockChallengeLeafHeight),
			BigStepChallengeHeight:   protocol.Height(bigStepChallengeLeafHeight),
			SmallStepChallengeHeight: protocol.Height(smallStepChallengeLeafHeight),
		}),
		challenge_testing.WithNumBigStepLevels(uint8(3)),       // TODO: Hardcoded.
		challenge_testing.WithConfirmPeriodBlocks(uint64(120)), // TODO: Hardcoded.
	)
	config, err := json.Marshal(chaininfo.ArbitrumDevTestChainConfig())
	Require(t, err)
	cfg.ChainConfig = string(config)

	var addresses *setup.RollupAddresses

	if enableCustomDA {
		t.Log("Deploying ReferenceDAProofValidator and custom OSP for custom DA")

		// Deploy ReferenceDAProofValidator with trusted signers
		// Create a dedicated DA signer account
		l1info.GenerateAccount("DASigner")
		trustedSigners := []common.Address{l1info.GetAddress("DASigner")}
		refDAValidatorAddr, tx, _, err := localgen.DeployReferenceDAProofValidator(&l1TransactionOpts, backend, trustedSigners)
		Require(t, err)
		_, err = EnsureTxSucceeded(ctx, backend, tx)
		Require(t, err)
		t.Logf("Deployed ReferenceDAProofValidator at %s", refDAValidatorAddr.Hex())
		// Store the validator address so it can be accessed by tests
		l1info.SetContract("ReferenceDAProofValidator", refDAValidatorAddr)

		// Deploy custom OneStepProverHostIo with the ReferenceDAProofValidator
		ospHostIoAddr, tx, _, err := ospgen.DeployOneStepProverHostIo(&l1TransactionOpts, backend, refDAValidatorAddr)
		Require(t, err)
		_, err = EnsureTxSucceeded(ctx, backend, tx)
		Require(t, err)
		t.Logf("Deployed custom OneStepProverHostIo at %s", ospHostIoAddr.Hex())

		// Deploy the other OSP contracts
		osp0Addr, tx, _, err := ospgen.DeployOneStepProver0(&l1TransactionOpts, backend)
		Require(t, err)
		_, err = EnsureTxSucceeded(ctx, backend, tx)
		Require(t, err)

		ospMemAddr, tx, _, err := ospgen.DeployOneStepProverMemory(&l1TransactionOpts, backend)
		Require(t, err)
		_, err = EnsureTxSucceeded(ctx, backend, tx)
		Require(t, err)

		ospMathAddr, tx, _, err := ospgen.DeployOneStepProverMath(&l1TransactionOpts, backend)
		Require(t, err)
		_, err = EnsureTxSucceeded(ctx, backend, tx)
		Require(t, err)

		// Deploy custom OneStepProofEntry with all the OSP contracts
		customOspAddr, tx, _, err := ospgen.DeployOneStepProofEntry(&l1TransactionOpts, backend, osp0Addr, ospMemAddr, ospMathAddr, ospHostIoAddr)
		Require(t, err)
		_, err = EnsureTxSucceeded(ctx, backend, tx)
		Require(t, err)
		t.Logf("Deployed custom OneStepProofEntry at %s", customOspAddr.Hex())

		// Deploy using the custom OSP
		rollupStackConf.CustomOsp = customOspAddr
		addresses, err = setup.DeployFullRollupStack(
			ctx,
			butil.NewBackendWrapper(backend, rpc.LatestBlockNumber),
			&l1TransactionOpts,
			l1info.GetAddress("Sequencer"),
			cfg,
			rollupStackConf,
		)
		Require(t, err)

		t.Log("Successfully deployed with custom OneStepProofEntry for custom DA support")
	} else {
		addresses, err = setup.DeployFullRollupStack(
			ctx,
			butil.NewBackendWrapper(backend, rpc.LatestBlockNumber),
			&l1TransactionOpts,
			l1info.GetAddress("Sequencer"),
			cfg,
			rollupStackConf,
		)
		Require(t, err)
	}

	evilAsserter := l1info.GetDefaultTransactOpts("EvilAsserter", ctx)
	userLogic, err := rollupgen.NewRollupUserLogic(addresses.Rollup, backend)
	Require(t, err)
	chalManagerAddr, err := userLogic.ChallengeManager(&bind.CallOpts{})
	Require(t, err)
	seed, ok := new(big.Int).SetString("1000", 10)
	if !ok {
		t.Fatal("not ok")
	}
	value, ok := new(big.Int).SetString("10000", 10)
	if !ok {
		t.Fatal(t, "could not set value")
	}
	tokenBindings, err := mocksgen.NewTestWETH9(stakeToken, backend)
	Require(t, err)
	tx, err := tokenBindings.TestWETH9Transactor.Transfer(&l1TransactionOpts, asserterOpts.From, seed)
	Require(t, err)
	_, err = EnsureTxSucceeded(ctx, backend, tx)
	Require(t, err)
	tx, err = tokenBindings.TestWETH9Transactor.Approve(asserterOpts, addresses.Rollup, value)
	Require(t, err)
	_, err = EnsureTxSucceeded(ctx, backend, tx)
	Require(t, err)
	tx, err = tokenBindings.TestWETH9Transactor.Approve(asserterOpts, chalManagerAddr, value)
	Require(t, err)
	_, err = EnsureTxSucceeded(ctx, backend, tx)
	Require(t, err)

	tx, err = tokenBindings.TestWETH9Transactor.Transfer(&l1TransactionOpts, evilAsserter.From, seed)
	Require(t, err)
	_, err = EnsureTxSucceeded(ctx, backend, tx)
	Require(t, err)
	tx, err = tokenBindings.TestWETH9Transactor.Approve(&evilAsserter, addresses.Rollup, value)
	Require(t, err)
	_, err = EnsureTxSucceeded(ctx, backend, tx)
	Require(t, err)
	tx, err = tokenBindings.TestWETH9Transactor.Approve(&evilAsserter, chalManagerAddr, value)
	Require(t, err)
	_, err = EnsureTxSucceeded(ctx, backend, tx)
	Require(t, err)

	return &chaininfo.RollupAddresses{
		Bridge:                 addresses.Bridge,
		Inbox:                  addresses.Inbox,
		SequencerInbox:         addresses.SequencerInbox,
		Rollup:                 addresses.Rollup,
		ValidatorUtils:         addresses.ValidatorUtils,
		ValidatorWalletCreator: addresses.ValidatorWalletCreator,
		DeployedAt:             addresses.DeployedAt,
		UpgradeExecutor:        addresses.UpgradeExecutor,
	}
}

func create2ndNodeWithConfigForBoldProtocol(
	t *testing.T,
	ctx context.Context,
	first *arbnode.Node,
	l1stack *node.Node,
	l1info *BlockchainTestInfo,
	l2InitData *statetransfer.ArbosInitializationInfo,
	nodeConfig *arbnode.Config,
	stackConfig *node.Config,
	rollupStackConf setup.RollupStackConfig,
	stakeTokenAddr common.Address,
	asserterOpts *bind.TransactOpts,
	enableCustomDA bool,
) (*ethclient.Client, *arbnode.Node, *solimpl.AssertionChain) {
	fatalErrChan := make(chan error, 10)
	l1rpcClient := l1stack.Attach()
	l1client := ethclient.NewClient(l1rpcClient)
	firstExec, ok := first.ExecutionClient.(*gethexec.ExecutionNode)
	if !ok {
		Fatal(t, "not geth execution node")
	}
	chainConfig := firstExec.ArbInterface.BlockChain().Config()
	addresses := deployContractsOnly(t, ctx, l1info, l1client, chainConfig.ChainID, rollupStackConf, stakeTokenAddr, asserterOpts, enableCustomDA)

	l1info.SetContract("EvilBridge", addresses.Bridge)
	l1info.SetContract("EvilSequencerInbox", addresses.SequencerInbox)
	l1info.SetContract("EvilInbox", addresses.Inbox)
	l1info.SetContract("EvilRollup", addresses.Rollup)
	l1info.SetContract("EvilUpgradeExecutor", addresses.UpgradeExecutor)

	if nodeConfig == nil {
		nodeConfig = arbnode.ConfigDefaultL1NonSequencerTest()
	}
	nodeConfig.ParentChainReader.OldHeaderTimeout = 10 * time.Minute
	nodeConfig.BatchPoster.DataPoster.MaxMempoolTransactions = 18
	if stackConfig == nil {
		stackConfig = testhelpers.CreateStackConfigForTest(t.TempDir())
	}
	l2stack, err := node.New(stackConfig)
	Require(t, err)

	l2chainDb, err := l2stack.OpenDatabase("chaindb", 0, 0, "", false)
	Require(t, err)
	l2arbDb, err := l2stack.OpenDatabase("arbdb", 0, 0, "", false)
	Require(t, err)

	AddValNodeIfNeeded(t, ctx, nodeConfig, true, "", "")

	dataSigner := signature.DataSignerFromPrivateKey(l1info.GetInfoWithPrivKey("Sequencer").PrivateKey)
	txOpts := l1info.GetDefaultTransactOpts("Sequencer", ctx)

	initReader := statetransfer.NewMemoryInitDataReader(l2InitData)
	initMessage := getInitMessage(ctx, t, l1client, first.DeployInfo)

	execConfig := ExecConfigDefaultNonSequencerTest(t, rawdb.HashScheme)
	Require(t, execConfig.Validate())
	coreCacheConfig := gethexec.DefaultCacheConfigFor(&execConfig.Caching)
	l2blockchain, err := gethexec.WriteOrTestBlockChain(l2chainDb, coreCacheConfig, initReader, chainConfig, nil, nil, initMessage, &execConfig.TxIndexer, 0)
	Require(t, err)

	l1ChainId, err := l1client.ChainID(ctx)
	Require(t, err)
	execNode, err := gethexec.CreateExecutionNode(ctx, l2stack, l2chainDb, l2blockchain, l1client, NewCommonConfigFetcher(execConfig), l1ChainId, 0)
	Require(t, err)
	locator, err := server_common.NewMachineLocator("")
	Require(t, err)
	l2node, err := arbnode.CreateNodeFullExecutionClient(ctx, l2stack, execNode, execNode, execNode, execNode, l2arbDb, NewCommonConfigFetcher(nodeConfig), l2blockchain.Config(), l1client, addresses, &txOpts, &txOpts, dataSigner, fatalErrChan, l1ChainId, nil /* blob reader */, locator.LatestWasmModuleRoot())
	Require(t, err)

	l2client := ClientForStack(t, l2stack)

	StartWatchChanErr(t, ctx, fatalErrChan, l2node)

	rollupUserLogic, err := rollupgen.NewRollupUserLogic(addresses.Rollup, l1client)
	Require(t, err)
	chalManagerAddr, err := rollupUserLogic.ChallengeManager(&bind.CallOpts{})
	Require(t, err)
	evilOpts := l1info.GetDefaultTransactOpts("EvilAsserter", ctx)
	dp, err := arbnode.StakerDataposter(
		ctx,
		rawdb.NewTable(l2arbDb, storage.StakerPrefix),
		l2node.L1Reader,
		&evilOpts,
		NewCommonConfigFetcher(nodeConfig),
		l2node.SyncMonitor,
		l1ChainId,
	)
	Require(t, err)
	assertionChain, err := solimpl.NewAssertionChain(
		ctx,
		addresses.Rollup,
		chalManagerAddr,
		&evilOpts,
		butil.NewBackendWrapper(l1client, rpc.LatestBlockNumber),
		bold.NewDataPosterTransactor(dp),
	)
	Require(t, err)

	return l2client, l2node, assertionChain
}

// createBoldBatchData creates the compressed batch data
func createBoldBatchData(
	t *testing.T,
	l2Info *BlockchainTestInfo,
	numMessages int64,
	divergeAtIndex int64,
) []byte {
	batchBuffer := bytes.NewBuffer([]byte{})
	for i := int64(0); i < numMessages; i++ {
		value := i
		if i == divergeAtIndex {
			value++
		}
		err := writeTxToBatchBold(batchBuffer, l2Info.PrepareTx("Owner", "Destination", 1000000, big.NewInt(value), []byte{}))
		Require(t, err)
	}
	compressed, err := arbcompress.CompressWell(batchBuffer.Bytes())
	Require(t, err)

	// Add brotli header byte (0x00) to indicate this is a compressed batch
	return append([]byte{0}, compressed...)
}

// postBatchToL1 posts a message to the sequencer inbox
func postBatchToL1(
	t *testing.T,
	ctx context.Context,
	backend *ethclient.Client,
	sequencer *bind.TransactOpts,
	seqInbox *bridgegen.SequencerInbox,
	message []byte,
) *types.Receipt {
	seqNum := new(big.Int).Lsh(common.Big1, 256)
	seqNum.Sub(seqNum, common.Big1)

	tx, err := seqInbox.AddSequencerL2BatchFromOrigin8f111f3c(
		sequencer, seqNum, message, big.NewInt(1), common.Address{}, big.NewInt(0), big.NewInt(0),
	)
	Require(t, err)

	receipt, err := EnsureTxSucceeded(ctx, backend, tx)
	Require(t, err)

	return receipt
}

// syncBatchToNode waits for batch to appear on L1 and adds it to the node's tracker
func syncBatchToNode(
	t *testing.T,
	ctx context.Context,
	backend *ethclient.Client,
	l2Node *arbnode.Node,
	seqInboxAddr common.Address,
	receipt *types.Receipt,
	expectedFailure string,
) {
	nodeSeqInbox, err := arbnode.NewSequencerInbox(backend, seqInboxAddr, 0)
	Require(t, err)

	batches, err := nodeSeqInbox.LookupBatchesInRange(ctx, receipt.BlockNumber, receipt.BlockNumber)
	Require(t, err)

	if len(batches) == 0 {
		Fatal(t, "batch not found after AddSequencerL2BatchFromOrigin")
	}

	err = l2Node.InboxTracker.AddSequencerBatches(ctx, backend, batches)

	if expectedFailure != "" {
		// We expect this sync to fail with a specific error
		if err == nil {
			Fatal(t, "Expected inbox sync to fail with error containing '", expectedFailure, "' but it succeeded")
		}
		if !strings.Contains(err.Error(), expectedFailure) {
			Fatal(t, "Expected error containing '", expectedFailure, "' but got: ", err.Error())
		}
		// Expected failure occurred
		t.Logf("✓ Sync failed as expected with: %v", err)
		return
	}

	// Normal case - sync should succeed
	Require(t, err)

	// Optional: log batch metadata
	batchMetaData, err := l2Node.InboxTracker.GetBatchMetadata(batches[0].SequenceNumber)
	log.Info("Batch metadata", "md", batchMetaData)
	Require(t, err, "failed to get batch metadata after adding batch:")
}

func makeBoldBatch(
	t *testing.T,
	l2Node *arbnode.Node,
	l2Info *BlockchainTestInfo,
	backend *ethclient.Client,
	sequencer *bind.TransactOpts,
	seqInbox *bridgegen.SequencerInbox,
	seqInboxAddr common.Address,
	numMessages,
	divergeAtIndex int64,
) {
	ctx := context.Background()

	// Create compressed batch data
	message := createBoldBatchData(t, l2Info, numMessages, divergeAtIndex)

	// Post to L1
	receipt := postBatchToL1(t, ctx, backend, sequencer, seqInbox, message)

	// Sync to node
	syncBatchToNode(t, ctx, backend, l2Node, seqInboxAddr, receipt, "")
}

func writeTxToBatchBold(writer io.Writer, tx *types.Transaction) error {
	txData, err := tx.MarshalBinary()
	if err != nil {
		return err
	}
	var segment []byte
	segment = append(segment, arbstate.BatchSegmentKindL2Message)
	segment = append(segment, arbos.L2MessageKind_SignedTx)
	segment = append(segment, txData...)
	err = rlp.Encode(writer, segment)
	return err
}<|MERGE_RESOLUTION|>--- conflicted
+++ resolved
@@ -571,15 +571,10 @@
 	}
 	nodeConfig.BatchPoster.DataPoster.MaxMempoolTransactions = 18
 	withoutClientWrapper := false
-<<<<<<< HEAD
-	l1info, l1client, l1backend, l1stack, _ = createTestL1BlockChain(t, nil, withoutClientWrapper)
-	var l2info info
-=======
 	l1info, l1client, l1backend, l1stack, _, _ = createTestL1BlockChain(t, nil, withoutClientWrapper)
 	var l2chainDb ethdb.Database
 	var l2arbDb ethdb.Database
 	var l2blockchain *core.BlockChain
->>>>>>> a4f103fd
 	l2info = l2infoIn
 	if l2info == nil {
 		l2info = NewArbTestInfo(t, chainConfig.ChainID)
