--- conflicted
+++ resolved
@@ -111,7 +111,6 @@
 	})
 }
 
-<<<<<<< HEAD
 func (b *BlockchainTestInfo) GenerateAccountWithMnemonic(name string, mnemonic string, idx uint) error {
 	if b.Accounts[name] != nil {
 		b.T.Fatal("account already exists")
@@ -133,18 +132,14 @@
 	b.Accounts[name] = &AccountInfo{
 		Address:    account.Address,
 		PrivateKey: privateKey,
-		Nonce:      0,
+		Nonce:      atomic.Uint64{},
 	}
 	log.Info("New Key ", "name", name, "Address", b.Accounts[name].Address)
 	return nil
 }
 
-func (b *BlockchainTestInfo) GetGenesisAlloc() core.GenesisAlloc {
-	alloc := make(core.GenesisAlloc)
-=======
 func (b *BlockchainTestInfo) GetGenesisAlloc() types.GenesisAlloc {
 	alloc := make(types.GenesisAlloc)
->>>>>>> d81324da
 	for _, info := range b.ArbInitData.Accounts {
 		var contractCode []byte
 		contractStorage := make(map[common.Hash]common.Hash)
