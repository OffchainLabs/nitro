// Copyright 2024, Offchain Labs, Inc.
// For license information, see:
// https://github.com/OffchainLabs/nitro/blob/master/LICENSE.md

//go:build challengetest && !race

package arbtest

import (
	"context"
	"math/big"
	"os"
	"strings"
	"testing"
	"time"

	"github.com/ccoveille/go-safecast"

	"github.com/ethereum/go-ethereum/accounts/abi"
	"github.com/ethereum/go-ethereum/accounts/abi/bind"
	"github.com/ethereum/go-ethereum/core/types"
	"github.com/ethereum/go-ethereum/params"

	"github.com/offchainlabs/nitro/arbos/l2pricing"
	protocol "github.com/offchainlabs/nitro/bold/chain-abstraction"
	challengemanager "github.com/offchainlabs/nitro/bold/challenge-manager"
	modes "github.com/offchainlabs/nitro/bold/challenge-manager/types"
	l2stateprovider "github.com/offchainlabs/nitro/bold/layer2-state-provider"
	"github.com/offchainlabs/nitro/bold/testing/setup"
	"github.com/offchainlabs/nitro/cmd/chaininfo"
	"github.com/offchainlabs/nitro/execution/gethexec"
	"github.com/offchainlabs/nitro/execution_consensus"
	"github.com/offchainlabs/nitro/solgen/go/bridgegen"
	"github.com/offchainlabs/nitro/solgen/go/mocksgen"
	"github.com/offchainlabs/nitro/solgen/go/rollupgen"
	"github.com/offchainlabs/nitro/staker"
	"github.com/offchainlabs/nitro/staker/bold"
	"github.com/offchainlabs/nitro/util"
	"github.com/offchainlabs/nitro/validator/server_common"
	"github.com/offchainlabs/nitro/validator/valnode"
)

func TestOverflowAssertions(t *testing.T) {
	// Get a simulated geth backend running.
	//
	// Create enough messages in batches to overflow the block level challenge
	// height. (height == 32, messages = 45)
	//
	// Start the challenge manager with a minimumAssertionPeriod of 7 and make
	// sure that it posts overflow-assertions right away instead of waiting for
	// the 7 blocks to pass.
	goodDir, err := os.MkdirTemp("", "good_*")
	Require(t, err)
	t.Cleanup(func() {
		Require(t, os.RemoveAll(goodDir))
	})
	ctx, cancelCtx := context.WithCancel(context.Background())
	defer cancelCtx()
	var transferGas = util.NormalizeL2GasForL1GasInitial(800_000, params.GWei) // include room for aggregator L1 costs
	l2chainConfig := chaininfo.ArbitrumDevTestChainConfig()
	l2info := NewBlockChainTestInfo(
		t,
		types.NewArbitrumSigner(types.NewLondonSigner(l2chainConfig.ChainID)), big.NewInt(l2pricing.InitialBaseFeeWei*2),
		transferGas,
	)
	// This is important to show that overflow assertions don't wait.
	minAssertionBlocks := int64(7)
	ownerBal := big.NewInt(params.Ether)
	ownerBal.Mul(ownerBal, big.NewInt(1_000_000))
	l2info.GenerateGenesisAccount("Owner", ownerBal)
	sconf := setup.RollupStackConfig{
		UseMockBridge:          false,
		UseMockOneStepProver:   false,
		MinimumAssertionPeriod: minAssertionBlocks,
		UseBlobs:               true,
	}

<<<<<<< HEAD
	_, l2node, l2execNode, _, l2stack, l1info, _, l1client, l1stack, assertionChain, _, _ := createTestNodeOnL1ForBoldProtocol(t, ctx, true, nil, l2chainConfig, nil, sconf, l2info, false)
	_, err = execution_consensus.InitAndStartExecutionAndConsensusNodes(ctx, l2stack, l2execNode, l2node)
	Require(t, err)
=======
	_, l2node, _, _, l1info, _, l1client, l1stack, assertionChain, _, _ := createTestNodeOnL1ForBoldProtocol(t, ctx, true, nil, l2chainConfig, nil, sconf, l2info, false, false)
>>>>>>> 39c9a5a1
	defer requireClose(t, l1stack)
	defer l2node.StopAndWait()

	// Make sure we shut down test functionality before the rest of the node
	ctx, cancelCtx = context.WithCancel(ctx)
	defer cancelCtx()

	go keepChainMoving(t, ctx, l1info, l1client)

	balance := big.NewInt(params.Ether)
	balance.Mul(balance, big.NewInt(100))
	TransferBalance(t, "Faucet", "Asserter", balance, l1info, l1client, ctx)

	valCfg := valnode.TestValidationConfig
	valCfg.UseJit = false
	_, valStack := createTestValidationNode(t, ctx, &valCfg)
	blockValidatorConfig := staker.TestBlockValidatorConfig

	locator, err := server_common.NewMachineLocator(valCfg.Wasm.RootPath)
	Require(t, err)
	stateless, err := staker.NewStatelessBlockValidator(
		l2node.InboxReader,
		l2node.InboxTracker,
		l2node.TxStreamer,
		l2node.ExecutionRecorder,
		l2node.ArbDB,
		nil,
		StaticFetcherFrom(t, &blockValidatorConfig),
		valStack,
		locator.LatestWasmModuleRoot(),
	)
	Require(t, err)
	err = stateless.Start(ctx)
	Require(t, err)

	blockValidator, err := staker.NewBlockValidator(
		stateless,
		l2node.InboxTracker,
		l2node.TxStreamer,
		StaticFetcherFrom(t, &blockValidatorConfig),
		nil,
	)
	Require(t, err)
	Require(t, blockValidator.Initialize(ctx))
	Require(t, blockValidator.Start(ctx))

	stateManager, err := bold.NewBOLDStateProvider(
		blockValidator,
		stateless,
		l2stateprovider.Height(blockChallengeLeafHeight),
		&bold.StateProviderConfig{
			ValidatorName:          "good",
			MachineLeavesCachePath: goodDir,
			CheckBatchFinality:     false,
		},
		goodDir,
		l2node.InboxTracker,
		l2node.TxStreamer,
		l2node.InboxReader,
		nil,
	)
	Require(t, err)

	Require(t, l2node.Start(ctx))

	l2info.GenerateAccount("Destination")
	sequencerTxOpts := l1info.GetDefaultTransactOpts("Sequencer", ctx)

	honestSeqInbox := l1info.GetAddress("SequencerInbox")
	honestSeqInboxBinding, err := bridgegen.NewSequencerInbox(honestSeqInbox, l1client)
	Require(t, err)

	// Post batches to the honest and inbox.
	seqInboxABI, err := abi.JSON(strings.NewReader(bridgegen.SequencerInboxABI))
	Require(t, err)

	honestUpgradeExec, err := mocksgen.NewUpgradeExecutorMock(l1info.GetAddress("UpgradeExecutor"), l1client)
	Require(t, err)
	data, err := seqInboxABI.Pack(
		"setIsBatchPoster",
		sequencerTxOpts.From,
		true,
	)
	Require(t, err)
	honestRollupOwnerOpts := l1info.GetDefaultTransactOpts("RollupOwner", ctx)
	_, err = honestUpgradeExec.ExecuteCall(&honestRollupOwnerOpts, honestSeqInbox, data)
	Require(t, err)

	// Post enough messages (45 across 2 batches) to overflow the block level
	// challenge height (32).
	totalMessagesPosted := int64(0)
	numMessagesPerBatch := int64(32)
	divergeAt := int64(-1)
	makeBoldBatch(t, l2node, l2info, l1client, &sequencerTxOpts, honestSeqInboxBinding, honestSeqInbox, numMessagesPerBatch, divergeAt)
	totalMessagesPosted += numMessagesPerBatch

	numMessagesPerBatch = int64(13)
	makeBoldBatch(t, l2node, l2info, l1client, &sequencerTxOpts, honestSeqInboxBinding, honestSeqInbox, numMessagesPerBatch, divergeAt)
	totalMessagesPosted += numMessagesPerBatch

	bc, err := l2node.InboxTracker.GetBatchCount()
	Require(t, err)
	msgs, err := l2node.InboxTracker.GetBatchMessageCount(bc - 1)
	Require(t, err)

	t.Logf("Node batch count %d, msgs %d", bc, msgs)

	// Wait for the node to catch up.
	nodeExec, ok := l2node.ExecutionClient.(*gethexec.ExecutionNode)
	if !ok {
		Fatal(t, "not geth execution node")
	}
	for {
		latest := nodeExec.Backend.APIBackend().CurrentHeader()
		isCaughtUp := latest.Number.Uint64() == uint64(totalMessagesPosted)
		if isCaughtUp {
			break
		}
		time.Sleep(time.Millisecond * 200)
	}

	bridgeBinding, err := bridgegen.NewBridge(l1info.GetAddress("Bridge"), l1client)
	Require(t, err)
	totalBatchesBig, err := bridgeBinding.SequencerMessageCount(&bind.CallOpts{Context: ctx})
	Require(t, err)
	totalBatches := totalBatchesBig.Uint64()

	// Wait until the validator has validated the batches.
	for {
		lastInfo, err := blockValidator.ReadLastValidatedInfo()
		if lastInfo == nil || err != nil {
			continue
		}
		t.Log("Batch", lastInfo.GlobalState.Batch, "Total", totalBatches-1)
		if lastInfo.GlobalState.Batch >= totalBatches-1 {
			break
		}
		time.Sleep(time.Millisecond * 200)
	}

	provider := l2stateprovider.NewHistoryCommitmentProvider(
		stateManager,
		stateManager,
		stateManager,
		[]l2stateprovider.Height{
			l2stateprovider.Height(blockChallengeLeafHeight),
			l2stateprovider.Height(bigStepChallengeLeafHeight),
			l2stateprovider.Height(smallStepChallengeLeafHeight),
		},
		stateManager,
		nil, // Api db
	)

	stackOpts := []challengemanager.StackOpt{
		challengemanager.StackWithName("default"),
		challengemanager.StackWithMode(modes.MakeMode),
		challengemanager.StackWithPostingInterval(time.Second),
		challengemanager.StackWithPollingInterval(time.Millisecond * 500),
		challengemanager.StackWithAverageBlockCreationTime(time.Second),
		challengemanager.StackWithMinimumGapToParentAssertion(0),
	}

	manager, err := challengemanager.NewChallengeStack(
		assertionChain,
		provider,
		stackOpts...,
	)
	Require(t, err)
	manager.Start(ctx)

	filterer, err := rollupgen.NewRollupUserLogicFilterer(assertionChain.RollupAddress(), assertionChain.Backend())
	Require(t, err)

	// The goal of this test is to observe:
	//
	// 1. The genisis assertion (non-overflow)
	// 2. The assertion of the first 32 blocks of the two batches manually set up
	//    above (non-overflow)
	// 3. The overflow assertion that should be posted in fewer than
	//     minAssertionBlocks. (overflow)
	// 4. One more normal assertion in >= minAssertionBlocks. (non-overflow)

	overflow := true
	nonOverflow := false
	expectedAssertions := []bool{nonOverflow, nonOverflow, overflow, nonOverflow}
	mab64, err := safecast.ToUint64(minAssertionBlocks)
	Require(t, err)

	lastInboxMax := uint64(0)
	lastAssertionBlock := uint64(0)
	fromBlock := uint64(0)
	ticker := time.NewTicker(time.Second)
	defer ticker.Stop()
	for len(expectedAssertions) > 0 {
		select {
		case <-ticker.C:
			latestBlock, err := l1client.HeaderByNumber(ctx, nil)
			Require(t, err)
			toBlock := latestBlock.Number.Uint64()
			if fromBlock >= toBlock {
				continue
			}
			filterOpts := &bind.FilterOpts{
				Start:   fromBlock,
				End:     &toBlock,
				Context: ctx,
			}
			it, err := filterer.FilterAssertionCreated(filterOpts, nil, nil)
			Require(t, err)
			for it.Next() {
				if it.Error() != nil {
					t.Fatalf("Error in filter iterator: %v", it.Error())
				}
				t.Log("Received event of assertion created!")
				assertionHash := protocol.AssertionHash{Hash: it.Event.AssertionHash}
				creationInfo, err := assertionChain.ReadAssertionCreationInfo(ctx, assertionHash)
				Require(t, err)
				t.Logf("Created assertion in block: %d", creationInfo.CreationL1Block)
				newState := protocol.GoGlobalStateFromSolidity(creationInfo.AfterState.GlobalState)
				t.Logf("NewState PosInBatch: %d", newState.PosInBatch)
				inboxMax := creationInfo.InboxMaxCount.Uint64()
				t.Logf("InboxMax: %d", inboxMax)
				blocks := creationInfo.CreationL1Block - lastAssertionBlock
				// PosInBatch == 0 && inboxMax > lastInboxMax means it is NOT an overflow assertion.
				if newState.PosInBatch == 0 && inboxMax > lastInboxMax {
					if expectedAssertions[0] == overflow {
						t.Errorf("Expected overflow assertion, got non-overflow assertion")
					}
					if blocks < mab64 {
						t.Errorf("non-overflow assertions should have >= =%d blocks between them. Got: %d", mab64, blocks)
					}
				} else {
					if expectedAssertions[0] == nonOverflow {
						t.Errorf("Expected non-overflow assertion, got overflow assertion")
					}
					if blocks >= mab64 {
						t.Errorf("overflow assertions should not have %d blocks between them. Got: %d", mab64, blocks)
					}
				}
				lastAssertionBlock = creationInfo.CreationL1Block
				lastInboxMax = inboxMax
				expectedAssertions = expectedAssertions[1:]
			}
			fromBlock = toBlock + 1
		case <-ctx.Done():
			return
		}
	}
	// PASS: All expected assertions were seen.
}<|MERGE_RESOLUTION|>--- conflicted
+++ resolved
@@ -75,13 +75,9 @@
 		UseBlobs:               true,
 	}
 
-<<<<<<< HEAD
-	_, l2node, l2execNode, _, l2stack, l1info, _, l1client, l1stack, assertionChain, _, _ := createTestNodeOnL1ForBoldProtocol(t, ctx, true, nil, l2chainConfig, nil, sconf, l2info, false)
+	_, l2node, l2execNode, _, l2stack, l1info, _, l1client, l1stack, assertionChain, _, _ := createTestNodeOnL1ForBoldProtocol(t, ctx, true, nil, l2chainConfig, nil, sconf, l2info, false, false)
 	_, err = execution_consensus.InitAndStartExecutionAndConsensusNodes(ctx, l2stack, l2execNode, l2node)
 	Require(t, err)
-=======
-	_, l2node, _, _, l1info, _, l1client, l1stack, assertionChain, _, _ := createTestNodeOnL1ForBoldProtocol(t, ctx, true, nil, l2chainConfig, nil, sconf, l2info, false, false)
->>>>>>> 39c9a5a1
 	defer requireClose(t, l1stack)
 	defer l2node.StopAndWait()
 
