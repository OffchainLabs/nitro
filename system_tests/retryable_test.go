--- conflicted
+++ resolved
@@ -513,14 +513,9 @@
 }
 
 func TestSubmitManyRetryableFailThenRetry(t *testing.T) {
-<<<<<<< HEAD
-	t.Parallel()
 	builder, delayedInbox, lookupL2Tx, ctx, teardown := retryableSetup(t, func(builder *NodeBuilder) {
 		builder.nodeConfig.MessageExtraction.Enable = false
 	})
-=======
-	builder, delayedInbox, lookupL2Tx, ctx, teardown := retryableSetup(t)
->>>>>>> 9955d9e8
 	defer teardown()
 	infraFeeAddr, networkFeeAddr := setupFeeAddresses(t, ctx, builder)
 	elevateL2Basefee(t, ctx, builder)
