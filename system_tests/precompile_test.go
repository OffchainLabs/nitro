// Copyright 2021-2023, Offchain Labs, Inc.
// For license information, see https://github.com/OffchainLabs/nitro/blob/master/LICENSE

package arbtest

import (
	"context"
	"encoding/json"
	"fmt"
	"math/big"
	"sort"
	"testing"

	"github.com/ethereum/go-ethereum/accounts/abi/bind"
	"github.com/ethereum/go-ethereum/common"
	"github.com/ethereum/go-ethereum/core/types"
	"github.com/ethereum/go-ethereum/crypto"
	"github.com/ethereum/go-ethereum/params"

	"github.com/offchainlabs/nitro/arbos"
	"github.com/offchainlabs/nitro/arbos/l1pricing"
	"github.com/offchainlabs/nitro/cmd/chaininfo"
	"github.com/offchainlabs/nitro/solgen/go/mocksgen"
	"github.com/offchainlabs/nitro/solgen/go/precompilesgen"
	"github.com/offchainlabs/nitro/util/arbmath"
)

func TestPurePrecompileMethodCalls(t *testing.T) {
	ctx, cancel := context.WithCancel(context.Background())
	defer cancel()

	arbosVersion := params.ArbosVersion_31
	builder := NewNodeBuilder(ctx).
		DefaultConfig(t, false).
		WithArbOSVersion(arbosVersion)
	cleanup := builder.Build(t)
	defer cleanup()

	arbSys, err := precompilesgen.NewArbSys(common.HexToAddress("0x64"), builder.L2.Client)
	Require(t, err, "could not deploy ArbSys contract")
	chainId, err := arbSys.ArbChainID(&bind.CallOpts{})
	Require(t, err, "failed to get the ChainID")
	if chainId.Uint64() != chaininfo.ArbitrumDevTestChainConfig().ChainID.Uint64() {
		Fatal(t, "Wrong ChainID", chainId.Uint64())
	}

	expectedArbosVersion := 55 + arbosVersion // Nitro versions start at 56
	arbSysArbosVersion, err := arbSys.ArbOSVersion(&bind.CallOpts{})
	Require(t, err)
	if arbSysArbosVersion.Uint64() != expectedArbosVersion {
		Fatal(t, "Expected ArbOS version", expectedArbosVersion, "got", arbSysArbosVersion)
	}

	storageGasAvailable, err := arbSys.GetStorageGasAvailable(&bind.CallOpts{})
	Require(t, err)
	if storageGasAvailable.Cmp(big.NewInt(0)) != 0 {
		Fatal(t, "Expected 0 storage gas available, got", storageGasAvailable)
	}
}

func TestViewLogReverts(t *testing.T) {
	ctx, cancel := context.WithCancel(context.Background())
	defer cancel()

	builder := NewNodeBuilder(ctx).DefaultConfig(t, false)
	cleanup := builder.Build(t)
	defer cleanup()

	arbDebug, err := precompilesgen.NewArbDebug(common.HexToAddress("0xff"), builder.L2.Client)
	Require(t, err, "could not deploy ArbSys contract")

	err = arbDebug.EventsView(nil)
	if err == nil {
		Fatal(t, "unexpected success")
	}
}

func TestArbDebugPanic(t *testing.T) {
	ctx, cancel := context.WithCancel(context.Background())
	defer cancel()

	builder := NewNodeBuilder(ctx).DefaultConfig(t, false)
	cleanup := builder.Build(t)
	defer cleanup()

	auth := builder.L2Info.GetDefaultTransactOpts("Owner", ctx)

	arbDebug, err := precompilesgen.NewArbDebug(types.ArbDebugAddress, builder.L2.Client)
	Require(t, err)

	_, err = arbDebug.Panic(&auth)
	if err == nil {
		Fatal(t, "unexpected success")
	}
	if err.Error() != "method handler crashed" {
		Fatal(t, "expected method handler to crash")
	}
}

func TestArbDebugLegacyError(t *testing.T) {
	ctx, cancel := context.WithCancel(context.Background())
	defer cancel()

	builder := NewNodeBuilder(ctx).DefaultConfig(t, false)
	cleanup := builder.Build(t)
	defer cleanup()

	callOpts := &bind.CallOpts{Context: ctx}

	arbDebug, err := precompilesgen.NewArbDebug(common.HexToAddress("0xff"), builder.L2.Client)
	Require(t, err)

	err = arbDebug.LegacyError(callOpts)
	if err == nil {
		Fatal(t, "unexpected success")
	}
}

func TestCustomSolidityErrors(t *testing.T) {
	ctx, cancel := context.WithCancel(context.Background())
	defer cancel()

	builder := NewNodeBuilder(ctx).DefaultConfig(t, false)
	cleanup := builder.Build(t)
	defer cleanup()

	callOpts := &bind.CallOpts{Context: ctx}
	auth := builder.L2Info.GetDefaultTransactOpts("Owner", ctx)

	ensure := func(
		customError error,
		expectedError string,
		scenario string,
	) {
		if customError == nil {
			Fatal(t, "should have errored", "scenario", scenario)
		}
		observedMessage := customError.Error()
		// The first error is server side. The second error is client side ABI decoding.
		expectedMessage := fmt.Sprintf("execution reverted: error %v: %v", expectedError, expectedError)
		if observedMessage != expectedMessage {
			Fatal(t, observedMessage, "scenario", scenario)
		}
	}

	arbDebug, err := precompilesgen.NewArbDebug(types.ArbDebugAddress, builder.L2.Client)
	Require(t, err, "could not bind ArbDebug contract")
	ensure(
		arbDebug.CustomRevert(callOpts, 1024),
		"Custom(1024, This spider family wards off bugs: /\\oo/\\ //\\(oo)//\\ /\\oo/\\, true)",
		"arbDebug.CustomRevert",
	)

	arbSys, err := precompilesgen.NewArbSys(arbos.ArbSysAddress, builder.L2.Client)
	Require(t, err, "could not bind ArbSys contract")
	_, customError := arbSys.ArbBlockHash(callOpts, big.NewInt(1e9))
	ensure(
		customError,
		"InvalidBlockNumber(1000000000, 1)",
		"arbSys.ArbBlockHash",
	)

	arbRetryableTx, err := precompilesgen.NewArbRetryableTx(types.ArbRetryableTxAddress, builder.L2.Client)
	Require(t, err)
	_, customError = arbRetryableTx.SubmitRetryable(
		&auth,
		[32]byte{},
		big.NewInt(0),
		big.NewInt(0),
		big.NewInt(0),
		big.NewInt(0),
		0,
		big.NewInt(0),
		common.Address{},
		common.Address{},
		common.Address{},
		[]byte{},
	)
	ensure(
		customError,
		"NotCallable()",
		"arbRetryableTx.SubmitRetryable",
	)

	arbosActs, err := precompilesgen.NewArbosActs(types.ArbosAddress, builder.L2.Client)
	Require(t, err)
	_, customError = arbosActs.StartBlock(&auth, big.NewInt(0), 0, 0, 0)
	ensure(
		customError,
		"CallerNotArbOS()",
		"arbosActs.StartBlock",
	)

	_, customError = arbosActs.BatchPostingReport(&auth, big.NewInt(0), common.Address{}, 0, 0, big.NewInt(0))
	ensure(
		customError,
		"CallerNotArbOS()",
		"arbosActs.BatchPostingReport",
	)
}

func TestPrecompileErrorGasLeft(t *testing.T) {
	ctx, cancel := context.WithCancel(context.Background())
	defer cancel()

	builder := NewNodeBuilder(ctx).DefaultConfig(t, false)
	cleanup := builder.Build(t)
	defer cleanup()

	auth := builder.L2Info.GetDefaultTransactOpts("Faucet", ctx)
	_, _, simple, err := mocksgen.DeploySimple(&auth, builder.L2.Client)
	Require(t, err)

	assertNotAllGasConsumed := func(to common.Address, input []byte) {
		gas, err := simple.CheckGasUsed(&bind.CallOpts{Context: ctx}, to, input)
		Require(t, err, "Failed to call CheckGasUsed to precompile", to)
		maxGas := big.NewInt(100_000)
		if arbmath.BigGreaterThan(gas, maxGas) {
			Fatal(t, "Precompile", to, "used", gas, "gas reverting, greater than max expected", maxGas)
		}
	}

	arbSys, err := precompilesgen.ArbSysMetaData.GetAbi()
	Require(t, err)

	arbBlockHash := arbSys.Methods["arbBlockHash"]
	data, err := arbBlockHash.Inputs.Pack(big.NewInt(1e9))
	Require(t, err)
	input := append([]byte{}, arbBlockHash.ID...)
	input = append(input, data...)
	assertNotAllGasConsumed(arbos.ArbSysAddress, input)

	arbDebug, err := precompilesgen.ArbDebugMetaData.GetAbi()
	Require(t, err)
	assertNotAllGasConsumed(common.HexToAddress("0xff"), arbDebug.Methods["legacyError"].ID)
}

func setupArbOwnerAndArbGasInfo(
	t *testing.T,
) (
	*NodeBuilder,
	func(),
	bind.TransactOpts,
	*precompilesgen.ArbOwner,
	*precompilesgen.ArbGasInfo,
) {
	ctx, cancel := context.WithCancel(context.Background())

	builder := NewNodeBuilder(ctx).DefaultConfig(t, false)
	builderCleanup := builder.Build(t)

	cleanup := func() {
		builderCleanup()
		cancel()
	}

	auth := builder.L2Info.GetDefaultTransactOpts("Owner", ctx)

	arbOwner, err := precompilesgen.NewArbOwner(common.HexToAddress("0x70"), builder.L2.Client)
	Require(t, err)
	arbGasInfo, err := precompilesgen.NewArbGasInfo(common.HexToAddress("0x6c"), builder.L2.Client)
	Require(t, err)

	return builder, cleanup, auth, arbOwner, arbGasInfo
}

func TestL1BaseFeeEstimateInertia(t *testing.T) {
	t.Parallel()

	builder, cleanup, auth, arbOwner, arbGasInfo := setupArbOwnerAndArbGasInfo(t)
	defer cleanup()
	ctx := builder.ctx

	inertia := uint64(11)
	tx, err := arbOwner.SetL1BaseFeeEstimateInertia(&auth, inertia)
	Require(t, err)
	_, err = builder.L2.EnsureTxSucceeded(tx)
	Require(t, err)
	arbGasInfoInertia, err := arbGasInfo.GetL1BaseFeeEstimateInertia(&bind.CallOpts{Context: ctx})
	Require(t, err)
	if arbGasInfoInertia != inertia {
		Fatal(t, "expected inertia to be", inertia, "got", arbGasInfoInertia)
	}
}

// Similar to TestL1BaseFeeEstimateInertia, but now using a different setter from ArbOwner
func TestL1PricingInertia(t *testing.T) {
	t.Parallel()

	builder, cleanup, auth, arbOwner, arbGasInfo := setupArbOwnerAndArbGasInfo(t)
	defer cleanup()
	ctx := builder.ctx

	inertia := uint64(12)
	tx, err := arbOwner.SetL1PricingInertia(&auth, inertia)
	Require(t, err)
	_, err = builder.L2.EnsureTxSucceeded(tx)
	Require(t, err)
	arbGasInfoInertia, err := arbGasInfo.GetL1BaseFeeEstimateInertia(&bind.CallOpts{Context: ctx})
	Require(t, err)
	if arbGasInfoInertia != inertia {
		Fatal(t, "expected inertia to be", inertia, "got", arbGasInfoInertia)
	}
}

func TestL1PricingRewardRate(t *testing.T) {
	t.Parallel()

	builder, cleanup, auth, arbOwner, arbGasInfo := setupArbOwnerAndArbGasInfo(t)
	defer cleanup()
	ctx := builder.ctx

	perUnitReward := uint64(13)
	tx, err := arbOwner.SetL1PricingRewardRate(&auth, perUnitReward)
	Require(t, err)
	_, err = builder.L2.EnsureTxSucceeded(tx)
	Require(t, err)
	arbGasInfoPerUnitReward, err := arbGasInfo.GetL1RewardRate(&bind.CallOpts{Context: ctx})
	Require(t, err)
	if arbGasInfoPerUnitReward != perUnitReward {
		Fatal(t, "expected per unit reward to be", perUnitReward, "got", arbGasInfoPerUnitReward)
	}
}

func TestL1PricingRewardRecipient(t *testing.T) {
	t.Parallel()

	builder, cleanup, auth, arbOwner, arbGasInfo := setupArbOwnerAndArbGasInfo(t)
	defer cleanup()
	ctx := builder.ctx

	rewardRecipient := common.BytesToAddress(crypto.Keccak256([]byte{})[:20])
	tx, err := arbOwner.SetL1PricingRewardRecipient(&auth, rewardRecipient)
	Require(t, err)
	_, err = builder.L2.EnsureTxSucceeded(tx)
	Require(t, err)
	arbGasInfoRewardRecipient, err := arbGasInfo.GetL1RewardRecipient(&bind.CallOpts{Context: ctx})
	Require(t, err)
	if arbGasInfoRewardRecipient.Cmp(rewardRecipient) != 0 {
		Fatal(t, "expected reward recipient to be", rewardRecipient, "got", arbGasInfoRewardRecipient)
	}
}

func TestL2GasPricingInertia(t *testing.T) {
	t.Parallel()

	builder, cleanup, auth, arbOwner, arbGasInfo := setupArbOwnerAndArbGasInfo(t)
	defer cleanup()
	ctx := builder.ctx

	inertia := uint64(14)
	tx, err := arbOwner.SetL2GasPricingInertia(&auth, inertia)
	Require(t, err)
	_, err = builder.L2.EnsureTxSucceeded(tx)
	Require(t, err)
	arbGasInfoInertia, err := arbGasInfo.GetPricingInertia(&bind.CallOpts{Context: ctx})
	Require(t, err)
	if arbGasInfoInertia != inertia {
		Fatal(t, "expected inertia to be", inertia, "got", arbGasInfoInertia)
	}
}

func TestL2GasBacklogTolerance(t *testing.T) {
	t.Parallel()

	builder, cleanup, auth, arbOwner, arbGasInfo := setupArbOwnerAndArbGasInfo(t)
	defer cleanup()
	ctx := builder.ctx

	gasTolerance := uint64(15)
	tx, err := arbOwner.SetL2GasBacklogTolerance(&auth, gasTolerance)
	Require(t, err)
	_, err = builder.L2.EnsureTxSucceeded(tx)
	Require(t, err)
	arbGasInfoGasTolerance, err := arbGasInfo.GetGasBacklogTolerance(&bind.CallOpts{Context: ctx})
	Require(t, err)
	if arbGasInfoGasTolerance != gasTolerance {
		Fatal(t, "expected gas tolerance to be", gasTolerance, "got", arbGasInfoGasTolerance)
	}
}

func TestPerBatchGasCharge(t *testing.T) {
	t.Parallel()

	builder, cleanup, auth, arbOwner, arbGasInfo := setupArbOwnerAndArbGasInfo(t)
	defer cleanup()
	ctx := builder.ctx

	perBatchGasCharge := int64(16)
	tx, err := arbOwner.SetPerBatchGasCharge(&auth, perBatchGasCharge)
	Require(t, err)
	_, err = builder.L2.EnsureTxSucceeded(tx)
	Require(t, err)
	arbGasInfoPerBatchGasCharge, err := arbGasInfo.GetPerBatchGasCharge(&bind.CallOpts{Context: ctx})
	Require(t, err)
	if arbGasInfoPerBatchGasCharge != perBatchGasCharge {
		Fatal(t, "expected per batch gas charge to be", perBatchGasCharge, "got", arbGasInfoPerBatchGasCharge)
	}
}

func TestL1PricingEquilibrationUnits(t *testing.T) {
	t.Parallel()

	builder, cleanup, auth, arbOwner, arbGasInfo := setupArbOwnerAndArbGasInfo(t)
	defer cleanup()
	ctx := builder.ctx

	equilUnits := big.NewInt(17)
	tx, err := arbOwner.SetL1PricingEquilibrationUnits(&auth, equilUnits)
	Require(t, err)
	_, err = builder.L2.EnsureTxSucceeded(tx)
	Require(t, err)
	arbGasInfoEquilUnits, err := arbGasInfo.GetL1PricingEquilibrationUnits(&bind.CallOpts{Context: ctx})
	Require(t, err)
	if arbGasInfoEquilUnits.Cmp(equilUnits) != 0 {
		Fatal(t, "expected equilibration units to be", equilUnits, "got", arbGasInfoEquilUnits)
	}
}

func TestGasAccountingParams(t *testing.T) {
	t.Parallel()

	builder, cleanup, auth, arbOwner, arbGasInfo := setupArbOwnerAndArbGasInfo(t)
	defer cleanup()
	ctx := builder.ctx

	speedLimit := uint64(18)
	txGasLimit := uint64(19)
	tx, err := arbOwner.SetSpeedLimit(&auth, speedLimit)
	Require(t, err)
	_, err = builder.L2.EnsureTxSucceeded(tx)
	Require(t, err)
	tx, err = arbOwner.SetMaxTxGasLimit(&auth, txGasLimit)
	Require(t, err)
	_, err = builder.L2.EnsureTxSucceeded(tx)
	Require(t, err)
	arbGasInfoSpeedLimit, arbGasInfoPoolSize, arbGasInfoTxGasLimit, err := arbGasInfo.GetGasAccountingParams(&bind.CallOpts{Context: ctx})
	Require(t, err)
	// #nosec G115
	if arbGasInfoSpeedLimit.Cmp(big.NewInt(int64(speedLimit))) != 0 {
		Fatal(t, "expected speed limit to be", speedLimit, "got", arbGasInfoSpeedLimit)
	}
	// #nosec G115
	if arbGasInfoPoolSize.Cmp(big.NewInt(int64(txGasLimit))) != 0 {
		Fatal(t, "expected pool size to be", txGasLimit, "got", arbGasInfoPoolSize)
	}
	// #nosec G115
	if arbGasInfoTxGasLimit.Cmp(big.NewInt(int64(txGasLimit))) != 0 {
		Fatal(t, "expected tx gas limit to be", txGasLimit, "got", arbGasInfoTxGasLimit)
	}
}

func TestCurrentTxL1GasFees(t *testing.T) {
	t.Parallel()

	ctx, cancel := context.WithCancel(context.Background())
	defer cancel()

	builder := NewNodeBuilder(ctx).DefaultConfig(t, false)
	cleanup := builder.Build(t)
	defer cleanup()

	arbGasInfo, err := precompilesgen.NewArbGasInfo(types.ArbGasInfoAddress, builder.L2.Client)
	Require(t, err)

	currTxL1GasFees, err := arbGasInfo.GetCurrentTxL1GasFees(&bind.CallOpts{Context: ctx})
	Require(t, err)
	if currTxL1GasFees == nil {
		Fatal(t, "currTxL1GasFees is nil")
	}
	if currTxL1GasFees.Cmp(big.NewInt(0)) != 1 {
		Fatal(t, "expected currTxL1GasFees to be greater than 0, got", currTxL1GasFees)
	}
}

func TestGetBrotliCompressionLevel(t *testing.T) {
	ctx, cancel := context.WithCancel(context.Background())
	defer cancel()

	builder := NewNodeBuilder(ctx).DefaultConfig(t, false)
	cleanup := builder.Build(t)
	defer cleanup()

	auth := builder.L2Info.GetDefaultTransactOpts("Owner", ctx)

	arbOwnerPublic, err := precompilesgen.NewArbOwnerPublic(types.ArbOwnerPublicAddress, builder.L2.Client)
	Require(t, err)

	arbOwner, err := precompilesgen.NewArbOwner(types.ArbOwnerAddress, builder.L2.Client)
	Require(t, err)

	brotliCompressionLevel := uint64(11)

	// sets brotli compression level
	tx, err := arbOwner.SetBrotliCompressionLevel(&auth, brotliCompressionLevel)
	Require(t, err)
	_, err = builder.L2.EnsureTxSucceeded(tx)
	Require(t, err)

	// retrieves brotli compression level
	callOpts := &bind.CallOpts{Context: ctx}
	retrievedBrotliCompressionLevel, err := arbOwnerPublic.GetBrotliCompressionLevel(callOpts)
	Require(t, err)
	if retrievedBrotliCompressionLevel != brotliCompressionLevel {
		Fatal(t, "expected brotli compression level to be", brotliCompressionLevel, "got", retrievedBrotliCompressionLevel)
	}
}

<<<<<<< HEAD
func TestScheduleArbosUpgrade(t *testing.T) {
	ctx, cancel := context.WithCancel(context.Background())
	defer cancel()

	builder := NewNodeBuilder(ctx).DefaultConfig(t, false)
	cleanup := builder.Build(t)
	defer cleanup()

	auth := builder.L2Info.GetDefaultTransactOpts("Owner", ctx)

	arbOwnerPublic, err := precompilesgen.NewArbOwnerPublic(common.HexToAddress("0x6b"), builder.L2.Client)
	Require(t, err, "could not bind ArbOwner contract")

	arbOwner, err := precompilesgen.NewArbOwner(common.HexToAddress("0x70"), builder.L2.Client)
	Require(t, err, "could not bind ArbOwner contract")

	callOpts := &bind.CallOpts{Context: ctx}
	scheduled, err := arbOwnerPublic.GetScheduledUpgrade(callOpts)
	Require(t, err, "failed to call GetScheduledUpgrade before scheduling upgrade")
	if scheduled.ArbosVersion != 0 || scheduled.ScheduledForTimestamp != 0 {
		t.Errorf("expected no upgrade to be scheduled, got version %v timestamp %v", scheduled.ArbosVersion, scheduled.ScheduledForTimestamp)
	}

	// Schedule a noop upgrade, which should test GetScheduledUpgrade in the same way an already completed upgrade would.
	tx, err := arbOwner.ScheduleArbOSUpgrade(&auth, 1, 1)
	Require(t, err)
	_, err = builder.L2.EnsureTxSucceeded(tx)
	Require(t, err)

	scheduled, err = arbOwnerPublic.GetScheduledUpgrade(callOpts)
	Require(t, err, "failed to call GetScheduledUpgrade after scheduling noop upgrade")
	if scheduled.ArbosVersion != 0 || scheduled.ScheduledForTimestamp != 0 {
		t.Errorf("expected completed scheduled upgrade to be ignored, got version %v timestamp %v", scheduled.ArbosVersion, scheduled.ScheduledForTimestamp)
	}

	l2rpc := builder.L2.Stack.Attach()
	var result json.RawMessage
	traceConfig := map[string]interface{}{
		"tracer": "prestateTracer",
		"tracerConfig": map[string]interface{}{
			"diffMode": true,
		},
	}
	err = l2rpc.CallContext(ctx, &result, "debug_traceTransaction", tx.Hash(), traceConfig)
	Require(t, err)

	// TODO: Once we have an ArbOS 30, test a real upgrade with it
	// We can't test 11 -> 20 because 11 doesn't have the GetScheduledUpgrade method we want to test
	var testVersion uint64 = 100
	var testTimestamp uint64 = 1 << 62
	tx, err = arbOwner.ScheduleArbOSUpgrade(&auth, 100, 1<<62)
	Require(t, err)
	_, err = builder.L2.EnsureTxSucceeded(tx)
	Require(t, err)

	scheduled, err = arbOwnerPublic.GetScheduledUpgrade(callOpts)
	Require(t, err, "failed to call GetScheduledUpgrade after scheduling upgrade")
	if scheduled.ArbosVersion != testVersion || scheduled.ScheduledForTimestamp != testTimestamp {
		t.Errorf("expected upgrade to be scheduled for version %v timestamp %v, got version %v timestamp %v", testVersion, testTimestamp, scheduled.ArbosVersion, scheduled.ScheduledForTimestamp)
	}
}

=======
>>>>>>> 37922b06
func TestArbStatistics(t *testing.T) {
	t.Parallel()

	ctx, cancel := context.WithCancel(context.Background())
	defer cancel()

	builder := NewNodeBuilder(ctx).DefaultConfig(t, false)
	cleanup := builder.Build(t)
	defer cleanup()

	arbStatistics, err := precompilesgen.NewArbStatistics(types.ArbStatisticsAddress, builder.L2.Client)
	Require(t, err)

	callOpts := &bind.CallOpts{Context: ctx}
	blockNum, _, _, _, _, _, err := arbStatistics.GetStats(callOpts)
	Require(t, err)

	expectedBlockNum, err := builder.L2.Client.BlockNumber(ctx)
	Require(t, err)

	if blockNum.Uint64() != expectedBlockNum {
		Fatal(t, "expected block number to be", expectedBlockNum, "got", blockNum)
	}
}

func TestArbFunctionTable(t *testing.T) {
	t.Parallel()

	ctx, cancel := context.WithCancel(context.Background())
	defer cancel()

	builder := NewNodeBuilder(ctx).DefaultConfig(t, false)
	cleanup := builder.Build(t)
	defer cleanup()

	auth := builder.L2Info.GetDefaultTransactOpts("Owner", ctx)
	callOpts := &bind.CallOpts{Context: ctx}

	arbFunctionTable, err := precompilesgen.NewArbFunctionTable(types.ArbFunctionTableAddress, builder.L2.Client)
	Require(t, err)

	addr := common.BytesToAddress(crypto.Keccak256([]byte{})[:20])

	// should be a noop
	tx, err := arbFunctionTable.Upload(&auth, []byte{0, 0, 0, 0})
	Require(t, err)
	_, err = builder.L2.EnsureTxSucceeded(tx)
	Require(t, err)

	size, err := arbFunctionTable.Size(callOpts, addr)
	Require(t, err)
	if size.Cmp(big.NewInt(0)) != 0 {
		t.Fatal("Size should be 0")
	}

	_, _, _, err = arbFunctionTable.Get(callOpts, addr, big.NewInt(10))
	if err == nil {
		t.Fatal("Should error")
	}
}

func TestArbAggregatorBaseFee(t *testing.T) {
	t.Parallel()

	ctx, cancel := context.WithCancel(context.Background())
	defer cancel()

	builder := NewNodeBuilder(ctx).DefaultConfig(t, false)
	cleanup := builder.Build(t)
	defer cleanup()

	auth := builder.L2Info.GetDefaultTransactOpts("Owner", ctx)
	callOpts := &bind.CallOpts{Context: ctx}

	arbAggregator, err := precompilesgen.NewArbAggregator(types.ArbAggregatorAddress, builder.L2.Client)
	Require(t, err)

	tx, err := arbAggregator.SetTxBaseFee(&auth, common.Address{}, big.NewInt(1))
	Require(t, err)
	_, err = builder.L2.EnsureTxSucceeded(tx)
	Require(t, err)

	fee, err := arbAggregator.GetTxBaseFee(callOpts, common.Address{})
	Require(t, err)
	if fee.Cmp(big.NewInt(0)) != 0 {
		Fatal(t, "expected fee to be 0, got", fee)
	}
}

func TestFeeAccounts(t *testing.T) {
	t.Parallel()

	ctx, cancel := context.WithCancel(context.Background())
	defer cancel()

	builder := NewNodeBuilder(ctx).DefaultConfig(t, false)
	cleanup := builder.Build(t)
	defer cleanup()

	auth := builder.L2Info.GetDefaultTransactOpts("Owner", ctx)
	callOpts := &bind.CallOpts{Context: ctx}

	arbOwner, err := precompilesgen.NewArbOwner(types.ArbOwnerAddress, builder.L2.Client)
	Require(t, err)

	builder.L2Info.GenerateAccount("User2")
	addr := builder.L2Info.GetAddress("User2")

	tx, err := arbOwner.SetNetworkFeeAccount(&auth, addr)
	Require(t, err)
	_, err = builder.L2.EnsureTxSucceeded(tx)
	Require(t, err)

	feeAccount, err := arbOwner.GetNetworkFeeAccount(callOpts)
	Require(t, err)
	if feeAccount.Cmp(addr) != 0 {
		Fatal(t, "expected fee account to be", addr, "got", feeAccount)
	}

	tx, err = arbOwner.SetInfraFeeAccount(&auth, addr)
	Require(t, err)
	_, err = builder.L2.EnsureTxSucceeded(tx)
	Require(t, err)

	feeAccount, err = arbOwner.GetInfraFeeAccount(callOpts)
	Require(t, err)
	if feeAccount.Cmp(addr) != 0 {
		Fatal(t, "expected fee account to be", addr, "got", feeAccount)
	}
}

func TestChainOwners(t *testing.T) {
	t.Parallel()

	ctx, cancel := context.WithCancel(context.Background())
	defer cancel()

	builder := NewNodeBuilder(ctx).DefaultConfig(t, false)
	cleanup := builder.Build(t)
	defer cleanup()

	auth := builder.L2Info.GetDefaultTransactOpts("Owner", ctx)
	callOpts := &bind.CallOpts{Context: ctx}

	arbOwnerPublic, err := precompilesgen.NewArbOwnerPublic(types.ArbOwnerPublicAddress, builder.L2.Client)
	Require(t, err)
	arbOwner, err := precompilesgen.NewArbOwner(types.ArbOwnerAddress, builder.L2.Client)
	Require(t, err)

	builder.L2Info.GenerateAccount("Owner2")
	chainOwnerAddr2 := builder.L2Info.GetAddress("Owner2")
	tx, err := arbOwner.AddChainOwner(&auth, chainOwnerAddr2)
	Require(t, err)
	_, err = builder.L2.EnsureTxSucceeded(tx)
	Require(t, err)
	isChainOwner, err := arbOwnerPublic.IsChainOwner(callOpts, chainOwnerAddr2)
	Require(t, err)
	if !isChainOwner {
		Fatal(t, "expected owner2 to be a chain owner")
	}

	// check that the chain owners retrieved from arbOwnerPublic and arbOwner are the same
	chainOwnersArbOwnerPublic, err := arbOwnerPublic.GetAllChainOwners(callOpts)
	Require(t, err)
	chainOwnersArbOwner, err := arbOwner.GetAllChainOwners(callOpts)
	Require(t, err)
	if len(chainOwnersArbOwnerPublic) != len(chainOwnersArbOwner) {
		Fatal(t, "expected chain owners to be the same length")
	}
	// sort the chain owners to ensure they are in the same order
	sort.Slice(chainOwnersArbOwnerPublic, func(i, j int) bool {
		return chainOwnersArbOwnerPublic[i].Cmp(chainOwnersArbOwnerPublic[j]) < 0
	})
	for i := 0; i < len(chainOwnersArbOwnerPublic); i += 1 {
		if chainOwnersArbOwnerPublic[i].Cmp(chainOwnersArbOwner[i]) != 0 {
			Fatal(t, "expected chain owners to be the same")
		}
	}
	chainOwnerAddr := builder.L2Info.GetAddress("Owner")
	chainOwnerInChainOwners := false
	for _, chainOwner := range chainOwnersArbOwner {
		if chainOwner.Cmp(chainOwnerAddr) == 0 {
			chainOwnerInChainOwners = true
		}
	}
	if !chainOwnerInChainOwners {
		Fatal(t, "expected owner to be in chain owners")
	}

	// remove chain owner 2
	tx, err = arbOwner.RemoveChainOwner(&auth, chainOwnerAddr2)
	Require(t, err)
	_, err = builder.L2.EnsureTxSucceeded(tx)
	Require(t, err)
	isChainOwner, err = arbOwnerPublic.IsChainOwner(callOpts, chainOwnerAddr2)
	Require(t, err)
	if isChainOwner {
		Fatal(t, "expected owner2 to not be a chain owner")
	}

	_, err = arbOwnerPublic.RectifyChainOwner(&auth, chainOwnerAddr)
	if (err == nil) || (err.Error() != "execution reverted") {
		Fatal(t, "expected rectify chain owner to revert since it is already an owner")
	}
}

func TestArbAggregatorBatchPosters(t *testing.T) {
	t.Parallel()

	ctx, cancel := context.WithCancel(context.Background())
	defer cancel()

	builder := NewNodeBuilder(ctx).DefaultConfig(t, false)
	cleanup := builder.Build(t)
	defer cleanup()

	auth := builder.L2Info.GetDefaultTransactOpts("Owner", ctx)
	callOpts := &bind.CallOpts{Context: ctx}

	arbAggregator, err := precompilesgen.NewArbAggregator(types.ArbAggregatorAddress, builder.L2.Client)
	Require(t, err)

	arbDebug, err := precompilesgen.NewArbDebug(types.ArbDebugAddress, builder.L2.Client)
	Require(t, err)

	addr := common.BytesToAddress(crypto.Keccak256([]byte{})[:20])

	// initially should have one batch poster
	bps, err := arbAggregator.GetBatchPosters(callOpts)
	Require(t, err)
	if len(bps) != 1 {
		Fatal(t, "expected one batch poster")
	}

	// add addr as a batch poster
	tx, err := arbDebug.BecomeChainOwner(&auth)
	Require(t, err)
	_, err = builder.L2.EnsureTxSucceeded(tx)
	Require(t, err)
	tx, err = arbAggregator.AddBatchPoster(&auth, addr)
	Require(t, err)
	_, err = builder.L2.EnsureTxSucceeded(tx)
	Require(t, err)

	// there should now be two batch posters, and addr should be one of them
	bps, err = arbAggregator.GetBatchPosters(callOpts)
	Require(t, err)
	if len(bps) != 2 {
		Fatal(t, "expected two batch posters")
	}
	if bps[0] != addr && bps[1] != addr {
		Fatal(t, "expected addr to be a batch poster")
	}
}

func TestArbAggregatorGetPreferredAggregator(t *testing.T) {
	t.Parallel()

	ctx, cancel := context.WithCancel(context.Background())
	defer cancel()

	builder := NewNodeBuilder(ctx).DefaultConfig(t, false)
	cleanup := builder.Build(t)
	defer cleanup()

	callOpts := &bind.CallOpts{Context: ctx}

	arbAggregator, err := precompilesgen.NewArbAggregator(types.ArbAggregatorAddress, builder.L2.Client)
	Require(t, err)

	addr := common.BytesToAddress(crypto.Keccak256([]byte{})[:20])

	prefAgg, isDefault, err := arbAggregator.GetPreferredAggregator(callOpts, addr)
	Require(t, err)
	if !isDefault {
		Fatal(t, "expected default preferred aggregator")
	}
	if prefAgg != l1pricing.BatchPosterAddress {
		Fatal(t, "expected default preferred aggregator to be", l1pricing.BatchPosterAddress, "got", prefAgg)
	}

	prefAgg, err = arbAggregator.GetDefaultAggregator(callOpts)
	Require(t, err)
	if prefAgg != l1pricing.BatchPosterAddress {
		Fatal(t, "expected default preferred aggregator to be", l1pricing.BatchPosterAddress, "got", prefAgg)
	}
}<|MERGE_RESOLUTION|>--- conflicted
+++ resolved
@@ -5,7 +5,6 @@
 
 import (
 	"context"
-	"encoding/json"
 	"fmt"
 	"math/big"
 	"sort"
@@ -506,71 +505,6 @@
 	}
 }
 
-<<<<<<< HEAD
-func TestScheduleArbosUpgrade(t *testing.T) {
-	ctx, cancel := context.WithCancel(context.Background())
-	defer cancel()
-
-	builder := NewNodeBuilder(ctx).DefaultConfig(t, false)
-	cleanup := builder.Build(t)
-	defer cleanup()
-
-	auth := builder.L2Info.GetDefaultTransactOpts("Owner", ctx)
-
-	arbOwnerPublic, err := precompilesgen.NewArbOwnerPublic(common.HexToAddress("0x6b"), builder.L2.Client)
-	Require(t, err, "could not bind ArbOwner contract")
-
-	arbOwner, err := precompilesgen.NewArbOwner(common.HexToAddress("0x70"), builder.L2.Client)
-	Require(t, err, "could not bind ArbOwner contract")
-
-	callOpts := &bind.CallOpts{Context: ctx}
-	scheduled, err := arbOwnerPublic.GetScheduledUpgrade(callOpts)
-	Require(t, err, "failed to call GetScheduledUpgrade before scheduling upgrade")
-	if scheduled.ArbosVersion != 0 || scheduled.ScheduledForTimestamp != 0 {
-		t.Errorf("expected no upgrade to be scheduled, got version %v timestamp %v", scheduled.ArbosVersion, scheduled.ScheduledForTimestamp)
-	}
-
-	// Schedule a noop upgrade, which should test GetScheduledUpgrade in the same way an already completed upgrade would.
-	tx, err := arbOwner.ScheduleArbOSUpgrade(&auth, 1, 1)
-	Require(t, err)
-	_, err = builder.L2.EnsureTxSucceeded(tx)
-	Require(t, err)
-
-	scheduled, err = arbOwnerPublic.GetScheduledUpgrade(callOpts)
-	Require(t, err, "failed to call GetScheduledUpgrade after scheduling noop upgrade")
-	if scheduled.ArbosVersion != 0 || scheduled.ScheduledForTimestamp != 0 {
-		t.Errorf("expected completed scheduled upgrade to be ignored, got version %v timestamp %v", scheduled.ArbosVersion, scheduled.ScheduledForTimestamp)
-	}
-
-	l2rpc := builder.L2.Stack.Attach()
-	var result json.RawMessage
-	traceConfig := map[string]interface{}{
-		"tracer": "prestateTracer",
-		"tracerConfig": map[string]interface{}{
-			"diffMode": true,
-		},
-	}
-	err = l2rpc.CallContext(ctx, &result, "debug_traceTransaction", tx.Hash(), traceConfig)
-	Require(t, err)
-
-	// TODO: Once we have an ArbOS 30, test a real upgrade with it
-	// We can't test 11 -> 20 because 11 doesn't have the GetScheduledUpgrade method we want to test
-	var testVersion uint64 = 100
-	var testTimestamp uint64 = 1 << 62
-	tx, err = arbOwner.ScheduleArbOSUpgrade(&auth, 100, 1<<62)
-	Require(t, err)
-	_, err = builder.L2.EnsureTxSucceeded(tx)
-	Require(t, err)
-
-	scheduled, err = arbOwnerPublic.GetScheduledUpgrade(callOpts)
-	Require(t, err, "failed to call GetScheduledUpgrade after scheduling upgrade")
-	if scheduled.ArbosVersion != testVersion || scheduled.ScheduledForTimestamp != testTimestamp {
-		t.Errorf("expected upgrade to be scheduled for version %v timestamp %v, got version %v timestamp %v", testVersion, testTimestamp, scheduled.ArbosVersion, scheduled.ScheduledForTimestamp)
-	}
-}
-
-=======
->>>>>>> 37922b06
 func TestArbStatistics(t *testing.T) {
 	t.Parallel()
 
