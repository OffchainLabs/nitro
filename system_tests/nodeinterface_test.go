// Copyright 2021-2022, Offchain Labs, Inc.
// For license information, see https://github.com/nitro/blob/master/LICENSE

// race detection makes things slow and miss timeouts
//go:build !race
// +build !race

package arbtest

import (
	"context"
	"math/big"
	"testing"

	"github.com/ethereum/go-ethereum/accounts/abi/bind"
	"github.com/ethereum/go-ethereum/common"
	"github.com/ethereum/go-ethereum/core/types"
	"github.com/offchainlabs/nitro/arbos/util"
	"github.com/offchainlabs/nitro/solgen/go/node_interfacegen"
)

func TestFindBatch(t *testing.T) {
	ctx, cancel := context.WithCancel(context.Background())
	defer cancel()

	builder := NewNodeBuilder(ctx).DefaultConfig(t, true)
	l1Info := builder.L1Info
	initialBalance := new(big.Int).Lsh(big.NewInt(1), 200)
	l1Info.GenerateGenesisAccount("deployer", initialBalance)
	l1Info.GenerateGenesisAccount("asserter", initialBalance)
	l1Info.GenerateGenesisAccount("challenger", initialBalance)
	l1Info.GenerateGenesisAccount("sequencer", initialBalance)

	conf := builder.nodeConfig
	conf.BlockValidator.Enable = false
	conf.BatchPoster.Enable = false

<<<<<<< HEAD
	chainConfig := params.ArbitrumDevTestChainConfig()
	fatalErrChan := make(chan error, 10)
	locator, err := server_common.NewMachineLocator("")
	Require(t, err)
	rollupAddresses, initMsg := DeployOnTestL1(t, ctx, l1Info, l1Backend, chainConfig, locator.LatestWasmModuleRoot(), common.Address{})

	bridgeAddr, seqInbox, seqInboxAddr := setupSequencerInboxStub(ctx, t, l1Info, l1Backend, chainConfig)
=======
	builder.BuildL1(t)
>>>>>>> d81324da

	bridgeAddr, seqInbox, seqInboxAddr := setupSequencerInboxStub(ctx, t, builder.L1Info, builder.L1.Client, builder.chainConfig)
	builder.addresses.Bridge = bridgeAddr
	builder.addresses.SequencerInbox = seqInboxAddr

	cleanup := builder.BuildL2OnL1(t)
	defer cleanup()

	nodeInterface, err := node_interfacegen.NewNodeInterface(types.NodeInterfaceAddress, builder.L2.Client)
	Require(t, err)
	sequencerTxOpts := builder.L1Info.GetDefaultTransactOpts("sequencer", ctx)

	builder.L2Info.GenerateAccount("Destination")
	const numBatches = 3
	for i := 0; i < numBatches; i++ {
		makeBatch(t, builder.L2.ConsensusNode, builder.L2Info, builder.L1.Client, &sequencerTxOpts, seqInbox, seqInboxAddr, -1)
	}

	for blockNum := uint64(0); blockNum < uint64(makeBatch_MsgsPerBatch)*3; blockNum++ {
		callOpts := bind.CallOpts{Context: ctx}
		gotBatchNum, err := nodeInterface.FindBatchContainingBlock(&callOpts, blockNum)
		Require(t, err)
		expBatchNum := uint64(0)
		if blockNum > 0 {
			expBatchNum = 1 + (blockNum-1)/uint64(makeBatch_MsgsPerBatch)
		}
		if expBatchNum != gotBatchNum {
			Fatal(t, "wrong result from findBatchContainingBlock. blocknum ", blockNum, " expected ", expBatchNum, " got ", gotBatchNum)
		}
		batchL1Block, err := builder.L2.ConsensusNode.InboxTracker.GetBatchParentChainBlock(gotBatchNum)
		Require(t, err)
		blockHeader, err := builder.L2.Client.HeaderByNumber(ctx, new(big.Int).SetUint64(blockNum))
		Require(t, err)
		blockHash := blockHeader.Hash()

		minCurrentL1Block, err := builder.L1.Client.BlockNumber(ctx)
		Require(t, err)
		gotConfirmations, err := nodeInterface.GetL1Confirmations(&callOpts, blockHash)
		Require(t, err)
		maxCurrentL1Block, err := builder.L1.Client.BlockNumber(ctx)
		Require(t, err)

		if gotConfirmations > (maxCurrentL1Block-batchL1Block) || gotConfirmations < (minCurrentL1Block-batchL1Block) {
			Fatal(t, "wrong number of confirmations. got ", gotConfirmations)
		}
	}
}

func TestL2BlockRangeForL1(t *testing.T) {
	t.Parallel()
	ctx, cancel := context.WithCancel(context.Background())
	defer cancel()

	builder := NewNodeBuilder(ctx).DefaultConfig(t, true)
	cleanup := builder.Build(t)
	defer cleanup()
	user := builder.L1Info.GetDefaultTransactOpts("User", ctx)

	numTransactions := 200
	for i := 0; i < numTransactions; i++ {
		builder.L2.TransferBalanceTo(t, "Owner", util.RemapL1Address(user.From), big.NewInt(1e18), builder.L2Info)
	}

	nodeInterface, err := node_interfacegen.NewNodeInterface(types.NodeInterfaceAddress, builder.L2.Client)
	if err != nil {
		t.Fatalf("Error creating node interface: %v", err)
	}

	l1BlockNums := map[uint64]*[2]uint64{}
	latestL2, err := builder.L2.Client.BlockNumber(ctx)
	if err != nil {
		t.Fatalf("Error querying most recent l2 block: %v", err)
	}
	for l2BlockNum := uint64(0); l2BlockNum <= latestL2; l2BlockNum++ {
		l1BlockNum, err := nodeInterface.BlockL1Num(&bind.CallOpts{}, l2BlockNum)
		if err != nil {
			t.Fatalf("Error quering l1 block number for l2 block: %d, error: %v", l2BlockNum, err)
		}
		if _, ok := l1BlockNums[l1BlockNum]; !ok {
			l1BlockNums[l1BlockNum] = &[2]uint64{l2BlockNum, l2BlockNum}
		}
		l1BlockNums[l1BlockNum][1] = l2BlockNum
	}

	// Test success.
	for l1BlockNum := range l1BlockNums {
		rng, err := nodeInterface.L2BlockRangeForL1(&bind.CallOpts{}, l1BlockNum)
		if err != nil {
			t.Fatalf("Error getting l2 block range for l1 block: %d, error: %v", l1BlockNum, err)
		}
		expected := l1BlockNums[l1BlockNum]
		if rng.FirstBlock != expected[0] || rng.LastBlock != expected[1] {
			unexpectedL1BlockNum, err := nodeInterface.BlockL1Num(&bind.CallOpts{}, rng.LastBlock)
			if err != nil {
				t.Fatalf("Error quering l1 block number for l2 block: %d, error: %v", rng.LastBlock, err)
			}
			// Handle the edge case when new l2 blocks are produced between latestL2 was last calculated and now.
			if unexpectedL1BlockNum != l1BlockNum || rng.LastBlock < expected[1] || rng.FirstBlock != expected[0] {
				t.Errorf("L2BlockRangeForL1(%d) = (%d %d) want (%d %d)", l1BlockNum, rng.FirstBlock, rng.LastBlock, expected[0], expected[1])
			}
		}
	}
	// Test invalid case.
	if _, err := nodeInterface.L2BlockRangeForL1(&bind.CallOpts{}, 1e5); err == nil {
		t.Fatalf("GetL2BlockRangeForL1 didn't fail for an invalid input")
	}
}

func TestGetL1Confirmations(t *testing.T) {
	t.Parallel()
	ctx, cancel := context.WithCancel(context.Background())
	defer cancel()

	builder := NewNodeBuilder(ctx).DefaultConfig(t, true)
	cleanup := builder.Build(t)
	defer cleanup()

	nodeInterface, err := node_interfacegen.NewNodeInterface(types.NodeInterfaceAddress, builder.L2.Client)
	Require(t, err)

	genesisBlock, err := builder.L2.Client.BlockByNumber(ctx, big.NewInt(0))
	Require(t, err)
	l1Confs, err := nodeInterface.GetL1Confirmations(&bind.CallOpts{}, genesisBlock.Hash())
	Require(t, err)

	numTransactions := 200

	// #nosec G115
	if l1Confs >= uint64(numTransactions) {
		t.Fatalf("L1Confirmations for latest block %v is already %v (over %v)", genesisBlock.Number(), l1Confs, numTransactions)
	}

	for i := 0; i < numTransactions; i++ {
		builder.L1.TransferBalance(t, "User", "User", common.Big0, builder.L1Info)
	}

	l1Confs, err = nodeInterface.GetL1Confirmations(&bind.CallOpts{}, genesisBlock.Hash())
	Require(t, err)

	// Allow a gap of 10 for asynchronicity, just in case
	// #nosec G115
	if l1Confs+10 < uint64(numTransactions) {
		t.Fatalf("L1Confirmations for latest block %v is only %v (did not hit expected %v)", genesisBlock.Number(), l1Confs, numTransactions)
	}
}<|MERGE_RESOLUTION|>--- conflicted
+++ resolved
@@ -35,17 +35,7 @@
 	conf.BlockValidator.Enable = false
 	conf.BatchPoster.Enable = false
 
-<<<<<<< HEAD
-	chainConfig := params.ArbitrumDevTestChainConfig()
-	fatalErrChan := make(chan error, 10)
-	locator, err := server_common.NewMachineLocator("")
-	Require(t, err)
-	rollupAddresses, initMsg := DeployOnTestL1(t, ctx, l1Info, l1Backend, chainConfig, locator.LatestWasmModuleRoot(), common.Address{})
-
-	bridgeAddr, seqInbox, seqInboxAddr := setupSequencerInboxStub(ctx, t, l1Info, l1Backend, chainConfig)
-=======
 	builder.BuildL1(t)
->>>>>>> d81324da
 
 	bridgeAddr, seqInbox, seqInboxAddr := setupSequencerInboxStub(ctx, t, builder.L1Info, builder.L1.Client, builder.chainConfig)
 	builder.addresses.Bridge = bridgeAddr
