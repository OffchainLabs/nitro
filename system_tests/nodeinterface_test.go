// Copyright 2021-2022, Offchain Labs, Inc.
// For license information, see https://github.com/nitro/blob/master/LICENSE

package arbtest

import (
	"context"
	"math/big"
	"testing"

	"github.com/ethereum/go-ethereum"
	"github.com/ethereum/go-ethereum/accounts/abi"
	"github.com/ethereum/go-ethereum/accounts/abi/bind"
	"github.com/ethereum/go-ethereum/common"
	"github.com/ethereum/go-ethereum/core/types"
	"github.com/ethereum/go-ethereum/ethclient"
	"github.com/ethereum/go-ethereum/params"
	"github.com/offchainlabs/nitro/arbnode"
	"github.com/offchainlabs/nitro/arbos/arbostypes"
	"github.com/offchainlabs/nitro/solgen/go/mocksgen"
	"github.com/offchainlabs/nitro/solgen/go/node_interfacegen"
	"github.com/offchainlabs/nitro/solgen/go/precompilesgen"
	"github.com/offchainlabs/nitro/util/arbmath"
	"github.com/offchainlabs/nitro/util/colors"
	"github.com/offchainlabs/nitro/util/testhelpers"
)

func TestDeploy(t *testing.T) {
	ctx, cancel := context.WithCancel(context.Background())
	defer cancel()

	l2info, node, client := CreateTestL2(t, ctx)
	defer node.StopAndWait()

	auth := l2info.GetDefaultTransactOpts("Owner", ctx)
	auth.GasMargin = 0 // don't adjust, we want to see if the estimate alone is sufficient

	_, simple := deploySimple(t, ctx, auth, client)

	tx, err := simple.Increment(&auth)
	Require(t, err, "failed to call Increment()")
	_, err = EnsureTxSucceeded(ctx, client, tx)
	Require(t, err)

	counter, err := simple.Counter(&bind.CallOpts{})
	Require(t, err, "failed to get counter")

	if counter != 1 {
		Fatal(t, "Unexpected counter value", counter)
	}
}

func TestEstimate(t *testing.T) {
	ctx, cancel := context.WithCancel(context.Background())
	defer cancel()

	l2info, node, client := CreateTestL2(t, ctx)
	defer node.StopAndWait()

	auth := l2info.GetDefaultTransactOpts("Owner", ctx)
	auth.GasMargin = 0 // don't adjust, we want to see if the estimate alone is sufficient

	gasPrice := big.NewInt(params.GWei / 10)

	// set the gas price
	arbOwner, err := precompilesgen.NewArbOwner(common.HexToAddress("0x70"), client)
	Require(t, err, "could not deploy ArbOwner contract")
	tx, err := arbOwner.SetMinimumL2BaseFee(&auth, gasPrice)
	Require(t, err, "could not set L2 gas price")
	_, err = EnsureTxSucceeded(ctx, client, tx)
	Require(t, err)

	// connect to arbGasInfo precompile
	arbGasInfo, err := precompilesgen.NewArbGasInfo(common.HexToAddress("0x6c"), client)
	Require(t, err, "could not deploy contract")

	// wait for price to come to equilibrium
	equilibrated := false
	numTriesLeft := 20
	for !equilibrated && numTriesLeft > 0 {
		// make an empty block to let the gas price update
		l2info.GasPrice = new(big.Int).Mul(l2info.GasPrice, big.NewInt(2))
		TransferBalance(t, "Owner", "Owner", common.Big0, l2info, client, ctx)

		// check if the price has equilibrated
		_, _, _, _, _, setPrice, err := arbGasInfo.GetPricesInWei(&bind.CallOpts{})
		Require(t, err, "could not get L2 gas price")
		if gasPrice.Cmp(setPrice) == 0 {
			equilibrated = true
		}
		numTriesLeft--
	}
	if !equilibrated {
		Fatal(t, "L2 gas price did not converge", gasPrice)
	}

	initialBalance, err := client.BalanceAt(ctx, auth.From, nil)
	Require(t, err, "could not get balance")

	// deploy a test contract
	_, tx, simple, err := mocksgen.DeploySimple(&auth, client)
	Require(t, err, "could not deploy contract")
	receipt, err := EnsureTxSucceeded(ctx, client, tx)
	Require(t, err)

	header, err := client.HeaderByNumber(ctx, receipt.BlockNumber)
	Require(t, err, "could not get header")
	if header.BaseFee.Cmp(gasPrice) != 0 {
		Fatal(t, "Header has wrong basefee", header.BaseFee, gasPrice)
	}

	balance, err := client.BalanceAt(ctx, auth.From, nil)
	Require(t, err, "could not get balance")
	expectedCost := receipt.GasUsed * gasPrice.Uint64()
	observedCost := initialBalance.Uint64() - balance.Uint64()
	if expectedCost != observedCost {
		Fatal(t, "Expected deployment to cost", expectedCost, "instead of", observedCost)
	}

	tx, err = simple.Increment(&auth)
	Require(t, err, "failed to call Increment()")
	_, err = EnsureTxSucceeded(ctx, client, tx)
	Require(t, err)

	counter, err := simple.Counter(&bind.CallOpts{})
	Require(t, err, "failed to get counter")

	if counter != 1 {
		Fatal(t, "Unexpected counter value", counter)
	}
}

func TestComponentEstimate(t *testing.T) {
	ctx, cancel := context.WithCancel(context.Background())
	defer cancel()

	l2info, node, client := CreateTestL2(t, ctx)
	defer node.StopAndWait()

	l1BaseFee := new(big.Int).Set(arbostypes.DefaultInitialL1BaseFee)
	l2BaseFee := GetBaseFee(t, client, ctx)

	colors.PrintGrey("l1 basefee ", l1BaseFee)
	colors.PrintGrey("l2 basefee ", l2BaseFee)

	userBalance := big.NewInt(1e16)
	maxPriorityFeePerGas := big.NewInt(0)
	maxFeePerGas := arbmath.BigMulByUfrac(l2BaseFee, 3, 2)

	l2info.GenerateAccount("User")
	TransferBalance(t, "Owner", "User", userBalance, l2info, client, ctx)

	from := l2info.GetAddress("User")
	to := testhelpers.RandomAddress()
	gas := uint64(100000000)
	calldata := []byte{0x00, 0x12}
	value := big.NewInt(4096)

	nodeAbi, err := node_interfacegen.NodeInterfaceMetaData.GetAbi()
	Require(t, err)

	nodeMethod := nodeAbi.Methods["gasEstimateComponents"]
	estimateCalldata := append([]byte{}, nodeMethod.ID...)
	packed, err := nodeMethod.Inputs.Pack(to, false, calldata)
	Require(t, err)
	estimateCalldata = append(estimateCalldata, packed...)

	msg := ethereum.CallMsg{
		From:      from,
		To:        &types.NodeInterfaceAddress,
		Gas:       gas,
		GasFeeCap: maxFeePerGas,
		GasTipCap: maxPriorityFeePerGas,
		Value:     value,
		Data:      estimateCalldata,
	}
	returnData, err := client.CallContract(ctx, msg, nil)
	Require(t, err)

	outputs, err := nodeMethod.Outputs.Unpack(returnData)
	Require(t, err)
	if len(outputs) != 4 {
		Fatal(t, "expected 4 outputs from gasEstimateComponents, got", len(outputs))
	}

	gasEstimate, _ := outputs[0].(uint64)
	gasEstimateForL1, _ := outputs[1].(uint64)
	baseFee, _ := outputs[2].(*big.Int)
	l1BaseFeeEstimate, _ := outputs[3].(*big.Int)

	execNode := getExecNode(t, node)
	tx := l2info.SignTxAs("User", &types.DynamicFeeTx{
		ChainID:   execNode.ArbInterface.BlockChain().Config().ChainID,
		Nonce:     0,
		GasTipCap: maxPriorityFeePerGas,
		GasFeeCap: maxFeePerGas,
		Gas:       gasEstimate,
		To:        &to,
		Value:     value,
		Data:      calldata,
	})

	l2Estimate := gasEstimate - gasEstimateForL1

	colors.PrintBlue("Est. ", gasEstimate, " - ", gasEstimateForL1, " = ", l2Estimate)

	if !arbmath.BigEquals(l1BaseFeeEstimate, l1BaseFee) {
		Fatal(t, l1BaseFeeEstimate, l1BaseFee)
	}
	if !arbmath.BigEquals(baseFee, l2BaseFee) {
		Fatal(t, baseFee, l2BaseFee.Uint64())
	}

	Require(t, client.SendTransaction(ctx, tx))
	receipt, err := EnsureTxSucceeded(ctx, client, tx)
	Require(t, err)

	l2Used := receipt.GasUsed - receipt.GasUsedForL1
	colors.PrintMint("True ", receipt.GasUsed, " - ", receipt.GasUsedForL1, " = ", l2Used)

	if l2Estimate != l2Used {
		Fatal(t, l2Estimate, l2Used)
	}
}

func callFindBatchContainig(t *testing.T, ctx context.Context, client *ethclient.Client, nodeAbi *abi.ABI, blockNum uint64) uint64 {
	findBatch := nodeAbi.Methods["findBatchContainingBlock"]
	callData := append([]byte{}, findBatch.ID...)
	packed, err := findBatch.Inputs.Pack(blockNum)
	Require(t, err)
	callData = append(callData, packed...)
	msg := ethereum.CallMsg{
		To:   &types.NodeInterfaceAddress,
		Data: callData,
	}
	returnData, err := client.CallContract(ctx, msg, nil)
	Require(t, err)
	outputs, err := findBatch.Outputs.Unpack(returnData)
	Require(t, err)
	if len(outputs) != 1 {
		Fatal(t, "expected 1 output from findBatchContainingBlock, got", len(outputs))
	}
	gotBatchNum, ok := outputs[0].(uint64)
	if !ok {
		Fatal(t, "bad output from findBatchContainingBlock")
	}
	return gotBatchNum
}

func callGetL1Confirmations(t *testing.T, ctx context.Context, client *ethclient.Client, nodeAbi *abi.ABI, blockHash common.Hash) uint64 {
	getConfirmations := nodeAbi.Methods["getL1Confirmations"]
	callData := append([]byte{}, getConfirmations.ID...)
	packed, err := getConfirmations.Inputs.Pack(blockHash)
	Require(t, err)
	callData = append(callData, packed...)
	msg := ethereum.CallMsg{
		To:   &types.NodeInterfaceAddress,
		Data: callData,
	}
	returnData, err := client.CallContract(ctx, msg, nil)
	Require(t, err)
	outputs, err := getConfirmations.Outputs.Unpack(returnData)
	Require(t, err)
	if len(outputs) != 1 {
		Fatal(t, "expected 1 output from findBatchContainingBlock, got", len(outputs))
	}
	confirmations, ok := outputs[0].(uint64)
	if !ok {
		Fatal(t, "bad output from findBatchContainingBlock")
	}
	return confirmations
}

func TestFindBatch(t *testing.T) {
	ctx, cancel := context.WithCancel(context.Background())
	defer cancel()

	l1Info := NewL1TestInfo(t)
	initialBalance := new(big.Int).Lsh(big.NewInt(1), 200)
	l1Info.GenerateGenesisAccount("deployer", initialBalance)
	l1Info.GenerateGenesisAccount("asserter", initialBalance)
	l1Info.GenerateGenesisAccount("challenger", initialBalance)
	l1Info.GenerateGenesisAccount("sequencer", initialBalance)

	l1Info, l1Backend, _, _ := createTestL1BlockChain(t, l1Info)
	conf := arbnode.ConfigDefaultL1Test()
	conf.BlockValidator.Enable = false
	conf.BatchPoster.Enable = false

	chainConfig := params.ArbitrumDevTestChainConfig()
	fatalErrChan := make(chan error, 10)
	rollupAddresses, initMsg := DeployOnTestL1(t, ctx, l1Info, l1Backend, chainConfig)

	bridgeAddr, seqInbox, seqInboxAddr := setupSequencerInboxStub(ctx, t, l1Info, l1Backend, chainConfig)

	rollupAddresses.Bridge = bridgeAddr
	rollupAddresses.SequencerInbox = seqInboxAddr
	l2Info := NewArbTestInfo(t, chainConfig.ChainID)
<<<<<<< HEAD
	consensus, exec := createL2Nodes(t, ctx, conf, chainConfig, l1Backend, l2Info, rollupAddresses, nil, nil, fatalErrChan)
	Require(t, exec.Initialize(ctx))
=======
	consensus, _ := createL2Nodes(t, ctx, conf, chainConfig, l1Backend, l2Info, rollupAddresses, initMsg, nil, nil, fatalErrChan)
>>>>>>> e92e690d
	err := consensus.Start(ctx)
	Require(t, err)
	Require(t, exec.Start(ctx))

	l2Client := ClientForStack(t, consensus.Stack)
	nodeAbi, err := node_interfacegen.NodeInterfaceMetaData.GetAbi()
	Require(t, err)
	sequencerTxOpts := l1Info.GetDefaultTransactOpts("sequencer", ctx)

	l2Info.GenerateAccount("Destination")
	makeBatch(t, consensus, l2Info, l1Backend, &sequencerTxOpts, seqInbox, seqInboxAddr, -1)
	makeBatch(t, consensus, l2Info, l1Backend, &sequencerTxOpts, seqInbox, seqInboxAddr, -1)
	makeBatch(t, consensus, l2Info, l1Backend, &sequencerTxOpts, seqInbox, seqInboxAddr, -1)

	for blockNum := uint64(0); blockNum < uint64(makeBatch_MsgsPerBatch)*3; blockNum++ {
		gotBatchNum := callFindBatchContainig(t, ctx, l2Client, nodeAbi, blockNum)
		expBatchNum := uint64(0)
		if blockNum > 0 {
			expBatchNum = 1 + (blockNum-1)/uint64(makeBatch_MsgsPerBatch)
		}
		if expBatchNum != gotBatchNum {
			Fatal(t, "wrong result from findBatchContainingBlock. blocknum ", blockNum, " expected ", expBatchNum, " got ", gotBatchNum)
		}
		batchL1Block, err := consensus.InboxTracker.GetBatchParentChainBlock(gotBatchNum).Await(ctx)
		Require(t, err)
		blockHeader, err := l2Client.HeaderByNumber(ctx, new(big.Int).SetUint64(blockNum))
		Require(t, err)
		blockHash := blockHeader.Hash()

		minCurrentL1Block, err := l1Backend.BlockNumber(ctx)
		Require(t, err)
		gotConfirmations := callGetL1Confirmations(t, ctx, l2Client, nodeAbi, blockHash)
		maxCurrentL1Block, err := l1Backend.BlockNumber(ctx)
		Require(t, err)

		if gotConfirmations > (maxCurrentL1Block-batchL1Block) || gotConfirmations < (minCurrentL1Block-batchL1Block) {
			Fatal(t, "wrong number of confirmations. got ", gotConfirmations)
		}
	}
}<|MERGE_RESOLUTION|>--- conflicted
+++ resolved
@@ -296,12 +296,8 @@
 	rollupAddresses.Bridge = bridgeAddr
 	rollupAddresses.SequencerInbox = seqInboxAddr
 	l2Info := NewArbTestInfo(t, chainConfig.ChainID)
-<<<<<<< HEAD
-	consensus, exec := createL2Nodes(t, ctx, conf, chainConfig, l1Backend, l2Info, rollupAddresses, nil, nil, fatalErrChan)
+	consensus, exec := createL2Nodes(t, ctx, conf, chainConfig, l1Backend, l2Info, rollupAddresses, initMsg, nil, nil, fatalErrChan)
 	Require(t, exec.Initialize(ctx))
-=======
-	consensus, _ := createL2Nodes(t, ctx, conf, chainConfig, l1Backend, l2Info, rollupAddresses, initMsg, nil, nil, fatalErrChan)
->>>>>>> e92e690d
 	err := consensus.Start(ctx)
 	Require(t, err)
 	Require(t, exec.Start(ctx))
