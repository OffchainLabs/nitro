--- conflicted
+++ resolved
@@ -1685,12 +1685,8 @@
 ) {
 	ctx, cancel := context.WithCancel(context.Background())
 
-<<<<<<< HEAD
-	builder := NewNodeBuilder(ctx).DefaultConfig(t, true)
+	builder := NewNodeBuilder(ctx).DefaultConfig(t, true).WithPreBoldDeployment()
 	builder.nodeConfig.MessageExtraction.Enable = false
-=======
-	builder := NewNodeBuilder(ctx).DefaultConfig(t, true).WithPreBoldDeployment()
->>>>>>> 75622cbb
 
 	for _, opt := range builderOpts {
 		opt(builder)
