// Copyright 2024-2025, Offchain Labs, Inc.
// For license information, see https://github.com/OffchainLabs/nitro/blob/master/LICENSE.md

package factory

import (
	"context"
	"errors"
	"fmt"
	"os"
	"strings"

	"github.com/ethereum/go-ethereum/common"
	"github.com/ethereum/go-ethereum/crypto"
	"github.com/ethereum/go-ethereum/ethclient"

	"github.com/offchainlabs/nitro/daprovider"
	"github.com/offchainlabs/nitro/daprovider/das"
	"github.com/offchainlabs/nitro/daprovider/das/dasutil"
	"github.com/offchainlabs/nitro/daprovider/referenceda"
	"github.com/offchainlabs/nitro/util/headerreader"
	"github.com/offchainlabs/nitro/util/signature"
)

type DAProviderMode string

const (
	ModeAnyTrust    DAProviderMode = "anytrust"
	ModeReferenceDA DAProviderMode = "referenceda"
)

type DAProviderFactory interface {
	CreateReader(ctx context.Context) (daprovider.Reader, func(), error)
	CreateWriter(ctx context.Context) (daprovider.Writer, func(), error)
	CreateValidator(ctx context.Context) (daprovider.Validator, func(), error)
	ValidateConfig() error
	GetSupportedHeaderBytes() [][]byte
}

type AnyTrustFactory struct {
	config       *das.DataAvailabilityConfig
	dataSigner   signature.DataSignerFunc
	l1Client     *ethclient.Client
	l1Reader     *headerreader.HeaderReader
	seqInboxAddr common.Address
	enableWriter bool
}

type ReferenceDAFactory struct {
	config       *referenceda.Config
	enableWriter bool
	dataSigner   signature.DataSignerFunc
	l1Client     *ethclient.Client
}

func NewDAProviderFactory(
	mode DAProviderMode,
	anytrust *das.DataAvailabilityConfig,
	referencedaCfg *referenceda.Config,
	dataSigner signature.DataSignerFunc,
	l1Client *ethclient.Client,
	l1Reader *headerreader.HeaderReader,
	seqInboxAddr common.Address,
	enableWriter bool,
) (DAProviderFactory, error) {
	switch mode {
	case ModeAnyTrust:
		return &AnyTrustFactory{
			config:       anytrust,
			dataSigner:   dataSigner,
			l1Client:     l1Client,
			l1Reader:     l1Reader,
			seqInboxAddr: seqInboxAddr,
			enableWriter: enableWriter,
		}, nil
	case ModeReferenceDA:
		factory := &ReferenceDAFactory{
			config:       referencedaCfg,
			enableWriter: enableWriter,
			dataSigner:   dataSigner,
			l1Client:     l1Client,
		}
		return factory, nil
	default:
		return nil, fmt.Errorf("unsupported DA provider mode: %s", mode)
	}
}

// AnyTrust Factory Implementation
func (f *AnyTrustFactory) GetSupportedHeaderBytes() [][]byte {
	// Support both DAS without tree flag (0x80) and with tree flag (0x88)
	return [][]byte{
		{daprovider.DASMessageHeaderFlag},
		{daprovider.DASMessageHeaderFlag | daprovider.TreeDASMessageHeaderFlag},
	}
}

func (f *AnyTrustFactory) ValidateConfig() error {
	if !f.config.Enable {
		return errors.New("anytrust data availability must be enabled")
	}

	if f.enableWriter {
		if !f.config.RPCAggregator.Enable || !f.config.RestAggregator.Enable {
			return errors.New("rpc-aggregator.enable and rest-aggregator.enable must be set when running writer mode")
		}
	} else {
		if f.config.RPCAggregator.Enable {
			return errors.New("rpc-aggregator is only for writer mode")
		}
		if !f.config.RestAggregator.Enable {
			return errors.New("rest-aggregator.enable must be set for reader mode")
		}
	}

	return nil
}

func (f *AnyTrustFactory) CreateReader(ctx context.Context) (daprovider.Reader, func(), error) {
	var daReader dasutil.DASReader
	var keysetFetcher *das.KeysetFetcher
	var lifecycleManager *das.LifecycleManager
	var err error

	if f.enableWriter {
		_, daReader, keysetFetcher, lifecycleManager, err = das.CreateDAReaderAndWriter(
			ctx, f.config, f.dataSigner, f.l1Client, f.seqInboxAddr)
	} else {
		daReader, keysetFetcher, lifecycleManager, err = das.CreateDAReader(
			ctx, f.config, f.l1Reader, &f.seqInboxAddr)
	}

	if err != nil {
		return nil, nil, err
	}

	daReader = das.NewReaderTimeoutWrapper(daReader, f.config.RequestTimeout)
	if f.config.PanicOnError {
		daReader = das.NewReaderPanicWrapper(daReader)
	}

	reader := dasutil.NewReaderForDAS(daReader, keysetFetcher, daprovider.KeysetValidate)
	cleanupFn := func() {
		if lifecycleManager != nil {
			lifecycleManager.StopAndWaitUntil(0)
		}
	}
	return reader, cleanupFn, nil
}

func (f *AnyTrustFactory) CreateWriter(ctx context.Context) (daprovider.Writer, func(), error) {
	if !f.enableWriter {
		return nil, nil, nil
	}

	daWriter, _, _, lifecycleManager, err := das.CreateDAReaderAndWriter(
		ctx, f.config, f.dataSigner, f.l1Client, f.seqInboxAddr)
	if err != nil {
		return nil, nil, err
	}

	if f.config.PanicOnError {
		daWriter = das.NewWriterPanicWrapper(daWriter)
	}

	writer := dasutil.NewWriterForDAS(daWriter)
	cleanupFn := func() {
		if lifecycleManager != nil {
			lifecycleManager.StopAndWaitUntil(0)
		}
	}
	return writer, cleanupFn, nil
}

func (f *AnyTrustFactory) CreateValidator(ctx context.Context) (daprovider.Validator, func(), error) {
	// AnyTrust doesn't use the Validator interface
	return nil, nil, nil
}

// ReferenceDA Factory Implementation
func (f *ReferenceDAFactory) GetSupportedHeaderBytes() [][]byte {
<<<<<<< HEAD
	// ReferenceDA uses DACertificateMessageHeaderFlag (0x01) followed by referenceDAProviderType (0xFF)
	return [][]byte{
		{daprovider.DACertificateMessageHeaderFlag, 0xFF},
=======
	// ReferenceDA uses DACertificateMessageHeaderFlag (0x01) followed by ReferenceDAProviderType (0xFF)
	return [][]byte{
		{daprovider.DACertificateMessageHeaderFlag, referenceda.ReferenceDAProviderType},
>>>>>>> f1d26440
	}
}

func (f *ReferenceDAFactory) ValidateConfig() error {
	if !f.config.Enable {
		return errors.New("referenceda must be enabled")
	}
	return nil
}

func (f *ReferenceDAFactory) CreateReader(ctx context.Context) (daprovider.Reader, func(), error) {
	if f.config.ValidatorContract == "" {
		return nil, nil, errors.New("validator-contract address not configured for reference DA reader")
	}
	validatorAddr := common.HexToAddress(f.config.ValidatorContract)
	storage := referenceda.GetInMemoryStorage()
	reader := referenceda.NewReader(storage, f.l1Client, validatorAddr)
	return reader, nil, nil
}

func (f *ReferenceDAFactory) CreateWriter(ctx context.Context) (daprovider.Writer, func(), error) {
	if !f.enableWriter {
		return nil, nil, nil
	}

	if f.dataSigner == nil {
		// Try to create signer from config
		var signer signature.DataSignerFunc
		if f.config.SigningKey.PrivateKey != "" {
			privKey, err := crypto.HexToECDSA(f.config.SigningKey.PrivateKey)
			if err != nil {
				return nil, nil, fmt.Errorf("invalid private key: %w", err)
			}
			signer = signature.DataSignerFromPrivateKey(privKey)
		} else if f.config.SigningKey.KeyFile != "" {
			keyData, err := os.ReadFile(f.config.SigningKey.KeyFile)
			if err != nil {
				return nil, nil, fmt.Errorf("failed to read key file: %w", err)
			}
			privKey, err := crypto.HexToECDSA(strings.TrimSpace(string(keyData)))
			if err != nil {
				return nil, nil, fmt.Errorf("invalid private key in file: %w", err)
			}
			signer = signature.DataSignerFromPrivateKey(privKey)
		} else {
			return nil, nil, errors.New("no signing key configured for reference DA writer")
		}
		f.dataSigner = signer
	}

	writer := referenceda.NewWriter(f.dataSigner)
	return writer, nil, nil
}

func (f *ReferenceDAFactory) CreateValidator(ctx context.Context) (daprovider.Validator, func(), error) {
	if f.config.ValidatorContract == "" {
		return nil, nil, errors.New("validator-contract address not configured for reference DA validator")
	}
	validatorAddr := common.HexToAddress(f.config.ValidatorContract)
	return referenceda.NewValidator(f.l1Client, validatorAddr), nil, nil
}<|MERGE_RESOLUTION|>--- conflicted
+++ resolved
@@ -179,15 +179,9 @@
 
 // ReferenceDA Factory Implementation
 func (f *ReferenceDAFactory) GetSupportedHeaderBytes() [][]byte {
-<<<<<<< HEAD
-	// ReferenceDA uses DACertificateMessageHeaderFlag (0x01) followed by referenceDAProviderType (0xFF)
-	return [][]byte{
-		{daprovider.DACertificateMessageHeaderFlag, 0xFF},
-=======
 	// ReferenceDA uses DACertificateMessageHeaderFlag (0x01) followed by ReferenceDAProviderType (0xFF)
 	return [][]byte{
 		{daprovider.DACertificateMessageHeaderFlag, referenceda.ReferenceDAProviderType},
->>>>>>> f1d26440
 	}
 }
 
