// Copyright 2021-2022, Offchain Labs, Inc.
// For license information, see https://github.com/OffchainLabs/nitro/blob/master/LICENSE.md

package das

import (
	"bytes"
	"context"
	"errors"
	"fmt"
	"io"
	"math/rand"
	"os"
	"strconv"
	"sync"
	"testing"
	"time"

	"github.com/ethereum/go-ethereum/log"

	"github.com/offchainlabs/nitro/blsSignatures"
	"github.com/offchainlabs/nitro/daprovider"
	"github.com/offchainlabs/nitro/daprovider/das/dasutil"
	"github.com/offchainlabs/nitro/util/testhelpers/flag"
)

func TestDAS_BasicAggregationLocal(t *testing.T) {
	ctx, cancel := context.WithCancel(context.Background())
	defer cancel()

	numBackendDAS := 10
	var backends []ServiceDetails
	var storageServices []StorageService
	for i := 0; i < numBackendDAS; i++ {
		privKey, err := blsSignatures.GeneratePrivKeyString()
		Require(t, err)

		config := DataAvailabilityConfig{
			Enable: true,
			Key: KeyConfig{
				PrivKey: privKey,
			},
		}

		storageServices = append(storageServices, NewMemoryBackedStorageService(ctx))
		das, err := NewSignAfterStoreDASWriter(ctx, config, storageServices[i])
		Require(t, err)
		signerMask := uint64(1 << i)
		details, err := NewServiceDetails(das, *das.pubKey, signerMask, "service"+strconv.Itoa(i))
		Require(t, err)
		backends = append(backends, *details)
	}

	aggregatorConfig := DefaultAggregatorConfig
	aggregatorConfig.AssumedHonest = 1
<<<<<<< HEAD
	aggregator, err := NewAggregatorWithSeqInboxCaller(DataAvailabilityConfig{RPCAggregator: aggregatorConfig}, backends, nil)
=======
	aggregator, err := newAggregator(DataAvailabilityConfig{RPCAggregator: aggregatorConfig}, backends)
>>>>>>> f1d26440
	Require(t, err)

	rawMsg := []byte("It's time for you to see the fnords.")
	cert, err := aggregator.Store(ctx, rawMsg, 0)
	Require(t, err, "Error storing message")

	for _, storageService := range storageServices {
		messageRetrieved, err := storageService.GetByHash(ctx, cert.DataHash)
		Require(t, err, "Failed to retrieve message")
		if !bytes.Equal(rawMsg, messageRetrieved) {
			Fail(t, "Retrieved message is not the same as stored one.")
		}
	}
}

type failureType int

const (
	success failureType = iota
	immediateError
	tooSlow
	dataCorruption
)

type failureInjector interface {
	shouldFail() failureType
}

type randomBagOfFailures struct {
	t        *testing.T
	failures []failureType
	mutex    sync.Mutex
}

func newRandomBagOfFailures(t *testing.T, nSuccess, nFailures int, highestFailureType failureType) *randomBagOfFailures {
	var failures []failureType
	for i := 0; i < nSuccess; i++ {
		failures = append(failures, success)
	}

	for i := 0; i < nFailures; i++ {
		failures = append(failures, failureType(rand.Int()%int(highestFailureType)+1))
	}

	rand.Shuffle(len(failures), func(i, j int) { failures[i], failures[j] = failures[j], failures[i] })

	log.Trace("Injected failures", "failures", failures)

	return &randomBagOfFailures{
		t:        t,
		failures: failures,
	}
}

func (b *randomBagOfFailures) shouldFail() failureType {
	b.mutex.Lock()
	defer b.mutex.Unlock()
	if len(b.failures) == 0 {
		Fail(b.t, "shouldFail called more times than expected")
	}

	toReturn := b.failures[0]
	b.failures = b.failures[1:]
	return toReturn
}

type WrapStore struct {
	t        *testing.T
	injector failureInjector
	dasutil.DASWriter
}

func (w *WrapStore) Store(ctx context.Context, message []byte, timeout uint64) (*dasutil.DataAvailabilityCertificate, error) {
	switch w.injector.shouldFail() {
	case success:
		return w.DASWriter.Store(ctx, message, timeout)
	case immediateError:
		return nil, errors.New("expected Store failure")
	case tooSlow:
		<-ctx.Done()
		return nil, ctx.Err()
	case dataCorruption:
		cert, err := w.DASWriter.Store(ctx, message, timeout)
		if err != nil {
			return nil, err
		}
		cert.DataHash[0] = ^cert.DataHash[0]
		return cert, nil
	}
	Fail(w.t)
	return nil, nil
}

func max(a, b int) int {
	if a > b {
		return a
	}
	return b
}

func min(a, b int) int {
	if a < b {
		return a
	}
	return b
}

func enableLogging() {
	glogger := log.NewGlogHandler(
		log.NewTerminalHandler(io.Writer(os.Stderr), false))
	glogger.Verbosity(log.LevelTrace)
	log.SetDefault(log.NewLogger(glogger))
}

func testConfigurableStorageFailures(t *testing.T, shouldFailAggregation bool) {
	ctx, cancel := context.WithCancel(context.Background())
	defer cancel()

	numBackendDAS := (rand.Int() % 20) + 1
	assumedHonest := (rand.Int() % numBackendDAS) + 1
	var nFailures int
	if shouldFailAggregation {
		nFailures = max(assumedHonest, rand.Int()%(numBackendDAS+1))
	} else {
		nFailures = min(assumedHonest-1, rand.Int()%(numBackendDAS+1))
	}
	nSuccesses := numBackendDAS - nFailures
	log.Trace(fmt.Sprintf("Testing aggregator with K:%d with K=N+1-H, N:%d, H:%d, and %d successes", numBackendDAS+1-assumedHonest, numBackendDAS, assumedHonest, nSuccesses))

	injectedFailures := newRandomBagOfFailures(t, nSuccesses, nFailures, dataCorruption)
	var backends []ServiceDetails
	var storageServices []StorageService
	for i := 0; i < numBackendDAS; i++ {
		privKey, err := blsSignatures.GeneratePrivKeyString()
		Require(t, err)

		config := DataAvailabilityConfig{
			Enable: true,
			Key: KeyConfig{
				PrivKey: privKey,
			},
		}

		storageServices = append(storageServices, NewMemoryBackedStorageService(ctx))
		das, err := NewSignAfterStoreDASWriter(ctx, config, storageServices[i])
		Require(t, err)
		signerMask := uint64(1 << i)
		details, err := NewServiceDetails(&WrapStore{t, injectedFailures, das}, *das.pubKey, signerMask, "service"+strconv.Itoa(i))
		Require(t, err)
		backends = append(backends, *details)
	}

	aggregatorConfig := DefaultAggregatorConfig
	aggregatorConfig.AssumedHonest = assumedHonest
<<<<<<< HEAD
	aggregator, err := NewAggregatorWithSeqInboxCaller(
		DataAvailabilityConfig{
			RPCAggregator:  aggregatorConfig,
			RequestTimeout: time.Millisecond * 2000,
		}, backends, nil)
=======
	aggregator, err := newAggregator(
		DataAvailabilityConfig{
			RPCAggregator:  aggregatorConfig,
			RequestTimeout: time.Millisecond * 2000,
		}, backends)
>>>>>>> f1d26440
	Require(t, err)

	rawMsg := []byte("It's time for you to see the fnords.")
	cert, err := aggregator.Store(ctx, rawMsg, 0)
	if !shouldFailAggregation {
		Require(t, err, "Error storing message")
	} else {
		if err == nil {
			Fail(t, "Expected error from too many failed DASes.")
		}
		return
	}

	// Wait for all stores that would succeed to succeed.
	time.Sleep(time.Millisecond * 2000)
	retrievalFailures := 0
	for _, storageService := range storageServices {
		messageRetrieved, err := storageService.GetByHash(ctx, cert.DataHash)
		if err != nil {
			retrievalFailures++
		} else if !bytes.Equal(rawMsg, messageRetrieved) {
			retrievalFailures++
		}
	}
	if retrievalFailures > nFailures {
		Fail(t, fmt.Sprintf("retrievalFailures(%d) > nFailures(%d)", retrievalFailures, nFailures))
	}
}

func initTest(t *testing.T) int {
	t.Parallel()
	seed := time.Now().UnixNano()
	if len(*testflag.SeedFlag) > 0 {
		var err error
		intSeed, err := strconv.Atoi(*testflag.SeedFlag)
		Require(t, err, "Failed to parse string")
		seed = int64(intSeed)
	}
	rand.Seed(seed)

	runs := 2 ^ 32
	if len(*testflag.RunsFlag) > 0 {
		var err error
		runs, err = strconv.Atoi(*testflag.RunsFlag)
		Require(t, err, "Failed to parse string")
	}

	if len(*testflag.LoggingFlag) > 0 {
		enableLogging()
	}

	log.Trace(fmt.Sprintf("Running test with seed %d", seed))

	return runs
}

func TestDAS_LessThanHStorageFailures(t *testing.T) {
	runs := initTest(t)

	for i := 0; i < min(runs, 20); i++ {
		t.Run(fmt.Sprintf("%d", i), func(t *testing.T) {
			t.Parallel()
			testConfigurableStorageFailures(t, false)
		})
	}
}

func TestDAS_AtLeastHStorageFailures(t *testing.T) {
	runs := initTest(t)
	for i := 0; i < min(runs, 10); i++ {
		t.Run(fmt.Sprintf("%d", i), func(t *testing.T) {
			t.Parallel()
			testConfigurableStorageFailures(t, true)
		})
	}
}

func TestDAS_InsufficientBackendsTriggersFallback(t *testing.T) {
	ctx, cancel := context.WithCancel(context.Background())
	defer cancel()

	// Set up aggregator with 5 backends, AssumedHonest=2
	// This means we need K=5+1-2=4 successful responses to succeed
	// We'll inject exactly 2 failures, causing aggregation to fail
	numBackendDAS := 5
	assumedHonest := 2
	nFailures := 2
	nSuccesses := numBackendDAS - nFailures

	log.Trace(fmt.Sprintf("Testing aggregator fallback with K:%d (K=N+1-H), N:%d, H:%d, and %d successes", numBackendDAS+1-assumedHonest, numBackendDAS, assumedHonest, nSuccesses))

	injectedFailures := newRandomBagOfFailures(t, nSuccesses, nFailures, immediateError)
	var backends []ServiceDetails
	for i := 0; i < numBackendDAS; i++ {
		privKey, err := blsSignatures.GeneratePrivKeyString()
		Require(t, err)

		config := DataAvailabilityConfig{
			Enable: true,
			Key: KeyConfig{
				PrivKey: privKey,
			},
		}

		storageService := NewMemoryBackedStorageService(ctx)
		das, err := NewSignAfterStoreDASWriter(ctx, config, storageService)
		Require(t, err)
		signerMask := uint64(1 << i)
		details, err := NewServiceDetails(&WrapStore{t, injectedFailures, das}, *das.pubKey, signerMask, "service"+strconv.Itoa(i))
		Require(t, err)
		backends = append(backends, *details)
	}

	aggregatorConfig := DefaultAggregatorConfig
	aggregatorConfig.AssumedHonest = assumedHonest
<<<<<<< HEAD
	aggregator, err := NewAggregatorWithSeqInboxCaller(
		DataAvailabilityConfig{
			RPCAggregator:  aggregatorConfig,
			RequestTimeout: time.Millisecond * 2000,
		}, backends, nil)
=======
	aggregator, err := newAggregator(
		DataAvailabilityConfig{
			RPCAggregator:  aggregatorConfig,
			RequestTimeout: time.Millisecond * 2000,
		}, backends)
>>>>>>> f1d26440
	Require(t, err)

	// Wrap the aggregator with writerForDAS to test error conversion
	writer := dasutil.NewWriterForDAS(aggregator)

	rawMsg := []byte("It's time for you to see the fnords.")
	promise := writer.Store(rawMsg, 0)

	// Wait for the promise to complete
	result, err := promise.Await(ctx)
	if err == nil {
		Fail(t, "Expected error from insufficient backends, got nil")
	}

	// Verify the error contains ErrFallbackRequested
	if !errors.Is(err, daprovider.ErrFallbackRequested) {
		Fail(t, fmt.Sprintf("Expected error to contain ErrFallbackRequested, got: %v", err))
	}

	// Also verify the original error is preserved
	if !errors.Is(err, dasutil.ErrBatchToDasFailed) {
		Fail(t, fmt.Sprintf("Expected error to contain ErrBatchToDasFailed, got: %v", err))
	}

	log.Info("Fallback error correctly returned", "error", err, "result", result)
}<|MERGE_RESOLUTION|>--- conflicted
+++ resolved
@@ -53,11 +53,7 @@
 
 	aggregatorConfig := DefaultAggregatorConfig
 	aggregatorConfig.AssumedHonest = 1
-<<<<<<< HEAD
-	aggregator, err := NewAggregatorWithSeqInboxCaller(DataAvailabilityConfig{RPCAggregator: aggregatorConfig}, backends, nil)
-=======
 	aggregator, err := newAggregator(DataAvailabilityConfig{RPCAggregator: aggregatorConfig}, backends)
->>>>>>> f1d26440
 	Require(t, err)
 
 	rawMsg := []byte("It's time for you to see the fnords.")
@@ -212,19 +208,11 @@
 
 	aggregatorConfig := DefaultAggregatorConfig
 	aggregatorConfig.AssumedHonest = assumedHonest
-<<<<<<< HEAD
-	aggregator, err := NewAggregatorWithSeqInboxCaller(
-		DataAvailabilityConfig{
-			RPCAggregator:  aggregatorConfig,
-			RequestTimeout: time.Millisecond * 2000,
-		}, backends, nil)
-=======
 	aggregator, err := newAggregator(
 		DataAvailabilityConfig{
 			RPCAggregator:  aggregatorConfig,
 			RequestTimeout: time.Millisecond * 2000,
 		}, backends)
->>>>>>> f1d26440
 	Require(t, err)
 
 	rawMsg := []byte("It's time for you to see the fnords.")
@@ -340,19 +328,11 @@
 
 	aggregatorConfig := DefaultAggregatorConfig
 	aggregatorConfig.AssumedHonest = assumedHonest
-<<<<<<< HEAD
-	aggregator, err := NewAggregatorWithSeqInboxCaller(
-		DataAvailabilityConfig{
-			RPCAggregator:  aggregatorConfig,
-			RequestTimeout: time.Millisecond * 2000,
-		}, backends, nil)
-=======
 	aggregator, err := newAggregator(
 		DataAvailabilityConfig{
 			RPCAggregator:  aggregatorConfig,
 			RequestTimeout: time.Millisecond * 2000,
 		}, backends)
->>>>>>> f1d26440
 	Require(t, err)
 
 	// Wrap the aggregator with writerForDAS to test error conversion
