// Copyright 2021-2025, Offchain Labs, Inc.
// For license information, see https://github.com/OffchainLabs/nitro/blob/master/LICENSE.md
package dasutil

import (
	"bufio"
	"bytes"
	"context"
	"encoding/binary"
	"errors"
	"fmt"
	"io"

	"github.com/ethereum/go-ethereum/common"
	"github.com/ethereum/go-ethereum/crypto"
	"github.com/ethereum/go-ethereum/log"

	"github.com/offchainlabs/nitro/arbos/util"
	"github.com/offchainlabs/nitro/arbutil"
	"github.com/offchainlabs/nitro/blsSignatures"
	"github.com/offchainlabs/nitro/daprovider"
	"github.com/offchainlabs/nitro/daprovider/das/dastree"
	"github.com/offchainlabs/nitro/util/containers"
)

type DASReader interface {
	GetByHash(ctx context.Context, hash common.Hash) ([]byte, error)
	ExpirationPolicy(ctx context.Context) (ExpirationPolicy, error)
	fmt.Stringer
}

type DASWriter interface {
	// Store requests that the message be stored until timeout (UTC time in unix epoch seconds).
	Store(ctx context.Context, message []byte, timeout uint64) (*DataAvailabilityCertificate, error)
	fmt.Stringer
}

type DASKeysetFetcher interface {
	GetKeysetByHash(context.Context, common.Hash) ([]byte, error)
}

// NewReaderForDAS is generally meant to be only used by nitro.
// DA Providers should implement methods in the Reader interface independently
func NewReaderForDAS(dasReader DASReader, keysetFetcher DASKeysetFetcher, validationMode daprovider.KeysetValidationMode) *readerForDAS {
	return &readerForDAS{
		dasReader:      dasReader,
		keysetFetcher:  keysetFetcher,
		validationMode: validationMode,
	}
}

type readerForDAS struct {
	dasReader      DASReader
	keysetFetcher  DASKeysetFetcher
	validationMode daprovider.KeysetValidationMode
}

// recoverInternal is the shared implementation for both RecoverPayload and CollectPreimages
func (d *readerForDAS) recoverInternal(
	ctx context.Context,
	batchNum uint64,
	sequencerMsg []byte,
	needPayload bool,
	needPreimages bool,
) ([]byte, daprovider.PreimagesMap, error) {
	// Convert validation mode to boolean for the internal function
	validateSeqMsg := d.validationMode != daprovider.KeysetDontValidate
	return recoverPayloadFromDasBatchInternal(ctx, batchNum, sequencerMsg, d.dasReader, d.keysetFetcher, validateSeqMsg, needPayload, needPreimages)
}

// RecoverPayload fetches the underlying payload from the DA provider
func (d *readerForDAS) RecoverPayload(
	batchNum uint64,
	batchBlockHash common.Hash,
	sequencerMsg []byte,
) containers.PromiseInterface[daprovider.PayloadResult] {
<<<<<<< HEAD
	promise := containers.NewPromise[daprovider.PayloadResult](nil)
	go func() {
		ctx := context.Background()
=======
	promise, ctx := containers.NewPromiseWithContext[daprovider.PayloadResult](context.Background())
	go func() {
>>>>>>> 949806ae
		payload, _, err := d.recoverInternal(ctx, batchNum, sequencerMsg, true, false)
		if err != nil {
			promise.ProduceError(err)
		} else {
			promise.Produce(daprovider.PayloadResult{Payload: payload})
		}
	}()
<<<<<<< HEAD
	return &promise
=======
	return promise
>>>>>>> 949806ae
}

// CollectPreimages collects preimages from the DA provider
func (d *readerForDAS) CollectPreimages(
	batchNum uint64,
	batchBlockHash common.Hash,
	sequencerMsg []byte,
) containers.PromiseInterface[daprovider.PreimagesResult] {
<<<<<<< HEAD
	promise := containers.NewPromise[daprovider.PreimagesResult](nil)
	go func() {
		ctx := context.Background()
=======
	promise, ctx := containers.NewPromiseWithContext[daprovider.PreimagesResult](context.Background())
	go func() {
>>>>>>> 949806ae
		_, preimages, err := d.recoverInternal(ctx, batchNum, sequencerMsg, false, true)
		if err != nil {
			promise.ProduceError(err)
		} else {
			promise.Produce(daprovider.PreimagesResult{Preimages: preimages})
		}
	}()
<<<<<<< HEAD
	return &promise
=======
	return promise
>>>>>>> 949806ae
}

// NewWriterForDAS is generally meant to be only used by nitro.
// DA Providers should implement methods in the DAProviderWriter interface independently
func NewWriterForDAS(dasWriter DASWriter) *writerForDAS {
	return &writerForDAS{dasWriter: dasWriter}
}

type writerForDAS struct {
	dasWriter DASWriter
}

func (d *writerForDAS) Store(ctx context.Context, message []byte, timeout uint64) ([]byte, error) {
	cert, err := d.dasWriter.Store(ctx, message, timeout)
	if err != nil {
		return nil, err
	} else {
		return Serialize(cert), nil
	}
}

var (
	ErrHashMismatch     = errors.New("result does not match expected hash")
	ErrBatchToDasFailed = errors.New("unable to batch to DAS")
)

const MinLifetimeSecondsForDataAvailabilityCert = 7 * 24 * 60 * 60 // one week

// RecoverPayloadFromDasBatch is deprecated, use recoverPayloadFromDasBatchInternal
func RecoverPayloadFromDasBatch(
	ctx context.Context,
	batchNum uint64,
	sequencerMsg []byte,
	dasReader DASReader,
	keysetFetcher DASKeysetFetcher,
	preimages daprovider.PreimagesMap,
	validateSeqMsg bool,
) ([]byte, daprovider.PreimagesMap, error) {
	needPreimages := preimages != nil
	payload, recoveredPreimages, err := recoverPayloadFromDasBatchInternal(ctx, batchNum, sequencerMsg, dasReader, keysetFetcher, validateSeqMsg, true, needPreimages)
	if err != nil {
		return nil, nil, err
	}
	// If preimages were passed in, copy recovered preimages into the provided map
	if preimages != nil && recoveredPreimages != nil {
		for piType, piMap := range recoveredPreimages {
			if preimages[piType] == nil {
				preimages[piType] = make(map[common.Hash][]byte)
			}
			for hash, preimage := range piMap {
				preimages[piType][hash] = preimage
			}
		}
		return payload, preimages, nil
	}
	return payload, recoveredPreimages, nil
}

// recoverPayloadFromDasBatchInternal is the shared implementation
func recoverPayloadFromDasBatchInternal(
	ctx context.Context,
	batchNum uint64,
	sequencerMsg []byte,
	dasReader DASReader,
	keysetFetcher DASKeysetFetcher,
	validateSeqMsg bool,
	needPayload bool,
	needPreimages bool,
) ([]byte, daprovider.PreimagesMap, error) {
	var preimages daprovider.PreimagesMap
	var preimageRecorder daprovider.PreimageRecorder
	if needPreimages {
		preimages = make(daprovider.PreimagesMap)
		preimageRecorder = daprovider.RecordPreimagesTo(preimages)
	}
	cert, err := DeserializeDASCertFrom(bytes.NewReader(sequencerMsg[40:]))
	if err != nil {
		log.Error("Failed to deserialize DAS message", "err", err)
		return nil, nil, nil
	}
	version := cert.Version

	if version >= 2 {
		log.Error("Your node software is probably out of date", "certificateVersion", version)
		return nil, nil, nil
	}

	getByHash := func(ctx context.Context, hash common.Hash) ([]byte, error) {
		newHash := hash
		if version == 0 {
			newHash = dastree.FlatHashToTreeHash(hash)
		}

		preimage, err := dasReader.GetByHash(ctx, newHash)
		if err != nil && hash != newHash {
			log.Debug("error fetching new style hash, trying old", "new", newHash, "old", hash, "err", err)
			preimage, err = dasReader.GetByHash(ctx, hash)
		}
		if err != nil {
			return nil, err
		}

		switch {
		case version == 0 && crypto.Keccak256Hash(preimage) != hash:
			fallthrough
		case version == 1 && dastree.Hash(preimage) != hash:
			log.Error(
				"preimage mismatch for hash",
				"hash", hash, "err", ErrHashMismatch, "version", version,
			)
			return nil, ErrHashMismatch
		}
		return preimage, nil
	}

	keysetPreimage, err := keysetFetcher.GetKeysetByHash(ctx, cert.KeysetHash)
	if err != nil {
		log.Error("Couldn't get keyset", "err", err, "keysetHash", common.Bytes2Hex(cert.KeysetHash[:]))
		return nil, nil, err
	}
	if preimageRecorder != nil {
		dastree.RecordHash(preimageRecorder, keysetPreimage)
	}

	keyset, err := DeserializeKeyset(bytes.NewReader(keysetPreimage), !validateSeqMsg)
	if err != nil {
		return nil, nil, fmt.Errorf("%w. Couldn't deserialize keyset, err: %w, keyset hash: %x batch num: %d", daprovider.ErrSeqMsgValidation, err, cert.KeysetHash, batchNum)
	}
	err = keyset.VerifySignature(cert.SignersMask, cert.SerializeSignableFields(), cert.Sig)
	if err != nil {
		log.Error("Bad signature on DAS batch", "err", err)
		return nil, nil, nil
	}

	maxTimestamp := binary.BigEndian.Uint64(sequencerMsg[8:16])
	if cert.Timeout < maxTimestamp+MinLifetimeSecondsForDataAvailabilityCert {
		log.Error("Data availability cert expires too soon", "err", "")
		return nil, nil, nil
	}

	dataHash := cert.DataHash
	var payload []byte
	// We need to fetch the payload if either we need to return it or need to record preimages
	if needPayload || needPreimages {
		payload, err = getByHash(ctx, dataHash)
		if err != nil {
			log.Error("Couldn't fetch DAS batch contents", "err", err)
			return nil, nil, err
		}
	}

	if preimageRecorder != nil && payload != nil {
		if version == 0 {
			treeLeaf := dastree.FlatHashToTreeLeaf(dataHash)
			preimageRecorder(dataHash, payload, arbutil.Keccak256PreimageType)
			preimageRecorder(crypto.Keccak256Hash(treeLeaf), treeLeaf, arbutil.Keccak256PreimageType)
		} else {
			dastree.RecordHash(preimageRecorder, payload)
		}
	}

	return payload, preimages, nil
}

type DataAvailabilityCertificate struct {
	KeysetHash  [32]byte
	DataHash    [32]byte
	Timeout     uint64
	SignersMask uint64
	Sig         blsSignatures.Signature
	Version     uint8
}

func DeserializeDASCertFrom(rd io.Reader) (c *DataAvailabilityCertificate, err error) {
	r := bufio.NewReader(rd)
	c = &DataAvailabilityCertificate{}

	header, err := r.ReadByte()
	if err != nil {
		return nil, err
	}
	if !daprovider.IsDASMessageHeaderByte(header) {
		return nil, errors.New("tried to deserialize a message that doesn't have the DAS header")
	}

	_, err = io.ReadFull(r, c.KeysetHash[:])
	if err != nil {
		return nil, err
	}

	_, err = io.ReadFull(r, c.DataHash[:])
	if err != nil {
		return nil, err
	}

	var timeoutBuf [8]byte
	_, err = io.ReadFull(r, timeoutBuf[:])
	if err != nil {
		return nil, err
	}
	c.Timeout = binary.BigEndian.Uint64(timeoutBuf[:])

	if daprovider.IsTreeDASMessageHeaderByte(header) {
		var versionBuf [1]byte
		_, err = io.ReadFull(r, versionBuf[:])
		if err != nil {
			return nil, err
		}
		c.Version = versionBuf[0]
	}

	var signersMaskBuf [8]byte
	_, err = io.ReadFull(r, signersMaskBuf[:])
	if err != nil {
		return nil, err
	}
	c.SignersMask = binary.BigEndian.Uint64(signersMaskBuf[:])

	var blsSignaturesBuf [96]byte
	_, err = io.ReadFull(r, blsSignaturesBuf[:])
	if err != nil {
		return nil, err
	}
	c.Sig, err = blsSignatures.SignatureFromBytes(blsSignaturesBuf[:])
	if err != nil {
		return nil, err
	}

	return c, nil
}

func (c *DataAvailabilityCertificate) SerializeSignableFields() []byte {
	buf := make([]byte, 0, 32+9)
	buf = append(buf, c.DataHash[:]...)

	var intData [8]byte
	binary.BigEndian.PutUint64(intData[:], c.Timeout)
	buf = append(buf, intData[:]...)

	if c.Version != 0 {
		buf = append(buf, c.Version)
	}

	return buf
}

func (c *DataAvailabilityCertificate) RecoverKeyset(
	ctx context.Context,
	da DASReader,
	assumeKeysetValid bool,
) (*DataAvailabilityKeyset, error) {
	keysetBytes, err := da.GetByHash(ctx, c.KeysetHash)
	if err != nil {
		return nil, err
	}
	if !dastree.ValidHash(c.KeysetHash, keysetBytes) {
		return nil, errors.New("keyset hash does not match cert")
	}
	return DeserializeKeyset(bytes.NewReader(keysetBytes), assumeKeysetValid)
}

type DataAvailabilityKeyset struct {
	AssumedHonest uint64
	PubKeys       []blsSignatures.PublicKey
}

func (keyset *DataAvailabilityKeyset) Serialize(wr io.Writer) error {
	if err := util.Uint64ToWriter(keyset.AssumedHonest, wr); err != nil {
		return err
	}
	if err := util.Uint64ToWriter(uint64(len(keyset.PubKeys)), wr); err != nil {
		return err
	}
	for _, pk := range keyset.PubKeys {
		pkBuf := blsSignatures.PublicKeyToBytes(pk)
		buf := []byte{byte(len(pkBuf) / 256), byte(len(pkBuf) % 256)}
		_, err := wr.Write(append(buf, pkBuf...))
		if err != nil {
			return err
		}
	}
	return nil
}

func (keyset *DataAvailabilityKeyset) Hash() (common.Hash, error) {
	wr := bytes.NewBuffer([]byte{})
	if err := keyset.Serialize(wr); err != nil {
		return common.Hash{}, err
	}
	if wr.Len() > dastree.BinSize {
		return common.Hash{}, errors.New("keyset too large")
	}
	return dastree.Hash(wr.Bytes()), nil
}

func DeserializeKeyset(rd io.Reader, assumeKeysetValid bool) (*DataAvailabilityKeyset, error) {
	assumedHonest, err := util.Uint64FromReader(rd)
	if err != nil {
		return nil, err
	}
	numKeys, err := util.Uint64FromReader(rd)
	if err != nil {
		return nil, err
	}
	if numKeys > 64 {
		return nil, errors.New("too many keys in serialized DataAvailabilityKeyset")
	}
	pubkeys := make([]blsSignatures.PublicKey, numKeys)
	buf2 := []byte{0, 0}
	for i := uint64(0); i < numKeys; i++ {
		if _, err := io.ReadFull(rd, buf2); err != nil {
			return nil, err
		}
		buf := make([]byte, int(buf2[0])*256+int(buf2[1]))
		if _, err := io.ReadFull(rd, buf); err != nil {
			return nil, err
		}
		pubkeys[i], err = blsSignatures.PublicKeyFromBytes(buf, assumeKeysetValid)
		if err != nil {
			return nil, err
		}
	}
	return &DataAvailabilityKeyset{
		AssumedHonest: assumedHonest,
		PubKeys:       pubkeys,
	}, nil
}

func (keyset *DataAvailabilityKeyset) VerifySignature(signersMask uint64, data []byte, sig blsSignatures.Signature) error {
	pubkeys := []blsSignatures.PublicKey{}
	numNonSigners := uint64(0)
	for i := 0; i < len(keyset.PubKeys); i++ {
		if (1<<i)&signersMask != 0 {
			pubkeys = append(pubkeys, keyset.PubKeys[i])
		} else {
			numNonSigners++
		}
	}
	if numNonSigners >= keyset.AssumedHonest {
		return errors.New("not enough signers")
	}
	aggregatedPubKey := blsSignatures.AggregatePublicKeys(pubkeys)
	success, err := blsSignatures.VerifySignature(sig, data, aggregatedPubKey)

	if err != nil {
		return err
	}
	if !success {
		return errors.New("bad signature")
	}
	return nil
}

type ExpirationPolicy int64

const (
	KeepForever                ExpirationPolicy = iota // Data is kept forever
	DiscardAfterArchiveTimeout                         // Data is kept till Archive timeout (Archive Timeout is defined by archiving node, assumed to be as long as minimum data timeout)
	DiscardAfterDataTimeout                            // Data is kept till aggregator provided timeout (Aggregator provides a timeout for data while making the put call)
	MixedTimeout                                       // Used for cases with mixed type of timeout policy(Mainly used for aggregators which have data availability services with multiply type of timeout policy)
	DiscardImmediately                                 // Data is never stored (Mainly used for empty/wrapper/placeholder classes)
	// Add more type of expiration policy.
)

func (ep ExpirationPolicy) String() (string, error) {
	switch ep {
	case KeepForever:
		return "KeepForever", nil
	case DiscardAfterArchiveTimeout:
		return "DiscardAfterArchiveTimeout", nil
	case DiscardAfterDataTimeout:
		return "DiscardAfterDataTimeout", nil
	case MixedTimeout:
		return "MixedTimeout", nil
	case DiscardImmediately:
		return "DiscardImmediately", nil
	default:
		return "", errors.New("unknown Expiration Policy")
	}
}

func StringToExpirationPolicy(s string) (ExpirationPolicy, error) {
	switch s {
	case "KeepForever":
		return KeepForever, nil
	case "DiscardAfterArchiveTimeout":
		return DiscardAfterArchiveTimeout, nil
	case "DiscardAfterDataTimeout":
		return DiscardAfterDataTimeout, nil
	case "MixedTimeout":
		return MixedTimeout, nil
	case "DiscardImmediately":
		return DiscardImmediately, nil
	default:
		return -1, fmt.Errorf("invalid Expiration Policy: %s", s)
	}
}

func Serialize(c *DataAvailabilityCertificate) []byte {

	flags := daprovider.DASMessageHeaderFlag
	if c.Version != 0 {
		flags |= daprovider.TreeDASMessageHeaderFlag
	}

	buf := make([]byte, 0)
	buf = append(buf, flags)
	buf = append(buf, c.KeysetHash[:]...)
	buf = append(buf, c.SerializeSignableFields()...)

	var intData [8]byte
	binary.BigEndian.PutUint64(intData[:], c.SignersMask)
	buf = append(buf, intData[:]...)

	return append(buf, blsSignatures.SignatureToBytes(c.Sig)...)
}<|MERGE_RESOLUTION|>--- conflicted
+++ resolved
@@ -74,14 +74,8 @@
 	batchBlockHash common.Hash,
 	sequencerMsg []byte,
 ) containers.PromiseInterface[daprovider.PayloadResult] {
-<<<<<<< HEAD
-	promise := containers.NewPromise[daprovider.PayloadResult](nil)
-	go func() {
-		ctx := context.Background()
-=======
 	promise, ctx := containers.NewPromiseWithContext[daprovider.PayloadResult](context.Background())
 	go func() {
->>>>>>> 949806ae
 		payload, _, err := d.recoverInternal(ctx, batchNum, sequencerMsg, true, false)
 		if err != nil {
 			promise.ProduceError(err)
@@ -89,11 +83,7 @@
 			promise.Produce(daprovider.PayloadResult{Payload: payload})
 		}
 	}()
-<<<<<<< HEAD
-	return &promise
-=======
 	return promise
->>>>>>> 949806ae
 }
 
 // CollectPreimages collects preimages from the DA provider
@@ -102,14 +92,8 @@
 	batchBlockHash common.Hash,
 	sequencerMsg []byte,
 ) containers.PromiseInterface[daprovider.PreimagesResult] {
-<<<<<<< HEAD
-	promise := containers.NewPromise[daprovider.PreimagesResult](nil)
-	go func() {
-		ctx := context.Background()
-=======
 	promise, ctx := containers.NewPromiseWithContext[daprovider.PreimagesResult](context.Background())
 	go func() {
->>>>>>> 949806ae
 		_, preimages, err := d.recoverInternal(ctx, batchNum, sequencerMsg, false, true)
 		if err != nil {
 			promise.ProduceError(err)
@@ -117,11 +101,7 @@
 			promise.Produce(daprovider.PreimagesResult{Preimages: preimages})
 		}
 	}()
-<<<<<<< HEAD
-	return &promise
-=======
 	return promise
->>>>>>> 949806ae
 }
 
 // NewWriterForDAS is generally meant to be only used by nitro.
