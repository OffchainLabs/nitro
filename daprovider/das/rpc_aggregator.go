--- conflicted
+++ resolved
@@ -71,19 +71,7 @@
 	return nil
 }
 
-<<<<<<< HEAD
-func NewRPCAggregatorWithL1Info(config DataAvailabilityConfig, l1client *ethclient.Client, seqInboxAddress common.Address, signer signature.DataSignerFunc) (*Aggregator, error) {
-	services, err := ParseServices(config.RPCAggregator, signer)
-	if err != nil {
-		return nil, err
-	}
-	return NewAggregatorWithL1Info(config, services, l1client, seqInboxAddress)
-}
-
-func NewRPCAggregatorWithSeqInboxCaller(config DataAvailabilityConfig, seqInboxCaller *bridgegen.SequencerInboxCaller, signer signature.DataSignerFunc) (*Aggregator, error) {
-=======
 func NewRPCAggregator(config DataAvailabilityConfig, signer signature.DataSignerFunc) (*Aggregator, error) {
->>>>>>> f1d26440
 	services, err := ParseServices(config.RPCAggregator, signer)
 	if err != nil {
 		return nil, err
