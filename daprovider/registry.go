// Copyright 2021-2025, Offchain Labs, Inc.
// For license information, see https://github.com/OffchainLabs/nitro/blob/master/LICENSE.md

package daprovider

import (
	"bytes"
	"fmt"
)

// registeredProvider associates a byte string prefix with a reader and/or validator
type registeredProvider struct {
	headerBytes []byte
	reader      Reader
	validator   Validator
}

// DAProviderRegistry maintains a mapping of header byte strings to their corresponding DA providers
type DAProviderRegistry struct {
	providers []registeredProvider
}

// NewDAProviderRegistry creates a new DA provider registry
func NewDAProviderRegistry() *DAProviderRegistry {
	return &DAProviderRegistry{
		providers: make([]registeredProvider, 0),
	}
}

// Register associates a header byte string with a reader and/or validator
// Prevents shadowing: rejects registration if the new headerBytes is a prefix of any existing registration,
// or if any existing registration is a prefix of the new headerBytes
func (r *DAProviderRegistry) Register(headerBytes []byte, reader Reader, validator Validator) error {
	if reader == nil && validator == nil {
		return fmt.Errorf("cannot register with both reader and validator nil")
<<<<<<< HEAD
	}
	if len(headerBytes) == 0 {
		return fmt.Errorf("cannot register empty header bytes")
	}

	// Check for exact matches and shadowing
	for _, registered := range r.providers {
		// If exact match, always error
		if bytes.Equal(registered.headerBytes, headerBytes) {
			return fmt.Errorf("header bytes %x already registered", headerBytes)
		}

		// Check for shadowing (prefix relationships, excluding exact matches already handled above)
		// Check if new is prefix of existing
		if bytes.HasPrefix(registered.headerBytes, headerBytes) {
			return fmt.Errorf("header bytes %x would shadow existing registration %x", headerBytes, registered.headerBytes)
		}
		// Check if existing is prefix of new
		if bytes.HasPrefix(headerBytes, registered.headerBytes) {
			return fmt.Errorf("header bytes %x would be shadowed by existing registration %x", headerBytes, registered.headerBytes)
		}
	}

=======
	}
	if len(headerBytes) == 0 {
		return fmt.Errorf("cannot register empty header bytes")
	}

	// Check for exact matches and shadowing
	for _, registered := range r.providers {
		// If exact match, always error
		if bytes.Equal(registered.headerBytes, headerBytes) {
			return fmt.Errorf("header bytes %x already registered", headerBytes)
		}

		// Check for shadowing (prefix relationships, excluding exact matches already handled above)
		// Check if new is prefix of existing
		if bytes.HasPrefix(registered.headerBytes, headerBytes) {
			return fmt.Errorf("header bytes %x would shadow existing registration %x", headerBytes, registered.headerBytes)
		}
		// Check if existing is prefix of new
		if bytes.HasPrefix(headerBytes, registered.headerBytes) {
			return fmt.Errorf("header bytes %x would be shadowed by existing registration %x", headerBytes, registered.headerBytes)
		}
	}

>>>>>>> f1d26440
	// No conflicts found, add the registration
	r.providers = append(r.providers, registeredProvider{
		headerBytes: headerBytes,
		reader:      reader,
		validator:   validator,
	})
	return nil
}

<<<<<<< HEAD
// RegisterAll associates multiple header byte strings with a reader and validator
func (r *DAProviderRegistry) RegisterAll(headerBytesList [][]byte, reader Reader, validator Validator) error {
	for _, headerBytes := range headerBytesList {
		if err := r.Register(headerBytes, reader, validator); err != nil {
			return err
=======
// GetReader returns the reader associated with a message by matching registered header byte prefixes
// Uses first-match strategy since shadowing prevention ensures at most one match
// Returns nil if no matching reader is found
func (r *DAProviderRegistry) GetReader(message []byte) Reader {
	for _, registered := range r.providers {
		if bytes.HasPrefix(message, registered.headerBytes) {
			return registered.reader
>>>>>>> f1d26440
		}
	}
	return nil
}

<<<<<<< HEAD
// GetReader returns the reader associated with a message by matching registered header byte prefixes
// Uses first-match strategy since shadowing prevention ensures at most one match
// Returns nil if no matching reader is found
func (r *DAProviderRegistry) GetReader(message []byte) Reader {
	for _, registered := range r.providers {
		if bytes.HasPrefix(message, registered.headerBytes) {
			return registered.reader
		}
	}
	return nil
}

=======
>>>>>>> f1d26440
// GetValidator returns the validator associated with a certificate by matching registered header byte prefixes
// Uses first-match strategy since shadowing prevention ensures at most one match
// Returns nil if no matching validator is found
func (r *DAProviderRegistry) GetValidator(certificate []byte) Validator {
	for _, registered := range r.providers {
		if bytes.HasPrefix(certificate, registered.headerBytes) {
			return registered.validator
		}
	}
	return nil
}

// SupportedHeaderBytes returns all registered header byte strings
func (r *DAProviderRegistry) SupportedHeaderBytes() [][]byte {
	result := make([][]byte, 0, len(r.providers))
	for _, registered := range r.providers {
		result = append(result, registered.headerBytes)
	}
	return result
}

// SetupDASReader registers a DAS reader and validator for the DAS header bytes (with and without Tree flag)
func (r *DAProviderRegistry) SetupDASReader(reader Reader, validator Validator) error {
	// Register for DAS without tree flag (0x80)
	if err := r.Register([]byte{DASMessageHeaderFlag}, reader, validator); err != nil {
		return err
	}
	// Register for DAS with tree flag (0x88 = 0x80 | 0x08)
	return r.Register([]byte{DASMessageHeaderFlag | TreeDASMessageHeaderFlag}, reader, validator)
}

// SetupBlobReader registers a blob reader for the blob header byte (no validator)
func (r *DAProviderRegistry) SetupBlobReader(reader Reader) error {
	return r.Register([]byte{BlobHashesHeaderFlag}, reader, nil)
}

// SetupDACertificateReader registers a DA certificate reader and validator for the certificate header byte
func (r *DAProviderRegistry) SetupDACertificateReader(reader Reader, validator Validator) error {
	return r.Register([]byte{DACertificateMessageHeaderFlag}, reader, validator)
}<|MERGE_RESOLUTION|>--- conflicted
+++ resolved
@@ -33,7 +33,6 @@
 func (r *DAProviderRegistry) Register(headerBytes []byte, reader Reader, validator Validator) error {
 	if reader == nil && validator == nil {
 		return fmt.Errorf("cannot register with both reader and validator nil")
-<<<<<<< HEAD
 	}
 	if len(headerBytes) == 0 {
 		return fmt.Errorf("cannot register empty header bytes")
@@ -57,31 +56,6 @@
 		}
 	}
 
-=======
-	}
-	if len(headerBytes) == 0 {
-		return fmt.Errorf("cannot register empty header bytes")
-	}
-
-	// Check for exact matches and shadowing
-	for _, registered := range r.providers {
-		// If exact match, always error
-		if bytes.Equal(registered.headerBytes, headerBytes) {
-			return fmt.Errorf("header bytes %x already registered", headerBytes)
-		}
-
-		// Check for shadowing (prefix relationships, excluding exact matches already handled above)
-		// Check if new is prefix of existing
-		if bytes.HasPrefix(registered.headerBytes, headerBytes) {
-			return fmt.Errorf("header bytes %x would shadow existing registration %x", headerBytes, registered.headerBytes)
-		}
-		// Check if existing is prefix of new
-		if bytes.HasPrefix(headerBytes, registered.headerBytes) {
-			return fmt.Errorf("header bytes %x would be shadowed by existing registration %x", headerBytes, registered.headerBytes)
-		}
-	}
-
->>>>>>> f1d26440
 	// No conflicts found, add the registration
 	r.providers = append(r.providers, registeredProvider{
 		headerBytes: headerBytes,
@@ -91,27 +65,6 @@
 	return nil
 }
 
-<<<<<<< HEAD
-// RegisterAll associates multiple header byte strings with a reader and validator
-func (r *DAProviderRegistry) RegisterAll(headerBytesList [][]byte, reader Reader, validator Validator) error {
-	for _, headerBytes := range headerBytesList {
-		if err := r.Register(headerBytes, reader, validator); err != nil {
-			return err
-=======
-// GetReader returns the reader associated with a message by matching registered header byte prefixes
-// Uses first-match strategy since shadowing prevention ensures at most one match
-// Returns nil if no matching reader is found
-func (r *DAProviderRegistry) GetReader(message []byte) Reader {
-	for _, registered := range r.providers {
-		if bytes.HasPrefix(message, registered.headerBytes) {
-			return registered.reader
->>>>>>> f1d26440
-		}
-	}
-	return nil
-}
-
-<<<<<<< HEAD
 // GetReader returns the reader associated with a message by matching registered header byte prefixes
 // Uses first-match strategy since shadowing prevention ensures at most one match
 // Returns nil if no matching reader is found
@@ -124,8 +77,6 @@
 	return nil
 }
 
-=======
->>>>>>> f1d26440
 // GetValidator returns the validator associated with a certificate by matching registered header byte prefixes
 // Uses first-match strategy since shadowing prevention ensures at most one match
 // Returns nil if no matching validator is found
