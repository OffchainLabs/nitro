--- conflicted
+++ resolved
@@ -1,8 +1,4 @@
-<<<<<<< HEAD
-// Copyright 2024-2025, Offchain Labs, Inc.
-=======
-// Copyright 2021-2022, Offchain Labs, Inc.
->>>>>>> 9d656e72
+// Copyright 2021-2025, Offchain Labs, Inc.
 // For license information, see https://github.com/OffchainLabs/nitro/blob/master/LICENSE.md
 
 package daprovider
