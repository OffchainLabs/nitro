--- conflicted
+++ resolved
@@ -100,17 +100,6 @@
 		rpcServer.SetHTTPBodyLimit(config.RPCServerBodyLimit)
 	}
 
-<<<<<<< HEAD
-	dataStreamReceiver := data_streaming.NewDefaultDataStreamReceiver(verifier)
-	dataStreamReceiver.Start(ctx)
-
-	server := &Server{
-		reader:       reader,
-		writer:       writer,
-		validator:    validator,
-		headerBytes:  headerBytes,
-		dataReceiver: dataStreamReceiver,
-=======
 	if reader != nil {
 		readerServer := &ReaderServer{
 			reader:      reader,
@@ -119,13 +108,16 @@
 		if err = rpcServer.RegisterName("daprovider", readerServer); err != nil {
 			return nil, err
 		}
->>>>>>> 7f6ed455
-	}
-
+	}
+
+	var dataStreamReceiver *data_streaming.DataStreamReceiver
 	if writer != nil {
+		dataStreamReceiver = data_streaming.NewDefaultDataStreamReceiver(verifier)
+		dataStreamReceiver.Start(ctx)
+
 		writerServer := &WriterServer{
 			writer:       writer,
-			dataReceiver: data_streaming.NewDefaultDataStreamReceiver(verifier),
+			dataReceiver: dataStreamReceiver,
 		}
 		if err = rpcServer.RegisterName("daprovider", writerServer); err != nil {
 			return nil, err
@@ -174,7 +166,9 @@
 
 	go func() {
 		<-ctx.Done()
-		dataStreamReceiver.StopAndWait()
+		if dataStreamReceiver != nil {
+			dataStreamReceiver.StopAndWait()
+		}
 		shutdownCtx, cancel := context.WithTimeout(context.Background(), 10*time.Second)
 		defer cancel()
 		_ = srv.Shutdown(shutdownCtx)
