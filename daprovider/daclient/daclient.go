--- conflicted
+++ resolved
@@ -29,11 +29,7 @@
 type ClientConfig struct {
 	Enable     bool                              `koanf:"enable"`
 	WithWriter bool                              `koanf:"with-writer"`
-<<<<<<< HEAD
-	RPC        rpcclient.ClientConfig            `koanf:"rpc"`
-=======
 	RPC        rpcclient.ClientConfig            `koanf:"rpc" reload:"hot"`
->>>>>>> 5c5fc2b6
 	DataStream data_streaming.DataStreamerConfig `koanf:"data-stream"`
 }
 
