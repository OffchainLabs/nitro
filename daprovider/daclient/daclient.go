--- conflicted
+++ resolved
@@ -165,18 +165,7 @@
 	return containers.DoPromise(context.Background(), func(ctx context.Context) (SupportedHeaderBytesResult, error) {
 		var result server_api.SupportedHeaderBytesResult
 		if err := c.CallContext(ctx, &result, "daprovider_getSupportedHeaderBytes"); err != nil {
-<<<<<<< HEAD
-			promise.ProduceError(fmt.Errorf("error returned from daprovider_getSupportedHeaderBytes rpc method: %w", err))
-		} else {
-			// Convert []hexutil.Bytes to [][]byte
-			headerBytes := make([][]byte, len(result.HeaderBytes))
-			for i, hb := range result.HeaderBytes {
-				headerBytes[i] = hb
-			}
-			promise.Produce(SupportedHeaderBytesResult{HeaderBytes: headerBytes})
-=======
 			return SupportedHeaderBytesResult{}, fmt.Errorf("error returned from daprovider_getSupportedHeaderBytes rpc method: %w", err)
->>>>>>> 16502830
 		}
 		return SupportedHeaderBytesResult{HeaderBytes: result.HeaderBytes}, nil
 	})
@@ -218,24 +207,7 @@
 	message []byte,
 	timeout uint64,
 ) containers.PromiseInterface[[]byte] {
-<<<<<<< HEAD
-	var promise *containers.Promise[[]byte]
-	var ctx context.Context
-
-	// Create context with timeout if configured, otherwise use background
-	if c.RpcClient.Timeout() > 0 {
-		timeoutCtx, cancel := context.WithTimeout(context.Background(), c.RpcClient.Timeout())
-		p := containers.NewPromise[[]byte](cancel)
-		promise = &p
-		ctx = timeoutCtx
-	} else {
-		promise, ctx = containers.NewPromiseWithContext[[]byte](context.Background())
-	}
-
-	go func() {
-=======
 	return containers.DoPromise(context.Background(), func(ctx context.Context) ([]byte, error) {
->>>>>>> 16502830
 		storeResult, err := c.store(ctx, message, timeout)
 		if err != nil {
 			return nil, err
