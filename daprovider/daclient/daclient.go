// Copyright 2024-2025, Offchain Labs, Inc.
// For license information, see https://github.com/OffchainLabs/nitro/blob/master/LICENSE.md

package daclient

import (
	"context"
	"encoding/json"
	"fmt"
	"strings"
<<<<<<< HEAD
	"time"
=======
>>>>>>> f1d26440

	"github.com/knadh/koanf"
	"github.com/knadh/koanf/providers/confmap"
	"github.com/spf13/pflag"

	"github.com/ethereum/go-ethereum/common"
	"github.com/ethereum/go-ethereum/common/hexutil"

	"github.com/offchainlabs/nitro/daprovider"
	"github.com/offchainlabs/nitro/daprovider/data_streaming"
	"github.com/offchainlabs/nitro/daprovider/server_api"
	"github.com/offchainlabs/nitro/util/containers"
	"github.com/offchainlabs/nitro/util/rpcclient"
)

// lint:require-exhaustive-initialization
type Client struct {
	*rpcclient.RpcClient
	*data_streaming.DataStreamer[server_api.StoreResult]
	rpcTimeout     time.Duration
	storeRpcMethod *string
}

// lint:require-exhaustive-initialization
type ClientConfig struct {
	Enable           bool                              `koanf:"enable"`
	WithWriter       bool                              `koanf:"with-writer"`
	RPC              rpcclient.ClientConfig            `koanf:"rpc" reload:"hot"`
	UseDataStreaming bool                              `koanf:"use-data-streaming" reload:"hot"`
	DataStream       data_streaming.DataStreamerConfig `koanf:"data-stream"`
	StoreRpcMethod   string                            `koanf:"store-rpc-method" reload:"hot"`
}

var DefaultClientConfig = ClientConfig{
	Enable:     false,
	WithWriter: false,
	RPC: rpcclient.ClientConfig{
		Retries:                   3,
		RetryErrors:               "websocket: close.*|dial tcp .*|.*i/o timeout|.*connection reset by peer|.*connection refused",
		ArgLogLimit:               2048,
		WebsocketMessageSizeLimit: 256 * 1024 * 1024,
	},
	UseDataStreaming: false,
	DataStream:       data_streaming.DefaultDataStreamerConfig(DefaultStreamRpcMethods),
	StoreRpcMethod:   DefaultStoreRpcMethod,
}

func TestClientConfig(serverUrl string) *ClientConfig {
	return &ClientConfig{
		Enable:           true,
		WithWriter:       true,
		RPC:              rpcclient.ClientConfig{URL: serverUrl},
		UseDataStreaming: false,
		DataStream:       data_streaming.TestDataStreamerConfig(DefaultStreamRpcMethods),
		StoreRpcMethod:   DefaultStoreRpcMethod,
	}
}

var DefaultStreamRpcMethods = data_streaming.DataStreamingRPCMethods{
	StartStream:    "daprovider_startChunkedStore",
	StreamChunk:    "daprovider_sendChunk",
	FinalizeStream: "daprovider_commitChunkedStore",
}

var DefaultStoreRpcMethod = "daprovider_store"

type ExternalProviderConfigList []ClientConfig

func (l *ExternalProviderConfigList) String() string {
	b, _ := json.Marshal(*l)
	return string(b)
}

func (l *ExternalProviderConfigList) Set(value string) error {
	return l.UnmarshalJSON([]byte(value))
}

func (l *ExternalProviderConfigList) UnmarshalJSON(data []byte) error {
	var tmp []ClientConfig
	if err := json.Unmarshal(data, &tmp); err != nil {
		return err
	}
	*l = tmp
	return nil
}

func (l *ExternalProviderConfigList) Type() string {
	return "externalProviderConfigList"
}

var parsedExternalProvidersConf ExternalProviderConfigList

func ClientConfigAddOptions(prefix string, f *pflag.FlagSet) {
	f.Bool(prefix+".enable", DefaultClientConfig.Enable, "enable daprovider client")
	f.Bool(prefix+".with-writer", DefaultClientConfig.WithWriter, "implies if the daprovider rpc server supports writer interface")
	rpcclient.RPCClientAddOptions(prefix+".rpc", f, &DefaultClientConfig.RPC)
	f.Bool(prefix+".use-data-streaming", DefaultClientConfig.UseDataStreaming, "use data streaming protocol for storing large payloads")
	data_streaming.DataStreamerConfigAddOptions(prefix+".data-stream", f, DefaultStreamRpcMethods)
	f.String(prefix+".store-rpc-method", DefaultClientConfig.StoreRpcMethod, "name of the store rpc method on the daprovider server (used when data streaming is disabled)")
}

func ExternalProviderConfigAddPluralOptions(prefix string, f *pflag.FlagSet) {
	f.Var(&parsedExternalProvidersConf, prefix+"s", "JSON array of external DA provider configurations. This can be specified on the command line as a JSON array, eg: [{\"rpc\":{\"url\":\"...\"},\"with-writer\":true},...], or as a JSON array in the config file.")
}

func FixExternalProvidersCLIParsing(path string, k *koanf.Koanf) error {
	// Reset global variable at start to avoid test pollution
	parsedExternalProvidersConf = nil

	rawProviders := k.Get(path)
	if providers, ok := rawProviders.(string); ok {
		err := parsedExternalProvidersConf.UnmarshalJSON([]byte(providers))
		if err != nil {
			return err
		}

		tempMap := map[string]interface{}{
			path: parsedExternalProvidersConf,
		}

		if err = k.Load(confmap.Provider(tempMap, "."), nil); err != nil {
			return err
		}
	}
	return nil
}

func NewClient(ctx context.Context, config *ClientConfig, payloadSigner *data_streaming.PayloadSigner) (*Client, error) {
	rpcClient := rpcclient.NewRpcClient(func() *rpcclient.ClientConfig { return &config.RPC }, nil)
	var err error

	var dataStreamer *data_streaming.DataStreamer[server_api.StoreResult]
	if config.UseDataStreaming {
		dataStreamer, err = data_streaming.NewDataStreamer[server_api.StoreResult](config.DataStream, payloadSigner, rpcClient)
		if err != nil {
			return nil, err
		}
	}

	client := &Client{
		RpcClient:      rpcClient,
		DataStreamer:   dataStreamer,
<<<<<<< HEAD
		rpcTimeout:     config.RPC.Timeout,
=======
>>>>>>> f1d26440
		storeRpcMethod: &config.StoreRpcMethod,
	}
	if err = client.Start(ctx); err != nil {
		return nil, fmt.Errorf("error starting daprovider client: %w", err)
	}
	return client, nil
}

type SupportedHeaderBytesResult struct {
	HeaderBytes [][]byte
}

func (c *Client) GetSupportedHeaderBytes() containers.PromiseInterface[SupportedHeaderBytesResult] {
	return containers.DoPromise(context.Background(), func(ctx context.Context) (SupportedHeaderBytesResult, error) {
		var result server_api.SupportedHeaderBytesResult
		if err := c.CallContext(ctx, &result, "daprovider_getSupportedHeaderBytes"); err != nil {
<<<<<<< HEAD
			promise.ProduceError(fmt.Errorf("error returned from daprovider_getSupportedHeaderBytes rpc method: %w", err))
		} else {
			// Convert []hexutil.Bytes to [][]byte
			headerBytes := make([][]byte, len(result.HeaderBytes))
			for i, hb := range result.HeaderBytes {
				headerBytes[i] = []byte(hb)
			}
			promise.Produce(SupportedHeaderBytesResult{HeaderBytes: headerBytes})
=======
			return SupportedHeaderBytesResult{}, fmt.Errorf("error returned from daprovider_getSupportedHeaderBytes rpc method: %w", err)
>>>>>>> f1d26440
		}
		// Convert []hexutil.Bytes to [][]byte
		headerBytes := make([][]byte, len(result.HeaderBytes))
		for i, hb := range result.HeaderBytes {
			headerBytes[i] = hb
		}
		return SupportedHeaderBytesResult{HeaderBytes: headerBytes}, nil
	})
}

// RecoverPayload fetches the underlying payload from the DA provider
func (c *Client) RecoverPayload(
	batchNum uint64,
	batchBlockHash common.Hash,
	sequencerMsg []byte,
) containers.PromiseInterface[daprovider.PayloadResult] {
	return containers.DoPromise(context.Background(), func(ctx context.Context) (daprovider.PayloadResult, error) {
		var result daprovider.PayloadResult
		err := c.CallContext(ctx, &result, "daprovider_recoverPayload", hexutil.Uint64(batchNum), batchBlockHash, hexutil.Bytes(sequencerMsg))
		if err != nil {
			err = fmt.Errorf("error returned from daprovider_recoverPayload rpc method, err: %w", err)
		}
		return result, err
	})
}

// CollectPreimages collects preimages from the DA provider
func (c *Client) CollectPreimages(
	batchNum uint64,
	batchBlockHash common.Hash,
	sequencerMsg []byte,
) containers.PromiseInterface[daprovider.PreimagesResult] {
	return containers.DoPromise(context.Background(), func(ctx context.Context) (daprovider.PreimagesResult, error) {
		var result daprovider.PreimagesResult
		err := c.CallContext(ctx, &result, "daprovider_collectPreimages", hexutil.Uint64(batchNum), batchBlockHash, hexutil.Bytes(sequencerMsg))
		if err != nil {
			err = fmt.Errorf("error returned from daprovider_collectPreimages rpc method, err: %w", err)
		}
		return result, err
	})
}

func (c *Client) Store(
	message []byte,
	timeout uint64,
) containers.PromiseInterface[[]byte] {
<<<<<<< HEAD
	var promise *containers.Promise[[]byte]
	var ctx context.Context

	// Create context with timeout if configured, otherwise use background
	if c.rpcTimeout > 0 {
		timeoutCtx, cancel := context.WithTimeout(context.Background(), c.rpcTimeout)
		p := containers.NewPromise[[]byte](cancel)
		promise = &p
		ctx = timeoutCtx
	} else {
		promise, ctx = containers.NewPromiseWithContext[[]byte](context.Background())
	}

	go func() {
=======
	return containers.DoPromise(context.Background(), func(ctx context.Context) ([]byte, error) {
>>>>>>> f1d26440
		storeResult, err := c.store(ctx, message, timeout)
		if err != nil {
			return nil, err
		}
		return storeResult.SerializedDACert, nil
	})
}

func (c *Client) store(ctx context.Context, message []byte, timeout uint64) (*server_api.StoreResult, error) {
	var storeResult *server_api.StoreResult

	// Single-call store if data streaming is not enabled
	if c.DataStreamer == nil {
		if err := c.CallContext(ctx, &storeResult, *c.storeRpcMethod, hexutil.Bytes(message), hexutil.Uint64(timeout)); err != nil {
			// Restore error identity lost over RPC for external DA providers
			// by wrapping the original error so we preserve context for debugging
			if strings.Contains(err.Error(), daprovider.ErrFallbackRequested.Error()) {
				return nil, fmt.Errorf("%w (from external DA provider: %w)", daprovider.ErrFallbackRequested, err)
			}
			return nil, fmt.Errorf("error returned from daprovider server (single-call store protocol), err: %w", err)
		}
		return storeResult, nil
	}

	// Otherwise, use the data streaming protocol
	storeResult, err := c.DataStreamer.StreamData(ctx, message, timeout)
	if err != nil {
		// Restore error identity lost over RPC for external DA providers
		// by wrapping the original error so we preserve context for debugging
		if strings.Contains(err.Error(), daprovider.ErrFallbackRequested.Error()) {
			return nil, fmt.Errorf("%w (from external DA provider: %w)", daprovider.ErrFallbackRequested, err)
		}
		return nil, fmt.Errorf("error returned from daprovider server (chunked store protocol), err: %w", err)
	} else {
		return storeResult, nil
	}
}

// GenerateReadPreimageProof generates a proof for a specific preimage at a given offset
// This method calls the external DA provider's RPC endpoint to generate the proof
func (c *Client) GenerateReadPreimageProof(
	certHash common.Hash,
	offset uint64,
	certificate []byte,
) containers.PromiseInterface[daprovider.PreimageProofResult] {
	return containers.DoPromise(context.Background(), func(ctx context.Context) (daprovider.PreimageProofResult, error) {
		var generateProofResult server_api.GenerateReadPreimageProofResult
		if err := c.CallContext(ctx, &generateProofResult, "daprovider_generateReadPreimageProof", certHash, hexutil.Uint64(offset), hexutil.Bytes(certificate)); err != nil {
			return daprovider.PreimageProofResult{}, fmt.Errorf("error returned from daprovider_generateProof rpc method, err: %w", err)
		}
		return daprovider.PreimageProofResult{Proof: generateProofResult.Proof}, nil
	})
}

func (c *Client) GenerateCertificateValidityProof(
	certificate []byte,
) containers.PromiseInterface[daprovider.ValidityProofResult] {
	return containers.DoPromise(context.Background(), func(ctx context.Context) (daprovider.ValidityProofResult, error) {
		var generateCertificateValidityProofResult server_api.GenerateCertificateValidityProofResult
		if err := c.CallContext(ctx, &generateCertificateValidityProofResult, "daprovider_generateCertificateValidityProof", hexutil.Bytes(certificate)); err != nil {
			return daprovider.ValidityProofResult{}, fmt.Errorf("error returned from daprovider_generateCertificateValidityProof rpc method, err: %w", err)
		}
		return daprovider.ValidityProofResult{Proof: generateCertificateValidityProofResult.Proof}, nil
	})
}<|MERGE_RESOLUTION|>--- conflicted
+++ resolved
@@ -8,10 +8,6 @@
 	"encoding/json"
 	"fmt"
 	"strings"
-<<<<<<< HEAD
-	"time"
-=======
->>>>>>> f1d26440
 
 	"github.com/knadh/koanf"
 	"github.com/knadh/koanf/providers/confmap"
@@ -31,7 +27,6 @@
 type Client struct {
 	*rpcclient.RpcClient
 	*data_streaming.DataStreamer[server_api.StoreResult]
-	rpcTimeout     time.Duration
 	storeRpcMethod *string
 }
 
@@ -154,10 +149,6 @@
 	client := &Client{
 		RpcClient:      rpcClient,
 		DataStreamer:   dataStreamer,
-<<<<<<< HEAD
-		rpcTimeout:     config.RPC.Timeout,
-=======
->>>>>>> f1d26440
 		storeRpcMethod: &config.StoreRpcMethod,
 	}
 	if err = client.Start(ctx); err != nil {
@@ -174,18 +165,7 @@
 	return containers.DoPromise(context.Background(), func(ctx context.Context) (SupportedHeaderBytesResult, error) {
 		var result server_api.SupportedHeaderBytesResult
 		if err := c.CallContext(ctx, &result, "daprovider_getSupportedHeaderBytes"); err != nil {
-<<<<<<< HEAD
-			promise.ProduceError(fmt.Errorf("error returned from daprovider_getSupportedHeaderBytes rpc method: %w", err))
-		} else {
-			// Convert []hexutil.Bytes to [][]byte
-			headerBytes := make([][]byte, len(result.HeaderBytes))
-			for i, hb := range result.HeaderBytes {
-				headerBytes[i] = []byte(hb)
-			}
-			promise.Produce(SupportedHeaderBytesResult{HeaderBytes: headerBytes})
-=======
 			return SupportedHeaderBytesResult{}, fmt.Errorf("error returned from daprovider_getSupportedHeaderBytes rpc method: %w", err)
->>>>>>> f1d26440
 		}
 		// Convert []hexutil.Bytes to [][]byte
 		headerBytes := make([][]byte, len(result.HeaderBytes))
@@ -232,24 +212,7 @@
 	message []byte,
 	timeout uint64,
 ) containers.PromiseInterface[[]byte] {
-<<<<<<< HEAD
-	var promise *containers.Promise[[]byte]
-	var ctx context.Context
-
-	// Create context with timeout if configured, otherwise use background
-	if c.rpcTimeout > 0 {
-		timeoutCtx, cancel := context.WithTimeout(context.Background(), c.rpcTimeout)
-		p := containers.NewPromise[[]byte](cancel)
-		promise = &p
-		ctx = timeoutCtx
-	} else {
-		promise, ctx = containers.NewPromiseWithContext[[]byte](context.Background())
-	}
-
-	go func() {
-=======
 	return containers.DoPromise(context.Background(), func(ctx context.Context) ([]byte, error) {
->>>>>>> f1d26440
 		storeResult, err := c.store(ctx, message, timeout)
 		if err != nil {
 			return nil, err
