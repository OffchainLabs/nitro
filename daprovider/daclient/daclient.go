--- conflicted
+++ resolved
@@ -13,10 +13,7 @@
 	"github.com/ethereum/go-ethereum/common/hexutil"
 
 	"github.com/offchainlabs/nitro/daprovider"
-<<<<<<< HEAD
 	"github.com/offchainlabs/nitro/daprovider/das/data_streaming"
-=======
->>>>>>> 949806ae
 	"github.com/offchainlabs/nitro/daprovider/server_api"
 	"github.com/offchainlabs/nitro/util/containers"
 	"github.com/offchainlabs/nitro/util/rpcclient"
@@ -76,14 +73,6 @@
 	return client, nil
 }
 
-<<<<<<< HEAD
-func (c *Client) GetSupportedHeaderBytes(ctx context.Context) ([]byte, error) {
-	var result server_api.SupportedHeaderBytesResult
-	if err := c.CallContext(ctx, &result, "daprovider_getSupportedHeaderBytes"); err != nil {
-		return nil, fmt.Errorf("error returned from daprovider_getSupportedHeaderBytes rpc method: %w", err)
-	}
-	return result.HeaderBytes, nil
-=======
 type SupportedHeaderBytesResult struct {
 	HeaderBytes []byte
 }
@@ -99,7 +88,6 @@
 		}
 	}()
 	return promise
->>>>>>> 949806ae
 }
 
 // RecoverPayload fetches the underlying payload from the DA provider
@@ -108,14 +96,8 @@
 	batchBlockHash common.Hash,
 	sequencerMsg []byte,
 ) containers.PromiseInterface[daprovider.PayloadResult] {
-<<<<<<< HEAD
-	promise := containers.NewPromise[daprovider.PayloadResult](nil)
-	go func() {
-		ctx := context.Background()
-=======
 	promise, ctx := containers.NewPromiseWithContext[daprovider.PayloadResult](context.Background())
 	go func() {
->>>>>>> 949806ae
 		var result daprovider.PayloadResult
 		if err := c.CallContext(ctx, &result, "daprovider_recoverPayload", hexutil.Uint64(batchNum), batchBlockHash, hexutil.Bytes(sequencerMsg)); err != nil {
 			promise.ProduceError(fmt.Errorf("error returned from daprovider_recoverPayload rpc method, err: %w", err))
@@ -123,11 +105,7 @@
 			promise.Produce(result)
 		}
 	}()
-<<<<<<< HEAD
-	return &promise
-=======
 	return promise
->>>>>>> 949806ae
 }
 
 // CollectPreimages collects preimages from the DA provider
@@ -136,14 +114,8 @@
 	batchBlockHash common.Hash,
 	sequencerMsg []byte,
 ) containers.PromiseInterface[daprovider.PreimagesResult] {
-<<<<<<< HEAD
-	promise := containers.NewPromise[daprovider.PreimagesResult](nil)
-	go func() {
-		ctx := context.Background()
-=======
 	promise, ctx := containers.NewPromiseWithContext[daprovider.PreimagesResult](context.Background())
 	go func() {
->>>>>>> 949806ae
 		var result daprovider.PreimagesResult
 		if err := c.CallContext(ctx, &result, "daprovider_collectPreimages", hexutil.Uint64(batchNum), batchBlockHash, hexutil.Bytes(sequencerMsg)); err != nil {
 			promise.ProduceError(fmt.Errorf("error returned from daprovider_collectPreimages rpc method, err: %w", err))
@@ -151,11 +123,7 @@
 			promise.Produce(result)
 		}
 	}()
-<<<<<<< HEAD
-	return &promise
-=======
 	return promise
->>>>>>> 949806ae
 }
 
 func (c *Client) Store(
@@ -163,15 +131,9 @@
 	message []byte,
 	timeout uint64,
 ) ([]byte, error) {
-<<<<<<< HEAD
 	storeResult, err := c.DataStreamer.StreamData(ctx, message, timeout)
 	if err != nil {
 		return nil, fmt.Errorf("error returned from daprovider server (chunked store protocol), err: %w", err)
-=======
-	var storeResult server_api.StoreResult
-	if err := c.CallContext(ctx, &storeResult, "daprovider_store", hexutil.Bytes(message), hexutil.Uint64(timeout), disableFallbackStoreDataOnChain); err != nil {
-		return nil, fmt.Errorf("error returned from daprovider_store rpc method, err: %w", err)
->>>>>>> 949806ae
 	}
 	return storeResult.SerializedDACert, nil
 }
@@ -183,14 +145,8 @@
 	offset uint64,
 	certificate []byte,
 ) containers.PromiseInterface[daprovider.PreimageProofResult] {
-<<<<<<< HEAD
-	promise := containers.NewPromise[daprovider.PreimageProofResult](nil)
-	go func() {
-		ctx := context.Background()
-=======
 	promise, ctx := containers.NewPromiseWithContext[daprovider.PreimageProofResult](context.Background())
 	go func() {
->>>>>>> 949806ae
 		var generateProofResult server_api.GenerateReadPreimageProofResult
 		if err := c.CallContext(ctx, &generateProofResult, "daprovider_generateReadPreimageProof", certHash, hexutil.Uint64(offset), hexutil.Bytes(certificate)); err != nil {
 			promise.ProduceError(fmt.Errorf("error returned from daprovider_generateProof rpc method, err: %w", err))
@@ -198,24 +154,14 @@
 			promise.Produce(daprovider.PreimageProofResult{Proof: generateProofResult.Proof})
 		}
 	}()
-<<<<<<< HEAD
-	return &promise
-=======
 	return promise
->>>>>>> 949806ae
 }
 
 func (c *Client) GenerateCertificateValidityProof(
 	certificate []byte,
 ) containers.PromiseInterface[daprovider.ValidityProofResult] {
-<<<<<<< HEAD
-	promise := containers.NewPromise[daprovider.ValidityProofResult](nil)
-	go func() {
-		ctx := context.Background()
-=======
 	promise, ctx := containers.NewPromiseWithContext[daprovider.ValidityProofResult](context.Background())
 	go func() {
->>>>>>> 949806ae
 		var generateCertificateValidityProofResult server_api.GenerateCertificateValidityProofResult
 		if err := c.CallContext(ctx, &generateCertificateValidityProofResult, "daprovider_generateCertificateValidityProof", hexutil.Bytes(certificate)); err != nil {
 			promise.ProduceError(fmt.Errorf("error returned from daprovider_generateCertificateValidityProof rpc method, err: %w", err))
@@ -223,9 +169,5 @@
 			promise.Produce(daprovider.ValidityProofResult{Proof: generateCertificateValidityProofResult.Proof})
 		}
 	}()
-<<<<<<< HEAD
-	return &promise
-=======
 	return promise
->>>>>>> 949806ae
 }