--- conflicted
+++ resolved
@@ -105,56 +105,13 @@
 	message []byte,
 	timeout uint64,
 ) ([]byte, error) {
-<<<<<<< HEAD
-	var storeResult StoreResult
+	var storeResult server_api.StoreResult
 	if err := c.CallContext(ctx, &storeResult, "daprovider_store", hexutil.Bytes(message), hexutil.Uint64(timeout)); err != nil {
-=======
-	var storeResult server_api.StoreResult
-	if err := c.CallContext(ctx, &storeResult, "daprovider_store", hexutil.Bytes(message), hexutil.Uint64(timeout), disableFallbackStoreDataOnChain); err != nil {
->>>>>>> 87712d4d
 		return nil, fmt.Errorf("error returned from daprovider_store rpc method, err: %w", err)
 	}
 	return storeResult.SerializedDACert, nil
 }
 
-<<<<<<< HEAD
-// GenerateProofResult is the result struct that data availability providers should use to respond with a proof for a specific preimage
-type GenerateProofResult struct {
-	Proof hexutil.Bytes `json:"proof,omitempty"`
-}
-
-// GenerateProof generates a proof for a specific preimage at a given offset
-// This method calls the external DA provider's RPC endpoint to generate the proof
-func (c *Client) GenerateProof(
-	ctx context.Context,
-	preimageType arbutil.PreimageType,
-	certHash common.Hash,
-	offset uint64,
-	certificate []byte,
-) ([]byte, error) {
-	var generateProofResult GenerateProofResult
-	if err := c.CallContext(ctx, &generateProofResult, "daprovider_generateProof", hexutil.Uint(preimageType), certHash, hexutil.Uint64(offset), hexutil.Bytes(certificate)); err != nil {
-		return nil, fmt.Errorf("error returned from daprovider_generateProof rpc method, err: %w", err)
-	}
-	return generateProofResult.Proof, nil
-}
-
-// GenerateCertificateValidityProofResult is the result struct that data availability providers should use to respond with validity proof
-type GenerateCertificateValidityProofResult struct {
-	Proof hexutil.Bytes `json:"proof,omitempty"`
-}
-
-func (c *Client) GenerateCertificateValidityProof(
-	ctx context.Context,
-	preimageType arbutil.PreimageType,
-	certificate []byte,
-) ([]byte, error) {
-	var generateCertificateValidityProofResult GenerateCertificateValidityProofResult
-	if err := c.CallContext(ctx, &generateCertificateValidityProofResult, "daprovider_generateCertificateValidityProof", hexutil.Uint(preimageType), hexutil.Bytes(certificate)); err != nil {
-		return nil, fmt.Errorf("error returned from daprovider_generateCertificateValidityProof rpc method, err: %w", err)
-	}
-	return generateCertificateValidityProofResult.Proof, nil
-=======
 // GenerateReadPreimageProof generates a proof for a specific preimage at a given offset
 // This method calls the external DA provider's RPC endpoint to generate the proof
 func (c *Client) GenerateReadPreimageProof(
@@ -189,5 +146,4 @@
 		}
 	}()
 	return &promise
->>>>>>> 87712d4d
 }