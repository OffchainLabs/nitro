--- conflicted
+++ resolved
@@ -161,49 +161,6 @@
 	return
 }
 
-<<<<<<< HEAD
-type expDelayPolicy struct {
-	baseDelay, maxDelay time.Duration
-	maxAttempts         int
-}
-
-func (e *expDelayPolicy) NextDelay(attempt int) (time.Duration, bool) {
-	if attempt >= e.maxAttempts {
-		return 0, false
-	}
-	if attempt <= 0 {
-		return time.Duration(0), true
-	}
-
-	delay := e.baseDelay * time.Duration(1<<uint(attempt-1)) // nolint:gosec
-	if delay > e.maxDelay {
-		delay = e.maxDelay
-	}
-	return delay, true
-}
-
-func (ds *DataStreamer[Result]) call(ctx context.Context, result interface{}, method string, args ...interface{}) (err error) {
-	for attempt := 1; ; attempt++ {
-		if err = ds.rpcClient.CallContext(ctx, result, method, args...); err == nil {
-			return nil
-		}
-		delay, proceed := ds.retryDelayPolicy.NextDelay(attempt)
-		if !proceed {
-			return fmt.Errorf("failed after %d attempts: %w", attempt, err)
-		}
-
-		// Sleep with context awareness - return immediately if context is canceled
-		select {
-		case <-time.After(delay):
-			// Continue to next retry attempt
-		case <-ctx.Done():
-			return ctx.Err()
-		}
-	}
-}
-
-=======
->>>>>>> f1d26440
 func (ds *DataStreamer[Result]) sign(bytes []byte, extras ...uint64) ([]byte, error) {
 	return ds.dataSigner.signPayload(bytes, extras...)
 }
