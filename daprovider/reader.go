// Copyright 2021-2025, Offchain Labs, Inc.
// For license information, see https://github.com/OffchainLabs/nitro/blob/master/LICENSE.md

package daprovider

import (
	"context"
	"fmt"
	"strings"

	"github.com/ethereum/go-ethereum/common"
	"github.com/ethereum/go-ethereum/log"

	"github.com/offchainlabs/nitro/arbutil"
	"github.com/offchainlabs/nitro/util/blobs"
	"github.com/offchainlabs/nitro/util/containers"
)

// CertificateValidationError represents an error in certificate validation
type CertificateValidationError struct {
	Reason string
}

func (e *CertificateValidationError) Error() string {
	return e.Reason
}

// IsCertificateValidationError checks if an error is a certificate validation error
func IsCertificateValidationError(err error) bool {
	return err != nil && strings.Contains(err.Error(), "certificate validation failed")
}

// PayloadResult contains the recovered payload data
type PayloadResult struct {
	Payload []byte
}

// PreimagesResult contains the collected preimages
type PreimagesResult struct {
	Preimages PreimagesMap
}

type Reader interface {
	// RecoverPayload fetches the underlying payload from the DA provider given the batch header information
	RecoverPayload(
		batchNum uint64,
		batchBlockHash common.Hash,
		sequencerMsg []byte,
	) containers.PromiseInterface[PayloadResult]

	// CollectPreimages collects preimages from the DA provider given the batch header information
	CollectPreimages(
		batchNum uint64,
		batchBlockHash common.Hash,
		sequencerMsg []byte,
	) containers.PromiseInterface[PreimagesResult]
}

// NewReaderForBlobReader is generally meant to be only used by nitro.
// DA Providers should implement methods in the Reader interface independently
func NewReaderForBlobReader(blobReader BlobReader) *readerForBlobReader {
	return &readerForBlobReader{blobReader: blobReader}
}

type readerForBlobReader struct {
	blobReader BlobReader
}

// recoverInternal is the shared implementation for both RecoverPayload and CollectPreimages
func (b *readerForBlobReader) recoverInternal(
	ctx context.Context,
	batchNum uint64,
	batchBlockHash common.Hash,
	sequencerMsg []byte,
	needPayload bool,
	needPreimages bool,
) ([]byte, PreimagesMap, error) {
	blobHashes := sequencerMsg[41:]
	if len(blobHashes)%len(common.Hash{}) != 0 {
		return nil, nil, ErrInvalidBlobDataFormat
	}
	versionedHashes := make([]common.Hash, len(blobHashes)/len(common.Hash{}))
	for i := 0; i*32 < len(blobHashes); i += 1 {
		copy(versionedHashes[i][:], blobHashes[i*32:(i+1)*32])
	}
	kzgBlobs, err := b.blobReader.GetBlobs(ctx, batchBlockHash, versionedHashes)
	if err != nil {
		return nil, nil, fmt.Errorf("failed to get blobs: %w", err)
	}

	var preimages PreimagesMap
	if needPreimages {
		preimages = make(PreimagesMap)
		preimageRecorder := RecordPreimagesTo(preimages)
		for i, blob := range kzgBlobs {
			// Prevent aliasing `blob` when slicing it, as for range loops overwrite the same variable
			// Won't be necessary after Go 1.22 with https://go.dev/blog/loopvar-preview
			b := blob
			preimageRecorder(versionedHashes[i], b[:], arbutil.EthVersionedHashPreimageType)
		}
	}

	var payload []byte
	if needPayload {
		payload, err = blobs.DecodeBlobs(kzgBlobs)
		if err != nil {
			log.Warn("Failed to decode blobs", "batchBlockHash", batchBlockHash, "versionedHashes", versionedHashes, "err", err)
			return nil, nil, nil
		}
	}

	return payload, preimages, nil
}

// RecoverPayload fetches the underlying payload from the DA provider
func (b *readerForBlobReader) RecoverPayload(
	batchNum uint64,
	batchBlockHash common.Hash,
	sequencerMsg []byte,
) containers.PromiseInterface[PayloadResult] {
<<<<<<< HEAD
	promise := containers.NewPromise[PayloadResult](nil)
	go func() {
		ctx := context.Background()
=======
	promise, ctx := containers.NewPromiseWithContext[PayloadResult](context.Background())
	go func() {
>>>>>>> 949806ae
		payload, _, err := b.recoverInternal(ctx, batchNum, batchBlockHash, sequencerMsg, true, false)
		if err != nil {
			promise.ProduceError(err)
		} else {
			promise.Produce(PayloadResult{Payload: payload})
		}
	}()
<<<<<<< HEAD
	return &promise
=======
	return promise
>>>>>>> 949806ae
}

// CollectPreimages collects preimages from the DA provider
func (b *readerForBlobReader) CollectPreimages(
	batchNum uint64,
	batchBlockHash common.Hash,
	sequencerMsg []byte,
) containers.PromiseInterface[PreimagesResult] {
<<<<<<< HEAD
	promise := containers.NewPromise[PreimagesResult](nil)
	go func() {
		ctx := context.Background()
=======
	promise, ctx := containers.NewPromiseWithContext[PreimagesResult](context.Background())
	go func() {
>>>>>>> 949806ae
		_, preimages, err := b.recoverInternal(ctx, batchNum, batchBlockHash, sequencerMsg, false, true)
		if err != nil {
			promise.ProduceError(err)
		} else {
			promise.Produce(PreimagesResult{Preimages: preimages})
		}
	}()
<<<<<<< HEAD
	return &promise
=======
	return promise
>>>>>>> 949806ae
}<|MERGE_RESOLUTION|>--- conflicted
+++ resolved
@@ -118,14 +118,8 @@
 	batchBlockHash common.Hash,
 	sequencerMsg []byte,
 ) containers.PromiseInterface[PayloadResult] {
-<<<<<<< HEAD
-	promise := containers.NewPromise[PayloadResult](nil)
-	go func() {
-		ctx := context.Background()
-=======
 	promise, ctx := containers.NewPromiseWithContext[PayloadResult](context.Background())
 	go func() {
->>>>>>> 949806ae
 		payload, _, err := b.recoverInternal(ctx, batchNum, batchBlockHash, sequencerMsg, true, false)
 		if err != nil {
 			promise.ProduceError(err)
@@ -133,11 +127,7 @@
 			promise.Produce(PayloadResult{Payload: payload})
 		}
 	}()
-<<<<<<< HEAD
-	return &promise
-=======
 	return promise
->>>>>>> 949806ae
 }
 
 // CollectPreimages collects preimages from the DA provider
@@ -146,14 +136,8 @@
 	batchBlockHash common.Hash,
 	sequencerMsg []byte,
 ) containers.PromiseInterface[PreimagesResult] {
-<<<<<<< HEAD
-	promise := containers.NewPromise[PreimagesResult](nil)
-	go func() {
-		ctx := context.Background()
-=======
 	promise, ctx := containers.NewPromiseWithContext[PreimagesResult](context.Background())
 	go func() {
->>>>>>> 949806ae
 		_, preimages, err := b.recoverInternal(ctx, batchNum, batchBlockHash, sequencerMsg, false, true)
 		if err != nil {
 			promise.ProduceError(err)
@@ -161,9 +145,5 @@
 			promise.Produce(PreimagesResult{Preimages: preimages})
 		}
 	}()
-<<<<<<< HEAD
-	return &promise
-=======
 	return promise
->>>>>>> 949806ae
 }