--- conflicted
+++ resolved
@@ -30,8 +30,6 @@
 	return err != nil && strings.Contains(err.Error(), "certificate validation failed")
 }
 
-<<<<<<< HEAD
-=======
 // PayloadResult contains the recovered payload data
 type PayloadResult struct {
 	Payload []byte
@@ -42,7 +40,6 @@
 	Preimages PreimagesMap
 }
 
->>>>>>> 87712d4d
 type Reader interface {
 	// RecoverPayload fetches the underlying payload from the DA provider given the batch header information
 	RecoverPayload(
